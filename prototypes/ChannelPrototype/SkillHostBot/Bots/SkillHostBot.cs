--- conflicted
+++ resolved
@@ -1,37 +1,43 @@
 ﻿// Copyright (c) Microsoft Corporation. All rights reserved.
 // Licensed under the MIT License.
+//
+// Generated with Bot Builder V4 SDK Template for Visual Studio EchoBot v4.5.0
 
 using System;
 using System.Collections.Generic;
 using System.Net.Http;
 using System.Security.Claims;
+using System.Security.Principal;
+using System.Text;
 using System.Threading;
 using System.Threading.Tasks;
+using ChannelPrototype.Controllers;
 using Microsoft.Bot.Builder;
 using Microsoft.Bot.Builder.Integration.AspNet.Core;
 using Microsoft.Bot.Connector;
 using Microsoft.Bot.Connector.Authentication;
 using Microsoft.Bot.Schema;
+using Microsoft.EntityFrameworkCore.ChangeTracking.Internal;
 using Microsoft.Extensions.Configuration;
-using SkillHost.Controllers;
-
-namespace SkillHost.Bots
+using Newtonsoft.Json;
+
+namespace ChannelPrototype.Bots
 {
     public class SkillHostBot : ActivityHandler
     {
-        private readonly IStatePropertyAccessor<string> _activeSkillProperty;
-        private readonly BotFrameworkHttpAdapter _botAdapter;
-        private readonly IConfiguration _configuration;
-        private readonly ConversationState _conversationState;
-        private readonly SkillRegistry _skillRegistry;
+        private SkillRegistry skillRegistry;
+        private ConversationState conversationState;
+        private IConfiguration configuration;
+        private BotFrameworkHttpAdapter botAdapter;
+        private IStatePropertyAccessor<string> activeSkillProperty;
 
         public SkillHostBot(SkillRegistry skillRegistry, ConversationState conversationState, IConfiguration configuration, BotFrameworkHttpAdapter botAdapter)
         {
-            _skillRegistry = skillRegistry;
-            _conversationState = conversationState;
-            _configuration = configuration;
-            _botAdapter = botAdapter;
-            _activeSkillProperty = conversationState.CreateProperty<string>("activeSkillProperty");
+            this.skillRegistry = skillRegistry;
+            this.conversationState = conversationState;
+            this.configuration = configuration;
+            this.botAdapter = botAdapter;
+            this.activeSkillProperty = conversationState.CreateProperty<string>("activeSkillProperty");
         }
 
         protected override async Task OnMessageActivityAsync(ITurnContext<IMessageActivity> turnContext, CancellationToken cancellationToken)
@@ -39,7 +45,7 @@
             var activity = turnContext.Activity;
 
             // if there is an active skill
-            var activeSkillId = await _activeSkillProperty.GetAsync(turnContext, () => null, cancellationToken);
+            var activeSkillId = await activeSkillProperty.GetAsync(turnContext, () => null);
             if (activeSkillId != null)
             {
                 // route activity to the skill
@@ -50,8 +56,8 @@
                 if (turnContext.Activity.Text.Contains("skill"))
                 {
                     // save conversationRefrence for skill
-                    await _activeSkillProperty.SetAsync(turnContext, "EchoSkill", cancellationToken);
-                    await _conversationState.SaveChangesAsync(turnContext, force: true, cancellationToken: cancellationToken);
+                    await activeSkillProperty.SetAsync(turnContext, "EchoSkill");
+                    await conversationState.SaveChangesAsync(turnContext, force: true);
 
                     // route the activity to the skill
                     await this.ForwardActivityToSkill("EchoSkill", turnContext.Activity, cancellationToken);
@@ -66,12 +72,12 @@
 
         protected override async Task OnEventActivityAsync(ITurnContext<IEventActivity> turnContext, CancellationToken cancellationToken)
         {
-            var eventActivity = turnContext.Activity.AsEventActivity();
+            IEventActivity eventActivity = turnContext.Activity.AsEventActivity();
 
             if (eventActivity.Name == "Skill")
             {
-                var client = turnContext.TurnState.Get<IConnectorClient>();
-                var skillArgs = eventActivity.Value as SkillArgs;
+                IConnectorClient client = turnContext.TurnState.Get<IConnectorClient>();
+                SkillArgs skillArgs = eventActivity.Value as SkillArgs;
                 switch (skillArgs.Method)
                 {
                     /// <summary>
@@ -95,26 +101,23 @@
 
                             case ActivityTypes.EndOfConversation:
                                 // process the end of conversation as an end of conversation for the bot to handle
-                                var botAppId = _configuration.GetValue<string>("MicrosoftAppId");
-                                var claimsIdentity = new ClaimsIdentity(new List<Claim>
                                 {
-                                    // Adding claims for both Emulator and Channel
-                                    new Claim(AuthenticationConstants.AudienceClaim, botAppId),
-                                    new Claim(AuthenticationConstants.AppIdClaim, botAppId),
-                                });
-
-<<<<<<< HEAD
-                                // map internal activity to incoming context so that UserState is correct for processing the EndOfConversation
-                                activity.ApplyConversationReference(turnContext.Activity.GetConversationReference(), isIncoming: true);
-=======
+                                    var botAppId = this.configuration.GetValue<string>("MicrosoftAppId");
+                                    var claimsIdentity = new ClaimsIdentity(new List<Claim>
+                                    {
+                                        // Adding claims for both Emulator and Channel
+                                        new Claim(AuthenticationConstants.AudienceClaim, botAppId),
+                                        new Claim(AuthenticationConstants.AppIdClaim, botAppId),
+                                    });
+
                                     // map internal activity to incoming context so that UserState is correct for processing the EndOfConversation
                                     var from = activity.From;
                                     activity.From = activity.Recipient;
                                     activity.Recipient = from;
->>>>>>> 183e4a2a
-
-                                await _botAdapter.ProcessActivityAsync(claimsIdentity, activity, this.OnTurnAsync, cancellationToken);
-                                skillArgs.Result = new ResourceResponse(id: Guid.NewGuid().ToString("N"));
+
+                                    await this.botAdapter.ProcessActivityAsync(claimsIdentity, activity, this.OnTurnAsync, cancellationToken);
+                                    skillArgs.Result = new ResourceResponse(id: Guid.NewGuid().ToString("N"));
+                                }
 
                                 break;
 
@@ -195,14 +198,14 @@
                 {
                     var skillId = (string)activity.Recipient.Properties["skillId"];
 
-                    if (_skillRegistry.ContainsKey(skillId))
+                    if (skillRegistry.ContainsKey(skillId))
                     {
                         // end active skill invocation
-                        var activeSkillId = await _activeSkillProperty.GetAsync(turnContext, () => null);
+                        var activeSkillId = await activeSkillProperty.GetAsync(turnContext, () => null);
                         if (activeSkillId == skillId)
                         {
-                            await _activeSkillProperty.DeleteAsync(turnContext);
-                            await _conversationState.SaveChangesAsync(turnContext, force: true);
+                            await activeSkillProperty.DeleteAsync(turnContext);
+                            await conversationState.SaveChangesAsync(turnContext, force: true);
                         }
 
                         return;
@@ -216,7 +219,7 @@
         private async Task ForwardActivityToSkill(string skillId, IActivity activity, CancellationToken cancellationToken)
         {
             // route the activity to the skill
-            if (_skillRegistry.TryGetValue(skillId, out var skillRegistration))
+            if (this.skillRegistry.TryGetValue(skillId, out SkillRegistration skillRegistration))
             {
                 // TODO probably don't need skillId anymore
                 activity.Recipient.Properties["skillId"] = skillId;
