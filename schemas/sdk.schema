{
    "$schema": "https://raw.githubusercontent.com/microsoft/botbuilder-dotnet/master/schemas/component.schema",
    "$id": "sdk.schema",
    "type": "object",
    "title": "Component kinds",
    "description": "These are all of the kinds that can be created by the loader.",
    "oneOf": [
        {
            "title": "Microsoft.ActivityTemplate",
            "description": "",
            "$ref": "#/definitions/Microsoft.ActivityTemplate"
        },
        {
            "title": "Microsoft.AdaptiveCardRecognizer",
            "description": "Recognizer for detecting the value response from an Adaptive Card.",
            "$ref": "#/definitions/Microsoft.AdaptiveCardRecognizer"
        },
        {
            "title": "Microsoft.AdaptiveDialog",
            "description": "Flexible, data driven dialog that can adapt to the conversation.",
            "$ref": "#/definitions/Microsoft.AdaptiveDialog"
        },
        {
            "title": "Microsoft.AgeEntityRecognizer",
            "description": "Recognizer which recognizes age.",
            "$ref": "#/definitions/Microsoft.AgeEntityRecognizer"
        },
        {
            "title": "Microsoft.Ask",
            "description": "This is an action which sends an activity to the user when a response is expected",
            "$ref": "#/definitions/Microsoft.Ask"
        },
        {
            "title": "Microsoft.AttachmentInput",
            "description": "Collect information - Ask for a file or image.",
            "$ref": "#/definitions/Microsoft.AttachmentInput"
        },
        {
            "title": "Microsoft.BeginDialog",
            "description": "Begin another dialog.",
            "$ref": "#/definitions/Microsoft.BeginDialog"
        },
        {
            "title": "Microsoft.BreakLoop",
            "description": "Stop executing this loop",
            "$ref": "#/definitions/Microsoft.BreakLoop"
        },
        {
            "title": "Microsoft.CancelAllDialogs",
            "description": "Cancel all active dialogs. All dialogs in the dialog chain will need a trigger to capture the event configured in this action.",
            "$ref": "#/definitions/Microsoft.CancelAllDialogs"
        },
        {
            "title": "Microsoft.ChoiceInput",
            "description": "Collect information - Pick from a list of choices",
            "$ref": "#/definitions/Microsoft.ChoiceInput"
        },
        {
            "title": "Microsoft.ConditionalSelector",
            "description": "Use a rule selector based on a condition",
            "$ref": "#/definitions/Microsoft.ConditionalSelector"
        },
        {
            "title": "Microsoft.ConfirmInput",
            "description": "Collect information - Ask for confirmation (yes or no).",
            "$ref": "#/definitions/Microsoft.ConfirmInput"
        },
        {
            "title": "Microsoft.ConfirmationEntityRecognizer",
            "description": "Recognizer which recognizes confirmation choices (yes/no).",
            "$ref": "#/definitions/Microsoft.ConfirmationEntityRecognizer"
        },
        {
            "title": "Microsoft.ContinueLoop",
            "description": "Stop executing this template and continue with the next iteration of the loop.",
            "$ref": "#/definitions/Microsoft.ContinueLoop"
        },
        {
            "title": "Microsoft.CrossTrainedRecognizerSet",
            "description": "Recognizer for selecting between cross trained recognizers.",
            "$ref": "#/definitions/Microsoft.CrossTrainedRecognizerSet"
        },
        {
            "title": "Microsoft.CurrencyEntityRecognizer",
            "description": "Recognizer which recognizes currency.",
            "$ref": "#/definitions/Microsoft.CurrencyEntityRecognizer"
        },
        {
            "title": "Microsoft.DateTimeEntityRecognizer",
            "description": "Recognizer which recognizes dates and time fragments.",
            "$ref": "#/definitions/Microsoft.DateTimeEntityRecognizer"
        },
        {
            "title": "Microsoft.DateTimeInput",
            "description": "Collect information - Ask for date and/ or time",
            "$ref": "#/definitions/Microsoft.DateTimeInput"
        },
        {
            "title": "Microsoft.DebugBreak",
            "description": "If debugger is attached, stop the execution at this point in the conversation.",
            "$ref": "#/definitions/Microsoft.DebugBreak"
        },
        {
            "title": "Microsoft.DeleteActivity",
            "description": "Delete an activity that was previously sent.",
            "$ref": "#/definitions/Microsoft.DeleteActivity"
        },
        {
            "title": "Microsoft.DeleteProperties",
            "description": "Delete multiple properties and any value it holds.",
            "$ref": "#/definitions/Microsoft.DeleteProperties"
        },
        {
            "title": "Microsoft.DeleteProperty",
            "description": "Delete a property and any value it holds.",
            "$ref": "#/definitions/Microsoft.DeleteProperty"
        },
        {
            "title": "Microsoft.DimensionEntityRecognizer",
            "description": "Recognizer which recognizes dimension.",
            "$ref": "#/definitions/Microsoft.DimensionEntityRecognizer"
        },
        {
            "title": "Microsoft.EditActions",
            "description": "Edit the current list of actions.",
            "$ref": "#/definitions/Microsoft.EditActions"
        },
        {
            "title": "Microsoft.EditArray",
            "description": "Modify an array in memory",
            "$ref": "#/definitions/Microsoft.EditArray"
        },
        {
            "title": "Microsoft.EmailEntityRecognizer",
            "description": "Recognizer which recognizes email.",
            "$ref": "#/definitions/Microsoft.EmailEntityRecognizer"
        },
        {
            "title": "Microsoft.EmitEvent",
            "description": "Emit an event. Capture this event with a trigger.",
            "$ref": "#/definitions/Microsoft.EmitEvent"
        },
        {
            "title": "Microsoft.EndDialog",
            "description": "End this dialog.",
            "$ref": "#/definitions/Microsoft.EndDialog"
        },
        {
            "title": "Microsoft.EndTurn",
            "description": "End the current turn without ending the dialog.",
            "$ref": "#/definitions/Microsoft.EndTurn"
        },
        {
            "title": "Microsoft.FirstSelector",
            "description": "Selector for first true rule",
            "$ref": "#/definitions/Microsoft.FirstSelector"
        },
        {
            "title": "Microsoft.Foreach",
            "description": "Execute actions on each item in an a collection.",
            "$ref": "#/definitions/Microsoft.Foreach"
        },
        {
            "title": "Microsoft.ForeachPage",
            "description": "Execute actions on each page (collection of items) in an array.",
            "$ref": "#/definitions/Microsoft.ForeachPage"
        },
        {
            "title": "Microsoft.GetActivityMembers",
            "description": "Get the members who are participating in an activity. (BotFrameworkAdapter only)",
            "$ref": "#/definitions/Microsoft.GetActivityMembers"
        },
        {
            "title": "Microsoft.GetConversationMembers",
            "description": "Get the members who are participating in an conversation. (BotFrameworkAdapter only)",
            "$ref": "#/definitions/Microsoft.GetConversationMembers"
        },
        {
            "title": "Microsoft.GotoAction",
            "description": "Go to an an action by id.",
            "$ref": "#/definitions/Microsoft.GotoAction"
        },
        {
            "title": "Microsoft.GuidEntityRecognizer",
            "description": "Recognizer which recognizes guids.",
            "$ref": "#/definitions/Microsoft.GuidEntityRecognizer"
        },
        {
            "title": "Microsoft.HashtagEntityRecognizer",
            "description": "Recognizer which recognizes Hashtags.",
            "$ref": "#/definitions/Microsoft.HashtagEntityRecognizer"
        },
        {
            "title": "Microsoft.HttpRequest",
            "description": "Make a HTTP request.",
            "$ref": "#/definitions/Microsoft.HttpRequest"
        },
        {
            "title": "Microsoft.IfCondition",
            "description": "Two-way branch the conversation flow based on a condition.",
            "$ref": "#/definitions/Microsoft.IfCondition"
        },
        {
            "title": "Microsoft.IpEntityRecognizer",
            "description": "Recognizer which recognizes internet IP patterns (like 192.1.1.1).",
            "$ref": "#/definitions/Microsoft.IpEntityRecognizer"
        },
        {
            "title": "Microsoft.LanguagePolicy",
            "description": "This represents a policy map for locales lookups to use for language",
            "$ref": "#/definitions/Microsoft.LanguagePolicy"
        },
        {
            "title": "Microsoft.LogAction",
            "description": "Log a message to the host application. Send a TraceActivity to Bot Framework Emulator (optional).",
            "$ref": "#/definitions/Microsoft.LogAction"
        },
        {
            "title": "Microsoft.LuisRecognizer",
            "description": "LUIS recognizer.",
            "$ref": "#/definitions/Microsoft.LuisRecognizer"
        },
        {
            "title": "Microsoft.MentionEntityRecognizer",
            "description": "Recognizer which recognizes @Mentions",
            "$ref": "#/definitions/Microsoft.MentionEntityRecognizer"
        },
        {
            "title": "Microsoft.MostSpecificSelector",
            "description": "Select most specific true events with optional additional selector",
            "$ref": "#/definitions/Microsoft.MostSpecificSelector"
        },
        {
            "title": "Microsoft.MultiLanguageRecognizer",
            "description": "Configure one recognizer per language and the specify the language fallback policy.",
            "$ref": "#/definitions/Microsoft.MultiLanguageRecognizer"
        },
        {
            "title": "Microsoft.NumberEntityRecognizer",
            "description": "Recognizer which recognizes numbers.",
            "$ref": "#/definitions/Microsoft.NumberEntityRecognizer"
        },
        {
            "title": "Microsoft.NumberInput",
            "description": "Collect information - Ask for a number.",
            "$ref": "#/definitions/Microsoft.NumberInput"
        },
        {
            "title": "Microsoft.NumberRangeEntityRecognizer",
            "description": "Recognizer which recognizes ranges of numbers (Example:2 to 5).",
            "$ref": "#/definitions/Microsoft.NumberRangeEntityRecognizer"
        },
        {
            "title": "Microsoft.OAuthInput",
            "description": "Collect login information.",
            "$ref": "#/definitions/Microsoft.OAuthInput"
        },
        {
            "title": "Microsoft.OnActivity",
            "description": "Actions to perform on receipt of a generic activity.",
            "$ref": "#/definitions/Microsoft.OnActivity"
        },
        {
            "title": "Microsoft.OnAssignEntity",
            "description": "Actions to take when an entity should be assigned to a property.",
            "$ref": "#/definitions/Microsoft.OnAssignEntity"
        },
        {
            "title": "Microsoft.OnBeginDialog",
            "description": "Actions to perform when this dialog begins.",
            "$ref": "#/definitions/Microsoft.OnBeginDialog"
        },
        {
            "title": "Microsoft.OnCancelDialog",
            "description": "Actions to perform on cancel dialog event.",
            "$ref": "#/definitions/Microsoft.OnCancelDialog"
        },
        {
            "title": "Microsoft.OnChooseEntity",
            "description": "Actions to be performed when an entity value needs to be resolved.",
            "$ref": "#/definitions/Microsoft.OnChooseEntity"
        },
        {
            "title": "Microsoft.OnChooseIntent",
            "description": "Actions to perform on when an intent is ambigious.",
            "$ref": "#/definitions/Microsoft.OnChooseIntent"
        },
        {
            "title": "Microsoft.OnChooseProperty",
            "description": "Actions to take when there are multiple possible mappings of entities to properties.",
            "$ref": "#/definitions/Microsoft.OnChooseProperty"
        },
        {
            "title": "Microsoft.OnClearProperty",
            "description": "Actions to take when a property needs to be cleared.",
            "$ref": "#/definitions/Microsoft.OnClearProperty"
        },
        {
            "title": "Microsoft.OnCondition",
            "description": "Actions to perform when specified condition is true.",
            "$ref": "#/definitions/Microsoft.OnCondition"
        },
        {
            "title": "Microsoft.OnConversationUpdateActivity",
            "description": "Actions to perform on receipt of an activity with type 'ConversationUpdate'.",
            "$ref": "#/definitions/Microsoft.OnConversationUpdateActivity"
        },
        {
            "title": "Microsoft.OnCustomEvent",
            "description": "Actions to perform when a custom event is detected. Use 'Emit a custom event' action to raise a custom event.",
            "$ref": "#/definitions/Microsoft.OnCustomEvent"
        },
        {
            "title": "Microsoft.OnDialogEvent",
            "description": "Actions to perform when a specific dialog event occurs.",
            "$ref": "#/definitions/Microsoft.OnDialogEvent"
        },
        {
            "title": "Microsoft.OnEndOfActions",
            "description": "Actions to take when there are no more actions in the current dialog.",
            "$ref": "#/definitions/Microsoft.OnEndOfActions"
        },
        {
            "title": "Microsoft.OnEndOfConversationActivity",
            "description": "Actions to perform on receipt of an activity with type 'EndOfConversation'.",
            "$ref": "#/definitions/Microsoft.OnEndOfConversationActivity"
        },
        {
            "title": "Microsoft.OnError",
            "description": "Action to perform when an 'Error' dialog event occurs.",
            "$ref": "#/definitions/Microsoft.OnError"
        },
        {
            "title": "Microsoft.OnEventActivity",
            "description": "Actions to perform on receipt of an activity with type 'Event'.",
            "$ref": "#/definitions/Microsoft.OnEventActivity"
        },
        {
            "title": "Microsoft.OnHandoffActivity",
            "description": "Actions to perform on receipt of an activity with type 'HandOff'.",
            "$ref": "#/definitions/Microsoft.OnHandoffActivity"
        },
        {
            "title": "Microsoft.OnIntent",
            "description": "Actions to perform when specified intent is recognized.",
            "$ref": "#/definitions/Microsoft.OnIntent"
        },
        {
            "title": "Microsoft.OnInvokeActivity",
            "description": "Actions to perform on receipt of an activity with type 'Invoke'.",
            "$ref": "#/definitions/Microsoft.OnInvokeActivity"
        },
        {
            "title": "Microsoft.OnMessageActivity",
            "description": "Actions to perform on receipt of an activity with type 'Message'. Overrides Intent trigger.",
            "$ref": "#/definitions/Microsoft.OnMessageActivity"
        },
        {
            "title": "Microsoft.OnMessageDeleteActivity",
            "description": "Actions to perform on receipt of an activity with type 'MessageDelete'.",
            "$ref": "#/definitions/Microsoft.OnMessageDeleteActivity"
        },
        {
            "title": "Microsoft.OnMessageReactionActivity",
            "description": "Actions to perform on receipt of an activity with type 'MessageReaction'.",
            "$ref": "#/definitions/Microsoft.OnMessageReactionActivity"
        },
        {
            "title": "Microsoft.OnMessageUpdateActivity",
            "description": "Actions to perform on receipt of an activity with type 'MessageUpdate'.",
            "$ref": "#/definitions/Microsoft.OnMessageUpdateActivity"
        },
        {
            "title": "Microsoft.OnQnAMatch",
            "description": "Actions to perform on when an match from QnAMaker is found.",
            "$ref": "#/definitions/Microsoft.OnQnAMatch"
        },
        {
            "title": "Microsoft.OnRepromptDialog",
            "description": "Actions to perform when 'RepromptDialog' event occurs.",
            "$ref": "#/definitions/Microsoft.OnRepromptDialog"
        },
        {
            "title": "Microsoft.OnTypingActivity",
            "description": "Actions to perform on receipt of an activity with type 'Typing'.",
            "$ref": "#/definitions/Microsoft.OnTypingActivity"
        },
        {
            "title": "Microsoft.OnUnknownIntent",
            "description": "Action to perform when user input is unrecognized and if none of the 'on intent recognition' triggers match recognized intent.",
            "$ref": "#/definitions/Microsoft.OnUnknownIntent"
        },
        {
            "title": "Microsoft.OrdinalEntityRecognizer",
            "description": "Recognizer which recognizes ordinals (example: first, second, 3rd).",
            "$ref": "#/definitions/Microsoft.OrdinalEntityRecognizer"
        },
        {
            "title": "Microsoft.PercentageEntityRecognizer",
            "description": "Recognizer which recognizes percentages.",
            "$ref": "#/definitions/Microsoft.PercentageEntityRecognizer"
        },
        {
            "title": "Microsoft.PhoneNumberEntityRecognizer",
            "description": "Recognizer which recognizes phone numbers.",
            "$ref": "#/definitions/Microsoft.PhoneNumberEntityRecognizer"
        },
        {
            "title": "Microsoft.QnAMakerDialog",
            "description": "Dialog which uses QnAMAker knowledge base to answer questions.",
            "$ref": "#/definitions/Microsoft.QnAMakerDialog"
        },
        {
            "title": "Microsoft.QnAMakerRecognizer",
            "description": "Recognizer for generating QnAMatch intents from a KB.",
            "$ref": "#/definitions/Microsoft.QnAMakerRecognizer"
        },
        {
            "title": "Microsoft.RandomSelector",
            "description": "Select most specific true rule",
            "$ref": "#/definitions/Microsoft.RandomSelector"
        },
        {
            "title": "Microsoft.RecognizerSet",
            "description": "Creates the union of the intents and entities of the recognizers in the set.",
            "$ref": "#/definitions/Microsoft.RecognizerSet"
        },
        {
            "title": "Microsoft.RegexEntityRecognizer",
            "description": "Recognizer which recognizes patterns of input based on regex.",
            "$ref": "#/definitions/Microsoft.RegexEntityRecognizer"
        },
        {
            "title": "Microsoft.RegexRecognizer",
            "description": "Use regular expressions to recognize intents and entities from user input.",
            "$ref": "#/definitions/Microsoft.RegexRecognizer"
        },
        {
            "title": "Microsoft.RepeatDialog",
            "description": "Repeat current dialog.",
            "$ref": "#/definitions/Microsoft.RepeatDialog"
        },
        {
            "title": "Microsoft.ReplaceDialog",
            "description": "Replace current dialog with another dialog.",
            "$ref": "#/definitions/Microsoft.ReplaceDialog"
        },
        {
            "title": "Microsoft.SendActivity",
            "description": "Respond with an activity.",
            "$ref": "#/definitions/Microsoft.SendActivity"
        },
        {
            "title": "Microsoft.SetProperties",
            "description": "Set one or more property values.",
            "$ref": "#/definitions/Microsoft.SetProperties"
        },
        {
            "title": "Microsoft.SetProperty",
            "description": "Set property to a value.",
            "$ref": "#/definitions/Microsoft.SetProperty"
        },
        {
            "title": "Microsoft.SignOutUser",
            "description": "Sign a user out that was logged in previously using OAuthInput.",
            "$ref": "#/definitions/Microsoft.SignOutUser"
        },
        {
            "title": "Microsoft.StaticActivityTemplate",
            "description": "This allows you to define a static Activity object",
            "$ref": "#/definitions/Microsoft.StaticActivityTemplate"
        },
        {
            "title": "Microsoft.SwitchCondition",
            "description": "Execute different actions based on the value of a property.",
            "$ref": "#/definitions/Microsoft.SwitchCondition"
        },
        {
            "title": "Microsoft.TemperatureEntityRecognizer",
            "description": "Recognizer which recognizes temperatures.",
            "$ref": "#/definitions/Microsoft.TemperatureEntityRecognizer"
        },
        {
            "title": "Microsoft.Test.AssertCondition",
            "description": "Assert condition is true.",
            "$ref": "#/definitions/Microsoft.Test.AssertCondition"
        },
        {
            "title": "Microsoft.Test.AssertReply",
            "description": "Asserts that a reply text is valid.",
            "$ref": "#/definitions/Microsoft.Test.AssertReply"
        },
        {
            "title": "Microsoft.Test.AssertReplyActivity",
            "description": "Asserts that a reply activity is valid.",
            "$ref": "#/definitions/Microsoft.Test.AssertReplyActivity"
        },
        {
            "title": "Microsoft.Test.AssertReplyOneOf",
            "description": "Asserts that a reply text is one of multiple optional responses.",
            "$ref": "#/definitions/Microsoft.Test.AssertReplyOneOf"
        },
        {
            "title": "Microsoft.Test.Script",
            "description": "Defines a sequence of test actions to perform to validate the behavior of dialogs.",
            "$ref": "#/definitions/Microsoft.Test.Script"
        },
        {
            "title": "Microsoft.Test.UserActivity",
            "description": "Sends activity to the bot.",
            "$ref": "#/definitions/Microsoft.Test.UserActivity"
        },
        {
            "title": "Microsoft.Test.UserConversationUpdate",
            "description": "Sends ConversationUpdate activity to the bot.",
            "$ref": "#/definitions/Microsoft.Test.UserConversationUpdate"
        },
        {
            "title": "Microsoft.Test.UserDelay",
            "description": "Delays text script for time period.",
            "$ref": "#/definitions/Microsoft.Test.UserDelay"
        },
        {
            "title": "Microsoft.Test.UserSays",
            "description": "Sends text to the bot from the user.",
            "$ref": "#/definitions/Microsoft.Test.UserSays"
        },
        {
            "title": "Microsoft.Test.UserTyping",
            "description": "Sends typing activity to the bot.",
            "$ref": "#/definitions/Microsoft.Test.UserTyping"
        },
        {
            "title": "Microsoft.TextInput",
            "description": "Collection information - Ask for a word or sentence.",
            "$ref": "#/definitions/Microsoft.TextInput"
        },
        {
            "title": "Microsoft.TextTemplate",
            "description": "Lg tempalte to evaluate to create text",
            "$ref": "#/definitions/Microsoft.TextTemplate"
        },
        {
            "title": "Microsoft.TraceActivity",
            "description": "Send a trace activity to the transcript logger and/ or Bot Framework Emulator.",
            "$ref": "#/definitions/Microsoft.TraceActivity"
        },
        {
            "title": "Microsoft.TrueSelector",
            "description": "Selector for all true events",
            "$ref": "#/definitions/Microsoft.TrueSelector"
        },
        {
            "title": "Microsoft.UpdateActivity",
            "description": "Respond with an activity.",
            "$ref": "#/definitions/Microsoft.UpdateActivity"
        },
        {
            "title": "Microsoft.UrlEntityRecognizer",
            "description": "Recognizer which recognizes urls (example: http://bing.com)",
            "$ref": "#/definitions/Microsoft.UrlEntityRecognizer"
        }
    ],
    "definitions": {
        "Microsoft.ActivityTemplate": {
            "$role": "union(Microsoft.IActivityTemplate)",
            "title": "Microsoft ActivityTemplate",
            "type": "object",
            "properties": {
                "$kind": {
                    "title": "$kind",
                    "description": "Defines the valid properties for the component you are configuring (from a dialog .schema file)",
                    "type": "string",
                    "pattern": "^[a-zA-Z][a-zA-Z0-9.]*$",
                    "const": "Microsoft.ActivityTemplate"
                },
                "$copy": {
                    "title": "$copy",
                    "description": "Copy the definition by id from a .dialog file.",
                    "type": "string",
                    "pattern": "^(([a-zA-Z][a-zA-Z0-9.]*)?(#[a-zA-Z][a-zA-Z0-9.]*)?)$"
                },
                "$id": {
                    "title": "$id",
                    "description": "Inline id for reuse of an inline definition",
                    "type": "string",
                    "pattern": "^([a-zA-Z][a-zA-Z0-9.]*)$"
                },
                "$designer": {
                    "title": "$designer",
                    "type": "object",
                    "description": "Extra information for the Bot Framework Designer."
                },
                "template": {
                    "title": "Template",
                    "Description": "Language Generator template to use to create the activity",
                    "type": "string"
                }
            },
            "additionalProperties": false,
            "patternProperties": {
                "^\\$": {
                    "type": "string"
                }
            },
            "anyOf": [
                {
                    "title": "Reference",
                    "required": [
                        "$copy"
                    ]
                },
                {
                    "title": "Type",
                    "required": [
                        "template",
                        "$kind"
                    ]
                }
            ]
        },
        "Microsoft.AdaptiveCardRecognizer": {
            "$role": "union(Microsoft.Recognizer)",
            "title": "Cross-trained Recognizer Set",
            "description": "Recognizer for detecting the value response from an Adaptive Card.",
            "type": "object",
            "properties": {
                "$kind": {
                    "title": "$kind",
                    "description": "Defines the valid properties for the component you are configuring (from a dialog .schema file)",
                    "type": "string",
                    "pattern": "^[a-zA-Z][a-zA-Z0-9.]*$",
                    "const": "Microsoft.AdaptiveCardRecognizer"
                },
                "$copy": {
                    "title": "$copy",
                    "description": "Copy the definition by id from a .dialog file.",
                    "type": "string",
                    "pattern": "^(([a-zA-Z][a-zA-Z0-9.]*)?(#[a-zA-Z][a-zA-Z0-9.]*)?)$"
                },
                "$id": {
                    "title": "$id",
                    "description": "Inline id for reuse of an inline definition",
                    "type": "string",
                    "pattern": "^([a-zA-Z][a-zA-Z0-9.]*)$"
                },
                "$designer": {
                    "title": "$designer",
                    "type": "object",
                    "description": "Extra information for the Bot Framework Designer."
                },
                "id": {
                    "type": "string",
                    "title": "Id",
                    "description": "Optional unique id using with RecognizerSet."
                }
            },
            "additionalProperties": false,
            "patternProperties": {
                "^\\$": {
                    "type": "string"
                }
            },
            "anyOf": [
                {
                    "title": "Reference",
                    "required": [
                        "$copy"
                    ]
                },
                {
                    "title": "Type",
                    "required": [
                        "$kind"
                    ]
                }
            ]
        },
        "Microsoft.AdaptiveDialog": {
            "$role": "union(Microsoft.IDialog)",
            "title": "Adaptive Dialog",
            "description": "Flexible, data driven dialog that can adapt to the conversation.",
            "type": "object",
            "properties": {
                "$kind": {
                    "title": "$kind",
                    "description": "Defines the valid properties for the component you are configuring (from a dialog .schema file)",
                    "type": "string",
                    "pattern": "^[a-zA-Z][a-zA-Z0-9.]*$",
                    "const": "Microsoft.AdaptiveDialog"
                },
                "$copy": {
                    "title": "$copy",
                    "description": "Copy the definition by id from a .dialog file.",
                    "type": "string",
                    "pattern": "^(([a-zA-Z][a-zA-Z0-9.]*)?(#[a-zA-Z][a-zA-Z0-9.]*)?)$"
                },
                "$id": {
                    "title": "$id",
                    "description": "Inline id for reuse of an inline definition",
                    "type": "string",
                    "pattern": "^([a-zA-Z][a-zA-Z0-9.]*)$"
                },
                "$designer": {
                    "title": "$designer",
                    "type": "object",
                    "description": "Extra information for the Bot Framework Designer."
                },
                "id": {
                    "type": "string",
                    "title": "Id",
                    "description": "Optional dialog ID."
                },
                "autoEndDialog": {
                    "type": "boolean",
                    "title": "Auto end dialog",
                    "description": "If set to true the dialog will automatically end when there are no further actions.  If set to false, remember to manually end the dialog using EndDialog action.",
                    "default": "true"
                },
                "defaultResultProperty": {
                    "type": "string",
                    "title": "Default result property",
                    "description": "Value that will be passed back to the parent dialog.",
                    "default": "dialog.result"
                },
                "recognizer": {
                    "$kind": "Microsoft.Recognizer",
                    "title": "Recognizer",
                    "description": "Input recognizer that interprets user input into intent and entities.",
                    "$ref": "#/definitions/Microsoft.Recognizer"
                },
                "generator": {
                    "$kind": "Microsoft.ILanguageGenerator",
                    "title": "Language Generator",
                    "description": "Language generator that generates bot responses.",
                    "$ref": "#/definitions/Microsoft.ILanguageGenerator"
                },
                "selector": {
                    "$kind": "Microsoft.ITriggerSelector",
                    "title": "Selector",
                    "description": "Policy to determine which trigger is executed. Defaults to a 'best match' selector (optional).",
                    "$ref": "#/definitions/Microsoft.ITriggerSelector"
                },
                "triggers": {
                    "type": "array",
                    "description": "List of triggers defined for this dialog.",
                    "title": "Triggers",
                    "items": {
                        "$kind": "Microsoft.ITriggerCondition",
                        "$ref": "#/definitions/Microsoft.ITriggerCondition"
                    }
                },
                "schema": {
                    "anyOf": [
                        {
                            "$comment": "Eventually we should allow at least some subset of JSON schema here.",
                            "title": "The schema to be filled in.",
                            "type": "object",
                            "additionalProperties": true
                        },
                        {
                            "type": "string",
                            "title": "String pointing to schema file."
                        }
                    ]
                }
            },
            "additionalProperties": false,
            "patternProperties": {
                "^\\$": {
                    "type": "string"
                }
            },
            "anyOf": [
                {
                    "title": "Reference",
                    "required": [
                        "$copy"
                    ]
                },
                {
                    "title": "Type",
                    "required": [
                        "$kind"
                    ]
                }
            ]
        },
        "Microsoft.AgeEntityRecognizer": {
            "$role": "union(Microsoft.EntityRecognizers)",
            "title": "Age Entity Recognizer",
            "description": "Recognizer which recognizes age.",
            "type": "object",
            "properties": {
                "$kind": {
                    "title": "$kind",
                    "description": "Defines the valid properties for the component you are configuring (from a dialog .schema file)",
                    "type": "string",
                    "pattern": "^[a-zA-Z][a-zA-Z0-9.]*$",
                    "const": "Microsoft.AgeEntityRecognizer"
                },
                "$copy": {
                    "title": "$copy",
                    "description": "Copy the definition by id from a .dialog file.",
                    "type": "string",
                    "pattern": "^(([a-zA-Z][a-zA-Z0-9.]*)?(#[a-zA-Z][a-zA-Z0-9.]*)?)$"
                },
                "$id": {
                    "title": "$id",
                    "description": "Inline id for reuse of an inline definition",
                    "type": "string",
                    "pattern": "^([a-zA-Z][a-zA-Z0-9.]*)$"
                },
                "$designer": {
                    "title": "$designer",
                    "type": "object",
                    "description": "Extra information for the Bot Framework Designer."
                }
            },
            "additionalProperties": false,
            "patternProperties": {
                "^\\$": {
                    "type": "string"
                }
            },
            "anyOf": [
                {
                    "title": "Reference",
                    "required": [
                        "$copy"
                    ]
                },
                {
                    "title": "Type",
                    "required": [
                        "$kind"
                    ]
                }
            ]
        },
        "Microsoft.Ask": {
            "$role": "union(Microsoft.IDialog)",
            "title": "Send Activity to Ask a question",
            "description": "This is an action which sends an activity to the user when a response is expected",
            "type": "object",
            "properties": {
                "$kind": {
                    "title": "$kind",
                    "description": "Defines the valid properties for the component you are configuring (from a dialog .schema file)",
                    "type": "string",
                    "pattern": "^[a-zA-Z][a-zA-Z0-9.]*$",
                    "const": "Microsoft.Ask"
                },
                "$copy": {
                    "title": "$copy",
                    "description": "Copy the definition by id from a .dialog file.",
                    "type": "string",
                    "pattern": "^(([a-zA-Z][a-zA-Z0-9.]*)?(#[a-zA-Z][a-zA-Z0-9.]*)?)$"
                },
                "$id": {
                    "title": "$id",
                    "description": "Inline id for reuse of an inline definition",
                    "type": "string",
                    "pattern": "^([a-zA-Z][a-zA-Z0-9.]*)$"
                },
                "$designer": {
                    "title": "$designer",
                    "type": "object",
                    "description": "Extra information for the Bot Framework Designer."
                },
                "id": {
                    "type": "string",
                    "title": "Id",
                    "description": "Optional id for the dialog"
                },
                "disabled": {
                    "$role": "expression",
                    "title": "Disabled",
                    "description": "Optional condition which if true will disable this action.",
                    "examples": [
                        "user.age > 3"
                    ],
                    "oneOf": [
                        {
                            "type": "boolean",
                            "title": "boolean"
                        },
                        {
                            "type": "string",
                            "title": "string",
                            "description": "Expression evaluating to undefined."
                        }
                    ]
                },
                "activity": {
                    "$kind": "Microsoft.IActivityTemplate",
                    "title": "Activity",
                    "description": "Activity to send.",
                    "$ref": "#/definitions/Microsoft.IActivityTemplate"
                },
                "expectedProperties": {
                    "$role": "expression",
                    "title": "Expected Properties",
                    "description": "Properties expected to be filled by entities from the user",
                    "oneOf": [
                        {
                            "type": "array",
                            "items": {
                                "type": "string",
                                "title": "string"
                            },
                            "title": "array"
                        },
                        {
                            "type": "string",
                            "title": "string",
                            "description": "Expression evaluating to undefined."
                        }
                    ]
                }
            },
            "additionalProperties": false,
            "patternProperties": {
                "^\\$": {
                    "type": "string"
                }
            },
            "anyOf": [
                {
                    "title": "Reference",
                    "required": [
                        "$copy"
                    ]
                },
                {
                    "title": "Type",
                    "required": [
                        "$kind"
                    ]
                }
            ]
        },
        "Microsoft.AttachmentInput": {
            "$role": "union(Microsoft.IDialog)",
            "title": "Attachment input dialog",
            "description": "Collect information - Ask for a file or image.",
            "type": "object",
            "properties": {
                "$kind": {
                    "title": "$kind",
                    "description": "Defines the valid properties for the component you are configuring (from a dialog .schema file)",
                    "type": "string",
                    "pattern": "^[a-zA-Z][a-zA-Z0-9.]*$",
                    "const": "Microsoft.AttachmentInput"
                },
                "$copy": {
                    "title": "$copy",
                    "description": "Copy the definition by id from a .dialog file.",
                    "type": "string",
                    "pattern": "^(([a-zA-Z][a-zA-Z0-9.]*)?(#[a-zA-Z][a-zA-Z0-9.]*)?)$"
                },
                "$id": {
                    "title": "$id",
                    "description": "Inline id for reuse of an inline definition",
                    "type": "string",
                    "pattern": "^([a-zA-Z][a-zA-Z0-9.]*)$"
                },
                "$designer": {
                    "title": "$designer",
                    "type": "object",
                    "description": "Extra information for the Bot Framework Designer."
                },
                "id": {
                    "type": "string",
                    "title": "Id",
                    "description": "Optional id for the dialog"
                },
                "disabled": {
                    "$role": "expression",
                    "type": [
                        "boolean",
                        "string"
                    ],
                    "title": "Disabled",
                    "description": "Optional condition which if true will disable this action.",
                    "examples": [
                        "user.age > 3"
                    ]
                },
                "prompt": {
                    "$kind": "Microsoft.IActivityTemplate",
                    "title": "Initial prompt",
                    "description": "Message to send to collect information.",
                    "examples": [
                        "What is your birth date?"
                    ],
                    "$ref": "#/definitions/Microsoft.IActivityTemplate"
                },
                "unrecognizedPrompt": {
                    "$kind": "Microsoft.IActivityTemplate",
                    "title": "Unrecognized prompt",
                    "description": "Message to send if user response is not recognized.",
                    "examples": [
                        "Sorry, I do not understand '{turn.activity.text'}. Let's try again. What is your birth date?"
                    ],
                    "$ref": "#/definitions/Microsoft.IActivityTemplate"
                },
                "invalidPrompt": {
                    "$kind": "Microsoft.IActivityTemplate",
                    "title": "Invalid prompt",
                    "description": "Message to send if user response is invalid. Relies on specified validation expressions.",
                    "examples": [
                        "Sorry, '{this.value}' does not work. I need a number between 1-150. What is your age?"
                    ],
                    "$ref": "#/definitions/Microsoft.IActivityTemplate"
                },
                "defaultValueResponse": {
                    "$kind": "Microsoft.IActivityTemplate",
                    "title": "Default value response",
                    "description": "Message to send when max turn count (if specified) has been exceeded and the default value is selected as the value.",
                    "examples": [
                        "Sorry, I'm having trouble understanding you. I will just use {this.options.defaultValue} for now. You can say 'I'm 36 years old' to change it."
                    ],
                    "$ref": "#/definitions/Microsoft.IActivityTemplate"
                },
                "maxTurnCount": {
                    "$role": "expression",
                    "type": [
                        "integer",
                        "string"
                    ],
                    "title": "Max turn count",
                    "description": "Maximum number of re-prompt attempts to collect information.",
                    "default": 3,
                    "examples": [
                        3
                    ]
                },
                "validations": {
                    "type": "array",
                    "title": "Validation expressions",
                    "description": "Expression to validate user input.",
                    "examples": [
                        "int(this.value) > 1 && int(this.value) <= 150",
                        "count(this.value) < 300"
                    ],
                    "items": {
                        "$role": "expression",
                        "type": "string"
                    }
                },
                "property": {
                    "$role": "expression",
                    "type": "string",
                    "title": "Property",
                    "description": "Property to store collected information. Input will be skipped if property has value (unless 'Always prompt' is true).",
                    "examples": [
                        "$birthday",
                        "user.name",
                        "conversation.issueTitle",
                        "dialog.favColor"
                    ]
                },
                "defaultValue": {
                    "$role": "expression",
                    "type": [
                        "object",
                        "array",
                        "number",
                        "integer",
                        "boolean",
                        "string"
                    ],
                    "title": "Default value",
                    "description": "Expression to examine on each turn of the conversation as possible value to the property.",
                    "examples": [
                        "@userName",
                        "coalesce(@number, @partySize)"
                    ]
                },
                "value": {
                    "$role": "expression",
                    "type": [
                        "object",
                        "array",
                        "number",
                        "integer",
                        "boolean",
                        "string"
                    ],
                    "title": "Value",
                    "description": "Gets or sets a value expression which can be used to intialize the input prompt.",
                    "examples": [
                        "@userName"
                    ]
                },
                "alwaysPrompt": {
                    "$role": "expression",
                    "type": [
                        "boolean",
                        "string"
                    ],
                    "title": "Always prompt",
                    "description": "Collect information even if the specified 'property' is not empty.",
                    "default": false,
                    "examples": [
                        false
                    ]
                },
                "allowInterruptions": {
                    "$role": "expression",
                    "type": [
                        "boolean",
                        "string"
                    ],
                    "title": "Allow Interruptions",
                    "description": "A boolean expression that determines whether the parent should be allowed to interrupt the input.",
                    "default": "true",
                    "examples": [
                        "true"
                    ]
                },
                "outputFormat": {
                    "$role": "expression",
                    "type": "string",
                    "enum": [
                        "all",
                        "first"
                    ],
                    "title": "Output format",
                    "description": "Attachment output format.",
                    "default": "first"
                }
            },
            "additionalProperties": false,
            "patternProperties": {
                "^\\$": {
                    "type": "string"
                }
            },
            "anyOf": [
                {
                    "title": "Reference",
                    "required": [
                        "$copy"
                    ]
                },
                {
                    "title": "Type",
                    "required": [
                        "$kind"
                    ]
                }
            ]
        },
        "Microsoft.BeginDialog": {
            "$role": "union(Microsoft.IDialog)",
            "title": "Begin a dialog",
            "description": "Begin another dialog.",
            "type": "object",
            "properties": {
                "$kind": {
                    "title": "$kind",
                    "description": "Defines the valid properties for the component you are configuring (from a dialog .schema file)",
                    "type": "string",
                    "pattern": "^[a-zA-Z][a-zA-Z0-9.]*$",
                    "const": "Microsoft.BeginDialog"
                },
                "$copy": {
                    "title": "$copy",
                    "description": "Copy the definition by id from a .dialog file.",
                    "type": "string",
                    "pattern": "^(([a-zA-Z][a-zA-Z0-9.]*)?(#[a-zA-Z][a-zA-Z0-9.]*)?)$"
                },
                "$id": {
                    "title": "$id",
                    "description": "Inline id for reuse of an inline definition",
                    "type": "string",
                    "pattern": "^([a-zA-Z][a-zA-Z0-9.]*)$"
                },
                "$designer": {
                    "title": "$designer",
                    "type": "object",
                    "description": "Extra information for the Bot Framework Designer."
                },
                "id": {
                    "type": "string",
                    "title": "Id",
                    "description": "Optional id for the dialog"
                },
                "disabled": {
                    "$role": "expression",
                    "title": "Disabled",
                    "description": "Optional condition which if true will disable this action.",
                    "examples": [
                        "user.age > 3"
                    ],
                    "oneOf": [
                        {
                            "type": "boolean",
                            "title": "boolean"
                        },
                        {
                            "type": "string",
                            "title": "string",
                            "description": "Expression evaluating to undefined."
                        }
                    ]
                },
                "dialog": {
                    "$role": "expression",
                    "title": "Dialog name",
                    "description": "Name of the dialog to call.",
                    "examples": [
                        "AddToDoDialog"
                    ],
                    "oneOf": [
                        {
                            "$kind": "Microsoft.IDialog",
                            "type": "object",
                            "title": "object",
                            "$ref": "#/definitions/Microsoft.IDialog"
                        },
                        {
                            "type": "string",
                            "title": "string",
                            "description": "Expression evaluating to undefined."
                        }
                    ]
                },
                "options": {
                    "$role": "expression",
                    "title": "Options",
                    "description": "One or more options that are passed to the dialog that is called.",
                    "oneOf": [
                        {
                            "type": "object",
                            "additionalProperties": {
                                "type": "string",
                                "title": "string"
                            },
                            "title": "object"
                        },
                        {
                            "type": "string",
                            "title": "string",
                            "description": "Expression evaluating to undefined."
                        }
                    ]
                },
                "activityProcessed": {
                    "$role": "expression",
                    "title": "Activity Processed",
                    "description": "When set to false, the dialog that is called can process the current activity.",
                    "oneOf": [
                        {
                            "type": "boolean",
                            "default": true,
                            "title": "boolean"
                        },
                        {
                            "type": "string",
                            "title": "string",
                            "description": "Expression evaluating to undefined."
                        }
                    ]
                },
                "resultProperty": {
                    "$role": "expression",
                    "type": "string",
                    "title": "Property",
                    "description": "Property to store any value returned by the dialog that is called.",
                    "examples": [
                        "dialog.userName"
                    ]
                }
            },
            "additionalProperties": false,
            "patternProperties": {
                "^\\$": {
                    "type": "string"
                }
            },
            "anyOf": [
                {
                    "title": "Reference",
                    "required": [
                        "$copy"
                    ]
                },
                {
                    "title": "Type",
                    "required": [
                        "$kind"
                    ]
                }
            ]
        },
        "Microsoft.BreakLoop": {
            "$role": "union(Microsoft.IDialog)",
            "title": "Break Loop",
            "description": "Stop executing this loop",
            "type": "object",
            "properties": {
                "$kind": {
                    "title": "$kind",
                    "description": "Defines the valid properties for the component you are configuring (from a dialog .schema file)",
                    "type": "string",
                    "pattern": "^[a-zA-Z][a-zA-Z0-9.]*$",
                    "const": "Microsoft.BreakLoop"
                },
                "$copy": {
                    "title": "$copy",
                    "description": "Copy the definition by id from a .dialog file.",
                    "type": "string",
                    "pattern": "^(([a-zA-Z][a-zA-Z0-9.]*)?(#[a-zA-Z][a-zA-Z0-9.]*)?)$"
                },
                "$id": {
                    "title": "$id",
                    "description": "Inline id for reuse of an inline definition",
                    "type": "string",
                    "pattern": "^([a-zA-Z][a-zA-Z0-9.]*)$"
                },
                "$designer": {
                    "title": "$designer",
                    "type": "object",
                    "description": "Extra information for the Bot Framework Designer."
                },
                "id": {
                    "type": "string",
                    "title": "Id",
                    "description": "Optional id for the dialog"
                },
                "disabled": {
                    "$role": "expression",
                    "title": "Disabled",
                    "description": "Optional condition which if true will disable this action.",
                    "examples": [
                        "user.age > 3"
                    ],
                    "oneOf": [
                        {
                            "type": "boolean",
                            "title": "boolean"
                        },
                        {
                            "type": "string",
                            "title": "string",
                            "description": "Expression evaluating to undefined."
                        }
                    ]
                }
            },
            "additionalProperties": false,
            "patternProperties": {
                "^\\$": {
                    "type": "string"
                }
            },
            "anyOf": [
                {
                    "title": "Reference",
                    "required": [
                        "$copy"
                    ]
                },
                {
                    "title": "Type",
                    "required": [
                        "$kind"
                    ]
                }
            ]
        },
        "Microsoft.CancelAllDialogs": {
            "$role": "union(Microsoft.IDialog)",
            "title": "Cancel all dialogs",
            "description": "Cancel all active dialogs. All dialogs in the dialog chain will need a trigger to capture the event configured in this action.",
            "type": "object",
            "properties": {
                "$kind": {
                    "title": "$kind",
                    "description": "Defines the valid properties for the component you are configuring (from a dialog .schema file)",
                    "type": "string",
                    "pattern": "^[a-zA-Z][a-zA-Z0-9.]*$",
                    "const": "Microsoft.CancelAllDialogs"
                },
                "$copy": {
                    "title": "$copy",
                    "description": "Copy the definition by id from a .dialog file.",
                    "type": "string",
                    "pattern": "^(([a-zA-Z][a-zA-Z0-9.]*)?(#[a-zA-Z][a-zA-Z0-9.]*)?)$"
                },
                "$id": {
                    "title": "$id",
                    "description": "Inline id for reuse of an inline definition",
                    "type": "string",
                    "pattern": "^([a-zA-Z][a-zA-Z0-9.]*)$"
                },
                "$designer": {
                    "title": "$designer",
                    "type": "object",
                    "description": "Extra information for the Bot Framework Designer."
                },
                "id": {
                    "type": "string",
                    "title": "Id",
                    "description": "Optional id for the dialog"
                },
                "disabled": {
                    "$role": "expression",
                    "title": "Disabled",
                    "description": "Optional condition which if true will disable this action.",
                    "examples": [
                        "user.age > 3"
                    ],
                    "oneOf": [
                        {
                            "type": "boolean",
                            "title": "boolean"
                        },
                        {
                            "type": "string",
                            "title": "string",
                            "description": "Expression evaluating to undefined."
                        }
                    ]
                },
                "eventName": {
                    "$role": "expression",
                    "type": "string",
                    "title": "Event name",
                    "description": "Name of the event to emit."
                },
                "eventValue": {
                    "$role": "expression",
                    "type": [
                        "object",
                        "array",
                        "number",
                        "integer",
                        "boolean",
                        "string"
                    ],
                    "title": "Event value",
                    "description": "Value to emit with the event (optional).",
                    "additionalProperties": true
                }
            },
            "additionalProperties": false,
            "patternProperties": {
                "^\\$": {
                    "type": "string"
                }
            },
            "anyOf": [
                {
                    "title": "Reference",
                    "required": [
                        "$copy"
                    ]
                },
                {
                    "title": "Type",
                    "required": [
                        "$kind"
                    ]
                }
            ]
        },
        "Microsoft.ChoiceInput": {
            "$role": "union(Microsoft.IDialog)",
            "title": "Choice input dialog",
            "description": "Collect information - Pick from a list of choices",
            "type": "object",
            "properties": {
                "$kind": {
                    "title": "$kind",
                    "description": "Defines the valid properties for the component you are configuring (from a dialog .schema file)",
                    "type": "string",
                    "pattern": "^[a-zA-Z][a-zA-Z0-9.]*$",
                    "const": "Microsoft.ChoiceInput"
                },
                "$copy": {
                    "title": "$copy",
                    "description": "Copy the definition by id from a .dialog file.",
                    "type": "string",
                    "pattern": "^(([a-zA-Z][a-zA-Z0-9.]*)?(#[a-zA-Z][a-zA-Z0-9.]*)?)$"
                },
                "$id": {
                    "title": "$id",
                    "description": "Inline id for reuse of an inline definition",
                    "type": "string",
                    "pattern": "^([a-zA-Z][a-zA-Z0-9.]*)$"
                },
                "$designer": {
                    "title": "$designer",
                    "type": "object",
                    "description": "Extra information for the Bot Framework Designer."
                },
                "id": {
                    "type": "string",
                    "title": "Id",
                    "description": "Optional id for the dialog"
                },
                "disabled": {
                    "$role": "expression",
                    "type": [
                        "boolean",
                        "string"
                    ],
                    "title": "Disabled",
                    "description": "Optional condition which if true will disable this action.",
                    "examples": [
                        "user.age > 3"
                    ]
                },
                "prompt": {
                    "$kind": "Microsoft.IActivityTemplate",
                    "title": "Initial prompt",
                    "description": "Message to send to collect information.",
                    "examples": [
                        "What is your birth date?"
                    ],
                    "$ref": "#/definitions/Microsoft.IActivityTemplate"
                },
                "unrecognizedPrompt": {
                    "$kind": "Microsoft.IActivityTemplate",
                    "title": "Unrecognized prompt",
                    "description": "Message to send if user response is not recognized.",
                    "examples": [
                        "Sorry, I do not understand '{turn.activity.text'}. Let's try again. What is your birth date?"
                    ],
                    "$ref": "#/definitions/Microsoft.IActivityTemplate"
                },
                "invalidPrompt": {
                    "$kind": "Microsoft.IActivityTemplate",
                    "title": "Invalid prompt",
                    "description": "Message to send if user response is invalid. Relies on specified validation expressions.",
                    "examples": [
                        "Sorry, '{this.value}' does not work. I need a number between 1-150. What is your age?"
                    ],
                    "$ref": "#/definitions/Microsoft.IActivityTemplate"
                },
                "defaultValueResponse": {
                    "$kind": "Microsoft.IActivityTemplate",
                    "title": "Default value response",
                    "description": "Message to send when max turn count (if specified) has been exceeded and the default value is selected as the value.",
                    "examples": [
                        "Sorry, I'm having trouble understanding you. I will just use {this.options.defaultValue} for now. You can say 'I'm 36 years old' to change it."
                    ],
                    "$ref": "#/definitions/Microsoft.IActivityTemplate"
                },
                "maxTurnCount": {
                    "$role": "expression",
                    "type": [
                        "integer",
                        "string"
                    ],
                    "title": "Max turn count",
                    "description": "Maximum number of re-prompt attempts to collect information.",
                    "default": 3,
                    "examples": [
                        3
                    ]
                },
                "validations": {
                    "type": "array",
                    "title": "Validation expressions",
                    "description": "Expression to validate user input.",
                    "examples": [
                        "int(this.value) > 1 && int(this.value) <= 150",
                        "count(this.value) < 300"
                    ],
                    "items": {
                        "$role": "expression",
                        "type": "string"
                    }
                },
                "property": {
                    "$role": "expression",
                    "type": "string",
                    "title": "Property",
                    "description": "Property to store collected information. Input will be skipped if property has value (unless 'Always prompt' is true).",
                    "examples": [
                        "$birthday",
                        "user.name",
                        "conversation.issueTitle",
                        "dialog.favColor"
                    ]
                },
                "defaultValue": {
                    "$role": "expression",
                    "type": [
                        "object",
                        "array",
                        "number",
                        "integer",
                        "boolean",
                        "string"
                    ],
                    "title": "Default value",
                    "description": "Expression to examine on each turn of the conversation as possible value to the property.",
                    "examples": [
                        "@userName",
                        "coalesce(@number, @partySize)"
                    ]
                },
                "value": {
                    "$role": "expression",
                    "type": [
                        "object",
                        "array",
                        "number",
                        "integer",
                        "boolean",
                        "string"
                    ],
                    "title": "Value",
                    "description": "Gets or sets a value expression which can be used to intialize the input prompt.",
                    "examples": [
                        "@userName"
                    ]
                },
                "alwaysPrompt": {
                    "$role": "expression",
                    "type": [
                        "boolean",
                        "string"
                    ],
                    "title": "Always prompt",
                    "description": "Collect information even if the specified 'property' is not empty.",
                    "default": false,
                    "examples": [
                        false
                    ]
                },
                "allowInterruptions": {
                    "$role": "expression",
                    "type": [
                        "boolean",
                        "string"
                    ],
                    "title": "Allow Interruptions",
                    "description": "A boolean expression that determines whether the parent should be allowed to interrupt the input.",
                    "default": "true",
                    "examples": [
                        "true"
                    ]
                },
                "outputFormat": {
                    "$role": "expression",
                    "type": "string",
                    "enum": [
                        "value",
                        "index"
                    ],
                    "title": "Output format",
                    "description": "Choice output format.",
                    "default": "value"
                },
                "choices": {
                    "$role": "expression",
                    "oneOf": [
                        {
                            "type": "array",
                            "items": [
                                {
                                    "type": "string",
                                    "title": "string"
                                }
                            ],
                            "title": "array"
                        },
                        {
                            "type": "array",
                            "items": [
                                {
                                    "title": "object",
                                    "type": "object",
                                    "properties": {
                                        "value": {
                                            "type": "string",
                                            "title": "string",
                                            "description": "Value to return when this choice is selected."
                                        },
                                        "action": {
                                            "type": "object",
                                            "title": "object",
                                            "description": "Card action for the choice."
                                        },
                                        "synonyms": {
                                            "type": "array",
                                            "title": "array",
                                            "description": "List of synonyms to recognize in addition to the value (optional).",
                                            "items": {
                                                "type": "string",
                                                "title": "string"
                                            }
                                        }
                                    }
                                }
                            ],
                            "title": "array"
                        },
                        {
                            "type": "string",
                            "title": "string"
                        }
                    ]
                },
                "appendChoices": {
                    "type": "boolean",
                    "title": "Append choices",
                    "description": "Compose an output activity containing a set of choices",
                    "default": "true"
                },
                "defaultLocale": {
                    "type": "string",
                    "title": "Default locale",
                    "description": "Default locale.",
                    "default": "en-us"
                },
                "style": {
                    "type": "string",
                    "enum": [
                        "None",
                        "Auto",
                        "Inline",
                        "List",
                        "SuggestedAction",
                        "HeroCard"
                    ],
                    "title": "List style",
                    "description": "Style to render choices.",
                    "default": "Auto"
                },
                "choiceOptions": {
                    "type": "object",
                    "properties": {
                        "inlineSeparator": {
                            "type": "string",
                            "title": "Inline separator",
                            "description": "Character used to separate individual choices when there are more than 2 choices",
                            "default": ", "
                        },
                        "inlineOr": {
                            "type": "string",
                            "title": "Inline or",
                            "description": "Separator inserted between the choices when there are only 2 choices",
                            "default": " or "
                        },
                        "inlineOrMore": {
                            "type": "string",
                            "title": "Inline or more",
                            "description": "Separator inserted between the last 2 choices when their are more than 2 choices.",
                            "default": ", or "
                        },
                        "includeNumbers": {
                            "type": "boolean",
                            "title": "Include numbers",
                            "description": "If true, 'inline' and 'list' list style will be prefixed with the index of the choice.",
                            "default": true
                        }
                    }
                },
                "recognizerOptions": {
                    "type": "object",
                    "properties": {
                        "noValue": {
                            "type": "boolean",
                            "title": "No value",
                            "description": "If true, the choices value field will NOT be search over",
                            "default": false
                        },
                        "noAction": {
                            "type": "boolean",
                            "title": "No action",
                            "description": "If true, the the choices action.title field will NOT be searched over",
                            "default": false
                        }
                    }
                }
            },
            "additionalProperties": false,
            "patternProperties": {
                "^\\$": {
                    "type": "string"
                }
            },
            "anyOf": [
                {
                    "title": "Reference",
                    "required": [
                        "$copy"
                    ]
                },
                {
                    "title": "Type",
                    "required": [
                        "$kind"
                    ]
                }
            ]
        },
        "Microsoft.ConditionalSelector": {
            "$role": "union(Microsoft.ITriggerSelector)",
            "title": "Condtional Trigger Selector",
            "description": "Use a rule selector based on a condition",
            "type": "object",
            "properties": {
                "$kind": {
                    "title": "$kind",
                    "description": "Defines the valid properties for the component you are configuring (from a dialog .schema file)",
                    "type": "string",
                    "pattern": "^[a-zA-Z][a-zA-Z0-9.]*$",
                    "const": "Microsoft.ConditionalSelector"
                },
                "$copy": {
                    "title": "$copy",
                    "description": "Copy the definition by id from a .dialog file.",
                    "type": "string",
                    "pattern": "^(([a-zA-Z][a-zA-Z0-9.]*)?(#[a-zA-Z][a-zA-Z0-9.]*)?)$"
                },
                "$id": {
                    "title": "$id",
                    "description": "Inline id for reuse of an inline definition",
                    "type": "string",
                    "pattern": "^([a-zA-Z][a-zA-Z0-9.]*)$"
                },
                "$designer": {
                    "title": "$designer",
                    "type": "object",
                    "description": "Extra information for the Bot Framework Designer."
                },
                "condition": {
                    "$role": "expression",
                    "oneOf": [
                        {
                            "type": "boolean",
                            "title": "boolean"
                        },
                        {
                            "type": "string",
                            "title": "string",
                            "description": "Expression evaluating to undefined."
                        }
                    ]
                },
                "ifTrue": {
                    "$kind": "Microsoft.ITriggerSelector",
                    "$ref": "#/definitions/Microsoft.ITriggerSelector"
                },
                "ifFalse": {
                    "$kind": "Microsoft.ITriggerSelector",
                    "$ref": "#/definitions/Microsoft.ITriggerSelector"
                }
            },
            "additionalProperties": false,
            "patternProperties": {
                "^\\$": {
                    "type": "string"
                }
            },
            "anyOf": [
                {
                    "title": "Reference",
                    "required": [
                        "$copy"
                    ]
                },
                {
                    "title": "Type",
                    "required": [
                        "condition",
                        "ifTrue",
                        "ifFalse",
                        "$kind"
                    ]
                }
            ]
        },
        "Microsoft.ConfirmInput": {
            "$role": "union(Microsoft.IDialog)",
            "title": "Confirm input dialog",
            "description": "Collect information - Ask for confirmation (yes or no).",
            "type": "object",
            "properties": {
                "$kind": {
                    "title": "$kind",
                    "description": "Defines the valid properties for the component you are configuring (from a dialog .schema file)",
                    "type": "string",
                    "pattern": "^[a-zA-Z][a-zA-Z0-9.]*$",
                    "const": "Microsoft.ConfirmInput"
                },
                "$copy": {
                    "title": "$copy",
                    "description": "Copy the definition by id from a .dialog file.",
                    "type": "string",
                    "pattern": "^(([a-zA-Z][a-zA-Z0-9.]*)?(#[a-zA-Z][a-zA-Z0-9.]*)?)$"
                },
                "$id": {
                    "title": "$id",
                    "description": "Inline id for reuse of an inline definition",
                    "type": "string",
                    "pattern": "^([a-zA-Z][a-zA-Z0-9.]*)$"
                },
                "$designer": {
                    "title": "$designer",
                    "type": "object",
                    "description": "Extra information for the Bot Framework Designer."
                },
                "id": {
                    "type": "string",
                    "title": "Id",
                    "description": "Optional id for the dialog"
                },
                "disabled": {
                    "$role": "expression",
                    "type": [
                        "boolean",
                        "string"
                    ],
                    "title": "Disabled",
                    "description": "Optional condition which if true will disable this action.",
                    "examples": [
                        "user.age > 3"
                    ]
                },
                "prompt": {
                    "$kind": "Microsoft.IActivityTemplate",
                    "title": "Initial prompt",
                    "description": "Message to send to collect information.",
                    "examples": [
                        "What is your birth date?"
                    ],
                    "$ref": "#/definitions/Microsoft.IActivityTemplate"
                },
                "unrecognizedPrompt": {
                    "$kind": "Microsoft.IActivityTemplate",
                    "title": "Unrecognized prompt",
                    "description": "Message to send if user response is not recognized.",
                    "examples": [
                        "Sorry, I do not understand '{turn.activity.text'}. Let's try again. What is your birth date?"
                    ],
                    "$ref": "#/definitions/Microsoft.IActivityTemplate"
                },
                "invalidPrompt": {
                    "$kind": "Microsoft.IActivityTemplate",
                    "title": "Invalid prompt",
                    "description": "Message to send if user response is invalid. Relies on specified validation expressions.",
                    "examples": [
                        "Sorry, '{this.value}' does not work. I need a number between 1-150. What is your age?"
                    ],
                    "$ref": "#/definitions/Microsoft.IActivityTemplate"
                },
                "defaultValueResponse": {
                    "$kind": "Microsoft.IActivityTemplate",
                    "title": "Default value response",
                    "description": "Message to send when max turn count (if specified) has been exceeded and the default value is selected as the value.",
                    "examples": [
                        "Sorry, I'm having trouble understanding you. I will just use {this.options.defaultValue} for now. You can say 'I'm 36 years old' to change it."
                    ],
                    "$ref": "#/definitions/Microsoft.IActivityTemplate"
                },
                "maxTurnCount": {
                    "$role": "expression",
                    "type": [
                        "integer",
                        "string"
                    ],
                    "title": "Max turn count",
                    "description": "Maximum number of re-prompt attempts to collect information.",
                    "default": 3,
                    "examples": [
                        3
                    ]
                },
                "validations": {
                    "type": "array",
                    "title": "Validation expressions",
                    "description": "Expression to validate user input.",
                    "examples": [
                        "int(this.value) > 1 && int(this.value) <= 150",
                        "count(this.value) < 300"
                    ],
                    "items": {
                        "$role": "expression",
                        "type": "string"
                    }
                },
                "property": {
                    "$role": "expression",
                    "type": "string",
                    "title": "Property",
                    "description": "Property to store collected information. Input will be skipped if property has value (unless 'Always prompt' is true).",
                    "examples": [
                        "$birthday",
                        "user.name",
                        "conversation.issueTitle",
                        "dialog.favColor"
                    ]
                },
                "defaultValue": {
                    "$role": "expression",
                    "type": [
                        "object",
                        "array",
                        "number",
                        "integer",
                        "boolean",
                        "string"
                    ],
                    "title": "Default value",
                    "description": "Expression to examine on each turn of the conversation as possible value to the property.",
                    "examples": [
                        "@userName",
                        "coalesce(@number, @partySize)"
                    ]
                },
                "value": {
                    "$role": "expression",
                    "type": [
                        "object",
                        "array",
                        "number",
                        "integer",
                        "boolean",
                        "string"
                    ],
                    "title": "Value",
                    "description": "Gets or sets a value expression which can be used to intialize the input prompt.",
                    "examples": [
                        "@userName"
                    ]
                },
                "alwaysPrompt": {
                    "$role": "expression",
                    "type": [
                        "boolean",
                        "string"
                    ],
                    "title": "Always prompt",
                    "description": "Collect information even if the specified 'property' is not empty.",
                    "default": false,
                    "examples": [
                        false
                    ]
                },
                "allowInterruptions": {
                    "$role": "expression",
                    "type": [
                        "boolean",
                        "string"
                    ],
                    "title": "Allow Interruptions",
                    "description": "A boolean expression that determines whether the parent should be allowed to interrupt the input.",
                    "default": "true",
                    "examples": [
                        "true"
                    ]
                },
                "outputFormat": {
                    "$role": "expression",
                    "type": "string",
                    "title": "Output format",
                    "description": "Expression to format the confirm output.",
                    "examples": [
                        "=concat('confirmation:', this.value)"
                    ]
                },
                "defaultLocale": {
                    "$role": "expression",
                    "type": "string",
                    "title": "Default locale",
                    "description": "Default locale.",
                    "default": "en-us"
                },
                "style": {
                    "$role": "expression",
                    "type": "string",
                    "enum": [
                        "None",
                        "Auto",
                        "Inline",
                        "List",
                        "SuggestedAction",
                        "HeroCard"
                    ],
                    "title": "List style",
                    "description": "Style to render choices.",
                    "default": "Auto"
                },
                "choiceOptions": {
                    "$role": "expression",
                    "oneOf": [
                        {
                            "type": "object",
                            "properties": {
                                "inlineSeparator": {
                                    "type": "string",
                                    "title": "string",
                                    "description": "Character used to separate individual choices when there are more than 2 choices",
                                    "default": ", "
                                },
                                "inlineOr": {
                                    "type": "string",
                                    "title": "string",
                                    "description": "Separator inserted between the choices when their are only 2 choices",
                                    "default": " or "
                                },
                                "inlineOrMore": {
                                    "type": "string",
                                    "title": "string",
                                    "description": "Separator inserted between the last 2 choices when their are more than 2 choices.",
                                    "default": ", or "
                                },
                                "includeNumbers": {
                                    "type": "boolean",
                                    "title": "boolean",
                                    "description": "If true, inline and list style choices will be prefixed with the index of the choice.",
                                    "default": true
                                }
                            },
                            "title": "object"
                        },
                        {
                            "type": "string",
                            "title": "string",
                            "description": "Expression evaluating to undefined."
                        }
                    ]
                },
                "confirmChoices": {
                    "$role": "expression",
                    "oneOf": [
                        {
                            "type": "array",
                            "items": [
                                {
                                    "type": "object",
                                    "properties": {
                                        "value": {
                                            "type": "string",
                                            "title": "string",
                                            "description": "Value to return when this choice is selected."
                                        },
                                        "action": {
                                            "type": "object",
                                            "title": "object",
                                            "description": "Card action for the choice"
                                        },
                                        "synonyms": {
                                            "type": "array",
                                            "title": "array",
                                            "description": "List of synonyms to recognize in addition to the value (optional)",
                                            "items": {
                                                "type": "string",
                                                "title": "string"
                                            }
                                        }
                                    },
                                    "title": "object"
                                }
                            ],
                            "title": "array"
                        },
                        {
                            "type": "string",
                            "title": "string",
                            "description": "Expression evaluating to undefined."
                        }
                    ]
                }
            },
            "additionalProperties": false,
            "patternProperties": {
                "^\\$": {
                    "type": "string"
                }
            },
            "anyOf": [
                {
                    "title": "Reference",
                    "required": [
                        "$copy"
                    ]
                },
                {
                    "title": "Type",
                    "required": [
                        "$kind"
                    ]
                }
            ]
        },
        "Microsoft.ConfirmationEntityRecognizer": {
            "$role": "union(Microsoft.EntityRecognizers)",
            "title": "Confirmation Entity Recognizer",
            "description": "Recognizer which recognizes confirmation choices (yes/no).",
            "type": "object",
            "properties": {
                "$kind": {
                    "title": "$kind",
                    "description": "Defines the valid properties for the component you are configuring (from a dialog .schema file)",
                    "type": "string",
                    "pattern": "^[a-zA-Z][a-zA-Z0-9.]*$",
                    "const": "Microsoft.ConfirmationEntityRecognizer"
                },
                "$copy": {
                    "title": "$copy",
                    "description": "Copy the definition by id from a .dialog file.",
                    "type": "string",
                    "pattern": "^(([a-zA-Z][a-zA-Z0-9.]*)?(#[a-zA-Z][a-zA-Z0-9.]*)?)$"
                },
                "$id": {
                    "title": "$id",
                    "description": "Inline id for reuse of an inline definition",
                    "type": "string",
                    "pattern": "^([a-zA-Z][a-zA-Z0-9.]*)$"
                },
                "$designer": {
                    "title": "$designer",
                    "type": "object",
                    "description": "Extra information for the Bot Framework Designer."
                }
            },
            "additionalProperties": false,
            "patternProperties": {
                "^\\$": {
                    "type": "string"
                }
            },
            "anyOf": [
                {
                    "title": "Reference",
                    "required": [
                        "$copy"
                    ]
                },
                {
                    "title": "Type",
                    "required": [
                        "$kind"
                    ]
                }
            ]
        },
        "Microsoft.ContinueLoop": {
            "$role": "union(Microsoft.IDialog)",
            "title": "Continune Loop",
            "description": "Stop executing this template and continue with the next iteration of the loop.",
            "type": "object",
            "properties": {
                "$kind": {
                    "title": "$kind",
                    "description": "Defines the valid properties for the component you are configuring (from a dialog .schema file)",
                    "type": "string",
                    "pattern": "^[a-zA-Z][a-zA-Z0-9.]*$",
                    "const": "Microsoft.ContinueLoop"
                },
                "$copy": {
                    "title": "$copy",
                    "description": "Copy the definition by id from a .dialog file.",
                    "type": "string",
                    "pattern": "^(([a-zA-Z][a-zA-Z0-9.]*)?(#[a-zA-Z][a-zA-Z0-9.]*)?)$"
                },
                "$id": {
                    "title": "$id",
                    "description": "Inline id for reuse of an inline definition",
                    "type": "string",
                    "pattern": "^([a-zA-Z][a-zA-Z0-9.]*)$"
                },
                "$designer": {
                    "title": "$designer",
                    "type": "object",
                    "description": "Extra information for the Bot Framework Designer."
                },
                "id": {
                    "type": "string",
                    "title": "Id",
                    "description": "Optional id for the dialog"
                },
                "disabled": {
                    "$role": "expression",
                    "title": "Disabled",
                    "description": "Optional condition which if true will disable this action.",
                    "examples": [
                        "user.age > 3"
                    ],
                    "oneOf": [
                        {
                            "type": "boolean",
                            "title": "boolean"
                        },
                        {
                            "type": "string",
                            "title": "string",
                            "description": "Expression evaluating to undefined."
                        }
                    ]
                }
            },
            "additionalProperties": false,
            "patternProperties": {
                "^\\$": {
                    "type": "string"
                }
            },
            "anyOf": [
                {
                    "title": "Reference",
                    "required": [
                        "$copy"
                    ]
                },
                {
                    "title": "Type",
                    "required": [
                        "$kind"
                    ]
                }
            ]
        },
        "Microsoft.CrossTrainedRecognizerSet": {
            "$role": "union(Microsoft.Recognizer)",
            "title": "Cross-trained Recognizer Set",
            "description": "Recognizer for selecting between cross trained recognizers.",
            "type": "object",
            "properties": {
                "$kind": {
                    "title": "$kind",
                    "description": "Defines the valid properties for the component you are configuring (from a dialog .schema file)",
                    "type": "string",
                    "pattern": "^[a-zA-Z][a-zA-Z0-9.]*$",
                    "const": "Microsoft.CrossTrainedRecognizerSet"
                },
                "$copy": {
                    "title": "$copy",
                    "description": "Copy the definition by id from a .dialog file.",
                    "type": "string",
                    "pattern": "^(([a-zA-Z][a-zA-Z0-9.]*)?(#[a-zA-Z][a-zA-Z0-9.]*)?)$"
                },
                "$id": {
                    "title": "$id",
                    "description": "Inline id for reuse of an inline definition",
                    "type": "string",
                    "pattern": "^([a-zA-Z][a-zA-Z0-9.]*)$"
                },
                "$designer": {
                    "title": "$designer",
                    "type": "object",
                    "description": "Extra information for the Bot Framework Designer."
                },
                "id": {
                    "type": "string",
                    "title": "Id",
                    "description": "Optional unique id using with RecognizerSet."
                },
                "recognizers": {
                    "type": "array",
                    "title": "Recognizers",
                    "description": "List of Recognizers defined for this set.",
                    "items": {
                        "$kind": "Microsoft.Recognizer",
                        "$ref": "#/definitions/Microsoft.Recognizer"
                    }
                }
            },
            "additionalProperties": false,
            "patternProperties": {
                "^\\$": {
                    "type": "string"
                }
            },
            "anyOf": [
                {
                    "title": "Reference",
                    "required": [
                        "$copy"
                    ]
                },
                {
                    "title": "Type",
                    "required": [
                        "recognizers",
                        "$kind"
                    ]
                }
            ]
        },
        "Microsoft.CurrencyEntityRecognizer": {
            "$role": "union(Microsoft.EntityRecognizers)",
            "title": "Currency Entity Recognizer",
            "description": "Recognizer which recognizes currency.",
            "type": "object",
            "properties": {
                "$kind": {
                    "title": "$kind",
                    "description": "Defines the valid properties for the component you are configuring (from a dialog .schema file)",
                    "type": "string",
                    "pattern": "^[a-zA-Z][a-zA-Z0-9.]*$",
                    "const": "Microsoft.CurrencyEntityRecognizer"
                },
                "$copy": {
                    "title": "$copy",
                    "description": "Copy the definition by id from a .dialog file.",
                    "type": "string",
                    "pattern": "^(([a-zA-Z][a-zA-Z0-9.]*)?(#[a-zA-Z][a-zA-Z0-9.]*)?)$"
                },
                "$id": {
                    "title": "$id",
                    "description": "Inline id for reuse of an inline definition",
                    "type": "string",
                    "pattern": "^([a-zA-Z][a-zA-Z0-9.]*)$"
                },
                "$designer": {
                    "title": "$designer",
                    "type": "object",
                    "description": "Extra information for the Bot Framework Designer."
                }
            },
            "additionalProperties": false,
            "patternProperties": {
                "^\\$": {
                    "type": "string"
                }
            },
            "anyOf": [
                {
                    "title": "Reference",
                    "required": [
                        "$copy"
                    ]
                },
                {
                    "title": "Type",
                    "required": [
                        "$kind"
                    ]
                }
            ]
        },
        "Microsoft.DateTimeEntityRecognizer": {
            "$role": "union(Microsoft.EntityRecognizers)",
            "title": "DateTime Entity Recognizer",
            "description": "Recognizer which recognizes dates and time fragments.",
            "type": "object",
            "properties": {
                "$kind": {
                    "title": "$kind",
                    "description": "Defines the valid properties for the component you are configuring (from a dialog .schema file)",
                    "type": "string",
                    "pattern": "^[a-zA-Z][a-zA-Z0-9.]*$",
                    "const": "Microsoft.DateTimeEntityRecognizer"
                },
                "$copy": {
                    "title": "$copy",
                    "description": "Copy the definition by id from a .dialog file.",
                    "type": "string",
                    "pattern": "^(([a-zA-Z][a-zA-Z0-9.]*)?(#[a-zA-Z][a-zA-Z0-9.]*)?)$"
                },
                "$id": {
                    "title": "$id",
                    "description": "Inline id for reuse of an inline definition",
                    "type": "string",
                    "pattern": "^([a-zA-Z][a-zA-Z0-9.]*)$"
                },
                "$designer": {
                    "title": "$designer",
                    "type": "object",
                    "description": "Extra information for the Bot Framework Designer."
                }
            },
            "additionalProperties": false,
            "patternProperties": {
                "^\\$": {
                    "type": "string"
                }
            },
            "anyOf": [
                {
                    "title": "Reference",
                    "required": [
                        "$copy"
                    ]
                },
                {
                    "title": "Type",
                    "required": [
                        "$kind"
                    ]
                }
            ]
        },
        "Microsoft.DateTimeInput": {
            "$role": "union(Microsoft.IDialog)",
            "title": "Date/time input dialog",
            "description": "Collect information - Ask for date and/ or time",
            "type": "object",
            "properties": {
                "$kind": {
                    "title": "$kind",
                    "description": "Defines the valid properties for the component you are configuring (from a dialog .schema file)",
                    "type": "string",
                    "pattern": "^[a-zA-Z][a-zA-Z0-9.]*$",
                    "const": "Microsoft.DateTimeInput"
                },
                "$copy": {
                    "title": "$copy",
                    "description": "Copy the definition by id from a .dialog file.",
                    "type": "string",
                    "pattern": "^(([a-zA-Z][a-zA-Z0-9.]*)?(#[a-zA-Z][a-zA-Z0-9.]*)?)$"
                },
                "$id": {
                    "title": "$id",
                    "description": "Inline id for reuse of an inline definition",
                    "type": "string",
                    "pattern": "^([a-zA-Z][a-zA-Z0-9.]*)$"
                },
                "$designer": {
                    "title": "$designer",
                    "type": "object",
                    "description": "Extra information for the Bot Framework Designer."
                },
                "id": {
                    "type": "string",
                    "title": "Id",
                    "description": "Optional id for the dialog"
                },
                "disabled": {
                    "$role": "expression",
                    "type": [
                        "boolean",
                        "string"
                    ],
                    "title": "Disabled",
                    "description": "Optional condition which if true will disable this action.",
                    "examples": [
                        "user.age > 3"
                    ]
                },
                "prompt": {
                    "$kind": "Microsoft.IActivityTemplate",
                    "title": "Initial prompt",
                    "description": "Message to send to collect information.",
                    "examples": [
                        "What is your birth date?"
                    ],
                    "$ref": "#/definitions/Microsoft.IActivityTemplate"
                },
                "unrecognizedPrompt": {
                    "$kind": "Microsoft.IActivityTemplate",
                    "title": "Unrecognized prompt",
                    "description": "Message to send if user response is not recognized.",
                    "examples": [
                        "Sorry, I do not understand '{turn.activity.text'}. Let's try again. What is your birth date?"
                    ],
                    "$ref": "#/definitions/Microsoft.IActivityTemplate"
                },
                "invalidPrompt": {
                    "$kind": "Microsoft.IActivityTemplate",
                    "title": "Invalid prompt",
                    "description": "Message to send if user response is invalid. Relies on specified validation expressions.",
                    "examples": [
                        "Sorry, '{this.value}' does not work. I need a number between 1-150. What is your age?"
                    ],
                    "$ref": "#/definitions/Microsoft.IActivityTemplate"
                },
                "defaultValueResponse": {
                    "$kind": "Microsoft.IActivityTemplate",
                    "title": "Default value response",
                    "description": "Message to send when max turn count (if specified) has been exceeded and the default value is selected as the value.",
                    "examples": [
                        "Sorry, I'm having trouble understanding you. I will just use {this.options.defaultValue} for now. You can say 'I'm 36 years old' to change it."
                    ],
                    "$ref": "#/definitions/Microsoft.IActivityTemplate"
                },
                "maxTurnCount": {
                    "$role": "expression",
                    "type": [
                        "integer",
                        "string"
                    ],
                    "title": "Max turn count",
                    "description": "Maximum number of re-prompt attempts to collect information.",
                    "default": 3,
                    "examples": [
                        3
                    ]
                },
                "validations": {
                    "type": "array",
                    "title": "Validation expressions",
                    "description": "Expression to validate user input.",
                    "examples": [
                        "int(this.value) > 1 && int(this.value) <= 150",
                        "count(this.value) < 300"
                    ],
                    "items": {
                        "$role": "expression",
                        "type": "string"
                    }
                },
                "property": {
                    "$role": "expression",
                    "type": "string",
                    "title": "Property",
                    "description": "Property to store collected information. Input will be skipped if property has value (unless 'Always prompt' is true).",
                    "examples": [
                        "$birthday",
                        "user.name",
                        "conversation.issueTitle",
                        "dialog.favColor"
                    ]
                },
                "defaultValue": {
                    "$role": "expression",
                    "type": [
                        "object",
                        "array",
                        "number",
                        "integer",
                        "boolean",
                        "string"
                    ],
                    "title": "Default value",
                    "description": "Expression to examine on each turn of the conversation as possible value to the property.",
                    "examples": [
                        "@userName",
                        "coalesce(@number, @partySize)"
                    ]
                },
                "value": {
                    "$role": "expression",
                    "type": [
                        "object",
                        "array",
                        "number",
                        "integer",
                        "boolean",
                        "string"
                    ],
                    "title": "Value",
                    "description": "Gets or sets a value expression which can be used to intialize the input prompt.",
                    "examples": [
                        "@userName"
                    ]
                },
                "alwaysPrompt": {
                    "$role": "expression",
                    "type": [
                        "boolean",
                        "string"
                    ],
                    "title": "Always prompt",
                    "description": "Collect information even if the specified 'property' is not empty.",
                    "default": false,
                    "examples": [
                        false
                    ]
                },
                "allowInterruptions": {
                    "$role": "expression",
                    "type": [
                        "boolean",
                        "string"
                    ],
                    "title": "Allow Interruptions",
                    "description": "A boolean expression that determines whether the parent should be allowed to interrupt the input.",
                    "default": "true",
                    "examples": [
                        "true"
                    ]
                },
                "outputFormat": {
                    "$role": "expression",
                    "type": "string",
                    "title": "Output format",
                    "description": "Expression to format the datetime output.",
                    "examples": [
                        "this.value[0].Value"
                    ]
                },
                "defaultLocale": {
                    "$role": "expression",
                    "type": "string",
                    "title": "Default locale",
                    "description": "Default locale.",
                    "default": "en-us"
                }
            },
            "additionalProperties": false,
            "patternProperties": {
                "^\\$": {
                    "type": "string"
                }
            },
            "anyOf": [
                {
                    "title": "Reference",
                    "required": [
                        "$copy"
                    ]
                },
                {
                    "title": "Type",
                    "required": [
                        "$kind"
                    ]
                }
            ]
        },
        "Microsoft.DebugBreak": {
            "$role": "union(Microsoft.IDialog)",
            "title": "Debugger break",
            "description": "If debugger is attached, stop the execution at this point in the conversation.",
            "type": "object",
            "properties": {
                "$kind": {
                    "title": "$kind",
                    "description": "Defines the valid properties for the component you are configuring (from a dialog .schema file)",
                    "type": "string",
                    "pattern": "^[a-zA-Z][a-zA-Z0-9.]*$",
                    "const": "Microsoft.DebugBreak"
                },
                "$copy": {
                    "title": "$copy",
                    "description": "Copy the definition by id from a .dialog file.",
                    "type": "string",
                    "pattern": "^(([a-zA-Z][a-zA-Z0-9.]*)?(#[a-zA-Z][a-zA-Z0-9.]*)?)$"
                },
                "$id": {
                    "title": "$id",
                    "description": "Inline id for reuse of an inline definition",
                    "type": "string",
                    "pattern": "^([a-zA-Z][a-zA-Z0-9.]*)$"
                },
                "$designer": {
                    "title": "$designer",
                    "type": "object",
                    "description": "Extra information for the Bot Framework Designer."
                },
                "id": {
                    "type": "string",
                    "title": "Id",
                    "description": "Optional id for the dialog"
                },
                "disabled": {
                    "$role": "expression",
                    "title": "Disabled",
                    "description": "Optional condition which if true will disable this action.",
                    "examples": [
                        "user.age > 3"
                    ],
                    "oneOf": [
                        {
                            "type": "boolean",
                            "title": "boolean"
                        },
                        {
                            "type": "string",
                            "title": "string",
                            "description": "Expression evaluating to undefined."
                        }
                    ]
                }
            },
            "additionalProperties": false,
            "patternProperties": {
                "^\\$": {
                    "type": "string"
                }
            },
            "anyOf": [
                {
                    "title": "Reference",
                    "required": [
                        "$copy"
                    ]
                },
                {
                    "title": "Type",
                    "required": [
                        "$kind"
                    ]
                }
            ]
        },
        "Microsoft.DeleteActivity": {
            "$role": "union(Microsoft.IDialog)",
            "title": "Delete Activity",
            "description": "Delete an activity that was previously sent.",
            "type": "object",
            "properties": {
                "$kind": {
                    "title": "$kind",
                    "description": "Defines the valid properties for the component you are configuring (from a dialog .schema file)",
                    "type": "string",
                    "pattern": "^[a-zA-Z][a-zA-Z0-9.]*$",
                    "const": "Microsoft.DeleteActivity"
                },
                "$copy": {
                    "title": "$copy",
                    "description": "Copy the definition by id from a .dialog file.",
                    "type": "string",
                    "pattern": "^(([a-zA-Z][a-zA-Z0-9.]*)?(#[a-zA-Z][a-zA-Z0-9.]*)?)$"
                },
                "$id": {
                    "title": "$id",
                    "description": "Inline id for reuse of an inline definition",
                    "type": "string",
                    "pattern": "^([a-zA-Z][a-zA-Z0-9.]*)$"
                },
                "$designer": {
                    "title": "$designer",
                    "type": "object",
                    "description": "Extra information for the Bot Framework Designer."
                },
                "id": {
                    "type": "string",
                    "title": "Id",
                    "description": "Optional id for the dialog"
                },
                "activityId": {
                    "$role": "expression",
                    "type": "string",
                    "title": "ActivityId",
                    "description": "expression to an activityId to delete",
                    "examples": [
                        "=$lastActivity"
                    ]
                },
                "disabled": {
                    "$role": "expression",
                    "title": "Disabled",
                    "description": "Optional condition which if true will disable this action.",
                    "examples": [
                        "user.age > 3"
                    ],
                    "oneOf": [
                        {
                            "type": "boolean",
                            "title": "boolean"
                        },
                        {
                            "type": "string",
                            "title": "string",
                            "description": "Expression evaluating to undefined."
                        }
                    ]
                }
            },
            "additionalProperties": false,
            "patternProperties": {
                "^\\$": {
                    "type": "string"
                }
            },
            "anyOf": [
                {
                    "title": "Reference",
                    "required": [
                        "$copy"
                    ]
                },
                {
                    "title": "Type",
                    "required": [
                        "property",
                        "value",
                        "$kind"
                    ]
                }
            ]
        },
        "Microsoft.DeleteProperties": {
            "$role": "union(Microsoft.IDialog)",
            "title": "Delete Properties",
            "description": "Delete multiple properties and any value it holds.",
            "type": "object",
            "properties": {
                "$kind": {
                    "title": "$kind",
                    "description": "Defines the valid properties for the component you are configuring (from a dialog .schema file)",
                    "type": "string",
                    "pattern": "^[a-zA-Z][a-zA-Z0-9.]*$",
                    "const": "Microsoft.DeleteProperties"
                },
                "$copy": {
                    "title": "$copy",
                    "description": "Copy the definition by id from a .dialog file.",
                    "type": "string",
                    "pattern": "^(([a-zA-Z][a-zA-Z0-9.]*)?(#[a-zA-Z][a-zA-Z0-9.]*)?)$"
                },
                "$id": {
                    "title": "$id",
                    "description": "Inline id for reuse of an inline definition",
                    "type": "string",
                    "pattern": "^([a-zA-Z][a-zA-Z0-9.]*)$"
                },
                "$designer": {
                    "title": "$designer",
                    "type": "object",
                    "description": "Extra information for the Bot Framework Designer."
                },
                "id": {
                    "type": "string",
                    "title": "Id",
                    "description": "Optional id for the dialog"
                },
                "disabled": {
                    "$role": "expression",
                    "title": "Disabled",
                    "description": "Optional condition which if true will disable this action.",
                    "examples": [
                        "user.age > 3"
                    ],
                    "oneOf": [
                        {
                            "type": "boolean",
                            "title": "boolean"
                        },
                        {
                            "type": "string",
                            "title": "string",
                            "description": "Expression evaluating to undefined."
                        }
                    ]
                },
                "properties": {
                    "type": "array",
                    "title": "Properties",
                    "description": "Properties to delete.",
                    "items": {
                        "$role": "expression",
                        "type": "string",
                        "title": "Property",
                        "description": "Property to delete."
                    }
                }
            },
            "additionalProperties": false,
            "patternProperties": {
                "^\\$": {
                    "type": "string"
                }
            },
            "anyOf": [
                {
                    "title": "Reference",
                    "required": [
                        "$copy"
                    ]
                },
                {
                    "title": "Type",
                    "required": [
                        "properties",
                        "$kind"
                    ]
                }
            ]
        },
        "Microsoft.DeleteProperty": {
            "$role": "union(Microsoft.IDialog)",
            "title": "Delete Property",
            "description": "Delete a property and any value it holds.",
            "type": "object",
            "properties": {
                "$kind": {
                    "title": "$kind",
                    "description": "Defines the valid properties for the component you are configuring (from a dialog .schema file)",
                    "type": "string",
                    "pattern": "^[a-zA-Z][a-zA-Z0-9.]*$",
                    "const": "Microsoft.DeleteProperty"
                },
                "$copy": {
                    "title": "$copy",
                    "description": "Copy the definition by id from a .dialog file.",
                    "type": "string",
                    "pattern": "^(([a-zA-Z][a-zA-Z0-9.]*)?(#[a-zA-Z][a-zA-Z0-9.]*)?)$"
                },
                "$id": {
                    "title": "$id",
                    "description": "Inline id for reuse of an inline definition",
                    "type": "string",
                    "pattern": "^([a-zA-Z][a-zA-Z0-9.]*)$"
                },
                "$designer": {
                    "title": "$designer",
                    "type": "object",
                    "description": "Extra information for the Bot Framework Designer."
                },
                "id": {
                    "type": "string",
                    "title": "Id",
                    "description": "Optional id for the dialog"
                },
                "disabled": {
                    "$role": "expression",
                    "title": "Disabled",
                    "description": "Optional condition which if true will disable this action.",
                    "examples": [
                        "user.age > 3"
                    ],
                    "oneOf": [
                        {
                            "type": "boolean",
                            "title": "boolean"
                        },
                        {
                            "type": "string",
                            "title": "string",
                            "description": "Expression evaluating to undefined."
                        }
                    ]
                },
                "property": {
                    "$role": "expression",
                    "type": "string",
                    "title": "Property",
                    "description": "Property to delete."
                }
            },
            "additionalProperties": false,
            "patternProperties": {
                "^\\$": {
                    "type": "string"
                }
            },
            "anyOf": [
                {
                    "title": "Reference",
                    "required": [
                        "$copy"
                    ]
                },
                {
                    "title": "Type",
                    "required": [
                        "property",
                        "$kind"
                    ]
                }
            ]
        },
        "Microsoft.DimensionEntityRecognizer": {
            "$role": "union(Microsoft.EntityRecognizers)",
            "title": "Dimension Entity Recognizer",
            "description": "Recognizer which recognizes dimension.",
            "type": "object",
            "properties": {
                "$kind": {
                    "title": "$kind",
                    "description": "Defines the valid properties for the component you are configuring (from a dialog .schema file)",
                    "type": "string",
                    "pattern": "^[a-zA-Z][a-zA-Z0-9.]*$",
                    "const": "Microsoft.DimensionEntityRecognizer"
                },
                "$copy": {
                    "title": "$copy",
                    "description": "Copy the definition by id from a .dialog file.",
                    "type": "string",
                    "pattern": "^(([a-zA-Z][a-zA-Z0-9.]*)?(#[a-zA-Z][a-zA-Z0-9.]*)?)$"
                },
                "$id": {
                    "title": "$id",
                    "description": "Inline id for reuse of an inline definition",
                    "type": "string",
                    "pattern": "^([a-zA-Z][a-zA-Z0-9.]*)$"
                },
                "$designer": {
                    "title": "$designer",
                    "type": "object",
                    "description": "Extra information for the Bot Framework Designer."
                }
            },
            "additionalProperties": false,
            "patternProperties": {
                "^\\$": {
                    "type": "string"
                }
            },
            "anyOf": [
                {
                    "title": "Reference",
                    "required": [
                        "$copy"
                    ]
                },
                {
                    "title": "Type",
                    "required": [
                        "$kind"
                    ]
                }
            ]
        },
        "Microsoft.EditActions": {
            "$role": "union(Microsoft.IDialog)",
            "title": "Edit actions.",
            "description": "Edit the current list of actions.",
            "type": "object",
            "properties": {
                "$kind": {
                    "title": "$kind",
                    "description": "Defines the valid properties for the component you are configuring (from a dialog .schema file)",
                    "type": "string",
                    "pattern": "^[a-zA-Z][a-zA-Z0-9.]*$",
                    "const": "Microsoft.EditActions"
                },
                "$copy": {
                    "title": "$copy",
                    "description": "Copy the definition by id from a .dialog file.",
                    "type": "string",
                    "pattern": "^(([a-zA-Z][a-zA-Z0-9.]*)?(#[a-zA-Z][a-zA-Z0-9.]*)?)$"
                },
                "$id": {
                    "title": "$id",
                    "description": "Inline id for reuse of an inline definition",
                    "type": "string",
                    "pattern": "^([a-zA-Z][a-zA-Z0-9.]*)$"
                },
                "$designer": {
                    "title": "$designer",
                    "type": "object",
                    "description": "Extra information for the Bot Framework Designer."
                },
                "id": {
                    "type": "string",
                    "title": "Id",
                    "description": "Optional id for the dialog"
                },
                "disabled": {
                    "$role": "expression",
                    "title": "Disabled",
                    "description": "Optional condition which if true will disable this action.",
                    "examples": [
                        "user.age > 3"
                    ],
                    "oneOf": [
                        {
                            "type": "boolean",
                            "title": "boolean"
                        },
                        {
                            "type": "string",
                            "title": "string",
                            "description": "Expression evaluating to undefined."
                        }
                    ]
                },
                "changeType": {
                    "$role": "expression",
                    "type": "string",
                    "title": "Type of change",
                    "description": "Type of change to apply to the current actions.",
                    "enum": [
                        "insertActions",
                        "insertActionsBeforeTags",
                        "appendActions",
                        "endSequence",
                        "replaceSequence"
                    ]
                },
                "actions": {
                    "type": "array",
                    "title": "Actions",
                    "description": "Actions to apply.",
                    "items": {
                        "$kind": "Microsoft.IDialog",
                        "$ref": "#/definitions/Microsoft.IDialog"
                    }
                }
            },
            "additionalProperties": false,
            "patternProperties": {
                "^\\$": {
                    "type": "string"
                }
            },
            "anyOf": [
                {
                    "title": "Reference",
                    "required": [
                        "$copy"
                    ]
                },
                {
                    "title": "Type",
                    "required": [
                        "changeType",
                        "actions",
                        "$kind"
                    ]
                }
            ]
        },
        "Microsoft.EditArray": {
            "$role": "union(Microsoft.IDialog)",
            "title": "Edit array",
            "description": "Modify an array in memory",
            "type": "object",
            "properties": {
                "$kind": {
                    "title": "$kind",
                    "description": "Defines the valid properties for the component you are configuring (from a dialog .schema file)",
                    "type": "string",
                    "pattern": "^[a-zA-Z][a-zA-Z0-9.]*$",
                    "const": "Microsoft.EditArray"
                },
                "$copy": {
                    "title": "$copy",
                    "description": "Copy the definition by id from a .dialog file.",
                    "type": "string",
                    "pattern": "^(([a-zA-Z][a-zA-Z0-9.]*)?(#[a-zA-Z][a-zA-Z0-9.]*)?)$"
                },
                "$id": {
                    "title": "$id",
                    "description": "Inline id for reuse of an inline definition",
                    "type": "string",
                    "pattern": "^([a-zA-Z][a-zA-Z0-9.]*)$"
                },
                "$designer": {
                    "title": "$designer",
                    "type": "object",
                    "description": "Extra information for the Bot Framework Designer."
                },
                "id": {
                    "type": "string",
                    "title": "Id",
                    "description": "Optional id for the dialog"
                },
                "changeType": {
                    "$role": "expression",
                    "type": "string",
                    "title": "Type of change",
                    "description": "Type of change to the array in memory.",
                    "enum": [
                        "push",
                        "pop",
                        "take",
                        "remove",
                        "clear"
                    ]
                },
                "disabled": {
                    "$role": "expression",
                    "title": "Disabled",
                    "description": "Optional condition which if true will disable this action.",
                    "examples": [
                        "user.age > 3"
                    ],
                    "oneOf": [
                        {
                            "type": "boolean",
                            "title": "boolean"
                        },
                        {
                            "type": "string",
                            "title": "string",
                            "description": "Expression evaluating to undefined."
                        }
                    ]
                },
                "itemsProperty": {
                    "$role": "expression",
                    "type": "string",
                    "title": "Items property",
                    "description": "Property that holds the array to update."
                },
                "resultProperty": {
                    "$role": "expression",
                    "type": "string",
                    "title": "Result Property",
                    "description": "Property to store the result of this action."
                },
                "value": {
                    "$role": "expression",
                    "type": [
                        "object",
                        "array",
                        "number",
                        "integer",
                        "boolean",
                        "string"
                    ],
                    "title": "Value",
                    "description": "New value or expression.",
                    "examples": [
                        "'milk'",
                        "dialog.favColor",
                        "dialog.favColor == 'red'"
                    ]
                }
            },
            "additionalProperties": false,
            "patternProperties": {
                "^\\$": {
                    "type": "string"
                }
            },
            "anyOf": [
                {
                    "title": "Reference",
                    "required": [
                        "$copy"
                    ]
                },
                {
                    "title": "Type",
                    "required": [
                        "changeType",
                        "itemsProperty",
                        "$kind"
                    ]
                }
            ]
        },
        "Microsoft.EmailEntityRecognizer": {
            "$role": "union(Microsoft.EntityRecognizers)",
            "title": "Email Entity Recognizer",
            "description": "Recognizer which recognizes email.",
            "type": "object",
            "properties": {
                "$kind": {
                    "title": "$kind",
                    "description": "Defines the valid properties for the component you are configuring (from a dialog .schema file)",
                    "type": "string",
                    "pattern": "^[a-zA-Z][a-zA-Z0-9.]*$",
                    "const": "Microsoft.EmailEntityRecognizer"
                },
                "$copy": {
                    "title": "$copy",
                    "description": "Copy the definition by id from a .dialog file.",
                    "type": "string",
                    "pattern": "^(([a-zA-Z][a-zA-Z0-9.]*)?(#[a-zA-Z][a-zA-Z0-9.]*)?)$"
                },
                "$id": {
                    "title": "$id",
                    "description": "Inline id for reuse of an inline definition",
                    "type": "string",
                    "pattern": "^([a-zA-Z][a-zA-Z0-9.]*)$"
                },
                "$designer": {
                    "title": "$designer",
                    "type": "object",
                    "description": "Extra information for the Bot Framework Designer."
                }
            },
            "additionalProperties": false,
            "patternProperties": {
                "^\\$": {
                    "type": "string"
                }
            },
            "anyOf": [
                {
                    "title": "Reference",
                    "required": [
                        "$copy"
                    ]
                },
                {
                    "title": "Type",
                    "required": [
                        "$kind"
                    ]
                }
            ]
        },
        "Microsoft.EmitEvent": {
            "$role": "union(Microsoft.IDialog)",
            "title": "Emit a custom event",
            "description": "Emit an event. Capture this event with a trigger.",
            "type": "object",
            "properties": {
                "$kind": {
                    "title": "$kind",
                    "description": "Defines the valid properties for the component you are configuring (from a dialog .schema file)",
                    "type": "string",
                    "pattern": "^[a-zA-Z][a-zA-Z0-9.]*$",
                    "const": "Microsoft.EmitEvent"
                },
                "$copy": {
                    "title": "$copy",
                    "description": "Copy the definition by id from a .dialog file.",
                    "type": "string",
                    "pattern": "^(([a-zA-Z][a-zA-Z0-9.]*)?(#[a-zA-Z][a-zA-Z0-9.]*)?)$"
                },
                "$id": {
                    "title": "$id",
                    "description": "Inline id for reuse of an inline definition",
                    "type": "string",
                    "pattern": "^([a-zA-Z][a-zA-Z0-9.]*)$"
                },
                "$designer": {
                    "title": "$designer",
                    "type": "object",
                    "description": "Extra information for the Bot Framework Designer."
                },
                "id": {
                    "type": "string",
                    "title": "Id",
                    "description": "Optional id for the dialog"
                },
                "disabled": {
                    "$role": "expression",
                    "title": "Disabled",
                    "description": "Optional condition which if true will disable this action.",
                    "examples": [
                        "user.age > 3"
                    ],
                    "oneOf": [
                        {
                            "type": "boolean",
                            "title": "boolean"
                        },
                        {
                            "type": "string",
                            "title": "string",
                            "description": "Expression evaluating to undefined."
                        }
                    ]
                },
                "eventName": {
                    "$role": "expression",
                    "type": "string",
                    "title": "Event name",
                    "description": "Name of the event to emit.",
                    "enum": [
                        "beginDialog",
                        "resumeDialog",
                        "repromptDialog",
                        "cancelDialog",
                        "endDialog",
                        "activityReceived",
                        "recognizedIntent",
                        "unknownIntent",
                        "actionsStarted",
                        "actionsSaved",
                        "actionsEnded",
                        "actionsResumed"
                    ]
                },
                "eventValue": {
                    "$role": "expression",
                    "type": [
                        "object",
                        "array",
                        "number",
                        "integer",
                        "boolean",
                        "string"
                    ],
                    "title": "Event value",
                    "description": "Value to emit with the event (optional)."
                },
                "bubbleEvent": {
                    "$role": "expression",
                    "title": "Bubble event",
                    "description": "If true this event is passed on to parent dialogs.",
                    "oneOf": [
                        {
                            "type": "boolean",
                            "default": false,
                            "title": "boolean"
                        },
                        {
                            "type": "string",
                            "title": "string",
                            "description": "Expression evaluating to undefined."
                        }
                    ]
                }
            },
            "additionalProperties": false,
            "patternProperties": {
                "^\\$": {
                    "type": "string"
                }
            },
            "anyOf": [
                {
                    "title": "Reference",
                    "required": [
                        "$copy"
                    ]
                },
                {
                    "title": "Type",
                    "required": [
                        "eventName",
                        "$kind"
                    ]
                }
            ]
        },
        "Microsoft.EndDialog": {
            "$role": "union(Microsoft.IDialog)",
            "title": "End dialog",
            "description": "End this dialog.",
            "type": "object",
            "properties": {
                "$kind": {
                    "title": "$kind",
                    "description": "Defines the valid properties for the component you are configuring (from a dialog .schema file)",
                    "type": "string",
                    "pattern": "^[a-zA-Z][a-zA-Z0-9.]*$",
                    "const": "Microsoft.EndDialog"
                },
                "$copy": {
                    "title": "$copy",
                    "description": "Copy the definition by id from a .dialog file.",
                    "type": "string",
                    "pattern": "^(([a-zA-Z][a-zA-Z0-9.]*)?(#[a-zA-Z][a-zA-Z0-9.]*)?)$"
                },
                "$id": {
                    "title": "$id",
                    "description": "Inline id for reuse of an inline definition",
                    "type": "string",
                    "pattern": "^([a-zA-Z][a-zA-Z0-9.]*)$"
                },
                "$designer": {
                    "title": "$designer",
                    "type": "object",
                    "description": "Extra information for the Bot Framework Designer."
                },
                "id": {
                    "type": "string",
                    "title": "Id",
                    "description": "Optional id for the dialog"
                },
                "disabled": {
                    "$role": "expression",
                    "title": "Disabled",
                    "description": "Optional condition which if true will disable this action.",
                    "examples": [
                        "user.age > 3"
                    ],
                    "oneOf": [
                        {
                            "type": "boolean",
                            "title": "boolean"
                        },
                        {
                            "type": "string",
                            "title": "string",
                            "description": "Expression evaluating to undefined."
                        }
                    ]
                },
                "value": {
                    "$role": "expression",
                    "type": [
                        "object",
                        "array",
                        "number",
                        "integer",
                        "boolean",
                        "string"
                    ],
                    "title": "Value",
                    "description": "Result value returned to the parent dialog.",
                    "examples": [
                        "=dialog.userName",
                        "='tomato'"
                    ]
                }
            },
            "additionalProperties": false,
            "patternProperties": {
                "^\\$": {
                    "type": "string"
                }
            },
            "anyOf": [
                {
                    "title": "Reference",
                    "required": [
                        "$copy"
                    ]
                },
                {
                    "title": "Type",
                    "required": [
                        "$kind"
                    ]
                }
            ]
        },
        "Microsoft.EndTurn": {
            "$role": "union(Microsoft.IDialog)",
            "title": "End turn",
            "description": "End the current turn without ending the dialog.",
            "type": "object",
            "properties": {
                "$kind": {
                    "title": "$kind",
                    "description": "Defines the valid properties for the component you are configuring (from a dialog .schema file)",
                    "type": "string",
                    "pattern": "^[a-zA-Z][a-zA-Z0-9.]*$",
                    "const": "Microsoft.EndTurn"
                },
                "$copy": {
                    "title": "$copy",
                    "description": "Copy the definition by id from a .dialog file.",
                    "type": "string",
                    "pattern": "^(([a-zA-Z][a-zA-Z0-9.]*)?(#[a-zA-Z][a-zA-Z0-9.]*)?)$"
                },
                "$id": {
                    "title": "$id",
                    "description": "Inline id for reuse of an inline definition",
                    "type": "string",
                    "pattern": "^([a-zA-Z][a-zA-Z0-9.]*)$"
                },
                "$designer": {
                    "title": "$designer",
                    "type": "object",
                    "description": "Extra information for the Bot Framework Designer."
                },
                "id": {
                    "type": "string",
                    "title": "Id",
                    "description": "Optional id for the dialog"
                },
                "disabled": {
                    "$role": "expression",
                    "title": "Disabled",
                    "description": "Optional condition which if true will disable this action.",
                    "examples": [
                        "user.age > 3"
                    ],
                    "oneOf": [
                        {
                            "type": "boolean",
                            "title": "boolean"
                        },
                        {
                            "type": "string",
                            "title": "string",
                            "description": "Expression evaluating to undefined."
                        }
                    ]
                }
            },
            "additionalProperties": false,
            "patternProperties": {
                "^\\$": {
                    "type": "string"
                }
            },
            "anyOf": [
                {
                    "title": "Reference",
                    "required": [
                        "$copy"
                    ]
                },
                {
                    "title": "Type",
                    "required": [
                        "$kind"
                    ]
                }
            ]
        },
        "Microsoft.EntityRecognizers": {
            "$role": "union",
            "title": "Entity Recognizers",
            "description": "Union of components which derive from EntityRecognizer abstract class.",
            "type": "object",
            "oneOf": [
                {
                    "title": "Microsoft.AgeEntityRecognizer",
                    "description": "Recognizer which recognizes age.",
                    "$ref": "#/definitions/Microsoft.AgeEntityRecognizer"
                },
                {
                    "title": "Microsoft.ConfirmationEntityRecognizer",
                    "description": "Recognizer which recognizes confirmation choices (yes/no).",
                    "$ref": "#/definitions/Microsoft.ConfirmationEntityRecognizer"
                },
                {
                    "title": "Microsoft.CurrencyEntityRecognizer",
                    "description": "Recognizer which recognizes currency.",
                    "$ref": "#/definitions/Microsoft.CurrencyEntityRecognizer"
                },
                {
                    "title": "Microsoft.DateTimeEntityRecognizer",
                    "description": "Recognizer which recognizes dates and time fragments.",
                    "$ref": "#/definitions/Microsoft.DateTimeEntityRecognizer"
                },
                {
                    "title": "Microsoft.DimensionEntityRecognizer",
                    "description": "Recognizer which recognizes dimension.",
                    "$ref": "#/definitions/Microsoft.DimensionEntityRecognizer"
                },
                {
                    "title": "Microsoft.EmailEntityRecognizer",
                    "description": "Recognizer which recognizes email.",
                    "$ref": "#/definitions/Microsoft.EmailEntityRecognizer"
                },
                {
                    "title": "Microsoft.GuidEntityRecognizer",
                    "description": "Recognizer which recognizes guids.",
                    "$ref": "#/definitions/Microsoft.GuidEntityRecognizer"
                },
                {
                    "title": "Microsoft.HashtagEntityRecognizer",
                    "description": "Recognizer which recognizes Hashtags.",
                    "$ref": "#/definitions/Microsoft.HashtagEntityRecognizer"
                },
                {
                    "title": "Microsoft.IpEntityRecognizer",
                    "description": "Recognizer which recognizes internet IP patterns (like 192.1.1.1).",
                    "$ref": "#/definitions/Microsoft.IpEntityRecognizer"
                },
                {
                    "title": "Microsoft.MentionEntityRecognizer",
                    "description": "Recognizer which recognizes @Mentions",
                    "$ref": "#/definitions/Microsoft.MentionEntityRecognizer"
                },
                {
                    "title": "Microsoft.NumberEntityRecognizer",
                    "description": "Recognizer which recognizes numbers.",
                    "$ref": "#/definitions/Microsoft.NumberEntityRecognizer"
                },
                {
                    "title": "Microsoft.NumberRangeEntityRecognizer",
                    "description": "Recognizer which recognizes ranges of numbers (Example:2 to 5).",
                    "$ref": "#/definitions/Microsoft.NumberRangeEntityRecognizer"
                },
                {
                    "title": "Microsoft.OrdinalEntityRecognizer",
                    "description": "Recognizer which recognizes ordinals (example: first, second, 3rd).",
                    "$ref": "#/definitions/Microsoft.OrdinalEntityRecognizer"
                },
                {
                    "title": "Microsoft.PercentageEntityRecognizer",
                    "description": "Recognizer which recognizes percentages.",
                    "$ref": "#/definitions/Microsoft.PercentageEntityRecognizer"
                },
                {
                    "title": "Microsoft.PhoneNumberEntityRecognizer",
                    "description": "Recognizer which recognizes phone numbers.",
                    "$ref": "#/definitions/Microsoft.PhoneNumberEntityRecognizer"
                },
                {
                    "title": "Microsoft.RegexEntityRecognizer",
                    "description": "Recognizer which recognizes patterns of input based on regex.",
                    "$ref": "#/definitions/Microsoft.RegexEntityRecognizer"
                },
                {
                    "title": "Microsoft.TemperatureEntityRecognizer",
                    "description": "Recognizer which recognizes temperatures.",
                    "$ref": "#/definitions/Microsoft.TemperatureEntityRecognizer"
                },
                {
                    "title": "Microsoft.UrlEntityRecognizer",
                    "description": "Recognizer which recognizes urls (example: http://bing.com)",
                    "$ref": "#/definitions/Microsoft.UrlEntityRecognizer"
                }
            ]
        },
        "Microsoft.FirstSelector": {
            "$role": "union(Microsoft.ITriggerSelector)",
            "title": "First Trigger Selector",
            "description": "Selector for first true rule",
            "type": "object",
            "properties": {
                "$kind": {
                    "title": "$kind",
                    "description": "Defines the valid properties for the component you are configuring (from a dialog .schema file)",
                    "type": "string",
                    "pattern": "^[a-zA-Z][a-zA-Z0-9.]*$",
                    "const": "Microsoft.FirstSelector"
                },
                "$copy": {
                    "title": "$copy",
                    "description": "Copy the definition by id from a .dialog file.",
                    "type": "string",
                    "pattern": "^(([a-zA-Z][a-zA-Z0-9.]*)?(#[a-zA-Z][a-zA-Z0-9.]*)?)$"
                },
                "$id": {
                    "title": "$id",
                    "description": "Inline id for reuse of an inline definition",
                    "type": "string",
                    "pattern": "^([a-zA-Z][a-zA-Z0-9.]*)$"
                },
                "$designer": {
                    "title": "$designer",
                    "type": "object",
                    "description": "Extra information for the Bot Framework Designer."
                }
            },
            "additionalProperties": false,
            "patternProperties": {
                "^\\$": {
                    "type": "string"
                }
            },
            "anyOf": [
                {
                    "title": "Reference",
                    "required": [
                        "$copy"
                    ]
                },
                {
                    "title": "Type",
                    "required": [
                        "$kind"
                    ]
                }
            ]
        },
        "Microsoft.Foreach": {
            "$role": "union(Microsoft.IDialog)",
            "title": "For each item",
            "description": "Execute actions on each item in an a collection.",
            "type": "object",
            "properties": {
                "$kind": {
                    "title": "$kind",
                    "description": "Defines the valid properties for the component you are configuring (from a dialog .schema file)",
                    "type": "string",
                    "pattern": "^[a-zA-Z][a-zA-Z0-9.]*$",
                    "const": "Microsoft.Foreach"
                },
                "$copy": {
                    "title": "$copy",
                    "description": "Copy the definition by id from a .dialog file.",
                    "type": "string",
                    "pattern": "^(([a-zA-Z][a-zA-Z0-9.]*)?(#[a-zA-Z][a-zA-Z0-9.]*)?)$"
                },
                "$id": {
                    "title": "$id",
                    "description": "Inline id for reuse of an inline definition",
                    "type": "string",
                    "pattern": "^([a-zA-Z][a-zA-Z0-9.]*)$"
                },
                "$designer": {
                    "title": "$designer",
                    "type": "object",
                    "description": "Extra information for the Bot Framework Designer."
                },
                "id": {
                    "type": "string",
                    "title": "Id",
                    "description": "Optional id for the dialog"
                },
                "disabled": {
                    "$role": "expression",
                    "title": "Disabled",
                    "description": "Optional condition which if true will disable this action.",
                    "examples": [
                        "user.age > 3"
                    ],
                    "oneOf": [
                        {
                            "type": "boolean",
                            "title": "boolean"
                        },
                        {
                            "type": "string",
                            "title": "string",
                            "description": "Expression evaluating to undefined."
                        }
                    ]
                },
                "itemsProperty": {
                    "$role": "expression",
                    "type": "string",
                    "title": "Items property",
                    "description": "Property that holds the array.",
                    "examples": [
                        "user.todoList"
                    ]
                },
                "actions": {
                    "type": "array",
                    "title": "Actions",
                    "description": "Actions to execute for each item. Use '$foreach.value' to access the value of each item. Use '$foreach.index' to access the index of each item.",
                    "items": {
                        "$kind": "Microsoft.IDialog",
                        "$ref": "#/definitions/Microsoft.IDialog"
                    }
                }
            },
            "additionalProperties": false,
            "patternProperties": {
                "^\\$": {
                    "type": "string"
                }
            },
            "anyOf": [
                {
                    "title": "Reference",
                    "required": [
                        "$copy"
                    ]
                },
                {
                    "title": "Type",
                    "required": [
                        "itemsProperty",
                        "actions",
                        "$kind"
                    ]
                }
            ]
        },
        "Microsoft.ForeachPage": {
            "$role": "union(Microsoft.IDialog)",
            "title": "For each page",
            "description": "Execute actions on each page (collection of items) in an array.",
            "type": "object",
            "properties": {
                "$kind": {
                    "title": "$kind",
                    "description": "Defines the valid properties for the component you are configuring (from a dialog .schema file)",
                    "type": "string",
                    "pattern": "^[a-zA-Z][a-zA-Z0-9.]*$",
                    "const": "Microsoft.ForeachPage"
                },
                "$copy": {
                    "title": "$copy",
                    "description": "Copy the definition by id from a .dialog file.",
                    "type": "string",
                    "pattern": "^(([a-zA-Z][a-zA-Z0-9.]*)?(#[a-zA-Z][a-zA-Z0-9.]*)?)$"
                },
                "$id": {
                    "title": "$id",
                    "description": "Inline id for reuse of an inline definition",
                    "type": "string",
                    "pattern": "^([a-zA-Z][a-zA-Z0-9.]*)$"
                },
                "$designer": {
                    "title": "$designer",
                    "type": "object",
                    "description": "Extra information for the Bot Framework Designer."
                },
                "id": {
                    "type": "string",
                    "title": "Id",
                    "description": "Optional id for the dialog"
                },
                "disabled": {
                    "$role": "expression",
                    "title": "Disabled",
                    "description": "Optional condition which if true will disable this action.",
                    "examples": [
                        "user.age > 3"
                    ],
                    "oneOf": [
                        {
                            "type": "boolean",
                            "title": "boolean"
                        },
                        {
                            "type": "string",
                            "title": "string",
                            "description": "Expression evaluating to undefined."
                        }
                    ]
                },
                "itemsProperty": {
                    "$role": "expression",
                    "type": "string",
                    "title": "Items property",
                    "description": "Property that holds the array.",
                    "examples": [
                        "user.todoList"
                    ]
                },
                "actions": {
                    "type": "array",
                    "title": "Actions",
                    "description": "Actions to execute for each page. Use '$foreach.page' to access each page.",
                    "items": {
                        "$kind": "Microsoft.IDialog",
                        "$ref": "#/definitions/Microsoft.IDialog"
                    }
                },
                "pageSize": {
                    "$role": "expression",
                    "title": "Page size",
                    "description": "Number of items in each page.",
                    "oneOf": [
                        {
                            "type": "integer",
                            "default": 10,
                            "title": "integer"
                        },
                        {
                            "type": "string",
                            "title": "string",
                            "description": "Expression evaluating to undefined."
                        }
                    ]
                }
            },
            "additionalProperties": false,
            "patternProperties": {
                "^\\$": {
                    "type": "string"
                }
            },
            "anyOf": [
                {
                    "title": "Reference",
                    "required": [
                        "$copy"
                    ]
                },
                {
                    "title": "Type",
                    "required": [
                        "itemsProperty",
                        "actions",
                        "$kind"
                    ]
                }
            ]
        },
        "Microsoft.GetActivityMembers": {
            "$role": "union(Microsoft.IDialog)",
            "title": "Get Activity Members",
            "description": "Get the members who are participating in an activity. (BotFrameworkAdapter only)",
            "type": "object",
            "properties": {
                "$kind": {
                    "title": "$kind",
                    "description": "Defines the valid properties for the component you are configuring (from a dialog .schema file)",
                    "type": "string",
                    "pattern": "^[a-zA-Z][a-zA-Z0-9.]*$",
                    "const": "Microsoft.GetActivityMembers"
                },
                "$copy": {
                    "title": "$copy",
                    "description": "Copy the definition by id from a .dialog file.",
                    "type": "string",
                    "pattern": "^(([a-zA-Z][a-zA-Z0-9.]*)?(#[a-zA-Z][a-zA-Z0-9.]*)?)$"
                },
                "$id": {
                    "title": "$id",
                    "description": "Inline id for reuse of an inline definition",
                    "type": "string",
                    "pattern": "^([a-zA-Z][a-zA-Z0-9.]*)$"
                },
                "$designer": {
                    "title": "$designer",
                    "type": "object",
                    "description": "Extra information for the Bot Framework Designer."
                },
                "id": {
                    "type": "string",
                    "title": "Id",
                    "description": "Optional id for the dialog"
                },
                "activityId": {
                    "$role": "expression",
                    "type": "string",
                    "title": "ActivityId",
                    "description": "expression to an activityId to get the members. If none is defined then the current activity id will be used.",
                    "examples": [
                        "$lastActivity"
                    ]
                },
                "disabled": {
                    "$role": "expression",
                    "title": "Disabled",
                    "description": "Optional condition which if true will disable this action.",
                    "examples": [
                        "user.age > 3"
                    ],
                    "oneOf": [
                        {
                            "type": "boolean",
                            "title": "boolean"
                        },
                        {
                            "type": "string",
                            "title": "string",
                            "description": "Expression evaluating to undefined."
                        }
                    ]
                }
            },
            "additionalProperties": false,
            "patternProperties": {
                "^\\$": {
                    "type": "string"
                }
            },
            "anyOf": [
                {
                    "title": "Reference",
                    "required": [
                        "$copy"
                    ]
                },
                {
                    "title": "Type",
                    "required": [
                        "$kind"
                    ]
                }
            ]
        },
        "Microsoft.GetConversationMembers": {
            "$role": "union(Microsoft.IDialog)",
            "title": "Get Converation Members",
            "description": "Get the members who are participating in an conversation. (BotFrameworkAdapter only)",
            "type": "object",
            "properties": {
                "$kind": {
                    "title": "$kind",
                    "description": "Defines the valid properties for the component you are configuring (from a dialog .schema file)",
                    "type": "string",
                    "pattern": "^[a-zA-Z][a-zA-Z0-9.]*$",
                    "const": "Microsoft.GetConversationMembers"
                },
                "$copy": {
                    "title": "$copy",
                    "description": "Copy the definition by id from a .dialog file.",
                    "type": "string",
                    "pattern": "^(([a-zA-Z][a-zA-Z0-9.]*)?(#[a-zA-Z][a-zA-Z0-9.]*)?)$"
                },
                "$id": {
                    "title": "$id",
                    "description": "Inline id for reuse of an inline definition",
                    "type": "string",
                    "pattern": "^([a-zA-Z][a-zA-Z0-9.]*)$"
                },
                "$designer": {
                    "title": "$designer",
                    "type": "object",
                    "description": "Extra information for the Bot Framework Designer."
                },
                "id": {
                    "type": "string",
                    "title": "Id",
                    "description": "Optional id for the dialog"
                },
                "disabled": {
                    "$role": "expression",
                    "title": "Disabled",
                    "description": "Optional condition which if true will disable this action.",
                    "examples": [
                        "user.age > 3"
                    ],
                    "oneOf": [
                        {
                            "type": "boolean",
                            "title": "boolean"
                        },
                        {
                            "type": "string",
                            "title": "string",
                            "description": "Expression evaluating to undefined."
                        }
                    ]
                }
            },
            "additionalProperties": false,
            "patternProperties": {
                "^\\$": {
                    "type": "string"
                }
            },
            "anyOf": [
                {
                    "title": "Reference",
                    "required": [
                        "$copy"
                    ]
                },
                {
                    "title": "Type",
                    "required": [
                        "$kind"
                    ]
                }
            ]
        },
        "Microsoft.GotoAction": {
            "$role": "union(Microsoft.IDialog)",
            "title": "Go to Action",
            "description": "Go to an an action by id.",
            "type": "object",
            "properties": {
                "$kind": {
                    "title": "$kind",
                    "description": "Defines the valid properties for the component you are configuring (from a dialog .schema file)",
                    "type": "string",
                    "pattern": "^[a-zA-Z][a-zA-Z0-9.]*$",
                    "const": "Microsoft.GotoAction"
                },
                "$copy": {
                    "title": "$copy",
                    "description": "Copy the definition by id from a .dialog file.",
                    "type": "string",
                    "pattern": "^(([a-zA-Z][a-zA-Z0-9.]*)?(#[a-zA-Z][a-zA-Z0-9.]*)?)$"
                },
                "$id": {
                    "title": "$id",
                    "description": "Inline id for reuse of an inline definition",
                    "type": "string",
                    "pattern": "^([a-zA-Z][a-zA-Z0-9.]*)$"
                },
                "$designer": {
                    "title": "$designer",
                    "type": "object",
                    "description": "Extra information for the Bot Framework Designer."
                },
                "id": {
                    "type": "string",
                    "title": "Id",
                    "description": "Optional id for the dialog"
                },
                "disabled": {
                    "$role": "expression",
                    "title": "Disabled",
                    "description": "Optional condition which if true will disable this action.",
                    "examples": [
                        "user.age > 3"
                    ],
                    "oneOf": [
                        {
                            "type": "boolean",
                            "title": "boolean"
                        },
                        {
                            "type": "string",
                            "title": "string",
                            "description": "Expression evaluating to undefined."
                        }
                    ]
                },
                "actionId": {
                    "$role": "expression",
                    "type": "string",
                    "title": "Action Id",
                    "description": "Action Id to execute next"
                }
            },
            "additionalProperties": false,
            "patternProperties": {
                "^\\$": {
                    "type": "string"
                }
            },
            "anyOf": [
                {
                    "title": "Reference",
                    "required": [
                        "$copy"
                    ]
                },
                {
                    "title": "Type",
                    "required": [
                        "actionId",
                        "$kind"
                    ]
                }
            ]
        },
        "Microsoft.GuidEntityRecognizer": {
            "$role": "union(Microsoft.EntityRecognizers)",
            "title": "Guid Entity Recognizer",
            "description": "Recognizer which recognizes guids.",
            "type": "object",
            "properties": {
                "$kind": {
                    "title": "$kind",
                    "description": "Defines the valid properties for the component you are configuring (from a dialog .schema file)",
                    "type": "string",
                    "pattern": "^[a-zA-Z][a-zA-Z0-9.]*$",
                    "const": "Microsoft.GuidEntityRecognizer"
                },
                "$copy": {
                    "title": "$copy",
                    "description": "Copy the definition by id from a .dialog file.",
                    "type": "string",
                    "pattern": "^(([a-zA-Z][a-zA-Z0-9.]*)?(#[a-zA-Z][a-zA-Z0-9.]*)?)$"
                },
                "$id": {
                    "title": "$id",
                    "description": "Inline id for reuse of an inline definition",
                    "type": "string",
                    "pattern": "^([a-zA-Z][a-zA-Z0-9.]*)$"
                },
                "$designer": {
                    "title": "$designer",
                    "type": "object",
                    "description": "Extra information for the Bot Framework Designer."
                }
            },
            "additionalProperties": false,
            "patternProperties": {
                "^\\$": {
                    "type": "string"
                }
            },
            "anyOf": [
                {
                    "title": "Reference",
                    "required": [
                        "$copy"
                    ]
                },
                {
                    "title": "Type",
                    "required": [
                        "$kind"
                    ]
                }
            ]
        },
        "Microsoft.HashtagEntityRecognizer": {
            "$role": "union(Microsoft.EntityRecognizers)",
            "title": "Hashtag Entity Recognizer",
            "description": "Recognizer which recognizes Hashtags.",
            "type": "object",
            "properties": {
                "$kind": {
                    "title": "$kind",
                    "description": "Defines the valid properties for the component you are configuring (from a dialog .schema file)",
                    "type": "string",
                    "pattern": "^[a-zA-Z][a-zA-Z0-9.]*$",
                    "const": "Microsoft.HashtagEntityRecognizer"
                },
                "$copy": {
                    "title": "$copy",
                    "description": "Copy the definition by id from a .dialog file.",
                    "type": "string",
                    "pattern": "^(([a-zA-Z][a-zA-Z0-9.]*)?(#[a-zA-Z][a-zA-Z0-9.]*)?)$"
                },
                "$id": {
                    "title": "$id",
                    "description": "Inline id for reuse of an inline definition",
                    "type": "string",
                    "pattern": "^([a-zA-Z][a-zA-Z0-9.]*)$"
                },
                "$designer": {
                    "title": "$designer",
                    "type": "object",
                    "description": "Extra information for the Bot Framework Designer."
                }
            },
            "additionalProperties": false,
            "patternProperties": {
                "^\\$": {
                    "type": "string"
                }
            },
            "anyOf": [
                {
                    "title": "Reference",
                    "required": [
                        "$copy"
                    ]
                },
                {
                    "title": "Type",
                    "required": [
                        "$kind"
                    ]
                }
            ]
        },
        "Microsoft.HttpRequest": {
            "$role": "union(Microsoft.IDialog)",
            "type": "object",
            "title": "HTTP request",
            "description": "Make a HTTP request.",
            "properties": {
                "$kind": {
                    "title": "$kind",
                    "description": "Defines the valid properties for the component you are configuring (from a dialog .schema file)",
                    "type": "string",
                    "pattern": "^[a-zA-Z][a-zA-Z0-9.]*$",
                    "const": "Microsoft.HttpRequest"
                },
                "$copy": {
                    "title": "$copy",
                    "description": "Copy the definition by id from a .dialog file.",
                    "type": "string",
                    "pattern": "^(([a-zA-Z][a-zA-Z0-9.]*)?(#[a-zA-Z][a-zA-Z0-9.]*)?)$"
                },
                "$id": {
                    "title": "$id",
                    "description": "Inline id for reuse of an inline definition",
                    "type": "string",
                    "pattern": "^([a-zA-Z][a-zA-Z0-9.]*)$"
                },
                "$designer": {
                    "title": "$designer",
                    "type": "object",
                    "description": "Extra information for the Bot Framework Designer."
                },
                "id": {
                    "type": "string",
                    "title": "Id",
                    "description": "Optional id for the dialog"
                },
                "disabled": {
                    "$role": "expression",
                    "title": "Disabled",
                    "description": "Optional condition which if true will disable this action.",
                    "examples": [
                        "user.age > 3"
                    ],
                    "oneOf": [
                        {
                            "type": "boolean",
                            "title": "boolean"
                        },
                        {
                            "type": "string",
                            "title": "string",
                            "description": "Expression evaluating to undefined."
                        }
                    ]
                },
                "method": {
                    "type": "string",
                    "title": "HTTP method",
                    "description": "HTTP method to use.",
                    "enum": [
                        "GET",
                        "POST",
                        "PATCH",
                        "PUT",
                        "DELETE"
                    ],
                    "examples": [
                        "GET",
                        "POST"
                    ]
                },
                "url": {
                    "$role": "expression",
                    "type": "string",
                    "title": "Url",
                    "description": "URL to call (supports data binding).",
                    "examples": [
                        "https://contoso.com"
                    ]
                },
                "body": {
                    "$role": "expression",
                    "type": [
                        "object",
                        "array",
                        "number",
                        "integer",
                        "boolean",
                        "string"
                    ],
                    "title": "Body",
                    "description": "Body to include in the HTTP call (supports data binding).",
                    "additionalProperties": true
                },
                "resultProperty": {
                    "$role": "expression",
                    "type": "string",
                    "title": "Result property",
                    "description": "Property to store the result of this action. The result includes 4 properties from the http response: statusCode, reasonPhrase, content and headers. If the content is json it will be a deserialized object.",
                    "examples": [
                        "dialog.contosodata"
                    ]
                },
                "headers": {
                    "type": "object",
                    "title": "Headers",
                    "description": "One or more headers to include in the request (supports data binding).",
                    "additionalProperties": {
                        "$role": "expression",
                        "type": "string"
                    }
                },
                "responseType": {
                    "$role": "expression",
                    "type": "string",
                    "title": "Response type",
                    "description": "Defines the type of HTTP response. Automatically calls the 'Send a response' action if set to 'Activity' or 'Activities'.",
                    "enum": [
                        "None",
                        "Json",
                        "Activity",
                        "Activities"
                    ],
                    "default": "Json"
                }
            },
            "additionalProperties": false,
            "patternProperties": {
                "^\\$": {
                    "type": "string"
                }
            },
            "anyOf": [
                {
                    "title": "Reference",
                    "required": [
                        "$copy"
                    ]
                },
                {
                    "title": "Type",
                    "required": [
                        "url",
                        "method",
                        "$kind"
                    ]
                }
            ]
        },
        "Microsoft.IActivityTemplate": {
            "title": "Microsoft ActivityTemplates",
            "description": "Components which are IActivityTemplates",
            "$role": "union",
            "oneOf": [
                {
                    "title": "Microsoft.ActivityTemplate",
                    "description": "",
                    "$ref": "#/definitions/Microsoft.ActivityTemplate"
                },
                {
                    "title": "Microsoft.StaticActivityTemplate",
                    "description": "This allows you to define a static Activity object",
                    "$ref": "#/definitions/Microsoft.StaticActivityTemplate"
                },
                {
                    "type": "string",
                    "title": "string"
                }
            ]
        },
        "Microsoft.IDialog": {
            "title": "Microsoft Dialogs",
            "description": "Union of components which implement the Dialog contract",
            "$role": "union",
            "oneOf": [
                {
                    "title": "Microsoft.AdaptiveDialog",
                    "description": "Flexible, data driven dialog that can adapt to the conversation.",
                    "$ref": "#/definitions/Microsoft.AdaptiveDialog"
                },
                {
                    "title": "Microsoft.Ask",
                    "description": "This is an action which sends an activity to the user when a response is expected",
                    "$ref": "#/definitions/Microsoft.Ask"
                },
                {
                    "title": "Microsoft.AttachmentInput",
                    "description": "Collect information - Ask for a file or image.",
                    "$ref": "#/definitions/Microsoft.AttachmentInput"
                },
                {
                    "title": "Microsoft.BeginDialog",
                    "description": "Begin another dialog.",
                    "$ref": "#/definitions/Microsoft.BeginDialog"
                },
                {
                    "title": "Microsoft.BreakLoop",
                    "description": "Stop executing this loop",
                    "$ref": "#/definitions/Microsoft.BreakLoop"
                },
                {
                    "title": "Microsoft.CancelAllDialogs",
                    "description": "Cancel all active dialogs. All dialogs in the dialog chain will need a trigger to capture the event configured in this action.",
                    "$ref": "#/definitions/Microsoft.CancelAllDialogs"
                },
                {
                    "title": "Microsoft.ChoiceInput",
                    "description": "Collect information - Pick from a list of choices",
                    "$ref": "#/definitions/Microsoft.ChoiceInput"
                },
                {
                    "title": "Microsoft.ConfirmInput",
                    "description": "Collect information - Ask for confirmation (yes or no).",
                    "$ref": "#/definitions/Microsoft.ConfirmInput"
                },
                {
                    "title": "Microsoft.ContinueLoop",
                    "description": "Stop executing this template and continue with the next iteration of the loop.",
                    "$ref": "#/definitions/Microsoft.ContinueLoop"
                },
                {
                    "title": "Microsoft.DateTimeInput",
                    "description": "Collect information - Ask for date and/ or time",
                    "$ref": "#/definitions/Microsoft.DateTimeInput"
                },
                {
                    "title": "Microsoft.DebugBreak",
                    "description": "If debugger is attached, stop the execution at this point in the conversation.",
                    "$ref": "#/definitions/Microsoft.DebugBreak"
                },
                {
                    "title": "Microsoft.DeleteActivity",
                    "description": "Delete an activity that was previously sent.",
                    "$ref": "#/definitions/Microsoft.DeleteActivity"
                },
                {
                    "title": "Microsoft.DeleteProperties",
                    "description": "Delete multiple properties and any value it holds.",
                    "$ref": "#/definitions/Microsoft.DeleteProperties"
                },
                {
                    "title": "Microsoft.DeleteProperty",
                    "description": "Delete a property and any value it holds.",
                    "$ref": "#/definitions/Microsoft.DeleteProperty"
                },
                {
                    "title": "Microsoft.EditActions",
                    "description": "Edit the current list of actions.",
                    "$ref": "#/definitions/Microsoft.EditActions"
                },
                {
                    "title": "Microsoft.EditArray",
                    "description": "Modify an array in memory",
                    "$ref": "#/definitions/Microsoft.EditArray"
                },
                {
                    "title": "Microsoft.EmitEvent",
                    "description": "Emit an event. Capture this event with a trigger.",
                    "$ref": "#/definitions/Microsoft.EmitEvent"
                },
                {
                    "title": "Microsoft.EndDialog",
                    "description": "End this dialog.",
                    "$ref": "#/definitions/Microsoft.EndDialog"
                },
                {
                    "title": "Microsoft.EndTurn",
                    "description": "End the current turn without ending the dialog.",
                    "$ref": "#/definitions/Microsoft.EndTurn"
                },
                {
                    "title": "Microsoft.Foreach",
                    "description": "Execute actions on each item in an a collection.",
                    "$ref": "#/definitions/Microsoft.Foreach"
                },
                {
                    "title": "Microsoft.ForeachPage",
                    "description": "Execute actions on each page (collection of items) in an array.",
                    "$ref": "#/definitions/Microsoft.ForeachPage"
                },
                {
                    "title": "Microsoft.GetActivityMembers",
                    "description": "Get the members who are participating in an activity. (BotFrameworkAdapter only)",
                    "$ref": "#/definitions/Microsoft.GetActivityMembers"
                },
                {
                    "title": "Microsoft.GetConversationMembers",
                    "description": "Get the members who are participating in an conversation. (BotFrameworkAdapter only)",
                    "$ref": "#/definitions/Microsoft.GetConversationMembers"
                },
                {
                    "title": "Microsoft.GotoAction",
                    "description": "Go to an an action by id.",
                    "$ref": "#/definitions/Microsoft.GotoAction"
                },
                {
                    "title": "Microsoft.HttpRequest",
                    "description": "Make a HTTP request.",
                    "$ref": "#/definitions/Microsoft.HttpRequest"
                },
                {
                    "title": "Microsoft.IfCondition",
                    "description": "Two-way branch the conversation flow based on a condition.",
                    "$ref": "#/definitions/Microsoft.IfCondition"
                },
                {
                    "title": "Microsoft.LogAction",
                    "description": "Log a message to the host application. Send a TraceActivity to Bot Framework Emulator (optional).",
                    "$ref": "#/definitions/Microsoft.LogAction"
                },
                {
                    "title": "Microsoft.NumberInput",
                    "description": "Collect information - Ask for a number.",
                    "$ref": "#/definitions/Microsoft.NumberInput"
                },
                {
                    "title": "Microsoft.OAuthInput",
                    "description": "Collect login information.",
                    "$ref": "#/definitions/Microsoft.OAuthInput"
                },
                {
                    "title": "Microsoft.QnAMakerDialog",
                    "description": "Dialog which uses QnAMAker knowledge base to answer questions.",
                    "$ref": "#/definitions/Microsoft.QnAMakerDialog"
                },
                {
                    "title": "Microsoft.RepeatDialog",
                    "description": "Repeat current dialog.",
                    "$ref": "#/definitions/Microsoft.RepeatDialog"
                },
                {
                    "title": "Microsoft.ReplaceDialog",
                    "description": "Replace current dialog with another dialog.",
                    "$ref": "#/definitions/Microsoft.ReplaceDialog"
                },
                {
                    "title": "Microsoft.SendActivity",
                    "description": "Respond with an activity.",
                    "$ref": "#/definitions/Microsoft.SendActivity"
                },
                {
                    "title": "Microsoft.SetProperties",
                    "description": "Set one or more property values.",
                    "$ref": "#/definitions/Microsoft.SetProperties"
                },
                {
                    "title": "Microsoft.SetProperty",
                    "description": "Set property to a value.",
                    "$ref": "#/definitions/Microsoft.SetProperty"
                },
                {
                    "title": "Microsoft.SignOutUser",
                    "description": "Sign a user out that was logged in previously using OAuthInput.",
                    "$ref": "#/definitions/Microsoft.SignOutUser"
                },
                {
                    "title": "Microsoft.SwitchCondition",
                    "description": "Execute different actions based on the value of a property.",
                    "$ref": "#/definitions/Microsoft.SwitchCondition"
                },
                {
                    "title": "Microsoft.Test.AssertCondition",
                    "description": "Assert condition is true.",
                    "$ref": "#/definitions/Microsoft.Test.AssertCondition"
                },
                {
                    "title": "Microsoft.TextInput",
                    "description": "Collection information - Ask for a word or sentence.",
                    "$ref": "#/definitions/Microsoft.TextInput"
                },
                {
                    "title": "Microsoft.TraceActivity",
                    "description": "Send a trace activity to the transcript logger and/ or Bot Framework Emulator.",
                    "$ref": "#/definitions/Microsoft.TraceActivity"
                },
                {
                    "title": "Microsoft.UpdateActivity",
                    "description": "Respond with an activity.",
                    "$ref": "#/definitions/Microsoft.UpdateActivity"
                },
                {
                    "type": "string",
                    "title": "string"
                }
            ]
        },
        "Microsoft.ILanguageGenerator": {
            "title": "Microsoft ILanguageGenerator",
            "description": "Union of components which implement the ILanguageGenerator interface",
            "$role": "union",
            "oneOf": [
                {
                    "type": "string",
                    "title": "string"
                }
            ]
        },
        "Microsoft.ITextTemplate": {
            "title": "Microsoft TextTemplate",
            "description": "Union of components which implement the TextTemplate",
            "$role": "union",
            "oneOf": [
                {
                    "title": "Microsoft.TextTemplate",
                    "description": "Lg tempalte to evaluate to create text",
                    "$ref": "#/definitions/Microsoft.TextTemplate"
                },
                {
                    "type": "string",
                    "title": "string"
                }
            ]
        },
        "Microsoft.ITriggerCondition": {
            "$role": "union",
            "title": "Microsoft Triggers",
            "description": "Union of components which implement the OnCondition",
            "oneOf": [
                {
                    "title": "Microsoft.OnActivity",
                    "description": "Actions to perform on receipt of a generic activity.",
                    "$ref": "#/definitions/Microsoft.OnActivity"
                },
                {
                    "title": "Microsoft.OnAssignEntity",
                    "description": "Actions to take when an entity should be assigned to a property.",
                    "$ref": "#/definitions/Microsoft.OnAssignEntity"
                },
                {
                    "title": "Microsoft.OnBeginDialog",
                    "description": "Actions to perform when this dialog begins.",
                    "$ref": "#/definitions/Microsoft.OnBeginDialog"
                },
                {
                    "title": "Microsoft.OnCancelDialog",
                    "description": "Actions to perform on cancel dialog event.",
                    "$ref": "#/definitions/Microsoft.OnCancelDialog"
                },
                {
                    "title": "Microsoft.OnChooseEntity",
                    "description": "Actions to be performed when an entity value needs to be resolved.",
                    "$ref": "#/definitions/Microsoft.OnChooseEntity"
                },
                {
                    "title": "Microsoft.OnChooseIntent",
                    "description": "Actions to perform on when an intent is ambigious.",
                    "$ref": "#/definitions/Microsoft.OnChooseIntent"
                },
                {
                    "title": "Microsoft.OnChooseProperty",
                    "description": "Actions to take when there are multiple possible mappings of entities to properties.",
                    "$ref": "#/definitions/Microsoft.OnChooseProperty"
                },
                {
                    "title": "Microsoft.OnClearProperty",
                    "description": "Actions to take when a property needs to be cleared.",
                    "$ref": "#/definitions/Microsoft.OnClearProperty"
                },
                {
                    "title": "Microsoft.OnCondition",
                    "description": "Actions to perform when specified condition is true.",
                    "$ref": "#/definitions/Microsoft.OnCondition"
                },
                {
                    "title": "Microsoft.OnConversationUpdateActivity",
                    "description": "Actions to perform on receipt of an activity with type 'ConversationUpdate'.",
                    "$ref": "#/definitions/Microsoft.OnConversationUpdateActivity"
                },
                {
                    "title": "Microsoft.OnCustomEvent",
                    "description": "Actions to perform when a custom event is detected. Use 'Emit a custom event' action to raise a custom event.",
                    "$ref": "#/definitions/Microsoft.OnCustomEvent"
                },
                {
                    "title": "Microsoft.OnDialogEvent",
                    "description": "Actions to perform when a specific dialog event occurs.",
                    "$ref": "#/definitions/Microsoft.OnDialogEvent"
                },
                {
                    "title": "Microsoft.OnEndOfActions",
                    "description": "Actions to take when there are no more actions in the current dialog.",
                    "$ref": "#/definitions/Microsoft.OnEndOfActions"
                },
                {
                    "title": "Microsoft.OnEndOfConversationActivity",
                    "description": "Actions to perform on receipt of an activity with type 'EndOfConversation'.",
                    "$ref": "#/definitions/Microsoft.OnEndOfConversationActivity"
                },
                {
                    "title": "Microsoft.OnError",
                    "description": "Action to perform when an 'Error' dialog event occurs.",
                    "$ref": "#/definitions/Microsoft.OnError"
                },
                {
                    "title": "Microsoft.OnEventActivity",
                    "description": "Actions to perform on receipt of an activity with type 'Event'.",
                    "$ref": "#/definitions/Microsoft.OnEventActivity"
                },
                {
                    "title": "Microsoft.OnHandoffActivity",
                    "description": "Actions to perform on receipt of an activity with type 'HandOff'.",
                    "$ref": "#/definitions/Microsoft.OnHandoffActivity"
                },
                {
                    "title": "Microsoft.OnIntent",
                    "description": "Actions to perform when specified intent is recognized.",
                    "$ref": "#/definitions/Microsoft.OnIntent"
                },
                {
                    "title": "Microsoft.OnInvokeActivity",
                    "description": "Actions to perform on receipt of an activity with type 'Invoke'.",
                    "$ref": "#/definitions/Microsoft.OnInvokeActivity"
                },
                {
                    "title": "Microsoft.OnMessageActivity",
                    "description": "Actions to perform on receipt of an activity with type 'Message'. Overrides Intent trigger.",
                    "$ref": "#/definitions/Microsoft.OnMessageActivity"
                },
                {
                    "title": "Microsoft.OnMessageDeleteActivity",
                    "description": "Actions to perform on receipt of an activity with type 'MessageDelete'.",
                    "$ref": "#/definitions/Microsoft.OnMessageDeleteActivity"
                },
                {
                    "title": "Microsoft.OnMessageReactionActivity",
                    "description": "Actions to perform on receipt of an activity with type 'MessageReaction'.",
                    "$ref": "#/definitions/Microsoft.OnMessageReactionActivity"
                },
                {
                    "title": "Microsoft.OnMessageUpdateActivity",
                    "description": "Actions to perform on receipt of an activity with type 'MessageUpdate'.",
                    "$ref": "#/definitions/Microsoft.OnMessageUpdateActivity"
                },
                {
                    "title": "Microsoft.OnQnAMatch",
                    "description": "Actions to perform on when an match from QnAMaker is found.",
                    "$ref": "#/definitions/Microsoft.OnQnAMatch"
                },
                {
                    "title": "Microsoft.OnRepromptDialog",
                    "description": "Actions to perform when 'RepromptDialog' event occurs.",
                    "$ref": "#/definitions/Microsoft.OnRepromptDialog"
                },
                {
                    "title": "Microsoft.OnTypingActivity",
                    "description": "Actions to perform on receipt of an activity with type 'Typing'.",
                    "$ref": "#/definitions/Microsoft.OnTypingActivity"
                },
                {
                    "title": "Microsoft.OnUnknownIntent",
                    "description": "Action to perform when user input is unrecognized and if none of the 'on intent recognition' triggers match recognized intent.",
                    "$ref": "#/definitions/Microsoft.OnUnknownIntent"
                }
            ]
        },
        "Microsoft.ITriggerSelector": {
            "$role": "union",
            "title": "Selectors",
            "description": "Union of components which are trigger selectors",
            "oneOf": [
                {
                    "title": "Microsoft.ConditionalSelector",
                    "description": "Use a rule selector based on a condition",
                    "$ref": "#/definitions/Microsoft.ConditionalSelector"
                },
                {
                    "title": "Microsoft.FirstSelector",
                    "description": "Selector for first true rule",
                    "$ref": "#/definitions/Microsoft.FirstSelector"
                },
                {
                    "title": "Microsoft.MostSpecificSelector",
                    "description": "Select most specific true events with optional additional selector",
                    "$ref": "#/definitions/Microsoft.MostSpecificSelector"
                },
                {
                    "title": "Microsoft.RandomSelector",
                    "description": "Select most specific true rule",
                    "$ref": "#/definitions/Microsoft.RandomSelector"
                },
                {
                    "title": "Microsoft.TrueSelector",
                    "description": "Selector for all true events",
                    "$ref": "#/definitions/Microsoft.TrueSelector"
                }
            ]
        },
        "Microsoft.IfCondition": {
            "$role": "union(Microsoft.IDialog)",
            "title": "If condition",
            "description": "Two-way branch the conversation flow based on a condition.",
            "type": "object",
            "properties": {
                "$kind": {
                    "title": "$kind",
                    "description": "Defines the valid properties for the component you are configuring (from a dialog .schema file)",
                    "type": "string",
                    "pattern": "^[a-zA-Z][a-zA-Z0-9.]*$",
                    "const": "Microsoft.IfCondition"
                },
                "$copy": {
                    "title": "$copy",
                    "description": "Copy the definition by id from a .dialog file.",
                    "type": "string",
                    "pattern": "^(([a-zA-Z][a-zA-Z0-9.]*)?(#[a-zA-Z][a-zA-Z0-9.]*)?)$"
                },
                "$id": {
                    "title": "$id",
                    "description": "Inline id for reuse of an inline definition",
                    "type": "string",
                    "pattern": "^([a-zA-Z][a-zA-Z0-9.]*)$"
                },
                "$designer": {
                    "title": "$designer",
                    "type": "object",
                    "description": "Extra information for the Bot Framework Designer."
                },
                "id": {
                    "type": "string",
                    "title": "Id",
                    "description": "Optional id for the dialog"
                },
                "condition": {
                    "$role": "expression",
                    "title": "Condition",
                    "description": "Expression to evaluate.",
                    "examples": [
                        "user.age > 3"
                    ],
                    "oneOf": [
                        {
                            "type": "boolean",
                            "title": "boolean"
                        },
                        {
                            "type": "string",
                            "title": "string",
                            "description": "Expression evaluating to undefined."
                        }
                    ]
                },
                "disabled": {
                    "$role": "expression",
                    "title": "Disabled",
                    "description": "Optional condition which if true will disable this action.",
                    "examples": [
                        "user.age > 3"
                    ],
                    "oneOf": [
                        {
                            "type": "boolean",
                            "title": "boolean"
                        },
                        {
                            "type": "string",
                            "title": "string",
                            "description": "Expression evaluating to undefined."
                        }
                    ]
                },
                "actions": {
                    "type": "array",
                    "title": "Actions",
                    "description": "Actions to execute if condition is true.",
                    "items": {
                        "$kind": "Microsoft.IDialog",
                        "$ref": "#/definitions/Microsoft.IDialog"
                    }
                },
                "elseActions": {
                    "type": "array",
                    "title": "Else",
                    "description": "Actions to execute if condition is false.",
                    "items": {
                        "$kind": "Microsoft.IDialog",
                        "$ref": "#/definitions/Microsoft.IDialog"
                    }
                }
            },
            "additionalProperties": false,
            "patternProperties": {
                "^\\$": {
                    "type": "string"
                }
            },
            "anyOf": [
                {
                    "title": "Reference",
                    "required": [
                        "$copy"
                    ]
                },
                {
                    "title": "Type",
                    "required": [
                        "condition",
                        "actions",
                        "$kind"
                    ]
                }
            ]
        },
<<<<<<< HEAD
        "Microsoft.InitProperty": {
            "$role": "union(Microsoft.IDialog)",
            "title": "Initialize property",
            "description": "Define and initialize a property to be an array or object.",
            "type": "object",
            "properties": {
                "$kind": {
                    "title": "$kind",
                    "description": "Defines the valid properties for the component you are configuring (from a dialog .schema file)",
                    "type": "string",
                    "pattern": "^[a-zA-Z][a-zA-Z0-9.]*$",
                    "const": "Microsoft.InitProperty"
                },
                "$copy": {
                    "title": "$copy",
                    "description": "Copy the definition by id from a .dialog file.",
                    "type": "string",
                    "pattern": "^(([a-zA-Z][a-zA-Z0-9.]*)?(#[a-zA-Z][a-zA-Z0-9.]*)?)$"
                },
                "$id": {
                    "title": "$id",
                    "description": "Inline id for reuse of an inline definition",
                    "type": "string",
                    "pattern": "^([a-zA-Z][a-zA-Z0-9.]*)$"
                },
                "$designer": {
                    "title": "$designer",
                    "type": "object",
                    "description": "Extra information for the Bot Framework Designer."
                },
                "id": {
                    "type": "string",
                    "title": "Id",
                    "description": "Optional id for the dialog"
                },
                "disabled": {
                    "$role": "expression",
                    "title": "Disabled",
                    "description": "Optional condition which if true will disable this action.",
                    "examples": [
                        "user.age > 3"
                    ],
                    "oneOf": [
                        {
                            "type": "boolean",
                            "title": "boolean"
                        },
                        {
                            "type": "string",
                            "title": "string",
                            "description": "Expression evaluating to undefined."
                        }
                    ]
                },
                "property": {
                    "$role": "expression",
                    "type": "string",
                    "title": "Property",
                    "description": "Property (named location to store information).",
                    "examples": [
                        "user.age"
                    ]
                },
                "type": {
                    "$role": "expression",
                    "type": "string",
                    "title": "Type",
                    "description": "Type of value.",
                    "enum": [
                        "object",
                        "array"
                    ]
                }
            },
            "additionalProperties": false,
            "patternProperties": {
                "^\\$": {
                    "type": "string"
                }
            },
            "anyOf": [
                {
                    "title": "Reference",
                    "required": [
                        "$copy"
                    ]
                },
                {
                    "title": "Type",
                    "required": [
                        "property",
                        "type",
                        "$kind"
                    ]
                }
            ]
        },
=======
>>>>>>> 8733ee2d
        "Microsoft.IpEntityRecognizer": {
            "$role": "union(Microsoft.EntityRecognizers)",
            "title": "Ip Entity Recognizer",
            "description": "Recognizer which recognizes internet IP patterns (like 192.1.1.1).",
            "type": "object",
            "properties": {
                "$kind": {
                    "title": "$kind",
                    "description": "Defines the valid properties for the component you are configuring (from a dialog .schema file)",
                    "type": "string",
                    "pattern": "^[a-zA-Z][a-zA-Z0-9.]*$",
                    "const": "Microsoft.IpEntityRecognizer"
                },
                "$copy": {
                    "title": "$copy",
                    "description": "Copy the definition by id from a .dialog file.",
                    "type": "string",
                    "pattern": "^(([a-zA-Z][a-zA-Z0-9.]*)?(#[a-zA-Z][a-zA-Z0-9.]*)?)$"
                },
                "$id": {
                    "title": "$id",
                    "description": "Inline id for reuse of an inline definition",
                    "type": "string",
                    "pattern": "^([a-zA-Z][a-zA-Z0-9.]*)$"
                },
                "$designer": {
                    "title": "$designer",
                    "type": "object",
                    "description": "Extra information for the Bot Framework Designer."
                }
            },
            "additionalProperties": false,
            "patternProperties": {
                "^\\$": {
                    "type": "string"
                }
            },
            "anyOf": [
                {
                    "title": "Reference",
                    "required": [
                        "$copy"
                    ]
                },
                {
                    "title": "Type",
                    "required": [
                        "$kind"
                    ]
                }
            ]
        },
        "Microsoft.LanguagePolicy": {
            "title": "Language Policy",
            "description": "This represents a policy map for locales lookups to use for language",
            "type": "object",
            "additionalProperties": false,
            "properties": {
                "$kind": {
                    "title": "$kind",
                    "description": "Defines the valid properties for the component you are configuring (from a dialog .schema file)",
                    "type": "string",
                    "pattern": "^[a-zA-Z][a-zA-Z0-9.]*$",
                    "const": "Microsoft.LanguagePolicy"
                },
                "$copy": {
                    "title": "$copy",
                    "description": "Copy the definition by id from a .dialog file.",
                    "type": "string",
                    "pattern": "^(([a-zA-Z][a-zA-Z0-9.]*)?(#[a-zA-Z][a-zA-Z0-9.]*)?)$"
                },
                "$id": {
                    "title": "$id",
                    "description": "Inline id for reuse of an inline definition",
                    "type": "string",
                    "pattern": "^([a-zA-Z][a-zA-Z0-9.]*)$"
                },
                "$designer": {
                    "title": "$designer",
                    "type": "object",
                    "description": "Extra information for the Bot Framework Designer."
                }
            },
            "patternProperties": {
                "^\\$": {
                    "type": "string"
                }
            },
            "anyOf": [
                {
                    "title": "Reference",
                    "required": [
                        "$copy"
                    ]
                },
                {
                    "title": "Type",
                    "required": [
                        "$kind"
                    ]
                }
            ]
        },
        "Microsoft.LogAction": {
            "$role": "union(Microsoft.IDialog)",
            "title": "Log to console",
            "description": "Log a message to the host application. Send a TraceActivity to Bot Framework Emulator (optional).",
            "type": "object",
            "properties": {
                "$kind": {
                    "title": "$kind",
                    "description": "Defines the valid properties for the component you are configuring (from a dialog .schema file)",
                    "type": "string",
                    "pattern": "^[a-zA-Z][a-zA-Z0-9.]*$",
                    "const": "Microsoft.LogAction"
                },
                "$copy": {
                    "title": "$copy",
                    "description": "Copy the definition by id from a .dialog file.",
                    "type": "string",
                    "pattern": "^(([a-zA-Z][a-zA-Z0-9.]*)?(#[a-zA-Z][a-zA-Z0-9.]*)?)$"
                },
                "$id": {
                    "title": "$id",
                    "description": "Inline id for reuse of an inline definition",
                    "type": "string",
                    "pattern": "^([a-zA-Z][a-zA-Z0-9.]*)$"
                },
                "$designer": {
                    "title": "$designer",
                    "type": "object",
                    "description": "Extra information for the Bot Framework Designer."
                },
                "id": {
                    "type": "string",
                    "title": "Id",
                    "description": "Optional id for the dialog"
                },
                "disabled": {
                    "$role": "expression",
                    "title": "Disabled",
                    "description": "Optional condition which if true will disable this action.",
                    "examples": [
                        "user.age > 3"
                    ],
                    "oneOf": [
                        {
                            "type": "boolean",
                            "title": "boolean"
                        },
                        {
                            "type": "string",
                            "title": "string",
                            "description": "Expression evaluating to undefined."
                        }
                    ]
                },
                "text": {
                    "$role": "expression",
                    "type": "string",
                    "title": "Text",
                    "description": "Information to log."
                },
                "label": {
                    "$role": "expression",
                    "type": "string",
                    "title": "Label",
                    "description": "Label for the trace activity (used to identify it in a list of trace activities.)"
                },
                "traceActivity": {
                    "$role": "expression",
                    "title": "Send Trace Activity",
                    "description": "If true, automatically sends a TraceActivity (view in Bot Framework Emulator).",
                    "oneOf": [
                        {
                            "type": "boolean",
                            "default": false,
                            "title": "boolean"
                        },
                        {
                            "type": "string",
                            "title": "string",
                            "description": "Expression evaluating to undefined."
                        }
                    ]
                }
            },
            "additionalProperties": false,
            "patternProperties": {
                "^\\$": {
                    "type": "string"
                }
            },
            "anyOf": [
                {
                    "title": "Reference",
                    "required": [
                        "$copy"
                    ]
                },
                {
                    "title": "Type",
                    "required": [
                        "text",
                        "$kind"
                    ]
                }
            ]
        },
        "Microsoft.LuisRecognizer": {
            "$role": "union(Microsoft.Recognizer)",
            "title": "LUIS Recognizer",
            "description": "LUIS recognizer.",
            "type": "object",
            "additionalProperties": false,
            "properties": {
                "$kind": {
                    "title": "$kind",
                    "description": "Defines the valid properties for the component you are configuring (from a dialog .schema file)",
                    "type": "string",
                    "pattern": "^[a-zA-Z][a-zA-Z0-9.]*$",
                    "const": "Microsoft.LuisRecognizer"
                },
                "$copy": {
                    "title": "$copy",
                    "description": "Copy the definition by id from a .dialog file.",
                    "type": "string",
                    "pattern": "^(([a-zA-Z][a-zA-Z0-9.]*)?(#[a-zA-Z][a-zA-Z0-9.]*)?)$"
                },
                "$id": {
                    "title": "$id",
                    "description": "Inline id for reuse of an inline definition",
                    "type": "string",
                    "pattern": "^([a-zA-Z][a-zA-Z0-9.]*)$"
                },
                "$designer": {
                    "title": "$designer",
                    "type": "object",
                    "description": "Extra information for the Bot Framework Designer."
                },
                "id": {
                    "type": "string",
                    "title": "Id",
                    "description": "Optional unique id using with RecognizerSet.  Other recognizers should return 'DeferToRecognizer_{Id}' intent when cross training data for this recognizer."
                },
                "applicationId": {
                    "type": "string",
                    "title": "LUIS Application ID",
                    "description": "Application ID for your model from the LUIS service.",
                    "$role": "expression"
                },
                "endpoint": {
                    "type": "string",
                    "title": "LUIS Endpoint",
                    "description": "Endpoint to use for LUIS service like https://westus.api.cognitive.microsoft.com.",
                    "$role": "expression"
                },
                "endpointKey": {
                    "type": "string",
                    "title": "LUIS prediction key",
                    "description": "LUIS prediction key used to call endpoint.",
                    "$role": "expression"
                },
                "externalEntityRecognizer": {
                    "title": "External Entity Recognizer",
                    "description": "Entities recognized by this recognizer will be passed to LUIS as external entities.",
                    "$kind": "Microsoft.Recognizer",
                    "$ref": "#/definitions/Microsoft.Recognizer"
                },
                "dynamicLists": {
                    "$role": "expression",
                    "title": "Dynamic lists",
                    "description": "Runtime defined entity lists.",
                    "oneOf": [
                        {
                            "type": "array",
                            "items": {
                                "title": "object",
                                "description": "Lists of canonical values and synonyms for an entity.",
                                "type": "object",
                                "properties": {
                                    "entity": {
                                        "title": "string",
                                        "description": "Entity to extend with a dynamic list.",
                                        "type": "string"
                                    },
                                    "list": {
                                        "title": "array",
                                        "description": "List of canonical forms and synonyms.",
                                        "type": "array",
                                        "items": {
                                            "type": "object",
                                            "properties": {
                                                "canonicalForm": {
                                                    "title": "string",
                                                    "description": "Resolution if any synonym matches.",
                                                    "type": "string"
                                                },
                                                "synonyms": {
                                                    "title": "array",
                                                    "description": "List of synonyms for a canonical form.",
                                                    "type": "array",
                                                    "items": {
                                                        "type": "string",
                                                        "title": "string"
                                                    }
                                                }
                                            },
                                            "title": "object"
                                        }
                                    }
                                }
                            },
                            "title": "array"
                        },
                        {
                            "type": "string",
                            "title": "string",
                            "description": "Expression evaluating to undefined."
                        }
                    ]
                },
                "predictionOptions": {
                    "type": "object",
                    "properties": {
                        "includeAllIntents": {
                            "type": "boolean",
                            "title": "Include all intents",
                            "description": "True for all intents, false for only top intent."
                        },
                        "includeInstanceData": {
                            "type": "boolean",
                            "title": "Include $instance",
                            "description": "True to include $instance metadata in the LUIS response."
                        },
                        "log": {
                            "type": "boolean",
                            "title": "Log utterances",
                            "description": "True to log utterances on LUIS service."
                        },
                        "preferExternalEntities": {
                            "type": "boolean",
                            "title": "Prefer External Entities",
                            "description": "True to prefer external entities to those generated by LUIS models."
                        },
                        "slot": {
                            "type": "string",
                            "title": "Slot",
                            "description": "Slot to use for talking to LUIS service like production or staging."
                        },
                        "version": {
                            "type": "string",
                            "title": "Version",
                            "description": "LUIS application version to use."
                        }
                    }
                }
            },
            "patternProperties": {
                "^\\$": {
                    "type": "string"
                }
            },
            "anyOf": [
                {
                    "title": "Reference",
                    "required": [
                        "$copy"
                    ]
                },
                {
                    "title": "Type",
                    "required": [
                        "applicationId",
                        "endpoint",
                        "endpointKey",
                        "$kind"
                    ]
                }
            ]
        },
        "Microsoft.MentionEntityRecognizer": {
            "$role": "union(Microsoft.EntityRecognizers)",
            "title": "Mentions Entity Recognizer",
            "description": "Recognizer which recognizes @Mentions",
            "type": "object",
            "properties": {
                "$kind": {
                    "title": "$kind",
                    "description": "Defines the valid properties for the component you are configuring (from a dialog .schema file)",
                    "type": "string",
                    "pattern": "^[a-zA-Z][a-zA-Z0-9.]*$",
                    "const": "Microsoft.MentionEntityRecognizer"
                },
                "$copy": {
                    "title": "$copy",
                    "description": "Copy the definition by id from a .dialog file.",
                    "type": "string",
                    "pattern": "^(([a-zA-Z][a-zA-Z0-9.]*)?(#[a-zA-Z][a-zA-Z0-9.]*)?)$"
                },
                "$id": {
                    "title": "$id",
                    "description": "Inline id for reuse of an inline definition",
                    "type": "string",
                    "pattern": "^([a-zA-Z][a-zA-Z0-9.]*)$"
                },
                "$designer": {
                    "title": "$designer",
                    "type": "object",
                    "description": "Extra information for the Bot Framework Designer."
                }
            },
            "additionalProperties": false,
            "patternProperties": {
                "^\\$": {
                    "type": "string"
                }
            },
            "anyOf": [
                {
                    "title": "Reference",
                    "required": [
                        "$copy"
                    ]
                },
                {
                    "title": "Type",
                    "required": [
                        "$kind"
                    ]
                }
            ]
        },
        "Microsoft.MostSpecificSelector": {
            "$role": "union(Microsoft.ITriggerSelector)",
            "title": "Most Specific Trigger Selector",
            "description": "Select most specific true events with optional additional selector",
            "type": "object",
            "properties": {
                "$kind": {
                    "title": "$kind",
                    "description": "Defines the valid properties for the component you are configuring (from a dialog .schema file)",
                    "type": "string",
                    "pattern": "^[a-zA-Z][a-zA-Z0-9.]*$",
                    "const": "Microsoft.MostSpecificSelector"
                },
                "$copy": {
                    "title": "$copy",
                    "description": "Copy the definition by id from a .dialog file.",
                    "type": "string",
                    "pattern": "^(([a-zA-Z][a-zA-Z0-9.]*)?(#[a-zA-Z][a-zA-Z0-9.]*)?)$"
                },
                "$id": {
                    "title": "$id",
                    "description": "Inline id for reuse of an inline definition",
                    "type": "string",
                    "pattern": "^([a-zA-Z][a-zA-Z0-9.]*)$"
                },
                "$designer": {
                    "title": "$designer",
                    "type": "object",
                    "description": "Extra information for the Bot Framework Designer."
                },
                "selector": {
                    "$kind": "Microsoft.ITriggerSelector",
                    "$ref": "#/definitions/Microsoft.ITriggerSelector"
                }
            },
            "additionalProperties": false,
            "patternProperties": {
                "^\\$": {
                    "type": "string"
                }
            },
            "anyOf": [
                {
                    "title": "Reference",
                    "required": [
                        "$copy"
                    ]
                },
                {
                    "title": "Type",
                    "required": [
                        "$kind"
                    ]
                }
            ]
        },
        "Microsoft.MultiLanguageRecognizer": {
            "$role": "union(Microsoft.Recognizer)",
            "title": "Multi-language recognizer",
            "description": "Configure one recognizer per language and the specify the language fallback policy.",
            "type": "object",
            "properties": {
                "$kind": {
                    "title": "$kind",
                    "description": "Defines the valid properties for the component you are configuring (from a dialog .schema file)",
                    "type": "string",
                    "pattern": "^[a-zA-Z][a-zA-Z0-9.]*$",
                    "const": "Microsoft.MultiLanguageRecognizer"
                },
                "$copy": {
                    "title": "$copy",
                    "description": "Copy the definition by id from a .dialog file.",
                    "type": "string",
                    "pattern": "^(([a-zA-Z][a-zA-Z0-9.]*)?(#[a-zA-Z][a-zA-Z0-9.]*)?)$"
                },
                "$id": {
                    "title": "$id",
                    "description": "Inline id for reuse of an inline definition",
                    "type": "string",
                    "pattern": "^([a-zA-Z][a-zA-Z0-9.]*)$"
                },
                "$designer": {
                    "title": "$designer",
                    "type": "object",
                    "description": "Extra information for the Bot Framework Designer."
                },
                "id": {
                    "type": "string",
                    "title": "Id",
                    "description": "Optional unique id using with RecognizerSet.  Other recognizers should return 'DeferToRecognizer_{Id}' intent when cross training data for this recognizer."
                },
                "languagePolicy": {
                    "$kind": "Microsoft.LanguagePolicy",
                    "type": "object",
                    "title": "Language policy",
                    "description": "Defines fall back languages to try per user input language.",
                    "$ref": "#/definitions/Microsoft.LanguagePolicy"
                },
                "recognizers": {
                    "type": "object",
                    "title": "Recognizers",
                    "description": "Map of language -> Recognizer",
                    "additionalProperties": {
                        "$kind": "Microsoft.Recognizer",
                        "$ref": "#/definitions/Microsoft.Recognizer"
                    }
                }
            },
            "additionalProperties": false,
            "patternProperties": {
                "^\\$": {
                    "type": "string"
                }
            },
            "anyOf": [
                {
                    "title": "Reference",
                    "required": [
                        "$copy"
                    ]
                },
                {
                    "title": "Type",
                    "required": [
                        "recognizers",
                        "$kind"
                    ]
                }
            ]
        },
        "Microsoft.NumberEntityRecognizer": {
            "$role": "union(Microsoft.EntityRecognizers)",
            "title": "Number Entity Recognizer",
            "description": "Recognizer which recognizes numbers.",
            "type": "object",
            "properties": {
                "$kind": {
                    "title": "$kind",
                    "description": "Defines the valid properties for the component you are configuring (from a dialog .schema file)",
                    "type": "string",
                    "pattern": "^[a-zA-Z][a-zA-Z0-9.]*$",
                    "const": "Microsoft.NumberEntityRecognizer"
                },
                "$copy": {
                    "title": "$copy",
                    "description": "Copy the definition by id from a .dialog file.",
                    "type": "string",
                    "pattern": "^(([a-zA-Z][a-zA-Z0-9.]*)?(#[a-zA-Z][a-zA-Z0-9.]*)?)$"
                },
                "$id": {
                    "title": "$id",
                    "description": "Inline id for reuse of an inline definition",
                    "type": "string",
                    "pattern": "^([a-zA-Z][a-zA-Z0-9.]*)$"
                },
                "$designer": {
                    "title": "$designer",
                    "type": "object",
                    "description": "Extra information for the Bot Framework Designer."
                }
            },
            "additionalProperties": false,
            "patternProperties": {
                "^\\$": {
                    "type": "string"
                }
            },
            "anyOf": [
                {
                    "title": "Reference",
                    "required": [
                        "$copy"
                    ]
                },
                {
                    "title": "Type",
                    "required": [
                        "$kind"
                    ]
                }
            ]
        },
        "Microsoft.NumberInput": {
            "$role": "union(Microsoft.IDialog)",
            "title": "Number input dialog",
            "description": "Collect information - Ask for a number.",
            "type": "object",
            "properties": {
                "$kind": {
                    "title": "$kind",
                    "description": "Defines the valid properties for the component you are configuring (from a dialog .schema file)",
                    "type": "string",
                    "pattern": "^[a-zA-Z][a-zA-Z0-9.]*$",
                    "const": "Microsoft.NumberInput"
                },
                "$copy": {
                    "title": "$copy",
                    "description": "Copy the definition by id from a .dialog file.",
                    "type": "string",
                    "pattern": "^(([a-zA-Z][a-zA-Z0-9.]*)?(#[a-zA-Z][a-zA-Z0-9.]*)?)$"
                },
                "$id": {
                    "title": "$id",
                    "description": "Inline id for reuse of an inline definition",
                    "type": "string",
                    "pattern": "^([a-zA-Z][a-zA-Z0-9.]*)$"
                },
                "$designer": {
                    "title": "$designer",
                    "type": "object",
                    "description": "Extra information for the Bot Framework Designer."
                },
                "id": {
                    "type": "string",
                    "title": "Id",
                    "description": "Optional id for the dialog"
                },
                "disabled": {
                    "$role": "expression",
                    "type": [
                        "boolean",
                        "string"
                    ],
                    "title": "Disabled",
                    "description": "Optional condition which if true will disable this action.",
                    "examples": [
                        "user.age > 3"
                    ]
                },
                "prompt": {
                    "$kind": "Microsoft.IActivityTemplate",
                    "title": "Initial prompt",
                    "description": "Message to send to collect information.",
                    "examples": [
                        "What is your birth date?"
                    ],
                    "$ref": "#/definitions/Microsoft.IActivityTemplate"
                },
                "unrecognizedPrompt": {
                    "$kind": "Microsoft.IActivityTemplate",
                    "title": "Unrecognized prompt",
                    "description": "Message to send if user response is not recognized.",
                    "examples": [
                        "Sorry, I do not understand '{turn.activity.text'}. Let's try again. What is your birth date?"
                    ],
                    "$ref": "#/definitions/Microsoft.IActivityTemplate"
                },
                "invalidPrompt": {
                    "$kind": "Microsoft.IActivityTemplate",
                    "title": "Invalid prompt",
                    "description": "Message to send if user response is invalid. Relies on specified validation expressions.",
                    "examples": [
                        "Sorry, '{this.value}' does not work. I need a number between 1-150. What is your age?"
                    ],
                    "$ref": "#/definitions/Microsoft.IActivityTemplate"
                },
                "defaultValueResponse": {
                    "$kind": "Microsoft.IActivityTemplate",
                    "title": "Default value response",
                    "description": "Message to send when max turn count (if specified) has been exceeded and the default value is selected as the value.",
                    "examples": [
                        "Sorry, I'm having trouble understanding you. I will just use {this.options.defaultValue} for now. You can say 'I'm 36 years old' to change it."
                    ],
                    "$ref": "#/definitions/Microsoft.IActivityTemplate"
                },
                "maxTurnCount": {
                    "$role": "expression",
                    "type": [
                        "integer",
                        "string"
                    ],
                    "title": "Max turn count",
                    "description": "Maximum number of re-prompt attempts to collect information.",
                    "default": 3,
                    "examples": [
                        3
                    ]
                },
                "validations": {
                    "type": "array",
                    "title": "Validation expressions",
                    "description": "Expression to validate user input.",
                    "examples": [
                        "int(this.value) > 1 && int(this.value) <= 150",
                        "count(this.value) < 300"
                    ],
                    "items": {
                        "$role": "expression",
                        "type": "string"
                    }
                },
                "property": {
                    "$role": "expression",
                    "type": "string",
                    "title": "Property",
                    "description": "Property to store collected information. Input will be skipped if property has value (unless 'Always prompt' is true).",
                    "examples": [
                        "$birthday",
                        "user.name",
                        "conversation.issueTitle",
                        "dialog.favColor"
                    ]
                },
                "defaultValue": {
                    "$role": "expression",
                    "type": [
                        "object",
                        "array",
                        "number",
                        "integer",
                        "boolean",
                        "string"
                    ],
                    "title": "Default value",
                    "description": "Expression to examine on each turn of the conversation as possible value to the property.",
                    "examples": [
                        "@userName",
                        "coalesce(@number, @partySize)"
                    ]
                },
                "value": {
                    "$role": "expression",
                    "type": [
                        "object",
                        "array",
                        "number",
                        "integer",
                        "boolean",
                        "string"
                    ],
                    "title": "Value",
                    "description": "Gets or sets a value expression which can be used to intialize the input prompt.",
                    "examples": [
                        "@userName"
                    ]
                },
                "alwaysPrompt": {
                    "$role": "expression",
                    "type": [
                        "boolean",
                        "string"
                    ],
                    "title": "Always prompt",
                    "description": "Collect information even if the specified 'property' is not empty.",
                    "default": false,
                    "examples": [
                        false
                    ]
                },
                "allowInterruptions": {
                    "$role": "expression",
                    "type": [
                        "boolean",
                        "string"
                    ],
                    "title": "Allow Interruptions",
                    "description": "A boolean expression that determines whether the parent should be allowed to interrupt the input.",
                    "default": "true",
                    "examples": [
                        "true"
                    ]
                },
                "outputFormat": {
                    "$role": "expression",
                    "type": "string",
                    "title": "Output format",
                    "description": "Expression to format the number output.",
                    "examples": [
                        "=this.value",
                        "=int(this.text)"
                    ]
                },
                "defaultLocale": {
                    "$role": "expression",
                    "type": "string",
                    "title": "Default locale",
                    "description": "Default locale.",
                    "default": "en-us"
                }
            },
            "additionalProperties": false,
            "patternProperties": {
                "^\\$": {
                    "type": "string"
                }
            },
            "anyOf": [
                {
                    "title": "Reference",
                    "required": [
                        "$copy"
                    ]
                },
                {
                    "title": "Type",
                    "required": [
                        "$kind"
                    ]
                }
            ]
        },
        "Microsoft.NumberRangeEntityRecognizer": {
            "$role": "union(Microsoft.EntityRecognizers)",
            "title": "NumberRange Entity Recognizer",
            "description": "Recognizer which recognizes ranges of numbers (Example:2 to 5).",
            "type": "object",
            "properties": {
                "$kind": {
                    "title": "$kind",
                    "description": "Defines the valid properties for the component you are configuring (from a dialog .schema file)",
                    "type": "string",
                    "pattern": "^[a-zA-Z][a-zA-Z0-9.]*$",
                    "const": "Microsoft.NumberRangeEntityRecognizer"
                },
                "$copy": {
                    "title": "$copy",
                    "description": "Copy the definition by id from a .dialog file.",
                    "type": "string",
                    "pattern": "^(([a-zA-Z][a-zA-Z0-9.]*)?(#[a-zA-Z][a-zA-Z0-9.]*)?)$"
                },
                "$id": {
                    "title": "$id",
                    "description": "Inline id for reuse of an inline definition",
                    "type": "string",
                    "pattern": "^([a-zA-Z][a-zA-Z0-9.]*)$"
                },
                "$designer": {
                    "title": "$designer",
                    "type": "object",
                    "description": "Extra information for the Bot Framework Designer."
                }
            },
            "additionalProperties": false,
            "patternProperties": {
                "^\\$": {
                    "type": "string"
                }
            },
            "anyOf": [
                {
                    "title": "Reference",
                    "required": [
                        "$copy"
                    ]
                },
                {
                    "title": "Type",
                    "required": [
                        "$kind"
                    ]
                }
            ]
        },
        "Microsoft.OAuthInput": {
            "$role": "union(Microsoft.IDialog)",
            "title": "OAuthInput Dialog",
            "description": "Collect login information.",
            "type": "object",
            "properties": {
                "$kind": {
                    "title": "$kind",
                    "description": "Defines the valid properties for the component you are configuring (from a dialog .schema file)",
                    "type": "string",
                    "pattern": "^[a-zA-Z][a-zA-Z0-9.]*$",
                    "const": "Microsoft.OAuthInput"
                },
                "$copy": {
                    "title": "$copy",
                    "description": "Copy the definition by id from a .dialog file.",
                    "type": "string",
                    "pattern": "^(([a-zA-Z][a-zA-Z0-9.]*)?(#[a-zA-Z][a-zA-Z0-9.]*)?)$"
                },
                "$id": {
                    "title": "$id",
                    "description": "Inline id for reuse of an inline definition",
                    "type": "string",
                    "pattern": "^([a-zA-Z][a-zA-Z0-9.]*)$"
                },
                "$designer": {
                    "title": "$designer",
                    "type": "object",
                    "description": "Extra information for the Bot Framework Designer."
                },
                "connectionName": {
                    "$role": "expression",
                    "type": "string",
                    "title": "Connection name",
                    "description": "The connection name configured in Azure Web App Bot OAuth settings.",
                    "examples": [
                        "msgraphOAuthConnection"
                    ]
                },
                "disabled": {
                    "$role": "expression",
                    "title": "Disabled",
                    "description": "Optional condition which if true will disable this action.",
                    "examples": [
                        "user.age > 3"
                    ],
                    "oneOf": [
                        {
                            "type": "boolean",
                            "title": "boolean"
                        },
                        {
                            "type": "string",
                            "title": "string",
                            "description": "Expression evaluating to undefined."
                        }
                    ]
                },
                "text": {
                    "$role": "expression",
                    "type": "string",
                    "title": "Text",
                    "description": "Text shown in the OAuth signin card.",
                    "examples": [
                        "Please sign in. "
                    ]
                },
                "title": {
                    "$role": "expression",
                    "type": "string",
                    "title": "Title",
                    "description": "Title shown in the OAuth signin card.",
                    "examples": [
                        "Login"
                    ]
                },
                "timeout": {
                    "$role": "expression",
                    "title": "Timeout",
                    "description": "Time out setting for the OAuth signin card.",
                    "oneOf": [
                        {
                            "type": "integer",
                            "default": "900000",
                            "title": "integer"
                        },
                        {
                            "type": "string",
                            "title": "string",
                            "description": "Expression evaluating to undefined."
                        }
                    ]
                },
                "property": {
                    "$role": "expression",
                    "type": "string",
                    "title": "Token property",
                    "description": "Property to store the OAuth token result.",
                    "examples": [
                        "dialog.token"
                    ]
                },
                "invalidPrompt": {
                    "$kind": "Microsoft.IActivityTemplate",
                    "title": "Invalid prompt",
                    "description": "Message to send if user response is invalid.",
                    "examples": [
                        "Sorry, the login info you provided is not valid."
                    ],
                    "$ref": "#/definitions/Microsoft.IActivityTemplate"
                },
                "defaultValueResponse": {
                    "$kind": "Microsoft.IActivityTemplate",
                    "title": "Default value response",
                    "description": "Message to send when max turn count (if specified) has been exceeded and the default value is selected as the value.",
                    "examples": [
                        "Login failed."
                    ],
                    "$ref": "#/definitions/Microsoft.IActivityTemplate"
                },
                "maxTurnCount": {
                    "$role": "expression",
                    "title": "Max turn count",
                    "description": "Maximum number of re-prompt attempts to collect information.",
                    "examples": [
                        3
                    ],
                    "oneOf": [
                        {
                            "type": "integer",
                            "default": 3,
                            "title": "integer"
                        },
                        {
                            "type": "string",
                            "title": "string",
                            "description": "Expression evaluating to undefined."
                        }
                    ]
                },
                "defaultValue": {
                    "$role": "expression",
                    "type": [
                        "object",
                        "array",
                        "number",
                        "integer",
                        "boolean",
                        "string"
                    ],
                    "title": "Default value",
                    "description": "Expression to examine on each turn of the conversation as possible value to the property.",
                    "examples": [
                        "@token"
                    ]
                },
                "allowInterruptions": {
                    "$role": "expression",
                    "title": "Allow Interruptions",
                    "description": "A boolean expression that determines whether the parent should be allowed to interrupt the input.",
                    "examples": [
                        "true"
                    ],
                    "oneOf": [
                        {
                            "type": "boolean",
                            "default": "true",
                            "title": "boolean"
                        },
                        {
                            "type": "string",
                            "title": "string",
                            "description": "Expression evaluating to undefined."
                        }
                    ]
                }
            },
            "additionalProperties": false,
            "patternProperties": {
                "^\\$": {
                    "type": "string"
                }
            },
            "anyOf": [
                {
                    "title": "Reference",
                    "required": [
                        "$copy"
                    ]
                },
                {
                    "title": "Type",
                    "required": [
                        "connectionName",
                        "$kind"
                    ]
                }
            ]
        },
        "Microsoft.OnActivity": {
            "$role": "union(Microsoft.ITriggerCondition)",
            "title": "On activity",
            "description": "Actions to perform on receipt of a generic activity.",
            "type": "object",
            "properties": {
                "$kind": {
                    "title": "$kind",
                    "description": "Defines the valid properties for the component you are configuring (from a dialog .schema file)",
                    "type": "string",
                    "pattern": "^[a-zA-Z][a-zA-Z0-9.]*$",
                    "const": "Microsoft.OnActivity"
                },
                "$copy": {
                    "title": "$copy",
                    "description": "Copy the definition by id from a .dialog file.",
                    "type": "string",
                    "pattern": "^(([a-zA-Z][a-zA-Z0-9.]*)?(#[a-zA-Z][a-zA-Z0-9.]*)?)$"
                },
                "$id": {
                    "title": "$id",
                    "description": "Inline id for reuse of an inline definition",
                    "type": "string",
                    "pattern": "^([a-zA-Z][a-zA-Z0-9.]*)$"
                },
                "$designer": {
                    "title": "$designer",
                    "type": "object",
                    "description": "Extra information for the Bot Framework Designer."
                },
                "condition": {
                    "$role": "expression",
                    "title": "Condition",
                    "description": "Condition (expression).",
                    "examples": [
                        "user.vip == true"
                    ],
                    "oneOf": [
                        {
                            "type": "boolean",
                            "title": "boolean"
                        },
                        {
                            "type": "string",
                            "title": "string",
                            "description": "Expression evaluating to undefined."
                        }
                    ]
                },
                "actions": {
                    "type": "array",
                    "description": "Sequence of actions to execute.",
                    "items": {
                        "$kind": "Microsoft.IDialog",
                        "$ref": "#/definitions/Microsoft.IDialog"
                    }
                },
                "priority": {
                    "title": "priority",
                    "description": "Priority expression of rule with 0 being the most important",
                    "$role": "expression",
                    "oneOf": [
                        {
                            "type": "integer",
                            "title": "integer"
                        },
                        {
                            "type": "string",
                            "title": "string",
                            "description": "Expression evaluating to undefined."
                        }
                    ]
                },
                "runOnce": {
                    "type": "boolean",
                    "title": "Run Once",
                    "description": "True if rule should run once per unique conditions"
                },
                "type": {
                    "type": "string",
                    "title": "Activity type",
                    "description": "The Activity.Type to match"
                }
            },
            "additionalProperties": false,
            "patternProperties": {
                "^\\$": {
                    "type": "string"
                }
            },
            "anyOf": [
                {
                    "title": "Reference",
                    "required": [
                        "$copy"
                    ]
                },
                {
                    "title": "Type",
                    "required": [
                        "actions",
                        "type",
                        "$kind"
                    ]
                }
            ]
        },
        "Microsoft.OnAssignEntity": {
            "$role": "union(Microsoft.ITriggerCondition)",
            "title": "On entity assignment",
            "description": "Actions to take when an entity should be assigned to a property.",
            "type": "object",
            "properties": {
                "$kind": {
                    "title": "$kind",
                    "description": "Defines the valid properties for the component you are configuring (from a dialog .schema file)",
                    "type": "string",
                    "pattern": "^[a-zA-Z][a-zA-Z0-9.]*$",
                    "const": "Microsoft.OnAssignEntity"
                },
                "$copy": {
                    "title": "$copy",
                    "description": "Copy the definition by id from a .dialog file.",
                    "type": "string",
                    "pattern": "^(([a-zA-Z][a-zA-Z0-9.]*)?(#[a-zA-Z][a-zA-Z0-9.]*)?)$"
                },
                "$id": {
                    "title": "$id",
                    "description": "Inline id for reuse of an inline definition",
                    "type": "string",
                    "pattern": "^([a-zA-Z][a-zA-Z0-9.]*)$"
                },
                "$designer": {
                    "title": "$designer",
                    "type": "object",
                    "description": "Extra information for the Bot Framework Designer."
                },
                "condition": {
                    "$role": "expression",
                    "title": "Condition",
                    "description": "Condition (expression).",
                    "examples": [
                        "user.vip == true"
                    ],
                    "oneOf": [
                        {
                            "type": "boolean",
                            "title": "boolean"
                        },
                        {
                            "type": "string",
                            "title": "string",
                            "description": "Expression evaluating to undefined."
                        }
                    ]
                },
                "actions": {
                    "type": "array",
                    "description": "Sequence of actions to execute.",
                    "items": {
                        "$kind": "Microsoft.IDialog",
                        "$ref": "#/definitions/Microsoft.IDialog"
                    }
                },
                "priority": {
                    "title": "priority",
                    "description": "Priority expression of rule with 0 being the most important",
                    "$role": "expression",
                    "oneOf": [
                        {
                            "type": "integer",
                            "title": "integer"
                        },
                        {
                            "type": "string",
                            "title": "string",
                            "description": "Expression evaluating to undefined."
                        }
                    ]
                },
                "runOnce": {
                    "type": "boolean",
                    "title": "Run Once",
                    "description": "True if rule should run once per unique conditions"
                },
                "property": {
                    "type": "string",
                    "title": "Property",
                    "description": "Property that will be set after entity is selected."
                },
                "entity": {
                    "type": "string",
                    "title": "Entity",
                    "description": "Entity being put into property"
                },
                "operation": {
                    "type": "string",
                    "title": "Operation to use for assigning entity"
                }
            },
            "additionalProperties": false,
            "patternProperties": {
                "^\\$": {
                    "type": "string"
                }
            },
            "anyOf": [
                {
                    "title": "Reference",
                    "required": [
                        "$copy"
                    ]
                },
                {
                    "title": "Type",
                    "required": [
                        "actions",
                        "$kind"
                    ]
                }
            ]
        },
        "Microsoft.OnBeginDialog": {
            "$role": "union(Microsoft.ITriggerCondition)",
            "title": "On begin dialog",
            "description": "Actions to perform when this dialog begins.",
            "type": "object",
            "properties": {
                "$kind": {
                    "title": "$kind",
                    "description": "Defines the valid properties for the component you are configuring (from a dialog .schema file)",
                    "type": "string",
                    "pattern": "^[a-zA-Z][a-zA-Z0-9.]*$",
                    "const": "Microsoft.OnBeginDialog"
                },
                "$copy": {
                    "title": "$copy",
                    "description": "Copy the definition by id from a .dialog file.",
                    "type": "string",
                    "pattern": "^(([a-zA-Z][a-zA-Z0-9.]*)?(#[a-zA-Z][a-zA-Z0-9.]*)?)$"
                },
                "$id": {
                    "title": "$id",
                    "description": "Inline id for reuse of an inline definition",
                    "type": "string",
                    "pattern": "^([a-zA-Z][a-zA-Z0-9.]*)$"
                },
                "$designer": {
                    "title": "$designer",
                    "type": "object",
                    "description": "Extra information for the Bot Framework Designer."
                },
                "condition": {
                    "$role": "expression",
                    "title": "Condition",
                    "description": "Condition (expression).",
                    "examples": [
                        "user.vip == true"
                    ],
                    "oneOf": [
                        {
                            "type": "boolean",
                            "title": "boolean"
                        },
                        {
                            "type": "string",
                            "title": "string",
                            "description": "Expression evaluating to undefined."
                        }
                    ]
                },
                "actions": {
                    "type": "array",
                    "description": "Sequence of actions to execute.",
                    "items": {
                        "$kind": "Microsoft.IDialog",
                        "$ref": "#/definitions/Microsoft.IDialog"
                    }
                },
                "priority": {
                    "title": "priority",
                    "description": "Priority expression of rule with 0 being the most important",
                    "$role": "expression",
                    "oneOf": [
                        {
                            "type": "integer",
                            "title": "integer"
                        },
                        {
                            "type": "string",
                            "title": "string",
                            "description": "Expression evaluating to undefined."
                        }
                    ]
                },
                "runOnce": {
                    "type": "boolean",
                    "title": "Run Once",
                    "description": "True if rule should run once per unique conditions"
                }
            },
            "additionalProperties": false,
            "patternProperties": {
                "^\\$": {
                    "type": "string"
                }
            },
            "anyOf": [
                {
                    "title": "Reference",
                    "required": [
                        "$copy"
                    ]
                },
                {
                    "title": "Type",
                    "required": [
                        "actions",
                        "$kind"
                    ]
                }
            ]
        },
        "Microsoft.OnCancelDialog": {
            "$role": "union(Microsoft.ITriggerCondition)",
            "title": "On cancel dialog",
            "description": "Actions to perform on cancel dialog event.",
            "type": "object",
            "properties": {
                "$kind": {
                    "title": "$kind",
                    "description": "Defines the valid properties for the component you are configuring (from a dialog .schema file)",
                    "type": "string",
                    "pattern": "^[a-zA-Z][a-zA-Z0-9.]*$",
                    "const": "Microsoft.OnCancelDialog"
                },
                "$copy": {
                    "title": "$copy",
                    "description": "Copy the definition by id from a .dialog file.",
                    "type": "string",
                    "pattern": "^(([a-zA-Z][a-zA-Z0-9.]*)?(#[a-zA-Z][a-zA-Z0-9.]*)?)$"
                },
                "$id": {
                    "title": "$id",
                    "description": "Inline id for reuse of an inline definition",
                    "type": "string",
                    "pattern": "^([a-zA-Z][a-zA-Z0-9.]*)$"
                },
                "$designer": {
                    "title": "$designer",
                    "type": "object",
                    "description": "Extra information for the Bot Framework Designer."
                },
                "condition": {
                    "$role": "expression",
                    "title": "Condition",
                    "description": "Condition (expression).",
                    "examples": [
                        "user.vip == true"
                    ],
                    "oneOf": [
                        {
                            "type": "boolean",
                            "title": "boolean"
                        },
                        {
                            "type": "string",
                            "title": "string",
                            "description": "Expression evaluating to undefined."
                        }
                    ]
                },
                "actions": {
                    "type": "array",
                    "description": "Sequence of actions to execute.",
                    "items": {
                        "$kind": "Microsoft.IDialog",
                        "$ref": "#/definitions/Microsoft.IDialog"
                    }
                },
                "priority": {
                    "title": "priority",
                    "description": "Priority expression of rule with 0 being the most important",
                    "$role": "expression",
                    "oneOf": [
                        {
                            "type": "integer",
                            "title": "integer"
                        },
                        {
                            "type": "string",
                            "title": "string",
                            "description": "Expression evaluating to undefined."
                        }
                    ]
                },
                "runOnce": {
                    "type": "boolean",
                    "title": "Run Once",
                    "description": "True if rule should run once per unique conditions"
                }
            },
            "additionalProperties": false,
            "patternProperties": {
                "^\\$": {
                    "type": "string"
                }
            },
            "anyOf": [
                {
                    "title": "Reference",
                    "required": [
                        "$copy"
                    ]
                },
                {
                    "title": "Type",
                    "required": [
                        "actions",
                        "$kind"
                    ]
                }
            ]
        },
        "Microsoft.OnChooseEntity": {
            "$role": "union(Microsoft.ITriggerCondition)",
            "title": "On choose entity",
            "description": "Actions to be performed when an entity value needs to be resolved.",
            "type": "object",
            "properties": {
                "$kind": {
                    "title": "$kind",
                    "description": "Defines the valid properties for the component you are configuring (from a dialog .schema file)",
                    "type": "string",
                    "pattern": "^[a-zA-Z][a-zA-Z0-9.]*$",
                    "const": "Microsoft.OnChooseEntity"
                },
                "$copy": {
                    "title": "$copy",
                    "description": "Copy the definition by id from a .dialog file.",
                    "type": "string",
                    "pattern": "^(([a-zA-Z][a-zA-Z0-9.]*)?(#[a-zA-Z][a-zA-Z0-9.]*)?)$"
                },
                "$id": {
                    "title": "$id",
                    "description": "Inline id for reuse of an inline definition",
                    "type": "string",
                    "pattern": "^([a-zA-Z][a-zA-Z0-9.]*)$"
                },
                "$designer": {
                    "title": "$designer",
                    "type": "object",
                    "description": "Extra information for the Bot Framework Designer."
                },
                "condition": {
                    "$role": "expression",
                    "title": "Condition",
                    "description": "Condition (expression).",
                    "examples": [
                        "user.vip == true"
                    ],
                    "oneOf": [
                        {
                            "type": "boolean",
                            "title": "boolean"
                        },
                        {
                            "type": "string",
                            "title": "string",
                            "description": "Expression evaluating to undefined."
                        }
                    ]
                },
                "actions": {
                    "type": "array",
                    "description": "Sequence of actions to execute.",
                    "items": {
                        "$kind": "Microsoft.IDialog",
                        "$ref": "#/definitions/Microsoft.IDialog"
                    }
                },
                "priority": {
                    "title": "priority",
                    "description": "Priority expression of rule with 0 being the most important",
                    "$role": "expression",
                    "oneOf": [
                        {
                            "type": "integer",
                            "title": "integer"
                        },
                        {
                            "type": "string",
                            "title": "string",
                            "description": "Expression evaluating to undefined."
                        }
                    ]
                },
                "runOnce": {
                    "type": "boolean",
                    "title": "Run Once",
                    "description": "True if rule should run once per unique conditions"
                },
                "property": {
                    "type": "string",
                    "title": "Property to be set",
                    "description": "Property that will be set after entity is selected."
                },
                "entity": {
                    "type": "string",
                    "title": "Ambiguous entity",
                    "description": "Ambiguous entity"
                }
            },
            "additionalProperties": false,
            "patternProperties": {
                "^\\$": {
                    "type": "string"
                }
            },
            "anyOf": [
                {
                    "title": "Reference",
                    "required": [
                        "$copy"
                    ]
                },
                {
                    "title": "Type",
                    "required": [
                        "actions",
                        "$kind"
                    ]
                }
            ]
        },
        "Microsoft.OnChooseIntent": {
            "$role": "union(Microsoft.ITriggerCondition)",
            "title": "On ambigious intent",
            "description": "Actions to perform on when an intent is ambigious.",
            "type": "object",
            "properties": {
                "$kind": {
                    "title": "$kind",
                    "description": "Defines the valid properties for the component you are configuring (from a dialog .schema file)",
                    "type": "string",
                    "pattern": "^[a-zA-Z][a-zA-Z0-9.]*$",
                    "const": "Microsoft.OnChooseIntent"
                },
                "$copy": {
                    "title": "$copy",
                    "description": "Copy the definition by id from a .dialog file.",
                    "type": "string",
                    "pattern": "^(([a-zA-Z][a-zA-Z0-9.]*)?(#[a-zA-Z][a-zA-Z0-9.]*)?)$"
                },
                "$id": {
                    "title": "$id",
                    "description": "Inline id for reuse of an inline definition",
                    "type": "string",
                    "pattern": "^([a-zA-Z][a-zA-Z0-9.]*)$"
                },
                "$designer": {
                    "title": "$designer",
                    "type": "object",
                    "description": "Extra information for the Bot Framework Designer."
                },
                "condition": {
                    "$role": "expression",
                    "title": "Condition",
                    "description": "Condition (expression).",
                    "examples": [
                        "user.vip == true"
                    ],
                    "oneOf": [
                        {
                            "type": "boolean",
                            "title": "boolean"
                        },
                        {
                            "type": "string",
                            "title": "string",
                            "description": "Expression evaluating to undefined."
                        }
                    ]
                },
                "actions": {
                    "type": "array",
                    "description": "Sequence of actions to execute.",
                    "items": {
                        "$kind": "Microsoft.IDialog",
                        "$ref": "#/definitions/Microsoft.IDialog"
                    }
                },
                "priority": {
                    "title": "priority",
                    "description": "Priority expression of rule with 0 being the most important",
                    "$role": "expression",
                    "oneOf": [
                        {
                            "type": "integer",
                            "title": "integer"
                        },
                        {
                            "type": "string",
                            "title": "string",
                            "description": "Expression evaluating to undefined."
                        }
                    ]
                },
                "runOnce": {
                    "type": "boolean",
                    "title": "Run Once",
                    "description": "True if rule should run once per unique conditions"
                },
                "intents": {
                    "type": "array",
                    "title": "Intents",
                    "description": "Intents that must be in the ChooseIntent result for this condition to trigger.",
                    "items": {
                        "type": "string"
                    }
                }
            },
            "additionalProperties": false,
            "patternProperties": {
                "^\\$": {
                    "type": "string"
                }
            },
            "anyOf": [
                {
                    "title": "Reference",
                    "required": [
                        "$copy"
                    ]
                },
                {
                    "title": "Type",
                    "required": [
                        "actions",
                        "$kind"
                    ]
                }
            ]
        },
        "Microsoft.OnChooseProperty": {
            "$role": "union(Microsoft.ITriggerCondition)",
            "title": "On choose property",
            "description": "Actions to take when there are multiple possible mappings of entities to properties.",
            "type": "object",
            "properties": {
                "$kind": {
                    "title": "$kind",
                    "description": "Defines the valid properties for the component you are configuring (from a dialog .schema file)",
                    "type": "string",
                    "pattern": "^[a-zA-Z][a-zA-Z0-9.]*$",
                    "const": "Microsoft.OnChooseProperty"
                },
                "$copy": {
                    "title": "$copy",
                    "description": "Copy the definition by id from a .dialog file.",
                    "type": "string",
                    "pattern": "^(([a-zA-Z][a-zA-Z0-9.]*)?(#[a-zA-Z][a-zA-Z0-9.]*)?)$"
                },
                "$id": {
                    "title": "$id",
                    "description": "Inline id for reuse of an inline definition",
                    "type": "string",
                    "pattern": "^([a-zA-Z][a-zA-Z0-9.]*)$"
                },
                "$designer": {
                    "title": "$designer",
                    "type": "object",
                    "description": "Extra information for the Bot Framework Designer."
                },
                "condition": {
                    "$role": "expression",
                    "title": "Condition",
                    "description": "Condition (expression).",
                    "examples": [
                        "user.vip == true"
                    ],
                    "oneOf": [
                        {
                            "type": "boolean",
                            "title": "boolean"
                        },
                        {
                            "type": "string",
                            "title": "string",
                            "description": "Expression evaluating to undefined."
                        }
                    ]
                },
                "actions": {
                    "type": "array",
                    "description": "Sequence of actions to execute.",
                    "items": {
                        "$kind": "Microsoft.IDialog",
                        "$ref": "#/definitions/Microsoft.IDialog"
                    }
                },
                "priority": {
                    "title": "priority",
                    "description": "Priority expression of rule with 0 being the most important",
                    "$role": "expression",
                    "oneOf": [
                        {
                            "type": "integer",
                            "title": "integer"
                        },
                        {
                            "type": "string",
                            "title": "string",
                            "description": "Expression evaluating to undefined."
                        }
                    ]
                },
                "runOnce": {
                    "type": "boolean",
                    "title": "Run Once",
                    "description": "True if rule should run once per unique conditions"
                },
                "entity": {
                    "type": "string",
                    "title": "Entity being assigned",
                    "description": "Entity being assigned to property choice"
                },
                "properties": {
                    "type": "array",
                    "title": "Possible properties",
                    "description": "Properties to be chosen between",
                    "items": {
                        "type": "string",
                        "title": "Property name"
                    }
                },
                "entities": {
                    "type": "array",
                    "title": "Possible properties",
                    "description": "Entities being assigned",
                    "items": {
                        "type": "string",
                        "title": "Entity name"
                    }
                }
            },
            "additionalProperties": false,
            "patternProperties": {
                "^\\$": {
                    "type": "string"
                }
            },
            "anyOf": [
                {
                    "title": "Reference",
                    "required": [
                        "$copy"
                    ]
                },
                {
                    "title": "Type",
                    "required": [
                        "actions",
                        "$kind"
                    ]
                }
            ]
        },
        "Microsoft.OnClearProperty": {
            "$role": "union(Microsoft.ITriggerCondition)",
            "title": "On clear property",
            "description": "Actions to take when a property needs to be cleared.",
            "type": "object",
            "properties": {
                "$kind": {
                    "title": "$kind",
                    "description": "Defines the valid properties for the component you are configuring (from a dialog .schema file)",
                    "type": "string",
                    "pattern": "^[a-zA-Z][a-zA-Z0-9.]*$",
                    "const": "Microsoft.OnClearProperty"
                },
                "$copy": {
                    "title": "$copy",
                    "description": "Copy the definition by id from a .dialog file.",
                    "type": "string",
                    "pattern": "^(([a-zA-Z][a-zA-Z0-9.]*)?(#[a-zA-Z][a-zA-Z0-9.]*)?)$"
                },
                "$id": {
                    "title": "$id",
                    "description": "Inline id for reuse of an inline definition",
                    "type": "string",
                    "pattern": "^([a-zA-Z][a-zA-Z0-9.]*)$"
                },
                "$designer": {
                    "title": "$designer",
                    "type": "object",
                    "description": "Extra information for the Bot Framework Designer."
                },
                "condition": {
                    "$role": "expression",
                    "title": "Condition",
                    "description": "Condition (expression).",
                    "examples": [
                        "user.vip == true"
                    ],
                    "oneOf": [
                        {
                            "type": "boolean",
                            "title": "boolean"
                        },
                        {
                            "type": "string",
                            "title": "string",
                            "description": "Expression evaluating to undefined."
                        }
                    ]
                },
                "actions": {
                    "type": "array",
                    "description": "Sequence of actions to execute.",
                    "items": {
                        "$kind": "Microsoft.IDialog",
                        "$ref": "#/definitions/Microsoft.IDialog"
                    }
                },
                "priority": {
                    "title": "priority",
                    "description": "Priority expression of rule with 0 being the most important",
                    "$role": "expression",
                    "oneOf": [
                        {
                            "type": "integer",
                            "title": "integer"
                        },
                        {
                            "type": "string",
                            "title": "string",
                            "description": "Expression evaluating to undefined."
                        }
                    ]
                },
                "runOnce": {
                    "type": "boolean",
                    "title": "Run Once",
                    "description": "True if rule should run once per unique conditions"
                },
                "property": {
                    "type": "string",
                    "title": "Property",
                    "description": "Property that will be cleared"
                }
            },
            "additionalProperties": false,
            "patternProperties": {
                "^\\$": {
                    "type": "string"
                }
            },
            "anyOf": [
                {
                    "title": "Reference",
                    "required": [
                        "$copy"
                    ]
                },
                {
                    "title": "Type",
                    "required": [
                        "actions",
                        "$kind"
                    ]
                }
            ]
        },
        "Microsoft.OnCondition": {
            "$role": "union(Microsoft.ITriggerCondition)",
            "title": "On condition",
            "description": "Actions to perform when specified condition is true.",
            "type": "object",
            "properties": {
                "$kind": {
                    "title": "$kind",
                    "description": "Defines the valid properties for the component you are configuring (from a dialog .schema file)",
                    "type": "string",
                    "pattern": "^[a-zA-Z][a-zA-Z0-9.]*$",
                    "const": "Microsoft.OnCondition"
                },
                "$copy": {
                    "title": "$copy",
                    "description": "Copy the definition by id from a .dialog file.",
                    "type": "string",
                    "pattern": "^(([a-zA-Z][a-zA-Z0-9.]*)?(#[a-zA-Z][a-zA-Z0-9.]*)?)$"
                },
                "$id": {
                    "title": "$id",
                    "description": "Inline id for reuse of an inline definition",
                    "type": "string",
                    "pattern": "^([a-zA-Z][a-zA-Z0-9.]*)$"
                },
                "$designer": {
                    "title": "$designer",
                    "type": "object",
                    "description": "Extra information for the Bot Framework Designer."
                },
                "condition": {
                    "$role": "expression",
                    "title": "Condition",
                    "description": "Condition (expression).",
                    "examples": [
                        "user.vip == true"
                    ],
                    "oneOf": [
                        {
                            "type": "boolean",
                            "title": "boolean"
                        },
                        {
                            "type": "string",
                            "title": "string",
                            "description": "Expression evaluating to undefined."
                        }
                    ]
                },
                "actions": {
                    "type": "array",
                    "description": "Sequence of actions to execute.",
                    "items": {
                        "$kind": "Microsoft.IDialog",
                        "$ref": "#/definitions/Microsoft.IDialog"
                    }
                },
                "priority": {
                    "title": "priority",
                    "description": "Priority expression of rule with 0 being the most important",
                    "$role": "expression",
                    "oneOf": [
                        {
                            "type": "integer",
                            "title": "integer"
                        },
                        {
                            "type": "string",
                            "title": "string",
                            "description": "Expression evaluating to undefined."
                        }
                    ]
                },
                "runOnce": {
                    "type": "boolean",
                    "title": "Run Once",
                    "description": "True if rule should run once per unique conditions"
                }
            },
            "additionalProperties": false,
            "patternProperties": {
                "^\\$": {
                    "type": "string"
                }
            },
            "anyOf": [
                {
                    "title": "Reference",
                    "required": [
                        "$copy"
                    ]
                },
                {
                    "title": "Type",
                    "required": [
                        "actions",
                        "$kind"
                    ]
                }
            ]
        },
        "Microsoft.OnConversationUpdateActivity": {
            "$role": "union(Microsoft.ITriggerCondition)",
            "title": "On ConversationUpdate activity",
            "description": "Actions to perform on receipt of an activity with type 'ConversationUpdate'.",
            "type": "object",
            "properties": {
                "$kind": {
                    "title": "$kind",
                    "description": "Defines the valid properties for the component you are configuring (from a dialog .schema file)",
                    "type": "string",
                    "pattern": "^[a-zA-Z][a-zA-Z0-9.]*$",
                    "const": "Microsoft.OnConversationUpdateActivity"
                },
                "$copy": {
                    "title": "$copy",
                    "description": "Copy the definition by id from a .dialog file.",
                    "type": "string",
                    "pattern": "^(([a-zA-Z][a-zA-Z0-9.]*)?(#[a-zA-Z][a-zA-Z0-9.]*)?)$"
                },
                "$id": {
                    "title": "$id",
                    "description": "Inline id for reuse of an inline definition",
                    "type": "string",
                    "pattern": "^([a-zA-Z][a-zA-Z0-9.]*)$"
                },
                "$designer": {
                    "title": "$designer",
                    "type": "object",
                    "description": "Extra information for the Bot Framework Designer."
                },
                "condition": {
                    "$role": "expression",
                    "title": "Condition",
                    "description": "Condition (expression).",
                    "examples": [
                        "user.vip == true"
                    ],
                    "oneOf": [
                        {
                            "type": "boolean",
                            "title": "boolean"
                        },
                        {
                            "type": "string",
                            "title": "string",
                            "description": "Expression evaluating to undefined."
                        }
                    ]
                },
                "actions": {
                    "type": "array",
                    "description": "Sequence of actions to execute.",
                    "items": {
                        "$kind": "Microsoft.IDialog",
                        "$ref": "#/definitions/Microsoft.IDialog"
                    }
                },
                "priority": {
                    "title": "priority",
                    "description": "Priority expression of rule with 0 being the most important",
                    "$role": "expression",
                    "oneOf": [
                        {
                            "type": "integer",
                            "title": "integer"
                        },
                        {
                            "type": "string",
                            "title": "string",
                            "description": "Expression evaluating to undefined."
                        }
                    ]
                },
                "runOnce": {
                    "type": "boolean",
                    "title": "Run Once",
                    "description": "True if rule should run once per unique conditions"
                }
            },
            "additionalProperties": false,
            "patternProperties": {
                "^\\$": {
                    "type": "string"
                }
            },
            "anyOf": [
                {
                    "title": "Reference",
                    "required": [
                        "$copy"
                    ]
                },
                {
                    "title": "Type",
                    "required": [
                        "actions",
                        "$kind"
                    ]
                }
            ]
        },
        "Microsoft.OnCustomEvent": {
            "$role": "union(Microsoft.ITriggerCondition)",
            "title": "On custom event",
            "description": "Actions to perform when a custom event is detected. Use 'Emit a custom event' action to raise a custom event.",
            "type": "object",
            "properties": {
                "$kind": {
                    "title": "$kind",
                    "description": "Defines the valid properties for the component you are configuring (from a dialog .schema file)",
                    "type": "string",
                    "pattern": "^[a-zA-Z][a-zA-Z0-9.]*$",
                    "const": "Microsoft.OnCustomEvent"
                },
                "$copy": {
                    "title": "$copy",
                    "description": "Copy the definition by id from a .dialog file.",
                    "type": "string",
                    "pattern": "^(([a-zA-Z][a-zA-Z0-9.]*)?(#[a-zA-Z][a-zA-Z0-9.]*)?)$"
                },
                "$id": {
                    "title": "$id",
                    "description": "Inline id for reuse of an inline definition",
                    "type": "string",
                    "pattern": "^([a-zA-Z][a-zA-Z0-9.]*)$"
                },
                "$designer": {
                    "title": "$designer",
                    "type": "object",
                    "description": "Extra information for the Bot Framework Designer."
                },
                "condition": {
                    "$role": "expression",
                    "title": "Condition",
                    "description": "Condition (expression).",
                    "examples": [
                        "user.vip == true"
                    ],
                    "oneOf": [
                        {
                            "type": "boolean",
                            "title": "boolean"
                        },
                        {
                            "type": "string",
                            "title": "string",
                            "description": "Expression evaluating to undefined."
                        }
                    ]
                },
                "actions": {
                    "type": "array",
                    "description": "Sequence of actions to execute.",
                    "items": {
                        "$kind": "Microsoft.IDialog",
                        "$ref": "#/definitions/Microsoft.IDialog"
                    }
                },
                "priority": {
                    "title": "priority",
                    "description": "Priority expression of rule with 0 being the most important",
                    "$role": "expression",
                    "oneOf": [
                        {
                            "type": "integer",
                            "title": "integer"
                        },
                        {
                            "type": "string",
                            "title": "string",
                            "description": "Expression evaluating to undefined."
                        }
                    ]
                },
                "runOnce": {
                    "type": "boolean",
                    "title": "Run Once",
                    "description": "True if rule should run once per unique conditions"
                },
                "event": {
                    "type": "string",
                    "title": "Custom event name",
                    "description": "Name of the custom event."
                }
            },
            "additionalProperties": false,
            "patternProperties": {
                "^\\$": {
                    "type": "string"
                }
            },
            "anyOf": [
                {
                    "title": "Reference",
                    "required": [
                        "$copy"
                    ]
                },
                {
                    "title": "Type",
                    "required": [
                        "actions",
                        "event",
                        "$kind"
                    ]
                }
            ]
        },
        "Microsoft.OnDialogEvent": {
            "$role": "union(Microsoft.ITriggerCondition)",
            "title": "On dialog event",
            "description": "Actions to perform when a specific dialog event occurs.",
            "type": "object",
            "properties": {
                "$kind": {
                    "title": "$kind",
                    "description": "Defines the valid properties for the component you are configuring (from a dialog .schema file)",
                    "type": "string",
                    "pattern": "^[a-zA-Z][a-zA-Z0-9.]*$",
                    "const": "Microsoft.OnDialogEvent"
                },
                "$copy": {
                    "title": "$copy",
                    "description": "Copy the definition by id from a .dialog file.",
                    "type": "string",
                    "pattern": "^(([a-zA-Z][a-zA-Z0-9.]*)?(#[a-zA-Z][a-zA-Z0-9.]*)?)$"
                },
                "$id": {
                    "title": "$id",
                    "description": "Inline id for reuse of an inline definition",
                    "type": "string",
                    "pattern": "^([a-zA-Z][a-zA-Z0-9.]*)$"
                },
                "$designer": {
                    "title": "$designer",
                    "type": "object",
                    "description": "Extra information for the Bot Framework Designer."
                },
                "condition": {
                    "$role": "expression",
                    "title": "Condition",
                    "description": "Condition (expression).",
                    "examples": [
                        "user.vip == true"
                    ],
                    "oneOf": [
                        {
                            "type": "boolean",
                            "title": "boolean"
                        },
                        {
                            "type": "string",
                            "title": "string",
                            "description": "Expression evaluating to undefined."
                        }
                    ]
                },
                "actions": {
                    "type": "array",
                    "description": "Sequence of actions to execute.",
                    "items": {
                        "$kind": "Microsoft.IDialog",
                        "$ref": "#/definitions/Microsoft.IDialog"
                    }
                },
                "priority": {
                    "title": "priority",
                    "description": "Priority expression of rule with 0 being the most important",
                    "$role": "expression",
                    "oneOf": [
                        {
                            "type": "integer",
                            "title": "integer"
                        },
                        {
                            "type": "string",
                            "title": "string",
                            "description": "Expression evaluating to undefined."
                        }
                    ]
                },
                "runOnce": {
                    "type": "boolean",
                    "title": "Run Once",
                    "description": "True if rule should run once per unique conditions"
                },
                "event": {
                    "type": "string",
                    "title": "Dialog event name",
                    "description": "Name of dialog event."
                }
            },
            "additionalProperties": false,
            "patternProperties": {
                "^\\$": {
                    "type": "string"
                }
            },
            "anyOf": [
                {
                    "title": "Reference",
                    "required": [
                        "$copy"
                    ]
                },
                {
                    "title": "Type",
                    "required": [
                        "actions",
                        "event",
                        "$kind"
                    ]
                }
            ]
        },
        "Microsoft.OnEndOfActions": {
            "$role": "union(Microsoft.ITriggerCondition)",
            "title": "On end of actions",
            "description": "Actions to take when there are no more actions in the current dialog.",
            "type": "object",
            "properties": {
                "$kind": {
                    "title": "$kind",
                    "description": "Defines the valid properties for the component you are configuring (from a dialog .schema file)",
                    "type": "string",
                    "pattern": "^[a-zA-Z][a-zA-Z0-9.]*$",
                    "const": "Microsoft.OnEndOfActions"
                },
                "$copy": {
                    "title": "$copy",
                    "description": "Copy the definition by id from a .dialog file.",
                    "type": "string",
                    "pattern": "^(([a-zA-Z][a-zA-Z0-9.]*)?(#[a-zA-Z][a-zA-Z0-9.]*)?)$"
                },
                "$id": {
                    "title": "$id",
                    "description": "Inline id for reuse of an inline definition",
                    "type": "string",
                    "pattern": "^([a-zA-Z][a-zA-Z0-9.]*)$"
                },
                "$designer": {
                    "title": "$designer",
                    "type": "object",
                    "description": "Extra information for the Bot Framework Designer."
                },
                "condition": {
                    "$role": "expression",
                    "title": "Condition",
                    "description": "Condition (expression).",
                    "examples": [
                        "user.vip == true"
                    ],
                    "oneOf": [
                        {
                            "type": "boolean",
                            "title": "boolean"
                        },
                        {
                            "type": "string",
                            "title": "string",
                            "description": "Expression evaluating to undefined."
                        }
                    ]
                },
                "actions": {
                    "type": "array",
                    "description": "Sequence of actions to execute.",
                    "items": {
                        "$kind": "Microsoft.IDialog",
                        "$ref": "#/definitions/Microsoft.IDialog"
                    }
                },
                "priority": {
                    "title": "priority",
                    "description": "Priority expression of rule with 0 being the most important",
                    "$role": "expression",
                    "oneOf": [
                        {
                            "type": "integer",
                            "title": "integer"
                        },
                        {
                            "type": "string",
                            "title": "string",
                            "description": "Expression evaluating to undefined."
                        }
                    ]
                },
                "runOnce": {
                    "type": "boolean",
                    "title": "Run Once",
                    "description": "True if rule should run once per unique conditions"
                }
            },
            "additionalProperties": false,
            "patternProperties": {
                "^\\$": {
                    "type": "string"
                }
            },
            "anyOf": [
                {
                    "title": "Reference",
                    "required": [
                        "$copy"
                    ]
                },
                {
                    "title": "Type",
                    "required": [
                        "actions",
                        "$kind"
                    ]
                }
            ]
        },
        "Microsoft.OnEndOfConversationActivity": {
            "$role": "union(Microsoft.ITriggerCondition)",
            "title": "On EndOfConversation activity",
            "description": "Actions to perform on receipt of an activity with type 'EndOfConversation'.",
            "type": "object",
            "properties": {
                "$kind": {
                    "title": "$kind",
                    "description": "Defines the valid properties for the component you are configuring (from a dialog .schema file)",
                    "type": "string",
                    "pattern": "^[a-zA-Z][a-zA-Z0-9.]*$",
                    "const": "Microsoft.OnEndOfConversationActivity"
                },
                "$copy": {
                    "title": "$copy",
                    "description": "Copy the definition by id from a .dialog file.",
                    "type": "string",
                    "pattern": "^(([a-zA-Z][a-zA-Z0-9.]*)?(#[a-zA-Z][a-zA-Z0-9.]*)?)$"
                },
                "$id": {
                    "title": "$id",
                    "description": "Inline id for reuse of an inline definition",
                    "type": "string",
                    "pattern": "^([a-zA-Z][a-zA-Z0-9.]*)$"
                },
                "$designer": {
                    "title": "$designer",
                    "type": "object",
                    "description": "Extra information for the Bot Framework Designer."
                },
                "condition": {
                    "$role": "expression",
                    "title": "Condition",
                    "description": "Condition (expression).",
                    "examples": [
                        "user.vip == true"
                    ],
                    "oneOf": [
                        {
                            "type": "boolean",
                            "title": "boolean"
                        },
                        {
                            "type": "string",
                            "title": "string",
                            "description": "Expression evaluating to undefined."
                        }
                    ]
                },
                "actions": {
                    "type": "array",
                    "description": "Sequence of actions to execute.",
                    "items": {
                        "$kind": "Microsoft.IDialog",
                        "$ref": "#/definitions/Microsoft.IDialog"
                    }
                },
                "priority": {
                    "title": "priority",
                    "description": "Priority expression of rule with 0 being the most important",
                    "$role": "expression",
                    "oneOf": [
                        {
                            "type": "integer",
                            "title": "integer"
                        },
                        {
                            "type": "string",
                            "title": "string",
                            "description": "Expression evaluating to undefined."
                        }
                    ]
                },
                "runOnce": {
                    "type": "boolean",
                    "title": "Run Once",
                    "description": "True if rule should run once per unique conditions"
                }
            },
            "additionalProperties": false,
            "patternProperties": {
                "^\\$": {
                    "type": "string"
                }
            },
            "anyOf": [
                {
                    "title": "Reference",
                    "required": [
                        "$copy"
                    ]
                },
                {
                    "title": "Type",
                    "required": [
                        "actions",
                        "$kind"
                    ]
                }
            ]
        },
        "Microsoft.OnError": {
            "$role": "union(Microsoft.ITriggerCondition)",
            "title": "On Error",
            "description": "Action to perform when an 'Error' dialog event occurs.",
            "type": "object",
            "properties": {
                "$kind": {
                    "title": "$kind",
                    "description": "Defines the valid properties for the component you are configuring (from a dialog .schema file)",
                    "type": "string",
                    "pattern": "^[a-zA-Z][a-zA-Z0-9.]*$",
                    "const": "Microsoft.OnError"
                },
                "$copy": {
                    "title": "$copy",
                    "description": "Copy the definition by id from a .dialog file.",
                    "type": "string",
                    "pattern": "^(([a-zA-Z][a-zA-Z0-9.]*)?(#[a-zA-Z][a-zA-Z0-9.]*)?)$"
                },
                "$id": {
                    "title": "$id",
                    "description": "Inline id for reuse of an inline definition",
                    "type": "string",
                    "pattern": "^([a-zA-Z][a-zA-Z0-9.]*)$"
                },
                "$designer": {
                    "title": "$designer",
                    "type": "object",
                    "description": "Extra information for the Bot Framework Designer."
                },
                "condition": {
                    "$role": "expression",
                    "title": "Condition",
                    "description": "Condition (expression).",
                    "examples": [
                        "user.vip == true"
                    ],
                    "oneOf": [
                        {
                            "type": "boolean",
                            "title": "boolean"
                        },
                        {
                            "type": "string",
                            "title": "string",
                            "description": "Expression evaluating to undefined."
                        }
                    ]
                },
                "actions": {
                    "type": "array",
                    "description": "Sequence of actions to execute.",
                    "items": {
                        "$kind": "Microsoft.IDialog",
                        "$ref": "#/definitions/Microsoft.IDialog"
                    }
                },
                "priority": {
                    "title": "priority",
                    "description": "Priority expression of rule with 0 being the most important",
                    "$role": "expression",
                    "oneOf": [
                        {
                            "type": "integer",
                            "title": "integer"
                        },
                        {
                            "type": "string",
                            "title": "string",
                            "description": "Expression evaluating to undefined."
                        }
                    ]
                },
                "runOnce": {
                    "type": "boolean",
                    "title": "Run Once",
                    "description": "True if rule should run once per unique conditions"
                }
            },
            "additionalProperties": false,
            "patternProperties": {
                "^\\$": {
                    "type": "string"
                }
            },
            "anyOf": [
                {
                    "title": "Reference",
                    "required": [
                        "$copy"
                    ]
                },
                {
                    "title": "Type",
                    "required": [
                        "actions",
                        "$kind"
                    ]
                }
            ]
        },
        "Microsoft.OnEventActivity": {
            "$role": "union(Microsoft.ITriggerCondition)",
            "title": "On Event activity",
            "description": "Actions to perform on receipt of an activity with type 'Event'.",
            "type": "object",
            "properties": {
                "$kind": {
                    "title": "$kind",
                    "description": "Defines the valid properties for the component you are configuring (from a dialog .schema file)",
                    "type": "string",
                    "pattern": "^[a-zA-Z][a-zA-Z0-9.]*$",
                    "const": "Microsoft.OnEventActivity"
                },
                "$copy": {
                    "title": "$copy",
                    "description": "Copy the definition by id from a .dialog file.",
                    "type": "string",
                    "pattern": "^(([a-zA-Z][a-zA-Z0-9.]*)?(#[a-zA-Z][a-zA-Z0-9.]*)?)$"
                },
                "$id": {
                    "title": "$id",
                    "description": "Inline id for reuse of an inline definition",
                    "type": "string",
                    "pattern": "^([a-zA-Z][a-zA-Z0-9.]*)$"
                },
                "$designer": {
                    "title": "$designer",
                    "type": "object",
                    "description": "Extra information for the Bot Framework Designer."
                },
                "condition": {
                    "$role": "expression",
                    "title": "Condition",
                    "description": "Condition (expression).",
                    "examples": [
                        "user.vip == true"
                    ],
                    "oneOf": [
                        {
                            "type": "boolean",
                            "title": "boolean"
                        },
                        {
                            "type": "string",
                            "title": "string",
                            "description": "Expression evaluating to undefined."
                        }
                    ]
                },
                "actions": {
                    "type": "array",
                    "description": "Sequence of actions to execute.",
                    "items": {
                        "$kind": "Microsoft.IDialog",
                        "$ref": "#/definitions/Microsoft.IDialog"
                    }
                },
                "priority": {
                    "title": "priority",
                    "description": "Priority expression of rule with 0 being the most important",
                    "$role": "expression",
                    "oneOf": [
                        {
                            "type": "integer",
                            "title": "integer"
                        },
                        {
                            "type": "string",
                            "title": "string",
                            "description": "Expression evaluating to undefined."
                        }
                    ]
                },
                "runOnce": {
                    "type": "boolean",
                    "title": "Run Once",
                    "description": "True if rule should run once per unique conditions"
                }
            },
            "additionalProperties": false,
            "patternProperties": {
                "^\\$": {
                    "type": "string"
                }
            },
            "anyOf": [
                {
                    "title": "Reference",
                    "required": [
                        "$copy"
                    ]
                },
                {
                    "title": "Type",
                    "required": [
                        "actions",
                        "$kind"
                    ]
                }
            ]
        },
        "Microsoft.OnHandoffActivity": {
            "$role": "union(Microsoft.ITriggerCondition)",
            "title": "On Handoff activity",
            "description": "Actions to perform on receipt of an activity with type 'HandOff'.",
            "type": "object",
            "properties": {
                "$kind": {
                    "title": "$kind",
                    "description": "Defines the valid properties for the component you are configuring (from a dialog .schema file)",
                    "type": "string",
                    "pattern": "^[a-zA-Z][a-zA-Z0-9.]*$",
                    "const": "Microsoft.OnHandoffActivity"
                },
                "$copy": {
                    "title": "$copy",
                    "description": "Copy the definition by id from a .dialog file.",
                    "type": "string",
                    "pattern": "^(([a-zA-Z][a-zA-Z0-9.]*)?(#[a-zA-Z][a-zA-Z0-9.]*)?)$"
                },
                "$id": {
                    "title": "$id",
                    "description": "Inline id for reuse of an inline definition",
                    "type": "string",
                    "pattern": "^([a-zA-Z][a-zA-Z0-9.]*)$"
                },
                "$designer": {
                    "title": "$designer",
                    "type": "object",
                    "description": "Extra information for the Bot Framework Designer."
                },
                "condition": {
                    "$role": "expression",
                    "title": "Condition",
                    "description": "Condition (expression).",
                    "examples": [
                        "user.vip == true"
                    ],
                    "oneOf": [
                        {
                            "type": "boolean",
                            "title": "boolean"
                        },
                        {
                            "type": "string",
                            "title": "string",
                            "description": "Expression evaluating to undefined."
                        }
                    ]
                },
                "actions": {
                    "type": "array",
                    "description": "Sequence of actions to execute.",
                    "items": {
                        "$kind": "Microsoft.IDialog",
                        "$ref": "#/definitions/Microsoft.IDialog"
                    }
                },
                "priority": {
                    "title": "priority",
                    "description": "Priority expression of rule with 0 being the most important",
                    "$role": "expression",
                    "oneOf": [
                        {
                            "type": "integer",
                            "title": "integer"
                        },
                        {
                            "type": "string",
                            "title": "string",
                            "description": "Expression evaluating to undefined."
                        }
                    ]
                },
                "runOnce": {
                    "type": "boolean",
                    "title": "Run Once",
                    "description": "True if rule should run once per unique conditions"
                }
            },
            "additionalProperties": false,
            "patternProperties": {
                "^\\$": {
                    "type": "string"
                }
            },
            "anyOf": [
                {
                    "title": "Reference",
                    "required": [
                        "$copy"
                    ]
                },
                {
                    "title": "Type",
                    "required": [
                        "actions",
                        "$kind"
                    ]
                }
            ]
        },
        "Microsoft.OnIntent": {
            "$role": "union(Microsoft.ITriggerCondition)",
            "title": "On intent recognition",
            "description": "Actions to perform when specified intent is recognized.",
            "type": "object",
            "properties": {
                "$kind": {
                    "title": "$kind",
                    "description": "Defines the valid properties for the component you are configuring (from a dialog .schema file)",
                    "type": "string",
                    "pattern": "^[a-zA-Z][a-zA-Z0-9.]*$",
                    "const": "Microsoft.OnIntent"
                },
                "$copy": {
                    "title": "$copy",
                    "description": "Copy the definition by id from a .dialog file.",
                    "type": "string",
                    "pattern": "^(([a-zA-Z][a-zA-Z0-9.]*)?(#[a-zA-Z][a-zA-Z0-9.]*)?)$"
                },
                "$id": {
                    "title": "$id",
                    "description": "Inline id for reuse of an inline definition",
                    "type": "string",
                    "pattern": "^([a-zA-Z][a-zA-Z0-9.]*)$"
                },
                "$designer": {
                    "title": "$designer",
                    "type": "object",
                    "description": "Extra information for the Bot Framework Designer."
                },
                "condition": {
                    "$role": "expression",
                    "title": "Condition",
                    "description": "Condition (expression).",
                    "examples": [
                        "user.vip == true"
                    ],
                    "oneOf": [
                        {
                            "type": "boolean",
                            "title": "boolean"
                        },
                        {
                            "type": "string",
                            "title": "string",
                            "description": "Expression evaluating to undefined."
                        }
                    ]
                },
                "actions": {
                    "type": "array",
                    "description": "Sequence of actions to execute.",
                    "items": {
                        "$kind": "Microsoft.IDialog",
                        "$ref": "#/definitions/Microsoft.IDialog"
                    }
                },
                "priority": {
                    "title": "priority",
                    "description": "Priority expression of rule with 0 being the most important",
                    "$role": "expression",
                    "oneOf": [
                        {
                            "type": "integer",
                            "title": "integer"
                        },
                        {
                            "type": "string",
                            "title": "string",
                            "description": "Expression evaluating to undefined."
                        }
                    ]
                },
                "runOnce": {
                    "type": "boolean",
                    "title": "Run Once",
                    "description": "True if rule should run once per unique conditions"
                },
                "intent": {
                    "type": "string",
                    "title": "Intent",
                    "description": "Name of intent."
                },
                "entities": {
                    "type": "array",
                    "title": "Entities",
                    "description": "Required entities.",
                    "items": {
                        "type": "string"
                    }
                }
            },
            "additionalProperties": false,
            "patternProperties": {
                "^\\$": {
                    "type": "string"
                }
            },
            "anyOf": [
                {
                    "title": "Reference",
                    "required": [
                        "$copy"
                    ]
                },
                {
                    "title": "Type",
                    "required": [
                        "actions",
                        "$kind"
                    ]
                }
            ]
        },
        "Microsoft.OnInvokeActivity": {
            "$role": "union(Microsoft.ITriggerCondition)",
            "title": "On Invoke activity",
            "description": "Actions to perform on receipt of an activity with type 'Invoke'.",
            "type": "object",
            "properties": {
                "$kind": {
                    "title": "$kind",
                    "description": "Defines the valid properties for the component you are configuring (from a dialog .schema file)",
                    "type": "string",
                    "pattern": "^[a-zA-Z][a-zA-Z0-9.]*$",
                    "const": "Microsoft.OnInvokeActivity"
                },
                "$copy": {
                    "title": "$copy",
                    "description": "Copy the definition by id from a .dialog file.",
                    "type": "string",
                    "pattern": "^(([a-zA-Z][a-zA-Z0-9.]*)?(#[a-zA-Z][a-zA-Z0-9.]*)?)$"
                },
                "$id": {
                    "title": "$id",
                    "description": "Inline id for reuse of an inline definition",
                    "type": "string",
                    "pattern": "^([a-zA-Z][a-zA-Z0-9.]*)$"
                },
                "$designer": {
                    "title": "$designer",
                    "type": "object",
                    "description": "Extra information for the Bot Framework Designer."
                },
                "condition": {
                    "$role": "expression",
                    "title": "Condition",
                    "description": "Condition (expression).",
                    "examples": [
                        "user.vip == true"
                    ],
                    "oneOf": [
                        {
                            "type": "boolean",
                            "title": "boolean"
                        },
                        {
                            "type": "string",
                            "title": "string",
                            "description": "Expression evaluating to undefined."
                        }
                    ]
                },
                "actions": {
                    "type": "array",
                    "description": "Sequence of actions to execute.",
                    "items": {
                        "$kind": "Microsoft.IDialog",
                        "$ref": "#/definitions/Microsoft.IDialog"
                    }
                },
                "priority": {
                    "title": "priority",
                    "description": "Priority expression of rule with 0 being the most important",
                    "$role": "expression",
                    "oneOf": [
                        {
                            "type": "integer",
                            "title": "integer"
                        },
                        {
                            "type": "string",
                            "title": "string",
                            "description": "Expression evaluating to undefined."
                        }
                    ]
                },
                "runOnce": {
                    "type": "boolean",
                    "title": "Run Once",
                    "description": "True if rule should run once per unique conditions"
                }
            },
            "additionalProperties": false,
            "patternProperties": {
                "^\\$": {
                    "type": "string"
                }
            },
            "anyOf": [
                {
                    "title": "Reference",
                    "required": [
                        "$copy"
                    ]
                },
                {
                    "title": "Type",
                    "required": [
                        "actions",
                        "$kind"
                    ]
                }
            ]
        },
        "Microsoft.OnMessageActivity": {
            "$role": "union(Microsoft.ITriggerCondition)",
            "title": "On Message activity",
            "description": "Actions to perform on receipt of an activity with type 'Message'. Overrides Intent trigger.",
            "type": "object",
            "properties": {
                "$kind": {
                    "title": "$kind",
                    "description": "Defines the valid properties for the component you are configuring (from a dialog .schema file)",
                    "type": "string",
                    "pattern": "^[a-zA-Z][a-zA-Z0-9.]*$",
                    "const": "Microsoft.OnMessageActivity"
                },
                "$copy": {
                    "title": "$copy",
                    "description": "Copy the definition by id from a .dialog file.",
                    "type": "string",
                    "pattern": "^(([a-zA-Z][a-zA-Z0-9.]*)?(#[a-zA-Z][a-zA-Z0-9.]*)?)$"
                },
                "$id": {
                    "title": "$id",
                    "description": "Inline id for reuse of an inline definition",
                    "type": "string",
                    "pattern": "^([a-zA-Z][a-zA-Z0-9.]*)$"
                },
                "$designer": {
                    "title": "$designer",
                    "type": "object",
                    "description": "Extra information for the Bot Framework Designer."
                },
                "condition": {
                    "$role": "expression",
                    "title": "Condition",
                    "description": "Condition (expression).",
                    "examples": [
                        "user.vip == true"
                    ],
                    "oneOf": [
                        {
                            "type": "boolean",
                            "title": "boolean"
                        },
                        {
                            "type": "string",
                            "title": "string",
                            "description": "Expression evaluating to undefined."
                        }
                    ]
                },
                "actions": {
                    "type": "array",
                    "description": "Sequence of actions to execute.",
                    "items": {
                        "$kind": "Microsoft.IDialog",
                        "$ref": "#/definitions/Microsoft.IDialog"
                    }
                },
                "priority": {
                    "title": "priority",
                    "description": "Priority expression of rule with 0 being the most important",
                    "$role": "expression",
                    "oneOf": [
                        {
                            "type": "integer",
                            "title": "integer"
                        },
                        {
                            "type": "string",
                            "title": "string",
                            "description": "Expression evaluating to undefined."
                        }
                    ]
                },
                "runOnce": {
                    "type": "boolean",
                    "title": "Run Once",
                    "description": "True if rule should run once per unique conditions"
                }
            },
            "additionalProperties": false,
            "patternProperties": {
                "^\\$": {
                    "type": "string"
                }
            },
            "anyOf": [
                {
                    "title": "Reference",
                    "required": [
                        "$copy"
                    ]
                },
                {
                    "title": "Type",
                    "required": [
                        "actions",
                        "$kind"
                    ]
                }
            ]
        },
        "Microsoft.OnMessageDeleteActivity": {
            "$role": "union(Microsoft.ITriggerCondition)",
            "title": "On MessageDelete activity",
            "description": "Actions to perform on receipt of an activity with type 'MessageDelete'.",
            "type": "object",
            "properties": {
                "$kind": {
                    "title": "$kind",
                    "description": "Defines the valid properties for the component you are configuring (from a dialog .schema file)",
                    "type": "string",
                    "pattern": "^[a-zA-Z][a-zA-Z0-9.]*$",
                    "const": "Microsoft.OnMessageDeleteActivity"
                },
                "$copy": {
                    "title": "$copy",
                    "description": "Copy the definition by id from a .dialog file.",
                    "type": "string",
                    "pattern": "^(([a-zA-Z][a-zA-Z0-9.]*)?(#[a-zA-Z][a-zA-Z0-9.]*)?)$"
                },
                "$id": {
                    "title": "$id",
                    "description": "Inline id for reuse of an inline definition",
                    "type": "string",
                    "pattern": "^([a-zA-Z][a-zA-Z0-9.]*)$"
                },
                "$designer": {
                    "title": "$designer",
                    "type": "object",
                    "description": "Extra information for the Bot Framework Designer."
                },
                "condition": {
                    "$role": "expression",
                    "title": "Condition",
                    "description": "Condition (expression).",
                    "examples": [
                        "user.vip == true"
                    ],
                    "oneOf": [
                        {
                            "type": "boolean",
                            "title": "boolean"
                        },
                        {
                            "type": "string",
                            "title": "string",
                            "description": "Expression evaluating to undefined."
                        }
                    ]
                },
                "actions": {
                    "type": "array",
                    "description": "Sequence of actions to execute.",
                    "items": {
                        "$kind": "Microsoft.IDialog",
                        "$ref": "#/definitions/Microsoft.IDialog"
                    }
                },
                "priority": {
                    "title": "priority",
                    "description": "Priority expression of rule with 0 being the most important",
                    "$role": "expression",
                    "oneOf": [
                        {
                            "type": "integer",
                            "title": "integer"
                        },
                        {
                            "type": "string",
                            "title": "string",
                            "description": "Expression evaluating to undefined."
                        }
                    ]
                },
                "runOnce": {
                    "type": "boolean",
                    "title": "Run Once",
                    "description": "True if rule should run once per unique conditions"
                }
            },
            "additionalProperties": false,
            "patternProperties": {
                "^\\$": {
                    "type": "string"
                }
            },
            "anyOf": [
                {
                    "title": "Reference",
                    "required": [
                        "$copy"
                    ]
                },
                {
                    "title": "Type",
                    "required": [
                        "actions",
                        "$kind"
                    ]
                }
            ]
        },
        "Microsoft.OnMessageReactionActivity": {
            "$role": "union(Microsoft.ITriggerCondition)",
            "title": "On MessageReaction activity",
            "description": "Actions to perform on receipt of an activity with type 'MessageReaction'.",
            "type": "object",
            "properties": {
                "$kind": {
                    "title": "$kind",
                    "description": "Defines the valid properties for the component you are configuring (from a dialog .schema file)",
                    "type": "string",
                    "pattern": "^[a-zA-Z][a-zA-Z0-9.]*$",
                    "const": "Microsoft.OnMessageReactionActivity"
                },
                "$copy": {
                    "title": "$copy",
                    "description": "Copy the definition by id from a .dialog file.",
                    "type": "string",
                    "pattern": "^(([a-zA-Z][a-zA-Z0-9.]*)?(#[a-zA-Z][a-zA-Z0-9.]*)?)$"
                },
                "$id": {
                    "title": "$id",
                    "description": "Inline id for reuse of an inline definition",
                    "type": "string",
                    "pattern": "^([a-zA-Z][a-zA-Z0-9.]*)$"
                },
                "$designer": {
                    "title": "$designer",
                    "type": "object",
                    "description": "Extra information for the Bot Framework Designer."
                },
                "condition": {
                    "$role": "expression",
                    "title": "Condition",
                    "description": "Condition (expression).",
                    "examples": [
                        "user.vip == true"
                    ],
                    "oneOf": [
                        {
                            "type": "boolean",
                            "title": "boolean"
                        },
                        {
                            "type": "string",
                            "title": "string",
                            "description": "Expression evaluating to undefined."
                        }
                    ]
                },
                "actions": {
                    "type": "array",
                    "description": "Sequence of actions to execute.",
                    "items": {
                        "$kind": "Microsoft.IDialog",
                        "$ref": "#/definitions/Microsoft.IDialog"
                    }
                },
                "priority": {
                    "title": "priority",
                    "description": "Priority expression of rule with 0 being the most important",
                    "$role": "expression",
                    "oneOf": [
                        {
                            "type": "integer",
                            "title": "integer"
                        },
                        {
                            "type": "string",
                            "title": "string",
                            "description": "Expression evaluating to undefined."
                        }
                    ]
                },
                "runOnce": {
                    "type": "boolean",
                    "title": "Run Once",
                    "description": "True if rule should run once per unique conditions"
                }
            },
            "additionalProperties": false,
            "patternProperties": {
                "^\\$": {
                    "type": "string"
                }
            },
            "anyOf": [
                {
                    "title": "Reference",
                    "required": [
                        "$copy"
                    ]
                },
                {
                    "title": "Type",
                    "required": [
                        "actions",
                        "$kind"
                    ]
                }
            ]
        },
        "Microsoft.OnMessageUpdateActivity": {
            "$role": "union(Microsoft.ITriggerCondition)",
            "title": "On MessageUpdate activity",
            "description": "Actions to perform on receipt of an activity with type 'MessageUpdate'.",
            "type": "object",
            "properties": {
                "$kind": {
                    "title": "$kind",
                    "description": "Defines the valid properties for the component you are configuring (from a dialog .schema file)",
                    "type": "string",
                    "pattern": "^[a-zA-Z][a-zA-Z0-9.]*$",
                    "const": "Microsoft.OnMessageUpdateActivity"
                },
                "$copy": {
                    "title": "$copy",
                    "description": "Copy the definition by id from a .dialog file.",
                    "type": "string",
                    "pattern": "^(([a-zA-Z][a-zA-Z0-9.]*)?(#[a-zA-Z][a-zA-Z0-9.]*)?)$"
                },
                "$id": {
                    "title": "$id",
                    "description": "Inline id for reuse of an inline definition",
                    "type": "string",
                    "pattern": "^([a-zA-Z][a-zA-Z0-9.]*)$"
                },
                "$designer": {
                    "title": "$designer",
                    "type": "object",
                    "description": "Extra information for the Bot Framework Designer."
                },
                "condition": {
                    "$role": "expression",
                    "title": "Condition",
                    "description": "Condition (expression).",
                    "examples": [
                        "user.vip == true"
                    ],
                    "oneOf": [
                        {
                            "type": "boolean",
                            "title": "boolean"
                        },
                        {
                            "type": "string",
                            "title": "string",
                            "description": "Expression evaluating to undefined."
                        }
                    ]
                },
                "actions": {
                    "type": "array",
                    "description": "Sequence of actions to execute.",
                    "items": {
                        "$kind": "Microsoft.IDialog",
                        "$ref": "#/definitions/Microsoft.IDialog"
                    }
                },
                "priority": {
                    "title": "priority",
                    "description": "Priority expression of rule with 0 being the most important",
                    "$role": "expression",
                    "oneOf": [
                        {
                            "type": "integer",
                            "title": "integer"
                        },
                        {
                            "type": "string",
                            "title": "string",
                            "description": "Expression evaluating to undefined."
                        }
                    ]
                },
                "runOnce": {
                    "type": "boolean",
                    "title": "Run Once",
                    "description": "True if rule should run once per unique conditions"
                }
            },
            "additionalProperties": false,
            "patternProperties": {
                "^\\$": {
                    "type": "string"
                }
            },
            "anyOf": [
                {
                    "title": "Reference",
                    "required": [
                        "$copy"
                    ]
                },
                {
                    "title": "Type",
                    "required": [
                        "actions",
                        "$kind"
                    ]
                }
            ]
        },
        "Microsoft.OnQnAMatch": {
            "$role": "union(Microsoft.ITriggerCondition)",
            "title": "On QnAMaker Match",
            "description": "Actions to perform on when an match from QnAMaker is found.",
            "type": "object",
            "properties": {
                "$kind": {
                    "title": "$kind",
                    "description": "Defines the valid properties for the component you are configuring (from a dialog .schema file)",
                    "type": "string",
                    "pattern": "^[a-zA-Z][a-zA-Z0-9.]*$",
                    "const": "Microsoft.OnQnAMatch"
                },
                "$copy": {
                    "title": "$copy",
                    "description": "Copy the definition by id from a .dialog file.",
                    "type": "string",
                    "pattern": "^(([a-zA-Z][a-zA-Z0-9.]*)?(#[a-zA-Z][a-zA-Z0-9.]*)?)$"
                },
                "$id": {
                    "title": "$id",
                    "description": "Inline id for reuse of an inline definition",
                    "type": "string",
                    "pattern": "^([a-zA-Z][a-zA-Z0-9.]*)$"
                },
                "$designer": {
                    "title": "$designer",
                    "type": "object",
                    "description": "Extra information for the Bot Framework Designer."
                },
                "condition": {
                    "$role": "expression",
                    "title": "Condition",
                    "description": "Condition (expression).",
                    "examples": [
                        "user.vip == true"
                    ],
                    "oneOf": [
                        {
                            "type": "boolean",
                            "title": "boolean"
                        },
                        {
                            "type": "string",
                            "title": "string",
                            "description": "Expression evaluating to undefined."
                        }
                    ]
                },
                "actions": {
                    "type": "array",
                    "description": "Sequence of actions to execute.",
                    "items": {
                        "$kind": "Microsoft.IDialog",
                        "$ref": "#/definitions/Microsoft.IDialog"
                    }
                },
                "priority": {
                    "title": "priority",
                    "description": "Priority expression of rule with 0 being the most important",
                    "$role": "expression",
                    "oneOf": [
                        {
                            "type": "integer",
                            "title": "integer"
                        },
                        {
                            "type": "string",
                            "title": "string",
                            "description": "Expression evaluating to undefined."
                        }
                    ]
                },
                "runOnce": {
                    "type": "boolean",
                    "title": "Run Once",
                    "description": "True if rule should run once per unique conditions"
                }
            },
            "additionalProperties": false,
            "patternProperties": {
                "^\\$": {
                    "type": "string"
                }
            },
            "anyOf": [
                {
                    "title": "Reference",
                    "required": [
                        "$copy"
                    ]
                },
                {
                    "title": "Type",
                    "required": [
                        "actions",
                        "$kind"
                    ]
                }
            ]
        },
        "Microsoft.OnRepromptDialog": {
            "$role": "union(Microsoft.ITriggerCondition)",
            "title": "On RepromptDialog",
            "description": "Actions to perform when 'RepromptDialog' event occurs.",
            "type": "object",
            "properties": {
                "$kind": {
                    "title": "$kind",
                    "description": "Defines the valid properties for the component you are configuring (from a dialog .schema file)",
                    "type": "string",
                    "pattern": "^[a-zA-Z][a-zA-Z0-9.]*$",
                    "const": "Microsoft.OnRepromptDialog"
                },
                "$copy": {
                    "title": "$copy",
                    "description": "Copy the definition by id from a .dialog file.",
                    "type": "string",
                    "pattern": "^(([a-zA-Z][a-zA-Z0-9.]*)?(#[a-zA-Z][a-zA-Z0-9.]*)?)$"
                },
                "$id": {
                    "title": "$id",
                    "description": "Inline id for reuse of an inline definition",
                    "type": "string",
                    "pattern": "^([a-zA-Z][a-zA-Z0-9.]*)$"
                },
                "$designer": {
                    "title": "$designer",
                    "type": "object",
                    "description": "Extra information for the Bot Framework Designer."
                },
                "condition": {
                    "$role": "expression",
                    "title": "Condition",
                    "description": "Condition (expression).",
                    "examples": [
                        "user.vip == true"
                    ],
                    "oneOf": [
                        {
                            "type": "boolean",
                            "title": "boolean"
                        },
                        {
                            "type": "string",
                            "title": "string",
                            "description": "Expression evaluating to undefined."
                        }
                    ]
                },
                "actions": {
                    "type": "array",
                    "description": "Sequence of actions to execute.",
                    "items": {
                        "$kind": "Microsoft.IDialog",
                        "$ref": "#/definitions/Microsoft.IDialog"
                    }
                },
                "priority": {
                    "title": "priority",
                    "description": "Priority expression of rule with 0 being the most important",
                    "$role": "expression",
                    "oneOf": [
                        {
                            "type": "integer",
                            "title": "integer"
                        },
                        {
                            "type": "string",
                            "title": "string",
                            "description": "Expression evaluating to undefined."
                        }
                    ]
                },
                "runOnce": {
                    "type": "boolean",
                    "title": "Run Once",
                    "description": "True if rule should run once per unique conditions"
                }
            },
            "additionalProperties": false,
            "patternProperties": {
                "^\\$": {
                    "type": "string"
                }
            },
            "anyOf": [
                {
                    "title": "Reference",
                    "required": [
                        "$copy"
                    ]
                },
                {
                    "title": "Type",
                    "required": [
                        "actions",
                        "$kind"
                    ]
                }
            ]
        },
        "Microsoft.OnTypingActivity": {
            "$role": "union(Microsoft.ITriggerCondition)",
            "title": "On Typing activity",
            "description": "Actions to perform on receipt of an activity with type 'Typing'.",
            "type": "object",
            "properties": {
                "$kind": {
                    "title": "$kind",
                    "description": "Defines the valid properties for the component you are configuring (from a dialog .schema file)",
                    "type": "string",
                    "pattern": "^[a-zA-Z][a-zA-Z0-9.]*$",
                    "const": "Microsoft.OnTypingActivity"
                },
                "$copy": {
                    "title": "$copy",
                    "description": "Copy the definition by id from a .dialog file.",
                    "type": "string",
                    "pattern": "^(([a-zA-Z][a-zA-Z0-9.]*)?(#[a-zA-Z][a-zA-Z0-9.]*)?)$"
                },
                "$id": {
                    "title": "$id",
                    "description": "Inline id for reuse of an inline definition",
                    "type": "string",
                    "pattern": "^([a-zA-Z][a-zA-Z0-9.]*)$"
                },
                "$designer": {
                    "title": "$designer",
                    "type": "object",
                    "description": "Extra information for the Bot Framework Designer."
                },
                "condition": {
                    "$role": "expression",
                    "title": "Condition",
                    "description": "Condition (expression).",
                    "examples": [
                        "user.vip == true"
                    ],
                    "oneOf": [
                        {
                            "type": "boolean",
                            "title": "boolean"
                        },
                        {
                            "type": "string",
                            "title": "string",
                            "description": "Expression evaluating to undefined."
                        }
                    ]
                },
                "actions": {
                    "type": "array",
                    "description": "Sequence of actions to execute.",
                    "items": {
                        "$kind": "Microsoft.IDialog",
                        "$ref": "#/definitions/Microsoft.IDialog"
                    }
                },
                "priority": {
                    "title": "priority",
                    "description": "Priority expression of rule with 0 being the most important",
                    "$role": "expression",
                    "oneOf": [
                        {
                            "type": "integer",
                            "title": "integer"
                        },
                        {
                            "type": "string",
                            "title": "string",
                            "description": "Expression evaluating to undefined."
                        }
                    ]
                },
                "runOnce": {
                    "type": "boolean",
                    "title": "Run Once",
                    "description": "True if rule should run once per unique conditions"
                }
            },
            "additionalProperties": false,
            "patternProperties": {
                "^\\$": {
                    "type": "string"
                }
            },
            "anyOf": [
                {
                    "title": "Reference",
                    "required": [
                        "$copy"
                    ]
                },
                {
                    "title": "Type",
                    "required": [
                        "actions",
                        "$kind"
                    ]
                }
            ]
        },
        "Microsoft.OnUnknownIntent": {
            "title": "On unknown intent",
            "description": "Action to perform when user input is unrecognized and if none of the 'on intent recognition' triggers match recognized intent.",
            "type": "object",
            "$role": "union(Microsoft.ITriggerCondition)",
            "properties": {
                "$kind": {
                    "title": "$kind",
                    "description": "Defines the valid properties for the component you are configuring (from a dialog .schema file)",
                    "type": "string",
                    "pattern": "^[a-zA-Z][a-zA-Z0-9.]*$",
                    "const": "Microsoft.OnUnknownIntent"
                },
                "$copy": {
                    "title": "$copy",
                    "description": "Copy the definition by id from a .dialog file.",
                    "type": "string",
                    "pattern": "^(([a-zA-Z][a-zA-Z0-9.]*)?(#[a-zA-Z][a-zA-Z0-9.]*)?)$"
                },
                "$id": {
                    "title": "$id",
                    "description": "Inline id for reuse of an inline definition",
                    "type": "string",
                    "pattern": "^([a-zA-Z][a-zA-Z0-9.]*)$"
                },
                "$designer": {
                    "title": "$designer",
                    "type": "object",
                    "description": "Extra information for the Bot Framework Designer."
                },
                "condition": {
                    "$role": "expression",
                    "title": "Condition",
                    "description": "Condition (expression).",
                    "examples": [
                        "user.vip == true"
                    ],
                    "oneOf": [
                        {
                            "type": "boolean",
                            "title": "boolean"
                        },
                        {
                            "type": "string",
                            "title": "string",
                            "description": "Expression evaluating to undefined."
                        }
                    ]
                },
                "actions": {
                    "type": "array",
                    "description": "Sequence of actions to execute.",
                    "items": {
                        "$kind": "Microsoft.IDialog",
                        "$ref": "#/definitions/Microsoft.IDialog"
                    }
                },
                "priority": {
                    "title": "priority",
                    "description": "Priority expression of rule with 0 being the most important",
                    "$role": "expression",
                    "oneOf": [
                        {
                            "type": "integer",
                            "title": "integer"
                        },
                        {
                            "type": "string",
                            "title": "string",
                            "description": "Expression evaluating to undefined."
                        }
                    ]
                },
                "runOnce": {
                    "type": "boolean",
                    "title": "Run Once",
                    "description": "True if rule should run once per unique conditions"
                }
            },
            "additionalProperties": false,
            "patternProperties": {
                "^\\$": {
                    "type": "string"
                }
            },
            "anyOf": [
                {
                    "title": "Reference",
                    "required": [
                        "$copy"
                    ]
                },
                {
                    "title": "Type",
                    "required": [
                        "actions",
                        "$kind"
                    ]
                }
            ]
        },
        "Microsoft.OrdinalEntityRecognizer": {
            "$role": "union(Microsoft.EntityRecognizers)",
            "title": "Ordinal Entity Recognizer",
            "description": "Recognizer which recognizes ordinals (example: first, second, 3rd).",
            "type": "object",
            "properties": {
                "$kind": {
                    "title": "$kind",
                    "description": "Defines the valid properties for the component you are configuring (from a dialog .schema file)",
                    "type": "string",
                    "pattern": "^[a-zA-Z][a-zA-Z0-9.]*$",
                    "const": "Microsoft.OrdinalEntityRecognizer"
                },
                "$copy": {
                    "title": "$copy",
                    "description": "Copy the definition by id from a .dialog file.",
                    "type": "string",
                    "pattern": "^(([a-zA-Z][a-zA-Z0-9.]*)?(#[a-zA-Z][a-zA-Z0-9.]*)?)$"
                },
                "$id": {
                    "title": "$id",
                    "description": "Inline id for reuse of an inline definition",
                    "type": "string",
                    "pattern": "^([a-zA-Z][a-zA-Z0-9.]*)$"
                },
                "$designer": {
                    "title": "$designer",
                    "type": "object",
                    "description": "Extra information for the Bot Framework Designer."
                }
            },
            "additionalProperties": false,
            "patternProperties": {
                "^\\$": {
                    "type": "string"
                }
            },
            "anyOf": [
                {
                    "title": "Reference",
                    "required": [
                        "$copy"
                    ]
                },
                {
                    "title": "Type",
                    "required": [
                        "$kind"
                    ]
                }
            ]
        },
        "Microsoft.PercentageEntityRecognizer": {
            "$role": "union(Microsoft.EntityRecognizers)",
            "title": "Percentage Entity Recognizer",
            "description": "Recognizer which recognizes percentages.",
            "type": "object",
            "properties": {
                "$kind": {
                    "title": "$kind",
                    "description": "Defines the valid properties for the component you are configuring (from a dialog .schema file)",
                    "type": "string",
                    "pattern": "^[a-zA-Z][a-zA-Z0-9.]*$",
                    "const": "Microsoft.PercentageEntityRecognizer"
                },
                "$copy": {
                    "title": "$copy",
                    "description": "Copy the definition by id from a .dialog file.",
                    "type": "string",
                    "pattern": "^(([a-zA-Z][a-zA-Z0-9.]*)?(#[a-zA-Z][a-zA-Z0-9.]*)?)$"
                },
                "$id": {
                    "title": "$id",
                    "description": "Inline id for reuse of an inline definition",
                    "type": "string",
                    "pattern": "^([a-zA-Z][a-zA-Z0-9.]*)$"
                },
                "$designer": {
                    "title": "$designer",
                    "type": "object",
                    "description": "Extra information for the Bot Framework Designer."
                }
            },
            "additionalProperties": false,
            "patternProperties": {
                "^\\$": {
                    "type": "string"
                }
            },
            "anyOf": [
                {
                    "title": "Reference",
                    "required": [
                        "$copy"
                    ]
                },
                {
                    "title": "Type",
                    "required": [
                        "$kind"
                    ]
                }
            ]
        },
        "Microsoft.PhoneNumberEntityRecognizer": {
            "$role": "union(Microsoft.EntityRecognizers)",
            "title": "Phone Number Entity Recognizer",
            "description": "Recognizer which recognizes phone numbers.",
            "type": "object",
            "properties": {
                "$kind": {
                    "title": "$kind",
                    "description": "Defines the valid properties for the component you are configuring (from a dialog .schema file)",
                    "type": "string",
                    "pattern": "^[a-zA-Z][a-zA-Z0-9.]*$",
                    "const": "Microsoft.PhoneNumberEntityRecognizer"
                },
                "$copy": {
                    "title": "$copy",
                    "description": "Copy the definition by id from a .dialog file.",
                    "type": "string",
                    "pattern": "^(([a-zA-Z][a-zA-Z0-9.]*)?(#[a-zA-Z][a-zA-Z0-9.]*)?)$"
                },
                "$id": {
                    "title": "$id",
                    "description": "Inline id for reuse of an inline definition",
                    "type": "string",
                    "pattern": "^([a-zA-Z][a-zA-Z0-9.]*)$"
                },
                "$designer": {
                    "title": "$designer",
                    "type": "object",
                    "description": "Extra information for the Bot Framework Designer."
                }
            },
            "additionalProperties": false,
            "patternProperties": {
                "^\\$": {
                    "type": "string"
                }
            },
            "anyOf": [
                {
                    "title": "Reference",
                    "required": [
                        "$copy"
                    ]
                },
                {
                    "title": "Type",
                    "required": [
                        "$kind"
                    ]
                }
            ]
        },
        "Microsoft.QnAMakerDialog": {
            "$role": "union(Microsoft.IDialog)",
            "title": "QnAMaker Dialog",
            "description": "Dialog which uses QnAMAker knowledge base to answer questions.",
            "type": "object",
            "additionalProperties": false,
            "properties": {
                "$kind": {
                    "title": "$kind",
                    "description": "Defines the valid properties for the component you are configuring (from a dialog .schema file)",
                    "type": "string",
                    "pattern": "^[a-zA-Z][a-zA-Z0-9.]*$",
                    "const": "Microsoft.QnAMakerDialog"
                },
                "$copy": {
                    "title": "$copy",
                    "description": "Copy the definition by id from a .dialog file.",
                    "type": "string",
                    "pattern": "^(([a-zA-Z][a-zA-Z0-9.]*)?(#[a-zA-Z][a-zA-Z0-9.]*)?)$"
                },
                "$id": {
                    "title": "$id",
                    "description": "Inline id for reuse of an inline definition",
                    "type": "string",
                    "pattern": "^([a-zA-Z][a-zA-Z0-9.]*)$"
                },
                "$designer": {
                    "title": "$designer",
                    "type": "object",
                    "description": "Extra information for the Bot Framework Designer."
                },
                "knowledgeBaseId": {
                    "$role": "expression",
                    "type": "string",
                    "title": "KnowledgeBase Id",
                    "description": "KnowledgeBase Id of your QnA Maker KnowledgeBase.",
                    "default": "=settings.qna.knowledgebaseid"
                },
                "endpointKey": {
                    "$role": "expression",
                    "type": "string",
                    "title": "Endpoint Key",
                    "description": "Endpoint key for the QnA Maker KB.",
                    "default": "=settings.qna.endpointkey"
                },
                "hostname": {
                    "$role": "expression",
                    "type": "string",
                    "title": "Hostname",
                    "description": "Hostname for your QnA Maker service.",
                    "default": "=settings.qna.hostname",
                    "examples": [
                        "https://yourserver.azurewebsites.net/qnamaker"
                    ]
                },
                "noAnswer": {
                    "$kind": "Microsoft.IActivityTemplate",
                    "title": "Fallback answer",
                    "description": "Default answer to return when none found in KB.",
                    "default": "Sorry, I did not find an answer.",
                    "$ref": "#/definitions/Microsoft.IActivityTemplate"
                },
                "threshold": {
                    "$role": "expression",
                    "title": "Threshold",
                    "description": "Threshold score to filter results.",
                    "oneOf": [
                        {
                            "type": "number",
                            "default": 0.3,
                            "title": "number"
                        },
                        {
                            "type": "string",
                            "title": "string",
                            "description": "Expression evaluating to undefined."
                        }
                    ]
                },
                "activeLearningCardTitle": {
                    "$role": "expression",
                    "type": "string",
                    "title": "Active learning card title",
                    "description": "Title for active learning suggestions card.",
                    "default": "Did you mean:"
                },
                "cardNoMatchText": {
                    "$role": "expression",
                    "type": "string",
                    "title": "Card no match text",
                    "description": "Text for no match option.",
                    "default": "None of the above."
                },
                "cardNoMatchResponse ": {
                    "$kind": "Microsoft.IActivityTemplate",
                    "title": "Card no match response",
                    "description": "Custom response when no match option was selected.",
                    "default": "Thanks for the feedback.",
                    "$ref": "#/definitions/Microsoft.IActivityTemplate"
                },
                "strictFilters": {
                    "$role": "expression",
                    "title": "Strict Filters",
                    "description": "Metadata filters to use when calling the QnA Maker KB.",
                    "oneOf": [
                        {
                            "type": "array",
                            "items": {
                                "type": "object",
                                "properties": {
                                    "name": {
                                        "type": "string",
                                        "title": "string",
                                        "maximum": 100
                                    },
                                    "value": {
                                        "type": "string",
                                        "title": "string",
                                        "maximum": 100
                                    }
                                },
                                "title": "object"
                            },
                            "title": "array"
                        },
                        {
                            "type": "string",
                            "title": "string",
                            "description": "Expression evaluating to undefined."
                        }
                    ]
                },
                "top": {
                    "$role": "expression",
                    "title": "Top",
                    "description": "The number of answers you want to retrieve.",
                    "oneOf": [
                        {
                            "type": "number",
                            "default": 3,
                            "title": "number"
                        },
                        {
                            "type": "string",
                            "title": "string",
                            "description": "Expression evaluating to undefined."
                        }
                    ]
                },
                "isTest": {
                    "type": "boolean",
                    "title": "IsTest",
                    "description": "True, if pointing to Test environment, else false.",
                    "default": false
                },
                "rankerType": {
                    "type": "string",
                    "title": "RankerType",
                    "description": "Type of Ranker.",
                    "enum": [
                        "Default",
                        "QuestionOnly",
                        "AutoSuggestQuestion"
                    ],
                    "default": "Default"
                }
            },
            "patternProperties": {
                "^\\$": {
                    "type": "string"
                }
            },
            "anyOf": [
                {
                    "title": "Reference",
                    "required": [
                        "$copy"
                    ]
                },
                {
                    "title": "Type",
                    "required": [
                        "knowledgeBaseId",
                        "endpointKey",
                        "hostname",
                        "$kind"
                    ]
                }
            ]
        },
        "Microsoft.QnAMakerRecognizer": {
            "$role": "union(Microsoft.Recognizer)",
            "title": "QnAMaker Recognizer",
            "description": "Recognizer for generating QnAMatch intents from a KB.",
            "type": "object",
            "properties": {
                "$kind": {
                    "title": "$kind",
                    "description": "Defines the valid properties for the component you are configuring (from a dialog .schema file)",
                    "type": "string",
                    "pattern": "^[a-zA-Z][a-zA-Z0-9.]*$",
                    "const": "Microsoft.QnAMakerRecognizer"
                },
                "$copy": {
                    "title": "$copy",
                    "description": "Copy the definition by id from a .dialog file.",
                    "type": "string",
                    "pattern": "^(([a-zA-Z][a-zA-Z0-9.]*)?(#[a-zA-Z][a-zA-Z0-9.]*)?)$"
                },
                "$id": {
                    "title": "$id",
                    "description": "Inline id for reuse of an inline definition",
                    "type": "string",
                    "pattern": "^([a-zA-Z][a-zA-Z0-9.]*)$"
                },
                "$designer": {
                    "title": "$designer",
                    "type": "object",
                    "description": "Extra information for the Bot Framework Designer."
                },
                "id": {
                    "type": "string",
                    "title": "Id",
                    "description": "Optional unique id using with RecognizerSet."
                },
                "knowledgeBaseId": {
                    "$role": "expression",
                    "type": "string",
                    "title": "KnowledgeBase Id",
                    "description": "KnowledgeBase Id of your QnA Maker KnowledgeBase.",
                    "default": "settings.qna.knowledgebaseid"
                },
                "endpointKey": {
                    "$role": "expression",
                    "type": "string",
                    "title": "Endpoint Key",
                    "description": "Endpoint key for the QnA Maker KB.",
                    "default": "settings.qna.endpointkey"
                },
                "hostname": {
                    "$role": "expression",
                    "type": "string",
                    "title": "Hostname",
                    "description": "Hostname for your QnA Maker service.",
                    "default": "settings.qna.hostname",
                    "examples": [
                        "https://yourserver.azurewebsites.net/qnamaker"
                    ]
                },
                "threshold": {
                    "type": "number",
                    "title": "Threshold",
                    "description": "Threshold score to filter results.",
                    "default": 0.3
                },
                "strictFilters": {
                    "type": "array",
                    "title": "Strict Filters",
                    "description": "Metadata filters to use when calling the QnA Maker KB.",
                    "items": {
                        "type": "object",
                        "properties": {
                            "name": {
                                "type": "string",
                                "title": "Name",
                                "maximum": 100
                            },
                            "value": {
                                "type": "string",
                                "title": "Value",
                                "maximum": 100
                            }
                        }
                    }
                },
                "top": {
                    "type": "number",
                    "title": "Top",
                    "description": "The number of answers you want to retrieve.",
                    "default": 3
                },
                "isTest": {
                    "type": "boolean",
                    "title": "IsTest",
                    "description": "True, if pointing to Test environment, else false.",
                    "default": false
                },
                "rankerType": {
                    "type": "string",
                    "title": "RankerType",
                    "description": "Type of Ranker.",
                    "default": "Default"
                }
            },
            "additionalProperties": false,
            "patternProperties": {
                "^\\$": {
                    "type": "string"
                }
            },
            "anyOf": [
                {
                    "title": "Reference",
                    "required": [
                        "$copy"
                    ]
                },
                {
                    "title": "Type",
                    "required": [
                        "knowledgeBaseId",
                        "endpointKey",
                        "hostname",
                        "$kind"
                    ]
                }
            ]
        },
        "Microsoft.RandomSelector": {
            "$role": "union(Microsoft.ITriggerSelector)",
            "title": "Random rule selector",
            "description": "Select most specific true rule",
            "type": "object",
            "properties": {
                "$kind": {
                    "title": "$kind",
                    "description": "Defines the valid properties for the component you are configuring (from a dialog .schema file)",
                    "type": "string",
                    "pattern": "^[a-zA-Z][a-zA-Z0-9.]*$",
                    "const": "Microsoft.RandomSelector"
                },
                "$copy": {
                    "title": "$copy",
                    "description": "Copy the definition by id from a .dialog file.",
                    "type": "string",
                    "pattern": "^(([a-zA-Z][a-zA-Z0-9.]*)?(#[a-zA-Z][a-zA-Z0-9.]*)?)$"
                },
                "$id": {
                    "title": "$id",
                    "description": "Inline id for reuse of an inline definition",
                    "type": "string",
                    "pattern": "^([a-zA-Z][a-zA-Z0-9.]*)$"
                },
                "$designer": {
                    "title": "$designer",
                    "type": "object",
                    "description": "Extra information for the Bot Framework Designer."
                },
                "seed": {
                    "type": "integer"
                }
            },
            "additionalProperties": false,
            "patternProperties": {
                "^\\$": {
                    "type": "string"
                }
            },
            "anyOf": [
                {
                    "title": "Reference",
                    "required": [
                        "$copy"
                    ]
                },
                {
                    "title": "Type",
                    "required": [
                        "$kind"
                    ]
                }
            ]
        },
        "Microsoft.Recognizer": {
            "title": "Microsoft Recognizer",
            "description": "Union of components which implement the Recognizer abstract class",
            "$role": "union",
            "oneOf": [
                {
                    "title": "Microsoft.AdaptiveCardRecognizer",
                    "description": "Recognizer for detecting the value response from an Adaptive Card.",
                    "$ref": "#/definitions/Microsoft.AdaptiveCardRecognizer"
                },
                {
                    "title": "Microsoft.CrossTrainedRecognizerSet",
                    "description": "Recognizer for selecting between cross trained recognizers.",
                    "$ref": "#/definitions/Microsoft.CrossTrainedRecognizerSet"
                },
                {
                    "title": "Microsoft.LuisRecognizer",
                    "description": "LUIS recognizer.",
                    "$ref": "#/definitions/Microsoft.LuisRecognizer"
                },
                {
                    "title": "Microsoft.MultiLanguageRecognizer",
                    "description": "Configure one recognizer per language and the specify the language fallback policy.",
                    "$ref": "#/definitions/Microsoft.MultiLanguageRecognizer"
                },
                {
                    "title": "Microsoft.QnAMakerRecognizer",
                    "description": "Recognizer for generating QnAMatch intents from a KB.",
                    "$ref": "#/definitions/Microsoft.QnAMakerRecognizer"
                },
                {
                    "title": "Microsoft.RecognizerSet",
                    "description": "Creates the union of the intents and entities of the recognizers in the set.",
                    "$ref": "#/definitions/Microsoft.RecognizerSet"
                },
                {
                    "title": "Microsoft.RegexRecognizer",
                    "description": "Use regular expressions to recognize intents and entities from user input.",
                    "$ref": "#/definitions/Microsoft.RegexRecognizer"
                },
                {
                    "type": "string",
                    "title": "string"
                }
            ]
        },
        "Microsoft.RecognizerSet": {
            "$role": "union(Microsoft.Recognizer)",
            "title": "Recognizer Set",
            "description": "Creates the union of the intents and entities of the recognizers in the set.",
            "type": "object",
            "properties": {
                "$kind": {
                    "title": "$kind",
                    "description": "Defines the valid properties for the component you are configuring (from a dialog .schema file)",
                    "type": "string",
                    "pattern": "^[a-zA-Z][a-zA-Z0-9.]*$",
                    "const": "Microsoft.RecognizerSet"
                },
                "$copy": {
                    "title": "$copy",
                    "description": "Copy the definition by id from a .dialog file.",
                    "type": "string",
                    "pattern": "^(([a-zA-Z][a-zA-Z0-9.]*)?(#[a-zA-Z][a-zA-Z0-9.]*)?)$"
                },
                "$id": {
                    "title": "$id",
                    "description": "Inline id for reuse of an inline definition",
                    "type": "string",
                    "pattern": "^([a-zA-Z][a-zA-Z0-9.]*)$"
                },
                "$designer": {
                    "title": "$designer",
                    "type": "object",
                    "description": "Extra information for the Bot Framework Designer."
                },
                "id": {
                    "type": "string",
                    "title": "Id",
                    "description": "Optional unique id using with RecognizerSet.  Other recognizers should return 'DeferToRecognizer_{Id}' intent when cross training data for this recognizer."
                },
                "recognizers": {
                    "type": "array",
                    "title": "Recognizers",
                    "description": "List of Recognizers defined for this set.",
                    "items": {
                        "$kind": "Microsoft.Recognizer",
                        "$ref": "#/definitions/Microsoft.Recognizer"
                    }
                }
            },
            "additionalProperties": false,
            "patternProperties": {
                "^\\$": {
                    "type": "string"
                }
            },
            "anyOf": [
                {
                    "title": "Reference",
                    "required": [
                        "$copy"
                    ]
                },
                {
                    "title": "Type",
                    "required": [
                        "recognizers",
                        "$kind"
                    ]
                }
            ]
        },
        "Microsoft.RegexEntityRecognizer": {
            "$role": "union(Microsoft.EntityRecognizers)",
            "title": "Regex Entity Recognizer",
            "description": "Recognizer which recognizes patterns of input based on regex.",
            "type": "object",
            "properties": {
                "$kind": {
                    "title": "$kind",
                    "description": "Defines the valid properties for the component you are configuring (from a dialog .schema file)",
                    "type": "string",
                    "pattern": "^[a-zA-Z][a-zA-Z0-9.]*$",
                    "const": "Microsoft.RegexEntityRecognizer"
                },
                "$copy": {
                    "title": "$copy",
                    "description": "Copy the definition by id from a .dialog file.",
                    "type": "string",
                    "pattern": "^(([a-zA-Z][a-zA-Z0-9.]*)?(#[a-zA-Z][a-zA-Z0-9.]*)?)$"
                },
                "$id": {
                    "title": "$id",
                    "description": "Inline id for reuse of an inline definition",
                    "type": "string",
                    "pattern": "^([a-zA-Z][a-zA-Z0-9.]*)$"
                },
                "$designer": {
                    "title": "$designer",
                    "type": "object",
                    "description": "Extra information for the Bot Framework Designer."
                },
                "name": {
                    "type": "string",
                    "title": "Name",
                    "description": "Name of the entity"
                },
                "pattern": {
                    "type": "string",
                    "title": "Pattern",
                    "description": "Pattern expressed as regular expression."
                }
            },
            "additionalProperties": false,
            "patternProperties": {
                "^\\$": {
                    "type": "string"
                }
            },
            "anyOf": [
                {
                    "title": "Reference",
                    "required": [
                        "$copy"
                    ]
                },
                {
                    "title": "Type",
                    "required": [
                        "name",
                        "pattern",
                        "$kind"
                    ]
                }
            ]
        },
        "Microsoft.RegexRecognizer": {
            "$role": "union(Microsoft.Recognizer)",
            "title": "Regex recognizer",
            "description": "Use regular expressions to recognize intents and entities from user input.",
            "type": "object",
            "properties": {
                "$kind": {
                    "title": "$kind",
                    "description": "Defines the valid properties for the component you are configuring (from a dialog .schema file)",
                    "type": "string",
                    "pattern": "^[a-zA-Z][a-zA-Z0-9.]*$",
                    "const": "Microsoft.RegexRecognizer"
                },
                "$copy": {
                    "title": "$copy",
                    "description": "Copy the definition by id from a .dialog file.",
                    "type": "string",
                    "pattern": "^(([a-zA-Z][a-zA-Z0-9.]*)?(#[a-zA-Z][a-zA-Z0-9.]*)?)$"
                },
                "$id": {
                    "title": "$id",
                    "description": "Inline id for reuse of an inline definition",
                    "type": "string",
                    "pattern": "^([a-zA-Z][a-zA-Z0-9.]*)$"
                },
                "$designer": {
                    "title": "$designer",
                    "type": "object",
                    "description": "Extra information for the Bot Framework Designer."
                },
                "id": {
                    "type": "string",
                    "title": "Id",
                    "description": "Optional unique id using with RecognizerSet.  Other recognizers should return 'DeferToRecognizer_{Id}' intent when cross training data for this recognizer."
                },
                "intents": {
                    "type": "array",
                    "title": "RegEx patterns to intents",
                    "description": "Collection of patterns to match for an intent.",
                    "items": {
                        "type": "object",
                        "properties": {
                            "intent": {
                                "type": "string",
                                "title": "Intent",
                                "description": "The intent name."
                            },
                            "pattern": {
                                "type": "string",
                                "title": "Pattern",
                                "description": "The regular expression pattern."
                            }
                        }
                    }
                },
                "entities": {
                    "type": "array",
                    "title": "Entity recognizers",
                    "description": "Collection of entity recognizers to use.",
                    "items": {
                        "$kind": "Microsoft.EntityRecognizers",
                        "$ref": "#/definitions/Microsoft.EntityRecognizers"
                    }
                }
            },
            "additionalProperties": false,
            "patternProperties": {
                "^\\$": {
                    "type": "string"
                }
            },
            "anyOf": [
                {
                    "title": "Reference",
                    "required": [
                        "$copy"
                    ]
                },
                {
                    "title": "Type",
                    "required": [
                        "intents",
                        "$kind"
                    ]
                }
            ]
        },
        "Microsoft.RepeatDialog": {
            "$role": "union(Microsoft.IDialog)",
            "type": "object",
            "title": "Repeat dialog",
            "description": "Repeat current dialog.",
            "properties": {
                "$kind": {
                    "title": "$kind",
                    "description": "Defines the valid properties for the component you are configuring (from a dialog .schema file)",
                    "type": "string",
                    "pattern": "^[a-zA-Z][a-zA-Z0-9.]*$",
                    "const": "Microsoft.RepeatDialog"
                },
                "$copy": {
                    "title": "$copy",
                    "description": "Copy the definition by id from a .dialog file.",
                    "type": "string",
                    "pattern": "^(([a-zA-Z][a-zA-Z0-9.]*)?(#[a-zA-Z][a-zA-Z0-9.]*)?)$"
                },
                "$id": {
                    "title": "$id",
                    "description": "Inline id for reuse of an inline definition",
                    "type": "string",
                    "pattern": "^([a-zA-Z][a-zA-Z0-9.]*)$"
                },
                "$designer": {
                    "title": "$designer",
                    "type": "object",
                    "description": "Extra information for the Bot Framework Designer."
                },
                "id": {
                    "type": "string",
                    "title": "Id",
                    "description": "Optional id for the dialog"
                },
                "disabled": {
                    "$role": "expression",
                    "title": "Disabled",
                    "description": "Optional condition which if true will disable this action.",
                    "examples": [
                        "user.age > 3"
                    ],
                    "oneOf": [
                        {
                            "type": "boolean",
                            "title": "boolean"
                        },
                        {
                            "type": "string",
                            "title": "string",
                            "description": "Expression evaluating to undefined."
                        }
                    ]
                },
                "options": {
                    "$role": "expression",
                    "title": "Options",
                    "description": "One or more options that are passed to the dialog that is called.",
                    "oneOf": [
                        {
                            "type": "object",
                            "additionalProperties": {
                                "type": "string",
                                "title": "string"
                            },
                            "title": "object"
                        },
                        {
                            "type": "string",
                            "title": "string",
                            "description": "Expression evaluating to undefined."
                        }
                    ]
                },
                "activityProcessed": {
                    "$role": "expression",
                    "title": "Activity Processed",
                    "description": "When set to false, the dialog that is called can process the current activity.",
                    "oneOf": [
                        {
                            "type": "boolean",
                            "default": true,
                            "title": "boolean"
                        },
                        {
                            "type": "string",
                            "title": "string",
                            "description": "Expression evaluating to undefined."
                        }
                    ]
                }
            },
            "additionalProperties": false,
            "patternProperties": {
                "^\\$": {
                    "type": "string"
                }
            },
            "anyOf": [
                {
                    "title": "Reference",
                    "required": [
                        "$copy"
                    ]
                },
                {
                    "title": "Type",
                    "required": [
                        "$kind"
                    ]
                }
            ]
        },
        "Microsoft.ReplaceDialog": {
            "$role": "union(Microsoft.IDialog)",
            "type": "object",
            "title": "Replace dialog",
            "description": "Replace current dialog with another dialog.",
            "properties": {
                "$kind": {
                    "title": "$kind",
                    "description": "Defines the valid properties for the component you are configuring (from a dialog .schema file)",
                    "type": "string",
                    "pattern": "^[a-zA-Z][a-zA-Z0-9.]*$",
                    "const": "Microsoft.ReplaceDialog"
                },
                "$copy": {
                    "title": "$copy",
                    "description": "Copy the definition by id from a .dialog file.",
                    "type": "string",
                    "pattern": "^(([a-zA-Z][a-zA-Z0-9.]*)?(#[a-zA-Z][a-zA-Z0-9.]*)?)$"
                },
                "$id": {
                    "title": "$id",
                    "description": "Inline id for reuse of an inline definition",
                    "type": "string",
                    "pattern": "^([a-zA-Z][a-zA-Z0-9.]*)$"
                },
                "$designer": {
                    "title": "$designer",
                    "type": "object",
                    "description": "Extra information for the Bot Framework Designer."
                },
                "id": {
                    "type": "string",
                    "title": "Id",
                    "description": "Optional id for the dialog"
                },
                "disabled": {
                    "$role": "expression",
                    "title": "Disabled",
                    "description": "Optional condition which if true will disable this action.",
                    "examples": [
                        "user.age > 3"
                    ],
                    "oneOf": [
                        {
                            "type": "boolean",
                            "title": "boolean"
                        },
                        {
                            "type": "string",
                            "title": "string",
                            "description": "Expression evaluating to undefined."
                        }
                    ]
                },
                "dialog": {
                    "$kind": "Microsoft.IDialog",
                    "$role": "expression",
                    "type": "string",
                    "title": "Dialog name",
                    "description": "Name of the dialog to call.",
                    "examples": [
                        "AddToDoDialog"
                    ],
                    "$ref": "#/definitions/Microsoft.IDialog"
                },
                "options": {
                    "$role": "expression",
                    "title": "Options",
                    "description": "One or more options that are passed to the dialog that is called.",
                    "oneOf": [
                        {
                            "type": "object",
                            "additionalProperties": {
                                "type": "string",
                                "title": "string"
                            },
                            "title": "object"
                        },
                        {
                            "type": "string",
                            "title": "string",
                            "description": "Expression evaluating to undefined."
                        }
                    ]
                },
                "activityProcessed": {
                    "$role": "expression",
                    "title": "Activity Processed",
                    "description": "When set to false, the dialog that is called can process the current activity.",
                    "oneOf": [
                        {
                            "type": "boolean",
                            "default": true,
                            "title": "boolean"
                        },
                        {
                            "type": "string",
                            "title": "string",
                            "description": "Expression evaluating to undefined."
                        }
                    ]
                }
            },
            "additionalProperties": false,
            "patternProperties": {
                "^\\$": {
                    "type": "string"
                }
            },
            "anyOf": [
                {
                    "title": "Reference",
                    "required": [
                        "$copy"
                    ]
                },
                {
                    "title": "Type",
                    "required": [
                        "$kind"
                    ]
                }
            ]
        },
        "Microsoft.SendActivity": {
            "$role": "union(Microsoft.IDialog)",
            "title": "Send an activity",
            "description": "Respond with an activity.",
            "type": "object",
            "properties": {
                "$kind": {
                    "title": "$kind",
                    "description": "Defines the valid properties for the component you are configuring (from a dialog .schema file)",
                    "type": "string",
                    "pattern": "^[a-zA-Z][a-zA-Z0-9.]*$",
                    "const": "Microsoft.SendActivity"
                },
                "$copy": {
                    "title": "$copy",
                    "description": "Copy the definition by id from a .dialog file.",
                    "type": "string",
                    "pattern": "^(([a-zA-Z][a-zA-Z0-9.]*)?(#[a-zA-Z][a-zA-Z0-9.]*)?)$"
                },
                "$id": {
                    "title": "$id",
                    "description": "Inline id for reuse of an inline definition",
                    "type": "string",
                    "pattern": "^([a-zA-Z][a-zA-Z0-9.]*)$"
                },
                "$designer": {
                    "title": "$designer",
                    "type": "object",
                    "description": "Extra information for the Bot Framework Designer."
                },
                "id": {
                    "type": "string",
                    "title": "Id",
                    "description": "Optional id for the dialog"
                },
                "disabled": {
                    "$role": "expression",
                    "title": "Disabled",
                    "description": "Optional condition which if true will disable this action.",
                    "examples": [
                        "user.age > 3"
                    ],
                    "oneOf": [
                        {
                            "type": "boolean",
                            "title": "boolean"
                        },
                        {
                            "type": "string",
                            "title": "string",
                            "description": "Expression evaluating to undefined."
                        }
                    ]
                },
                "activity": {
                    "$kind": "Microsoft.IActivityTemplate",
                    "title": "Activity",
                    "description": "Activity to send.",
                    "$ref": "#/definitions/Microsoft.IActivityTemplate"
                }
            },
            "additionalProperties": false,
            "patternProperties": {
                "^\\$": {
                    "type": "string"
                }
            },
            "anyOf": [
                {
                    "title": "Reference",
                    "required": [
                        "$copy"
                    ]
                },
                {
                    "title": "Type",
                    "required": [
                        "$kind"
                    ]
                }
            ]
        },
        "Microsoft.SetProperties": {
            "$role": "union(Microsoft.IDialog)",
            "title": "Set property",
            "description": "Set one or more property values.",
            "type": "object",
            "properties": {
                "$kind": {
                    "title": "$kind",
                    "description": "Defines the valid properties for the component you are configuring (from a dialog .schema file)",
                    "type": "string",
                    "pattern": "^[a-zA-Z][a-zA-Z0-9.]*$",
                    "const": "Microsoft.SetProperties"
                },
                "$copy": {
                    "title": "$copy",
                    "description": "Copy the definition by id from a .dialog file.",
                    "type": "string",
                    "pattern": "^(([a-zA-Z][a-zA-Z0-9.]*)?(#[a-zA-Z][a-zA-Z0-9.]*)?)$"
                },
                "$id": {
                    "title": "$id",
                    "description": "Inline id for reuse of an inline definition",
                    "type": "string",
                    "pattern": "^([a-zA-Z][a-zA-Z0-9.]*)$"
                },
                "$designer": {
                    "title": "$designer",
                    "type": "object",
                    "description": "Extra information for the Bot Framework Designer."
                },
                "id": {
                    "type": "string",
                    "title": "Id",
                    "description": "Optional id for the dialog"
                },
                "disabled": {
                    "$role": "expression",
                    "title": "Disabled",
                    "description": "Optional condition which if true will disable this action.",
                    "examples": [
                        "user.age > 3"
                    ],
                    "oneOf": [
                        {
                            "type": "boolean",
                            "title": "boolean"
                        },
                        {
                            "type": "string",
                            "title": "string",
                            "description": "Expression evaluating to undefined."
                        }
                    ]
                },
                "assignments": {
                    "type": "array",
                    "title": "Assignments",
                    "description": "Property value assignments to set.",
                    "items": {
                        "type": "object",
                        "properties": {
                            "property": {
                                "$role": "expression",
                                "type": "string",
                                "title": "Property",
                                "description": "Property (named location to store information).",
                                "examples": [
                                    "user.age"
                                ]
                            },
                            "value": {
                                "$role": "expression",
                                "type": [
                                    "object",
                                    "array",
                                    "number",
                                    "integer",
                                    "boolean",
                                    "string"
                                ],
                                "title": "Value",
                                "description": "New value or expression.",
                                "examples": [
                                    "='milk'",
                                    "=dialog.favColor",
                                    "=dialog.favColor == 'red'"
                                ]
                            }
                        }
                    }
                }
            },
            "additionalProperties": false,
            "patternProperties": {
                "^\\$": {
                    "type": "string"
                }
            },
            "anyOf": [
                {
                    "title": "Reference",
                    "required": [
                        "$copy"
                    ]
                },
                {
                    "title": "Type",
                    "required": [
                        "assignments",
                        "$kind"
                    ]
                }
            ]
        },
        "Microsoft.SetProperty": {
            "$role": "union(Microsoft.IDialog)",
            "title": "Set property",
            "description": "Set property to a value.",
            "type": "object",
            "properties": {
                "$kind": {
                    "title": "$kind",
                    "description": "Defines the valid properties for the component you are configuring (from a dialog .schema file)",
                    "type": "string",
                    "pattern": "^[a-zA-Z][a-zA-Z0-9.]*$",
                    "const": "Microsoft.SetProperty"
                },
                "$copy": {
                    "title": "$copy",
                    "description": "Copy the definition by id from a .dialog file.",
                    "type": "string",
                    "pattern": "^(([a-zA-Z][a-zA-Z0-9.]*)?(#[a-zA-Z][a-zA-Z0-9.]*)?)$"
                },
                "$id": {
                    "title": "$id",
                    "description": "Inline id for reuse of an inline definition",
                    "type": "string",
                    "pattern": "^([a-zA-Z][a-zA-Z0-9.]*)$"
                },
                "$designer": {
                    "title": "$designer",
                    "type": "object",
                    "description": "Extra information for the Bot Framework Designer."
                },
                "id": {
                    "type": "string",
                    "title": "Id",
                    "description": "Optional id for the dialog"
                },
                "disabled": {
                    "$role": "expression",
                    "title": "Disabled",
                    "description": "Optional condition which if true will disable this action.",
                    "examples": [
                        "user.age > 3"
                    ],
                    "oneOf": [
                        {
                            "type": "boolean",
                            "title": "boolean"
                        },
                        {
                            "type": "string",
                            "title": "string",
                            "description": "Expression evaluating to undefined."
                        }
                    ]
                },
                "property": {
                    "$role": "expression",
                    "type": "string",
                    "title": "Property",
                    "description": "Property (named location to store information).",
                    "examples": [
                        "user.age"
                    ]
                },
                "value": {
                    "$role": "expression",
                    "type": [
                        "object",
                        "array",
                        "number",
                        "integer",
                        "boolean",
                        "string"
                    ],
                    "title": "Value",
                    "description": "New value or expression.",
                    "examples": [
                        "='milk'",
                        "=dialog.favColor",
                        "=dialog.favColor == 'red'"
                    ]
                }
            },
            "additionalProperties": false,
            "patternProperties": {
                "^\\$": {
                    "type": "string"
                }
            },
            "anyOf": [
                {
                    "title": "Reference",
                    "required": [
                        "$copy"
                    ]
                },
                {
                    "title": "Type",
                    "required": [
                        "property",
                        "value",
                        "$kind"
                    ]
                }
            ]
        },
        "Microsoft.SignOutUser": {
            "$role": "union(Microsoft.IDialog)",
            "title": "Sign Out User",
            "description": "Sign a user out that was logged in previously using OAuthInput.",
            "type": "object",
            "properties": {
                "$kind": {
                    "title": "$kind",
                    "description": "Defines the valid properties for the component you are configuring (from a dialog .schema file)",
                    "type": "string",
                    "pattern": "^[a-zA-Z][a-zA-Z0-9.]*$",
                    "const": "Microsoft.SignOutUser"
                },
                "$copy": {
                    "title": "$copy",
                    "description": "Copy the definition by id from a .dialog file.",
                    "type": "string",
                    "pattern": "^(([a-zA-Z][a-zA-Z0-9.]*)?(#[a-zA-Z][a-zA-Z0-9.]*)?)$"
                },
                "$id": {
                    "title": "$id",
                    "description": "Inline id for reuse of an inline definition",
                    "type": "string",
                    "pattern": "^([a-zA-Z][a-zA-Z0-9.]*)$"
                },
                "$designer": {
                    "title": "$designer",
                    "type": "object",
                    "description": "Extra information for the Bot Framework Designer."
                },
                "id": {
                    "type": "string",
                    "title": "Id",
                    "description": "Optional id for the dialog"
                },
                "userId": {
                    "$role": "expression",
                    "type": "string",
                    "title": "ActivityId",
                    "description": "expression to an activityId to get the members. If none is defined then the current activity id will be used.",
                    "examples": [
                        "=$lastActivity"
                    ]
                },
                "connectionName": {
                    "$role": "expression",
                    "type": "string",
                    "title": "Connection Name",
                    "description": "Connection name that was used with OAuthInput to log a user in."
                },
                "disabled": {
                    "$role": "expression",
                    "title": "Disabled",
                    "description": "Optional condition which if true will disable this action.",
                    "examples": [
                        "user.age > 3"
                    ],
                    "oneOf": [
                        {
                            "type": "boolean",
                            "title": "boolean"
                        },
                        {
                            "type": "string",
                            "title": "string",
                            "description": "Expression evaluating to undefined."
                        }
                    ]
                }
            },
            "additionalProperties": false,
            "patternProperties": {
                "^\\$": {
                    "type": "string"
                }
            },
            "anyOf": [
                {
                    "title": "Reference",
                    "required": [
                        "$copy"
                    ]
                },
                {
                    "title": "Type",
                    "required": [
                        "$kind"
                    ]
                }
            ]
        },
        "Microsoft.StaticActivityTemplate": {
            "$role": "union(Microsoft.IActivityTemplate)",
            "title": "Microsoft Static Activity Template",
            "description": "This allows you to define a static Activity object",
            "type": "object",
            "properties": {
                "$kind": {
                    "title": "$kind",
                    "description": "Defines the valid properties for the component you are configuring (from a dialog .schema file)",
                    "type": "string",
                    "pattern": "^[a-zA-Z][a-zA-Z0-9.]*$",
                    "const": "Microsoft.StaticActivityTemplate"
                },
                "$copy": {
                    "title": "$copy",
                    "description": "Copy the definition by id from a .dialog file.",
                    "type": "string",
                    "pattern": "^(([a-zA-Z][a-zA-Z0-9.]*)?(#[a-zA-Z][a-zA-Z0-9.]*)?)$"
                },
                "$id": {
                    "title": "$id",
                    "description": "Inline id for reuse of an inline definition",
                    "type": "string",
                    "pattern": "^([a-zA-Z][a-zA-Z0-9.]*)$"
                },
                "$designer": {
                    "title": "$designer",
                    "type": "object",
                    "description": "Extra information for the Bot Framework Designer."
                },
                "activity": {
                    "type": "object",
                    "title": "Activity",
                    "Description": "A static Activity to used"
                }
            },
            "additionalProperties": false,
            "patternProperties": {
                "^\\$": {
                    "type": "string"
                }
            },
            "anyOf": [
                {
                    "title": "Reference",
                    "required": [
                        "$copy"
                    ]
                },
                {
                    "title": "Type",
                    "required": [
                        "activity",
                        "$kind"
                    ]
                }
            ]
        },
        "Microsoft.SwitchCondition": {
            "$role": "union(Microsoft.IDialog)",
            "title": "Switch condition",
            "description": "Execute different actions based on the value of a property.",
            "type": "object",
            "properties": {
                "$kind": {
                    "title": "$kind",
                    "description": "Defines the valid properties for the component you are configuring (from a dialog .schema file)",
                    "type": "string",
                    "pattern": "^[a-zA-Z][a-zA-Z0-9.]*$",
                    "const": "Microsoft.SwitchCondition"
                },
                "$copy": {
                    "title": "$copy",
                    "description": "Copy the definition by id from a .dialog file.",
                    "type": "string",
                    "pattern": "^(([a-zA-Z][a-zA-Z0-9.]*)?(#[a-zA-Z][a-zA-Z0-9.]*)?)$"
                },
                "$id": {
                    "title": "$id",
                    "description": "Inline id for reuse of an inline definition",
                    "type": "string",
                    "pattern": "^([a-zA-Z][a-zA-Z0-9.]*)$"
                },
                "$designer": {
                    "title": "$designer",
                    "type": "object",
                    "description": "Extra information for the Bot Framework Designer."
                },
                "id": {
                    "type": "string",
                    "title": "Id",
                    "description": "Optional id for the dialog"
                },
                "condition": {
                    "$role": "expression",
                    "type": "string",
                    "title": "Condition",
                    "description": "Property to evaluate.",
                    "examples": [
                        "user.favColor"
                    ]
                },
                "disabled": {
                    "$role": "expression",
                    "title": "Disabled",
                    "description": "Optional condition which if true will disable this action.",
                    "examples": [
                        "user.age > 3"
                    ],
                    "oneOf": [
                        {
                            "type": "boolean",
                            "title": "boolean"
                        },
                        {
                            "type": "string",
                            "title": "string",
                            "description": "Expression evaluating to undefined."
                        }
                    ]
                },
                "cases": {
                    "type": "array",
                    "title": "Cases",
                    "desc": "Actions for each possible condition.",
                    "items": {
                        "type": "object",
                        "required": [
                            "value",
                            "case"
                        ],
                        "properties": {
                            "value": {
                                "$role": "expression",
                                "type": [
                                    "number",
                                    "integer",
                                    "boolean",
                                    "string"
                                ],
                                "title": "Value",
                                "description": "Value.",
                                "examples": [
                                    "'red'",
                                    "dialog.colors.red"
                                ]
                            },
                            "actions": {
                                "type": "array",
                                "title": "Actions",
                                "description": "Actions to execute.",
                                "items": {
                                    "$kind": "Microsoft.IDialog",
                                    "$ref": "#/definitions/Microsoft.IDialog"
                                }
                            }
                        }
                    }
                },
                "default": {
                    "type": "array",
                    "title": "Default",
                    "description": "Actions to execute if none of the cases meet the condition.",
                    "items": {
                        "$kind": "Microsoft.IDialog",
                        "$ref": "#/definitions/Microsoft.IDialog"
                    }
                }
            },
            "additionalProperties": false,
            "patternProperties": {
                "^\\$": {
                    "type": "string"
                }
            },
            "anyOf": [
                {
                    "title": "Reference",
                    "required": [
                        "$copy"
                    ]
                },
                {
                    "title": "Type",
                    "required": [
                        "condition",
                        "$kind"
                    ]
                }
            ]
        },
        "Microsoft.TemperatureEntityRecognizer": {
            "$role": "union(Microsoft.EntityRecognizers)",
            "title": "Temperature Entity Recognizer",
            "description": "Recognizer which recognizes temperatures.",
            "type": "object",
            "properties": {
                "$kind": {
                    "title": "$kind",
                    "description": "Defines the valid properties for the component you are configuring (from a dialog .schema file)",
                    "type": "string",
                    "pattern": "^[a-zA-Z][a-zA-Z0-9.]*$",
                    "const": "Microsoft.TemperatureEntityRecognizer"
                },
                "$copy": {
                    "title": "$copy",
                    "description": "Copy the definition by id from a .dialog file.",
                    "type": "string",
                    "pattern": "^(([a-zA-Z][a-zA-Z0-9.]*)?(#[a-zA-Z][a-zA-Z0-9.]*)?)$"
                },
                "$id": {
                    "title": "$id",
                    "description": "Inline id for reuse of an inline definition",
                    "type": "string",
                    "pattern": "^([a-zA-Z][a-zA-Z0-9.]*)$"
                },
                "$designer": {
                    "title": "$designer",
                    "type": "object",
                    "description": "Extra information for the Bot Framework Designer."
                }
            },
            "additionalProperties": false,
            "patternProperties": {
                "^\\$": {
                    "type": "string"
                }
            },
            "anyOf": [
                {
                    "title": "Reference",
                    "required": [
                        "$copy"
                    ]
                },
                {
                    "title": "Type",
                    "required": [
                        "$kind"
                    ]
                }
            ]
        },
        "Microsoft.Test.AssertCondition": {
            "$role": "union(Microsoft.IDialog)",
            "title": "Assert Condition",
            "description": "Assert condition is true.",
            "type": "object",
            "properties": {
                "$kind": {
                    "title": "$kind",
                    "description": "Defines the valid properties for the component you are configuring (from a dialog .schema file)",
                    "type": "string",
                    "pattern": "^[a-zA-Z][a-zA-Z0-9.]*$",
                    "const": "Microsoft.Test.AssertCondition"
                },
                "$copy": {
                    "title": "$copy",
                    "description": "Copy the definition by id from a .dialog file.",
                    "type": "string",
                    "pattern": "^(([a-zA-Z][a-zA-Z0-9.]*)?(#[a-zA-Z][a-zA-Z0-9.]*)?)$"
                },
                "$id": {
                    "title": "$id",
                    "description": "Inline id for reuse of an inline definition",
                    "type": "string",
                    "pattern": "^([a-zA-Z][a-zA-Z0-9.]*)$"
                },
                "$designer": {
                    "title": "$designer",
                    "type": "object",
                    "description": "Extra information for the Bot Framework Designer."
                },
                "condition": {
                    "$role": "expression",
                    "title": "Condition",
                    "description": "Expression to evalute",
                    "examples": [
                        "user.age > 10"
                    ],
                    "oneOf": [
                        {
                            "type": "boolean",
                            "title": "boolean"
                        },
                        {
                            "type": "string",
                            "title": "string",
                            "description": "Expression evaluating to undefined."
                        }
                    ]
                },
                "description": {
                    "type": "string",
                    "title": "Description",
                    "description": "Description of what the condition is testing"
                }
            },
            "additionalProperties": false,
            "patternProperties": {
                "^\\$": {
                    "type": "string"
                }
            },
            "anyOf": [
                {
                    "title": "Reference",
                    "required": [
                        "$copy"
                    ]
                },
                {
                    "title": "Type",
                    "required": [
                        "$kind"
                    ]
                }
            ]
        },
        "Microsoft.Test.AssertReply": {
            "$role": "union(Microsoft.Test.ITestAction)",
            "title": "Assert Reply",
            "description": "Asserts that a reply text is valid.",
            "type": "object",
            "properties": {
                "$kind": {
                    "title": "$kind",
                    "description": "Defines the valid properties for the component you are configuring (from a dialog .schema file)",
                    "type": "string",
                    "pattern": "^[a-zA-Z][a-zA-Z0-9.]*$",
                    "const": "Microsoft.Test.AssertReply"
                },
                "$copy": {
                    "title": "$copy",
                    "description": "Copy the definition by id from a .dialog file.",
                    "type": "string",
                    "pattern": "^(([a-zA-Z][a-zA-Z0-9.]*)?(#[a-zA-Z][a-zA-Z0-9.]*)?)$"
                },
                "$id": {
                    "title": "$id",
                    "description": "Inline id for reuse of an inline definition",
                    "type": "string",
                    "pattern": "^([a-zA-Z][a-zA-Z0-9.]*)$"
                },
                "$designer": {
                    "title": "$designer",
                    "type": "object",
                    "description": "Extra information for the Bot Framework Designer."
                },
                "text": {
                    "type": "string",
                    "title": "Reply Text",
                    "description": "Expected reply text"
                },
                "exact": {
                    "type": "boolean",
                    "title": "Exact Match",
                    "description": "If true then an exact match must happen, if false then the reply activity.text must contain the reply text. [Default:false]"
                },
                "description": {
                    "type": "string",
                    "title": "Description",
                    "description": "The description of what the assertion is testing"
                },
                "timeout": {
                    "type": "number",
                    "title": "Timeout",
                    "description": "The amount of time in milliseconds to wait for a reply (default is 3000)"
                },
                "assertions": {
                    "type": "array",
                    "title": "Assertions to perform to validate Activity that is sent by the dialog",
                    "description": "Sequence of expressions which must evaluate to true.",
                    "items": {
                        "$role": "expression",
                        "title": "Assertion",
                        "description": "Assertion as an expression, which must evaluate to true or it will fail the test script.",
                        "examples": [
                            "user.vip == true"
                        ],
                        "oneOf": [
                            {
                                "type": "boolean",
                                "title": "boolean"
                            },
                            {
                                "type": "string",
                                "title": "string",
                                "description": "Expression evaluating to undefined."
                            }
                        ]
                    }
                }
            },
            "additionalProperties": false,
            "patternProperties": {
                "^\\$": {
                    "type": "string"
                }
            },
            "anyOf": [
                {
                    "title": "Reference",
                    "required": [
                        "$copy"
                    ]
                },
                {
                    "title": "Type",
                    "required": [
                        "text",
                        "$kind"
                    ]
                }
            ]
        },
        "Microsoft.Test.AssertReplyActivity": {
            "$role": "union(Microsoft.Test.ITestAction)",
            "title": "Assert Reply Activity",
            "description": "Asserts that a reply activity is valid.",
            "type": "object",
            "properties": {
                "$kind": {
                    "title": "$kind",
                    "description": "Defines the valid properties for the component you are configuring (from a dialog .schema file)",
                    "type": "string",
                    "pattern": "^[a-zA-Z][a-zA-Z0-9.]*$",
                    "const": "Microsoft.Test.AssertReplyActivity"
                },
                "$copy": {
                    "title": "$copy",
                    "description": "Copy the definition by id from a .dialog file.",
                    "type": "string",
                    "pattern": "^(([a-zA-Z][a-zA-Z0-9.]*)?(#[a-zA-Z][a-zA-Z0-9.]*)?)$"
                },
                "$id": {
                    "title": "$id",
                    "description": "Inline id for reuse of an inline definition",
                    "type": "string",
                    "pattern": "^([a-zA-Z][a-zA-Z0-9.]*)$"
                },
                "$designer": {
                    "title": "$designer",
                    "type": "object",
                    "description": "Extra information for the Bot Framework Designer."
                },
                "description": {
                    "type": "string",
                    "title": "Description",
                    "description": "The description of what the assertion is testing"
                },
                "timeout": {
                    "type": "number",
                    "title": "Timeout",
                    "description": "The amount of time in milliseconds to wait for a reply (default is 3000)"
                },
                "assertions": {
                    "type": "array",
                    "title": "Assertions to perform to validate Activity that is sent by the dialog",
                    "description": "Sequence of expressions which must evaluate to true.",
                    "items": {
                        "$role": "expression",
                        "title": "Assertion",
                        "description": "Assertion as an expression, which must evaluate to true or it will fail the test script.",
                        "examples": [
                            "user.vip == true"
                        ],
                        "oneOf": [
                            {
                                "type": "boolean",
                                "title": "boolean"
                            },
                            {
                                "type": "string",
                                "title": "string",
                                "description": "Expression evaluating to undefined."
                            }
                        ]
                    }
                }
            },
            "additionalProperties": false,
            "patternProperties": {
                "^\\$": {
                    "type": "string"
                }
            },
            "anyOf": [
                {
                    "title": "Reference",
                    "required": [
                        "$copy"
                    ]
                },
                {
                    "title": "Type",
                    "required": [
                        "assertions",
                        "$kind"
                    ]
                }
            ]
        },
        "Microsoft.Test.AssertReplyOneOf": {
            "$role": "union(Microsoft.Test.ITestAction)",
            "title": "Assert Reply OneOf",
            "description": "Asserts that a reply text is one of multiple optional responses.",
            "type": "object",
            "properties": {
                "$kind": {
                    "title": "$kind",
                    "description": "Defines the valid properties for the component you are configuring (from a dialog .schema file)",
                    "type": "string",
                    "pattern": "^[a-zA-Z][a-zA-Z0-9.]*$",
                    "const": "Microsoft.Test.AssertReplyOneOf"
                },
                "$copy": {
                    "title": "$copy",
                    "description": "Copy the definition by id from a .dialog file.",
                    "type": "string",
                    "pattern": "^(([a-zA-Z][a-zA-Z0-9.]*)?(#[a-zA-Z][a-zA-Z0-9.]*)?)$"
                },
                "$id": {
                    "title": "$id",
                    "description": "Inline id for reuse of an inline definition",
                    "type": "string",
                    "pattern": "^([a-zA-Z][a-zA-Z0-9.]*)$"
                },
                "$designer": {
                    "title": "$designer",
                    "type": "object",
                    "description": "Extra information for the Bot Framework Designer."
                },
                "text": {
                    "type": "array",
                    "title": "Replies",
                    "description": "Expected replies (one of which must match",
                    "items": {
                        "type": "string"
                    }
                },
                "exact": {
                    "type": "boolean",
                    "title": "Exact Match",
                    "description": "If true then an exact match must happen, if false then the reply activity.text must contain the reply text. [Default:false]"
                },
                "description": {
                    "type": "string",
                    "title": "Description",
                    "description": "The description of what the assertion is testing"
                },
                "timeout": {
                    "type": "number",
                    "title": "Timeout",
                    "description": "The amount of time in milliseconds to wait for a reply (default is 3000)"
                },
                "assertions": {
                    "type": "array",
                    "title": "Assertions to perform to validate Activity that is sent by the dialog",
                    "description": "Sequence of expressions which must evaluate to true.",
                    "items": {
                        "$role": "expression",
                        "title": "Assertion",
                        "description": "Assertion as an expression, which must evaluate to true or it will fail the test script.",
                        "examples": [
                            "user.vip == true"
                        ],
                        "oneOf": [
                            {
                                "type": "boolean",
                                "title": "boolean"
                            },
                            {
                                "type": "string",
                                "title": "string",
                                "description": "Expression evaluating to undefined."
                            }
                        ]
                    }
                }
            },
            "additionalProperties": false,
            "patternProperties": {
                "^\\$": {
                    "type": "string"
                }
            },
            "anyOf": [
                {
                    "title": "Reference",
                    "required": [
                        "$copy"
                    ]
                },
                {
                    "title": "Type",
                    "required": [
                        "replies",
                        "$kind"
                    ]
                }
            ]
        },
        "Microsoft.Test.ITestAction": {
            "title": "Microsoft Test ITestAction",
            "description": "Union of components which implement the Test.ITestAction interface",
            "$role": "union",
            "oneOf": [
                {
                    "title": "Microsoft.Test.AssertReply",
                    "description": "Asserts that a reply text is valid.",
                    "$ref": "#/definitions/Microsoft.Test.AssertReply"
                },
                {
                    "title": "Microsoft.Test.AssertReplyActivity",
                    "description": "Asserts that a reply activity is valid.",
                    "$ref": "#/definitions/Microsoft.Test.AssertReplyActivity"
                },
                {
                    "title": "Microsoft.Test.AssertReplyOneOf",
                    "description": "Asserts that a reply text is one of multiple optional responses.",
                    "$ref": "#/definitions/Microsoft.Test.AssertReplyOneOf"
                },
                {
                    "title": "Microsoft.Test.UserActivity",
                    "description": "Sends activity to the bot.",
                    "$ref": "#/definitions/Microsoft.Test.UserActivity"
                },
                {
                    "title": "Microsoft.Test.UserConversationUpdate",
                    "description": "Sends ConversationUpdate activity to the bot.",
                    "$ref": "#/definitions/Microsoft.Test.UserConversationUpdate"
                },
                {
                    "title": "Microsoft.Test.UserDelay",
                    "description": "Delays text script for time period.",
                    "$ref": "#/definitions/Microsoft.Test.UserDelay"
                },
                {
                    "title": "Microsoft.Test.UserSays",
                    "description": "Sends text to the bot from the user.",
                    "$ref": "#/definitions/Microsoft.Test.UserSays"
                },
                {
                    "title": "Microsoft.Test.UserTyping",
                    "description": "Sends typing activity to the bot.",
                    "$ref": "#/definitions/Microsoft.Test.UserTyping"
                }
            ]
        },
        "Microsoft.Test.Script": {
            "title": "Test Script",
            "description": "Defines a sequence of test actions to perform to validate the behavior of dialogs.",
            "type": "object",
            "properties": {
                "$kind": {
                    "title": "$kind",
                    "description": "Defines the valid properties for the component you are configuring (from a dialog .schema file)",
                    "type": "string",
                    "pattern": "^[a-zA-Z][a-zA-Z0-9.]*$",
                    "const": "Microsoft.Test.Script"
                },
                "$copy": {
                    "title": "$copy",
                    "description": "Copy the definition by id from a .dialog file.",
                    "type": "string",
                    "pattern": "^(([a-zA-Z][a-zA-Z0-9.]*)?(#[a-zA-Z][a-zA-Z0-9.]*)?)$"
                },
                "$id": {
                    "title": "$id",
                    "description": "Inline id for reuse of an inline definition",
                    "type": "string",
                    "pattern": "^([a-zA-Z][a-zA-Z0-9.]*)$"
                },
                "$designer": {
                    "title": "$designer",
                    "type": "object",
                    "description": "Extra information for the Bot Framework Designer."
                },
                "dialog": {
                    "$kind": "Microsoft.IDialog",
                    "title": "Dialog",
                    "description": "The root dialog to execute the test script against.",
                    "$ref": "#/definitions/Microsoft.IDialog"
                },
                "description": {
                    "type": "string",
                    "title": "Description",
                    "description": "Description of the test script"
                },
                "script": {
                    "type": "array",
                    "description": "Sequence of test actions to execute.",
                    "items": {
                        "$kind": "Microsoft.Test.ITestAction",
                        "$ref": "#/definitions/Microsoft.Test.ITestAction"
                    }
                },
                "locale": {
                    "type": "string",
                    "title": "Locale",
                    "description": "Set the locale for the user utterances in the script.",
                    "default": "en-us"
                },
                "enableTrace": {
                    "type": "boolean",
                    "title": "Enable Trace Activity",
                    "description": "Enable trace activities in the unit test (default is false)",
                    "default": false
                }
            },
            "additionalProperties": false,
            "patternProperties": {
                "^\\$": {
                    "type": "string"
                }
            },
            "anyOf": [
                {
                    "title": "Reference",
                    "required": [
                        "$copy"
                    ]
                },
                {
                    "title": "Type",
                    "required": [
                        "dialog",
                        "testActions",
                        "$kind"
                    ]
                }
            ]
        },
        "Microsoft.Test.UserActivity": {
            "$role": "union(Microsoft.Test.ITestAction)",
            "title": "Send Activity",
            "description": "Sends activity to the bot.",
            "type": "object",
            "properties": {
                "$kind": {
                    "title": "$kind",
                    "description": "Defines the valid properties for the component you are configuring (from a dialog .schema file)",
                    "type": "string",
                    "pattern": "^[a-zA-Z][a-zA-Z0-9.]*$",
                    "const": "Microsoft.Test.UserActivity"
                },
                "$copy": {
                    "title": "$copy",
                    "description": "Copy the definition by id from a .dialog file.",
                    "type": "string",
                    "pattern": "^(([a-zA-Z][a-zA-Z0-9.]*)?(#[a-zA-Z][a-zA-Z0-9.]*)?)$"
                },
                "$id": {
                    "title": "$id",
                    "description": "Inline id for reuse of an inline definition",
                    "type": "string",
                    "pattern": "^([a-zA-Z][a-zA-Z0-9.]*)$"
                },
                "$designer": {
                    "title": "$designer",
                    "type": "object",
                    "description": "Extra information for the Bot Framework Designer."
                },
                "activity": {
                    "type": "object",
                    "additionalProperties": true
                },
                "user": {
                    "type": "string",
                    "title": "User Name",
                    "description": "The activity.from.id and activity.from.name will be this if specified."
                }
            },
            "additionalProperties": false,
            "patternProperties": {
                "^\\$": {
                    "type": "string"
                }
            },
            "anyOf": [
                {
                    "title": "Reference",
                    "required": [
                        "$copy"
                    ]
                },
                {
                    "title": "Type",
                    "required": [
                        "activity",
                        "$kind"
                    ]
                }
            ]
        },
        "Microsoft.Test.UserConversationUpdate": {
            "$role": "union(Microsoft.Test.ITestAction)",
            "title": "Send ConversationUpdate",
            "description": "Sends ConversationUpdate activity to the bot.",
            "type": "object",
            "properties": {
                "$kind": {
                    "title": "$kind",
                    "description": "Defines the valid properties for the component you are configuring (from a dialog .schema file)",
                    "type": "string",
                    "pattern": "^[a-zA-Z][a-zA-Z0-9.]*$",
                    "const": "Microsoft.Test.UserConversationUpdate"
                },
                "$copy": {
                    "title": "$copy",
                    "description": "Copy the definition by id from a .dialog file.",
                    "type": "string",
                    "pattern": "^(([a-zA-Z][a-zA-Z0-9.]*)?(#[a-zA-Z][a-zA-Z0-9.]*)?)$"
                },
                "$id": {
                    "title": "$id",
                    "description": "Inline id for reuse of an inline definition",
                    "type": "string",
                    "pattern": "^([a-zA-Z][a-zA-Z0-9.]*)$"
                },
                "$designer": {
                    "title": "$designer",
                    "type": "object",
                    "description": "Extra information for the Bot Framework Designer."
                },
                "membersAdded": {
                    "type": "array",
                    "title": "Members Added",
                    "description": "Names of the members to add",
                    "items": {
                        "type": "string"
                    }
                },
                "membersRemoved": {
                    "type": "array",
                    "title": "Members Removed",
                    "description": "Names of the members to remove",
                    "items": {
                        "type": "string"
                    }
                }
            },
            "additionalProperties": false,
            "patternProperties": {
                "^\\$": {
                    "type": "string"
                }
            },
            "anyOf": [
                {
                    "title": "Reference",
                    "required": [
                        "$copy"
                    ]
                },
                {
                    "title": "Type",
                    "required": [
                        "$kind"
                    ]
                }
            ]
        },
        "Microsoft.Test.UserDelay": {
            "$role": "union(Microsoft.Test.ITestAction)",
            "title": "Delay Execution",
            "description": "Delays text script for time period.",
            "type": "object",
            "properties": {
                "$kind": {
                    "title": "$kind",
                    "description": "Defines the valid properties for the component you are configuring (from a dialog .schema file)",
                    "type": "string",
                    "pattern": "^[a-zA-Z][a-zA-Z0-9.]*$",
                    "const": "Microsoft.Test.UserDelay"
                },
                "$copy": {
                    "title": "$copy",
                    "description": "Copy the definition by id from a .dialog file.",
                    "type": "string",
                    "pattern": "^(([a-zA-Z][a-zA-Z0-9.]*)?(#[a-zA-Z][a-zA-Z0-9.]*)?)$"
                },
                "$id": {
                    "title": "$id",
                    "description": "Inline id for reuse of an inline definition",
                    "type": "string",
                    "pattern": "^([a-zA-Z][a-zA-Z0-9.]*)$"
                },
                "$designer": {
                    "title": "$designer",
                    "type": "object",
                    "description": "Extra information for the Bot Framework Designer."
                },
                "timespan": {
                    "type": "number",
                    "title": "Timespan",
                    "description": "The amount of time in milliseconds to delay the execution of the test script"
                }
            },
            "additionalProperties": false,
            "patternProperties": {
                "^\\$": {
                    "type": "string"
                }
            },
            "anyOf": [
                {
                    "title": "Reference",
                    "required": [
                        "$copy"
                    ]
                },
                {
                    "title": "Type",
                    "required": [
                        "timespan",
                        "$kind"
                    ]
                }
            ]
        },
        "Microsoft.Test.UserSays": {
            "$role": "union(Microsoft.Test.ITestAction)",
            "title": "User Text",
            "description": "Sends text to the bot from the user.",
            "type": "object",
            "properties": {
                "$kind": {
                    "title": "$kind",
                    "description": "Defines the valid properties for the component you are configuring (from a dialog .schema file)",
                    "type": "string",
                    "pattern": "^[a-zA-Z][a-zA-Z0-9.]*$",
                    "const": "Microsoft.Test.UserSays"
                },
                "$copy": {
                    "title": "$copy",
                    "description": "Copy the definition by id from a .dialog file.",
                    "type": "string",
                    "pattern": "^(([a-zA-Z][a-zA-Z0-9.]*)?(#[a-zA-Z][a-zA-Z0-9.]*)?)$"
                },
                "$id": {
                    "title": "$id",
                    "description": "Inline id for reuse of an inline definition",
                    "type": "string",
                    "pattern": "^([a-zA-Z][a-zA-Z0-9.]*)$"
                },
                "$designer": {
                    "title": "$designer",
                    "type": "object",
                    "description": "Extra information for the Bot Framework Designer."
                },
                "text": {
                    "type": "string",
                    "title": "Text",
                    "description": "Text to send to the bot."
                },
                "user": {
                    "type": "string",
                    "title": "User Name",
                    "description": "The activity.from.id and activity.from.name will be this if specified."
                }
            },
            "additionalProperties": false,
            "patternProperties": {
                "^\\$": {
                    "type": "string"
                }
            },
            "anyOf": [
                {
                    "title": "Reference",
                    "required": [
                        "$copy"
                    ]
                },
                {
                    "title": "Type",
                    "required": [
                        "text",
                        "$kind"
                    ]
                }
            ]
        },
        "Microsoft.Test.UserTyping": {
            "$role": "union(Microsoft.Test.ITestAction)",
            "title": "Send Typing",
            "description": "Sends typing activity to the bot.",
            "type": "object",
            "properties": {
                "$kind": {
                    "title": "$kind",
                    "description": "Defines the valid properties for the component you are configuring (from a dialog .schema file)",
                    "type": "string",
                    "pattern": "^[a-zA-Z][a-zA-Z0-9.]*$",
                    "const": "Microsoft.Test.UserTyping"
                },
                "$copy": {
                    "title": "$copy",
                    "description": "Copy the definition by id from a .dialog file.",
                    "type": "string",
                    "pattern": "^(([a-zA-Z][a-zA-Z0-9.]*)?(#[a-zA-Z][a-zA-Z0-9.]*)?)$"
                },
                "$id": {
                    "title": "$id",
                    "description": "Inline id for reuse of an inline definition",
                    "type": "string",
                    "pattern": "^([a-zA-Z][a-zA-Z0-9.]*)$"
                },
                "$designer": {
                    "title": "$designer",
                    "type": "object",
                    "description": "Extra information for the Bot Framework Designer."
                },
                "user": {
                    "type": "string",
                    "title": "User Name",
                    "description": "The activity.from.id and activity.from.name will be this if specified."
                }
            },
            "additionalProperties": false,
            "patternProperties": {
                "^\\$": {
                    "type": "string"
                }
            },
            "anyOf": [
                {
                    "title": "Reference",
                    "required": [
                        "$copy"
                    ]
                },
                {
                    "title": "Type",
                    "required": [
                        "$kind"
                    ]
                }
            ]
        },
        "Microsoft.TextInput": {
            "$role": "union(Microsoft.IDialog)",
            "type": "object",
            "title": "Text input dialog",
            "description": "Collection information - Ask for a word or sentence.",
            "properties": {
                "$kind": {
                    "title": "$kind",
                    "description": "Defines the valid properties for the component you are configuring (from a dialog .schema file)",
                    "type": "string",
                    "pattern": "^[a-zA-Z][a-zA-Z0-9.]*$",
                    "const": "Microsoft.TextInput"
                },
                "$copy": {
                    "title": "$copy",
                    "description": "Copy the definition by id from a .dialog file.",
                    "type": "string",
                    "pattern": "^(([a-zA-Z][a-zA-Z0-9.]*)?(#[a-zA-Z][a-zA-Z0-9.]*)?)$"
                },
                "$id": {
                    "title": "$id",
                    "description": "Inline id for reuse of an inline definition",
                    "type": "string",
                    "pattern": "^([a-zA-Z][a-zA-Z0-9.]*)$"
                },
                "$designer": {
                    "title": "$designer",
                    "type": "object",
                    "description": "Extra information for the Bot Framework Designer."
                },
                "id": {
                    "type": "string",
                    "title": "Id",
                    "description": "Optional id for the dialog"
                },
                "disabled": {
                    "$role": "expression",
                    "type": [
                        "boolean",
                        "string"
                    ],
                    "title": "Disabled",
                    "description": "Optional condition which if true will disable this action.",
                    "examples": [
                        "user.age > 3"
                    ]
                },
                "prompt": {
                    "$kind": "Microsoft.IActivityTemplate",
                    "title": "Initial prompt",
                    "description": "Message to send to collect information.",
                    "examples": [
                        "What is your birth date?"
                    ],
                    "$ref": "#/definitions/Microsoft.IActivityTemplate"
                },
                "unrecognizedPrompt": {
                    "$kind": "Microsoft.IActivityTemplate",
                    "title": "Unrecognized prompt",
                    "description": "Message to send if user response is not recognized.",
                    "examples": [
                        "Sorry, I do not understand '{turn.activity.text'}. Let's try again. What is your birth date?"
                    ],
                    "$ref": "#/definitions/Microsoft.IActivityTemplate"
                },
                "invalidPrompt": {
                    "$kind": "Microsoft.IActivityTemplate",
                    "title": "Invalid prompt",
                    "description": "Message to send if user response is invalid. Relies on specified validation expressions.",
                    "examples": [
                        "Sorry, '{this.value}' does not work. I need a number between 1-150. What is your age?"
                    ],
                    "$ref": "#/definitions/Microsoft.IActivityTemplate"
                },
                "defaultValueResponse": {
                    "$kind": "Microsoft.IActivityTemplate",
                    "title": "Default value response",
                    "description": "Message to send when max turn count (if specified) has been exceeded and the default value is selected as the value.",
                    "examples": [
                        "Sorry, I'm having trouble understanding you. I will just use {this.options.defaultValue} for now. You can say 'I'm 36 years old' to change it."
                    ],
                    "$ref": "#/definitions/Microsoft.IActivityTemplate"
                },
                "maxTurnCount": {
                    "$role": "expression",
                    "type": [
                        "integer",
                        "string"
                    ],
                    "title": "Max turn count",
                    "description": "Maximum number of re-prompt attempts to collect information.",
                    "default": 3,
                    "examples": [
                        3
                    ]
                },
                "validations": {
                    "type": "array",
                    "title": "Validation expressions",
                    "description": "Expression to validate user input.",
                    "examples": [
                        "int(this.value) > 1 && int(this.value) <= 150",
                        "count(this.value) < 300"
                    ],
                    "items": {
                        "$role": "expression",
                        "type": "string"
                    }
                },
                "property": {
                    "$role": "expression",
                    "type": "string",
                    "title": "Property",
                    "description": "Property to store collected information. Input will be skipped if property has value (unless 'Always prompt' is true).",
                    "examples": [
                        "$birthday",
                        "user.name",
                        "conversation.issueTitle",
                        "dialog.favColor"
                    ]
                },
                "defaultValue": {
                    "$role": "expression",
                    "type": [
                        "object",
                        "array",
                        "number",
                        "integer",
                        "boolean",
                        "string"
                    ],
                    "title": "Default value",
                    "description": "Expression to examine on each turn of the conversation as possible value to the property.",
                    "examples": [
                        "@userName",
                        "coalesce(@number, @partySize)"
                    ]
                },
                "value": {
                    "$role": "expression",
                    "type": [
                        "object",
                        "array",
                        "number",
                        "integer",
                        "boolean",
                        "string"
                    ],
                    "title": "Value",
                    "description": "Gets or sets a value expression which can be used to intialize the input prompt.",
                    "examples": [
                        "@userName"
                    ]
                },
                "alwaysPrompt": {
                    "$role": "expression",
                    "type": [
                        "boolean",
                        "string"
                    ],
                    "title": "Always prompt",
                    "description": "Collect information even if the specified 'property' is not empty.",
                    "default": false,
                    "examples": [
                        false
                    ]
                },
                "allowInterruptions": {
                    "$role": "expression",
                    "type": [
                        "boolean",
                        "string"
                    ],
                    "title": "Allow Interruptions",
                    "description": "A boolean expression that determines whether the parent should be allowed to interrupt the input.",
                    "default": "true",
                    "examples": [
                        "true"
                    ]
                },
                "outputFormat": {
                    "$role": "expression",
                    "type": "string",
                    "title": "Output format",
                    "description": "Expression to format the output.",
                    "examples": [
                        "=toUpper(this.value)",
                        "@{toUpper(this.value)}"
                    ]
                }
            },
            "additionalProperties": false,
            "patternProperties": {
                "^\\$": {
                    "type": "string"
                }
            },
            "anyOf": [
                {
                    "title": "Reference",
                    "required": [
                        "$copy"
                    ]
                },
                {
                    "title": "Type",
                    "required": [
                        "$kind"
                    ]
                }
            ]
        },
        "Microsoft.TextTemplate": {
            "$role": "union(Microsoft.ITextTemplate)",
            "title": "Microsoft TextTemplate",
            "description": "Lg tempalte to evaluate to create text",
            "type": "object",
            "properties": {
                "$kind": {
                    "title": "$kind",
                    "description": "Defines the valid properties for the component you are configuring (from a dialog .schema file)",
                    "type": "string",
                    "pattern": "^[a-zA-Z][a-zA-Z0-9.]*$",
                    "const": "Microsoft.TextTemplate"
                },
                "$copy": {
                    "title": "$copy",
                    "description": "Copy the definition by id from a .dialog file.",
                    "type": "string",
                    "pattern": "^(([a-zA-Z][a-zA-Z0-9.]*)?(#[a-zA-Z][a-zA-Z0-9.]*)?)$"
                },
                "$id": {
                    "title": "$id",
                    "description": "Inline id for reuse of an inline definition",
                    "type": "string",
                    "pattern": "^([a-zA-Z][a-zA-Z0-9.]*)$"
                },
                "$designer": {
                    "title": "$designer",
                    "type": "object",
                    "description": "Extra information for the Bot Framework Designer."
                },
                "template": {
                    "title": "Template",
                    "Description": "Language Generator template to evaluate to create the text",
                    "type": "string"
                }
            },
            "additionalProperties": false,
            "patternProperties": {
                "^\\$": {
                    "type": "string"
                }
            },
            "anyOf": [
                {
                    "title": "Reference",
                    "required": [
                        "$copy"
                    ]
                },
                {
                    "title": "Type",
                    "required": [
                        "template",
                        "$kind"
                    ]
                }
            ]
        },
        "Microsoft.TraceActivity": {
            "$role": "union(Microsoft.IDialog)",
            "title": "Send a TraceActivity",
            "description": "Send a trace activity to the transcript logger and/ or Bot Framework Emulator.",
            "type": "object",
            "properties": {
                "$kind": {
                    "title": "$kind",
                    "description": "Defines the valid properties for the component you are configuring (from a dialog .schema file)",
                    "type": "string",
                    "pattern": "^[a-zA-Z][a-zA-Z0-9.]*$",
                    "const": "Microsoft.TraceActivity"
                },
                "$copy": {
                    "title": "$copy",
                    "description": "Copy the definition by id from a .dialog file.",
                    "type": "string",
                    "pattern": "^(([a-zA-Z][a-zA-Z0-9.]*)?(#[a-zA-Z][a-zA-Z0-9.]*)?)$"
                },
                "$id": {
                    "title": "$id",
                    "description": "Inline id for reuse of an inline definition",
                    "type": "string",
                    "pattern": "^([a-zA-Z][a-zA-Z0-9.]*)$"
                },
                "$designer": {
                    "title": "$designer",
                    "type": "object",
                    "description": "Extra information for the Bot Framework Designer."
                },
                "id": {
                    "type": "string",
                    "title": "Id",
                    "description": "Optional id for the dialog"
                },
                "disabled": {
                    "$role": "expression",
                    "title": "Disabled",
                    "description": "Optional condition which if true will disable this action.",
                    "examples": [
                        "user.age > 3"
                    ],
                    "oneOf": [
                        {
                            "type": "boolean",
                            "title": "boolean"
                        },
                        {
                            "type": "string",
                            "title": "string",
                            "description": "Expression evaluating to undefined."
                        }
                    ]
                },
                "name": {
                    "$role": "expression",
                    "type": "string",
                    "title": "Name",
                    "description": "Name of the trace activity"
                },
                "label": {
                    "$role": "expression",
                    "type": "string",
                    "title": "Label",
                    "description": "Label for the trace activity (used to identify it in a list of trace activities.)"
                },
                "valueType": {
                    "$role": "expression",
                    "type": "string",
                    "title": "Value type",
                    "description": "Type of value"
                },
                "value": {
                    "$role": "expression",
                    "type": [
                        "object",
                        "array",
                        "number",
                        "integer",
                        "boolean",
                        "string"
                    ],
                    "title": "Value",
                    "description": "Property that holds the value to send as trace activity."
                }
            },
            "additionalProperties": false,
            "patternProperties": {
                "^\\$": {
                    "type": "string"
                }
            },
            "anyOf": [
                {
                    "title": "Reference",
                    "required": [
                        "$copy"
                    ]
                },
                {
                    "title": "Type",
                    "required": [
                        "$kind"
                    ]
                }
            ]
        },
        "Microsoft.TrueSelector": {
            "$role": "union(Microsoft.ITriggerSelector)",
            "title": "True Trigger Selector",
            "description": "Selector for all true events",
            "type": "object",
            "properties": {
                "$kind": {
                    "title": "$kind",
                    "description": "Defines the valid properties for the component you are configuring (from a dialog .schema file)",
                    "type": "string",
                    "pattern": "^[a-zA-Z][a-zA-Z0-9.]*$",
                    "const": "Microsoft.TrueSelector"
                },
                "$copy": {
                    "title": "$copy",
                    "description": "Copy the definition by id from a .dialog file.",
                    "type": "string",
                    "pattern": "^(([a-zA-Z][a-zA-Z0-9.]*)?(#[a-zA-Z][a-zA-Z0-9.]*)?)$"
                },
                "$id": {
                    "title": "$id",
                    "description": "Inline id for reuse of an inline definition",
                    "type": "string",
                    "pattern": "^([a-zA-Z][a-zA-Z0-9.]*)$"
                },
                "$designer": {
                    "title": "$designer",
                    "type": "object",
                    "description": "Extra information for the Bot Framework Designer."
                }
            },
            "additionalProperties": false,
            "patternProperties": {
                "^\\$": {
                    "type": "string"
                }
            },
            "anyOf": [
                {
                    "title": "Reference",
                    "required": [
                        "$copy"
                    ]
                },
                {
                    "title": "Type",
                    "required": [
                        "$kind"
                    ]
                }
            ]
        },
        "Microsoft.UpdateActivity": {
            "$role": "union(Microsoft.IDialog)",
            "title": "Send an activity",
            "description": "Respond with an activity.",
            "type": "object",
            "properties": {
                "$kind": {
                    "title": "$kind",
                    "description": "Defines the valid properties for the component you are configuring (from a dialog .schema file)",
                    "type": "string",
                    "pattern": "^[a-zA-Z][a-zA-Z0-9.]*$",
                    "const": "Microsoft.UpdateActivity"
                },
                "$copy": {
                    "title": "$copy",
                    "description": "Copy the definition by id from a .dialog file.",
                    "type": "string",
                    "pattern": "^(([a-zA-Z][a-zA-Z0-9.]*)?(#[a-zA-Z][a-zA-Z0-9.]*)?)$"
                },
                "$id": {
                    "title": "$id",
                    "description": "Inline id for reuse of an inline definition",
                    "type": "string",
                    "pattern": "^([a-zA-Z][a-zA-Z0-9.]*)$"
                },
                "$designer": {
                    "title": "$designer",
                    "type": "object",
                    "description": "Extra information for the Bot Framework Designer."
                },
                "id": {
                    "type": "string",
                    "title": "Id",
                    "description": "Optional id for the dialog"
                },
                "disabled": {
                    "$role": "expression",
                    "title": "Disabled",
                    "description": "Optional condition which if true will disable this action.",
                    "examples": [
                        "user.age > 3"
                    ],
                    "oneOf": [
                        {
                            "type": "boolean",
                            "title": "boolean"
                        },
                        {
                            "type": "string",
                            "title": "string",
                            "description": "Expression evaluating to undefined."
                        }
                    ]
                },
                "activityId": {
                    "$role": "expression",
                    "type": "string",
                    "title": "Activity Id",
                    "dDescription": "An string expression with the activity id to update.",
                    "examples": [
                        "=dialog.lastActivityId"
                    ]
                },
                "activity": {
                    "$kind": "Microsoft.IActivityTemplate",
                    "title": "Activity",
                    "description": "Activity to send.",
                    "$ref": "#/definitions/Microsoft.IActivityTemplate"
                }
            },
            "additionalProperties": false,
            "patternProperties": {
                "^\\$": {
                    "type": "string"
                }
            },
            "anyOf": [
                {
                    "title": "Reference",
                    "required": [
                        "$copy"
                    ]
                },
                {
                    "title": "Type",
                    "required": [
                        "$kind"
                    ]
                }
            ]
        },
        "Microsoft.UrlEntityRecognizer": {
            "$role": "union(Microsoft.EntityRecognizers)",
            "title": "Url Entity Recognizer",
            "description": "Recognizer which recognizes urls (example: http://bing.com)",
            "type": "object",
            "properties": {
                "$kind": {
                    "title": "$kind",
                    "description": "Defines the valid properties for the component you are configuring (from a dialog .schema file)",
                    "type": "string",
                    "pattern": "^[a-zA-Z][a-zA-Z0-9.]*$",
                    "const": "Microsoft.UrlEntityRecognizer"
                },
                "$copy": {
                    "title": "$copy",
                    "description": "Copy the definition by id from a .dialog file.",
                    "type": "string",
                    "pattern": "^(([a-zA-Z][a-zA-Z0-9.]*)?(#[a-zA-Z][a-zA-Z0-9.]*)?)$"
                },
                "$id": {
                    "title": "$id",
                    "description": "Inline id for reuse of an inline definition",
                    "type": "string",
                    "pattern": "^([a-zA-Z][a-zA-Z0-9.]*)$"
                },
                "$designer": {
                    "title": "$designer",
                    "type": "object",
                    "description": "Extra information for the Bot Framework Designer."
                }
            },
            "additionalProperties": false,
            "patternProperties": {
                "^\\$": {
                    "type": "string"
                }
            },
            "anyOf": [
                {
                    "title": "Reference",
                    "required": [
                        "$copy"
                    ]
                },
                {
                    "title": "Type",
                    "required": [
                        "$kind"
                    ]
                }
            ]
        }
    }
}<|MERGE_RESOLUTION|>--- conflicted
+++ resolved
@@ -426,9 +426,9 @@
             "$ref": "#/definitions/Microsoft.RecognizerSet"
         },
         {
-            "title": "Microsoft.RegexEntityRecognizer",
+            "title": "Microsoft.RegExEntityRecognizer",
             "description": "Recognizer which recognizes patterns of input based on regex.",
-            "$ref": "#/definitions/Microsoft.RegexEntityRecognizer"
+            "$ref": "#/definitions/Microsoft.RegExEntityRecognizer"
         },
         {
             "title": "Microsoft.RegexRecognizer",
@@ -3748,9 +3748,9 @@
                     "$ref": "#/definitions/Microsoft.PhoneNumberEntityRecognizer"
                 },
                 {
-                    "title": "Microsoft.RegexEntityRecognizer",
+                    "title": "Microsoft.RegExEntityRecognizer",
                     "description": "Recognizer which recognizes patterns of input based on regex.",
-                    "$ref": "#/definitions/Microsoft.RegexEntityRecognizer"
+                    "$ref": "#/definitions/Microsoft.RegExEntityRecognizer"
                 },
                 {
                     "title": "Microsoft.TemperatureEntityRecognizer",
@@ -5074,106 +5074,6 @@
                 }
             ]
         },
-<<<<<<< HEAD
-        "Microsoft.InitProperty": {
-            "$role": "union(Microsoft.IDialog)",
-            "title": "Initialize property",
-            "description": "Define and initialize a property to be an array or object.",
-            "type": "object",
-            "properties": {
-                "$kind": {
-                    "title": "$kind",
-                    "description": "Defines the valid properties for the component you are configuring (from a dialog .schema file)",
-                    "type": "string",
-                    "pattern": "^[a-zA-Z][a-zA-Z0-9.]*$",
-                    "const": "Microsoft.InitProperty"
-                },
-                "$copy": {
-                    "title": "$copy",
-                    "description": "Copy the definition by id from a .dialog file.",
-                    "type": "string",
-                    "pattern": "^(([a-zA-Z][a-zA-Z0-9.]*)?(#[a-zA-Z][a-zA-Z0-9.]*)?)$"
-                },
-                "$id": {
-                    "title": "$id",
-                    "description": "Inline id for reuse of an inline definition",
-                    "type": "string",
-                    "pattern": "^([a-zA-Z][a-zA-Z0-9.]*)$"
-                },
-                "$designer": {
-                    "title": "$designer",
-                    "type": "object",
-                    "description": "Extra information for the Bot Framework Designer."
-                },
-                "id": {
-                    "type": "string",
-                    "title": "Id",
-                    "description": "Optional id for the dialog"
-                },
-                "disabled": {
-                    "$role": "expression",
-                    "title": "Disabled",
-                    "description": "Optional condition which if true will disable this action.",
-                    "examples": [
-                        "user.age > 3"
-                    ],
-                    "oneOf": [
-                        {
-                            "type": "boolean",
-                            "title": "boolean"
-                        },
-                        {
-                            "type": "string",
-                            "title": "string",
-                            "description": "Expression evaluating to undefined."
-                        }
-                    ]
-                },
-                "property": {
-                    "$role": "expression",
-                    "type": "string",
-                    "title": "Property",
-                    "description": "Property (named location to store information).",
-                    "examples": [
-                        "user.age"
-                    ]
-                },
-                "type": {
-                    "$role": "expression",
-                    "type": "string",
-                    "title": "Type",
-                    "description": "Type of value.",
-                    "enum": [
-                        "object",
-                        "array"
-                    ]
-                }
-            },
-            "additionalProperties": false,
-            "patternProperties": {
-                "^\\$": {
-                    "type": "string"
-                }
-            },
-            "anyOf": [
-                {
-                    "title": "Reference",
-                    "required": [
-                        "$copy"
-                    ]
-                },
-                {
-                    "title": "Type",
-                    "required": [
-                        "property",
-                        "type",
-                        "$kind"
-                    ]
-                }
-            ]
-        },
-=======
->>>>>>> 8733ee2d
         "Microsoft.IpEntityRecognizer": {
             "$role": "union(Microsoft.EntityRecognizers)",
             "title": "Ip Entity Recognizer",
@@ -9719,7 +9619,7 @@
                 }
             ]
         },
-        "Microsoft.RegexEntityRecognizer": {
+        "Microsoft.RegExEntityRecognizer": {
             "$role": "union(Microsoft.EntityRecognizers)",
             "title": "Regex Entity Recognizer",
             "description": "Recognizer which recognizes patterns of input based on regex.",
@@ -9730,7 +9630,7 @@
                     "description": "Defines the valid properties for the component you are configuring (from a dialog .schema file)",
                     "type": "string",
                     "pattern": "^[a-zA-Z][a-zA-Z0-9.]*$",
-                    "const": "Microsoft.RegexEntityRecognizer"
+                    "const": "Microsoft.RegExEntityRecognizer"
                 },
                 "$copy": {
                     "title": "$copy",
