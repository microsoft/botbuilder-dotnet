--- conflicted
+++ resolved
@@ -7664,8 +7664,6 @@
                     "title": "RankerType",
                     "description": "Type of Ranker.",
                     "default": "Default"
-<<<<<<< HEAD
-=======
                 }
             },
             "patternProperties": {
@@ -7793,7 +7791,6 @@
                     "title": "RankerType",
                     "description": "Type of Ranker.",
                     "default": "Default"
->>>>>>> eea2c771
                 }
             },
             "additionalProperties": false,
