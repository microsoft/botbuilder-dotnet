--- conflicted
+++ resolved
@@ -739,20 +739,9 @@
                 },
                 "allowInterruptions": {
                     "type": "string",
-<<<<<<< HEAD
                     "title": "Allow Interruptions",
                     "description": "A boolean expression that determines whether the parent should be allowed to interrupt the input.",
                     "default": "true",
-=======
-                    "enum": [
-                        "always",
-                        "never",
-                        "notRecognized"
-                    ],
-                    "title": "Allow interruptions",
-                    "description": "Always will always consult parent dialogs first, never will not consult parent dialogs, notRecognized will consult parent only when it's not recognized",
-                    "default": "notRecognized",
->>>>>>> ccc9bfcf
                     "examples": [
                         "true"
                     ]
@@ -1058,20 +1047,9 @@
                 },
                 "allowInterruptions": {
                     "type": "string",
-<<<<<<< HEAD
                     "title": "Allow Interruptions",
                     "description": "A boolean expression that determines whether the parent should be allowed to interrupt the input.",
                     "default": "true",
-=======
-                    "enum": [
-                        "always",
-                        "never",
-                        "notRecognized"
-                    ],
-                    "title": "Allow interruptions",
-                    "description": "Always will always consult parent dialogs first, never will not consult parent dialogs, notRecognized will consult parent only when it's not recognized",
-                    "default": "notRecognized",
->>>>>>> ccc9bfcf
                     "examples": [
                         "true"
                     ]
@@ -1421,20 +1399,9 @@
                 },
                 "allowInterruptions": {
                     "type": "string",
-<<<<<<< HEAD
                     "title": "Allow Interruptions",
                     "description": "A boolean expression that determines whether the parent should be allowed to interrupt the input.",
                     "default": "true",
-=======
-                    "enum": [
-                        "always",
-                        "never",
-                        "notRecognized"
-                    ],
-                    "title": "Allow interruptions",
-                    "description": "Always will always consult parent dialogs first, never will not consult parent dialogs, notRecognized will consult parent only when it's not recognized",
-                    "default": "notRecognized",
->>>>>>> ccc9bfcf
                     "examples": [
                         "true"
                     ]
@@ -1821,20 +1788,9 @@
                 },
                 "allowInterruptions": {
                     "type": "string",
-<<<<<<< HEAD
                     "title": "Allow Interruptions",
                     "description": "A boolean expression that determines whether the parent should be allowed to interrupt the input.",
                     "default": "true",
-=======
-                    "enum": [
-                        "always",
-                        "never",
-                        "notRecognized"
-                    ],
-                    "title": "Allow interruptions",
-                    "description": "Always will always consult parent dialogs first, never will not consult parent dialogs, notRecognized will consult parent only when it's not recognized",
-                    "default": "notRecognized",
->>>>>>> ccc9bfcf
                     "examples": [
                         "true"
                     ]
@@ -4075,20 +4031,9 @@
                 },
                 "allowInterruptions": {
                     "type": "string",
-<<<<<<< HEAD
                     "title": "Allow Interruptions",
                     "description": "A boolean expression that determines whether the parent should be allowed to interrupt the input.",
                     "default": "true",
-=======
-                    "enum": [
-                        "always",
-                        "never",
-                        "notRecognized"
-                    ],
-                    "title": "Allow interruptions",
-                    "description": "Always will always consult parent dialogs first, never will not consult parent dialogs, notRecognized will consult parent only when it's not recognized",
-                    "default": "notRecognized",
->>>>>>> ccc9bfcf
                     "examples": [
                         "true"
                     ]
@@ -4310,20 +4255,9 @@
                 },
                 "allowInterruptions": {
                     "type": "string",
-<<<<<<< HEAD
                     "title": "Allow Interruptions",
                     "description": "A boolean expression that determines whether the parent should be allowed to interrupt the input.",
                     "default": "true",
-=======
-                    "enum": [
-                        "always",
-                        "never",
-                        "notRecognized"
-                    ],
-                    "title": "Allow interruptions",
-                    "description": "Always will always consult parent dialogs first, never will not consult parent dialogs, notRecognized will consult parent only when it's not recognized",
-                    "default": "notRecognized",
->>>>>>> ccc9bfcf
                     "examples": [
                         "true"
                     ]
@@ -6877,20 +6811,9 @@
                 },
                 "allowInterruptions": {
                     "type": "string",
-<<<<<<< HEAD
                     "title": "Allow Interruptions",
                     "description": "A boolean expression that determines whether the parent should be allowed to interrupt the input.",
                     "default": "true",
-=======
-                    "enum": [
-                        "always",
-                        "never",
-                        "notRecognized"
-                    ],
-                    "title": "Allow interruptions",
-                    "description": "Always will always consult parent dialogs first, never will not consult parent dialogs, notRecognized will consult parent only when it's not recognized",
-                    "default": "notRecognized",
->>>>>>> ccc9bfcf
                     "examples": [
                         "true"
                     ]
