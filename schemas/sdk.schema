{
    "$schema": "https://raw.githubusercontent.com/microsoft/botbuilder-dotnet/master/schemas/component.schema",
    "$id": "sdk.schema",
    "type": "object",
    "title": "Component kinds",
    "description": "These are all of the kinds that can be created by the loader.",
    "oneOf": [
        {
            "title": "Microsoft.ActivityTemplate",
            "description": "",
            "$ref": "#/definitions/Microsoft.ActivityTemplate"
        },
        {
            "title": "Microsoft.AdaptiveCardRecognizer",
            "description": "Recognizer for detecting the value response from an Adaptive Card.",
            "$ref": "#/definitions/Microsoft.AdaptiveCardRecognizer"
        },
        {
            "title": "Microsoft.AdaptiveDialog",
            "description": "Flexible, data driven dialog that can adapt to the conversation.",
            "$ref": "#/definitions/Microsoft.AdaptiveDialog"
        },
        {
            "title": "Microsoft.AgeEntityRecognizer",
            "description": "Recognizer which recognizes age.",
            "$ref": "#/definitions/Microsoft.AgeEntityRecognizer"
        },
        {
            "title": "Microsoft.Ask",
            "description": "This is an action which sends an activity to the user when a response is expected",
            "$ref": "#/definitions/Microsoft.Ask"
        },
        {
            "title": "Microsoft.AttachmentInput",
            "description": "Collect information - Ask for a file or image.",
            "$ref": "#/definitions/Microsoft.AttachmentInput"
        },
        {
            "title": "Microsoft.BeginDialog",
            "description": "Begin another dialog.",
            "$ref": "#/definitions/Microsoft.BeginDialog"
        },
        {
            "title": "Microsoft.BreakLoop",
            "description": "Stop executing this loop",
            "$ref": "#/definitions/Microsoft.BreakLoop"
        },
        {
            "title": "Microsoft.CancelAllDialogs",
            "description": "Cancel all active dialogs. All dialogs in the dialog chain will need a trigger to capture the event configured in this action.",
            "$ref": "#/definitions/Microsoft.CancelAllDialogs"
        },
        {
            "title": "Microsoft.ChoiceInput",
            "description": "Collect information - Pick from a list of choices",
            "$ref": "#/definitions/Microsoft.ChoiceInput"
        },
        {
            "title": "Microsoft.ConditionalSelector",
            "description": "Use a rule selector based on a condition",
            "$ref": "#/definitions/Microsoft.ConditionalSelector"
        },
        {
            "title": "Microsoft.ConfirmInput",
            "description": "Collect information - Ask for confirmation (yes or no).",
            "$ref": "#/definitions/Microsoft.ConfirmInput"
        },
        {
            "title": "Microsoft.ConfirmationEntityRecognizer",
            "description": "Recognizer which recognizes confirmation choices (yes/no).",
            "$ref": "#/definitions/Microsoft.ConfirmationEntityRecognizer"
        },
        {
            "title": "Microsoft.ContinueLoop",
            "description": "Stop executing this template and continue with the next iteration of the loop.",
            "$ref": "#/definitions/Microsoft.ContinueLoop"
        },
        {
            "title": "Microsoft.CrossTrainedRecognizerSet",
            "description": "Recognizer for selecting between cross trained recognizers.",
            "$ref": "#/definitions/Microsoft.CrossTrainedRecognizerSet"
        },
        {
            "title": "Microsoft.CurrencyEntityRecognizer",
            "description": "Recognizer which recognizes currency.",
            "$ref": "#/definitions/Microsoft.CurrencyEntityRecognizer"
        },
        {
            "title": "Microsoft.DateTimeEntityRecognizer",
            "description": "Recognizer which recognizes dates and time fragments.",
            "$ref": "#/definitions/Microsoft.DateTimeEntityRecognizer"
        },
        {
            "title": "Microsoft.DateTimeInput",
            "description": "Collect information - Ask for date and/ or time",
            "$ref": "#/definitions/Microsoft.DateTimeInput"
        },
        {
            "title": "Microsoft.DebugBreak",
            "description": "If debugger is attached, stop the execution at this point in the conversation.",
            "$ref": "#/definitions/Microsoft.DebugBreak"
        },
        {
            "title": "Microsoft.DeleteActivity",
            "description": "Delete an activity that was previously sent.",
            "$ref": "#/definitions/Microsoft.DeleteActivity"
        },
        {
            "title": "Microsoft.DeleteProperties",
            "description": "Delete multiple properties and any value it holds.",
            "$ref": "#/definitions/Microsoft.DeleteProperties"
        },
        {
            "title": "Microsoft.DeleteProperty",
            "description": "Delete a property and any value it holds.",
            "$ref": "#/definitions/Microsoft.DeleteProperty"
        },
        {
            "title": "Microsoft.DimensionEntityRecognizer",
            "description": "Recognizer which recognizes dimension.",
            "$ref": "#/definitions/Microsoft.DimensionEntityRecognizer"
        },
        {
            "title": "Microsoft.EditActions",
            "description": "Edit the current list of actions.",
            "$ref": "#/definitions/Microsoft.EditActions"
        },
        {
            "title": "Microsoft.EditArray",
            "description": "Modify an array in memory",
            "$ref": "#/definitions/Microsoft.EditArray"
        },
        {
            "title": "Microsoft.EmailEntityRecognizer",
            "description": "Recognizer which recognizes email.",
            "$ref": "#/definitions/Microsoft.EmailEntityRecognizer"
        },
        {
            "title": "Microsoft.EmitEvent",
            "description": "Emit an event. Capture this event with a trigger.",
            "$ref": "#/definitions/Microsoft.EmitEvent"
        },
        {
            "title": "Microsoft.EndDialog",
            "description": "End this dialog.",
            "$ref": "#/definitions/Microsoft.EndDialog"
        },
        {
            "title": "Microsoft.EndTurn",
            "description": "End the current turn without ending the dialog.",
            "$ref": "#/definitions/Microsoft.EndTurn"
        },
        {
            "title": "Microsoft.FirstSelector",
            "description": "Selector for first true rule",
            "$ref": "#/definitions/Microsoft.FirstSelector"
        },
        {
            "title": "Microsoft.Foreach",
            "description": "Execute actions on each item in an a collection.",
            "$ref": "#/definitions/Microsoft.Foreach"
        },
        {
            "title": "Microsoft.ForeachPage",
            "description": "Execute actions on each page (collection of items) in an array.",
            "$ref": "#/definitions/Microsoft.ForeachPage"
        },
        {
            "title": "Microsoft.GetActivityMembers",
            "description": "Get the members who are participating in an activity. (BotFrameworkAdapter only)",
            "$ref": "#/definitions/Microsoft.GetActivityMembers"
        },
        {
            "title": "Microsoft.GetConversationMembers",
            "description": "Get the members who are participating in an conversation. (BotFrameworkAdapter only)",
            "$ref": "#/definitions/Microsoft.GetConversationMembers"
        },
        {
            "title": "Microsoft.GotoAction",
            "description": "Go to an an action by id.",
            "$ref": "#/definitions/Microsoft.GotoAction"
        },
        {
            "title": "Microsoft.GuidEntityRecognizer",
            "description": "Recognizer which recognizes guids.",
            "$ref": "#/definitions/Microsoft.GuidEntityRecognizer"
        },
        {
            "title": "Microsoft.HashtagEntityRecognizer",
            "description": "Recognizer which recognizes Hashtags.",
            "$ref": "#/definitions/Microsoft.HashtagEntityRecognizer"
        },
        {
            "title": "Microsoft.HttpRequest",
            "description": "Make a HTTP request.",
            "$ref": "#/definitions/Microsoft.HttpRequest"
        },
        {
            "title": "Microsoft.IfCondition",
            "description": "Two-way branch the conversation flow based on a condition.",
            "$ref": "#/definitions/Microsoft.IfCondition"
        },
        {
            "title": "Microsoft.InitProperty",
            "description": "Define and initialize a property to be an array or object.",
            "$ref": "#/definitions/Microsoft.InitProperty"
        },
        {
            "title": "Microsoft.IpEntityRecognizer",
            "description": "Recognizer which recognizes internet IP patterns (like 192.1.1.1).",
            "$ref": "#/definitions/Microsoft.IpEntityRecognizer"
        },
        {
            "title": "Microsoft.LanguagePolicy",
            "description": "This represents a policy map for locales lookups to use for language",
            "$ref": "#/definitions/Microsoft.LanguagePolicy"
        },
        {
            "title": "Microsoft.LogAction",
            "description": "Log a message to the host application. Send a TraceActivity to Bot Framework Emulator (optional).",
            "$ref": "#/definitions/Microsoft.LogAction"
        },
        {
            "title": "Microsoft.LuisRecognizer",
            "description": "LUIS recognizer.",
            "$ref": "#/definitions/Microsoft.LuisRecognizer"
        },
        {
            "title": "Microsoft.MentionEntityRecognizer",
            "description": "Recognizer which recognizes @Mentions",
            "$ref": "#/definitions/Microsoft.MentionEntityRecognizer"
        },
        {
            "title": "Microsoft.MostSpecificSelector",
            "description": "Select most specific true events with optional additional selector",
            "$ref": "#/definitions/Microsoft.MostSpecificSelector"
        },
        {
            "title": "Microsoft.MultiLanguageRecognizer",
            "description": "Configure one recognizer per language and the specify the language fallback policy.",
            "$ref": "#/definitions/Microsoft.MultiLanguageRecognizer"
        },
        {
            "title": "Microsoft.NumberEntityRecognizer",
            "description": "Recognizer which recognizes numbers.",
            "$ref": "#/definitions/Microsoft.NumberEntityRecognizer"
        },
        {
            "title": "Microsoft.NumberInput",
            "description": "Collect information - Ask for a number.",
            "$ref": "#/definitions/Microsoft.NumberInput"
        },
        {
            "title": "Microsoft.NumberRangeEntityRecognizer",
            "description": "Recognizer which recognizes ranges of numbers (Example:2 to 5).",
            "$ref": "#/definitions/Microsoft.NumberRangeEntityRecognizer"
        },
        {
            "title": "Microsoft.OAuthInput",
            "description": "Collect login information.",
            "$ref": "#/definitions/Microsoft.OAuthInput"
        },
        {
            "title": "Microsoft.OnActivity",
            "description": "Actions to perform on receipt of a generic activity.",
            "$ref": "#/definitions/Microsoft.OnActivity"
        },
        {
            "title": "Microsoft.OnAssignEntity",
            "description": "Actions to take when an entity should be assigned to a property.",
            "$ref": "#/definitions/Microsoft.OnAssignEntity"
        },
        {
            "title": "Microsoft.OnBeginDialog",
            "description": "Actions to perform when this dialog begins.",
            "$ref": "#/definitions/Microsoft.OnBeginDialog"
        },
        {
            "title": "Microsoft.OnCancelDialog",
            "description": "Actions to perform on cancel dialog event.",
            "$ref": "#/definitions/Microsoft.OnCancelDialog"
        },
        {
            "title": "Microsoft.OnChooseEntity",
            "description": "Actions to be performed when an entity value needs to be resolved.",
            "$ref": "#/definitions/Microsoft.OnChooseEntity"
        },
        {
            "title": "Microsoft.OnChooseIntent",
            "description": "Actions to perform on when an intent is ambigious.",
            "$ref": "#/definitions/Microsoft.OnChooseIntent"
        },
        {
            "title": "Microsoft.OnChooseProperty",
            "description": "Actions to take when there are multiple possible mappings of entities to properties.",
            "$ref": "#/definitions/Microsoft.OnChooseProperty"
        },
        {
            "title": "Microsoft.OnClearProperty",
            "description": "Actions to take when a property needs to be cleared.",
            "$ref": "#/definitions/Microsoft.OnClearProperty"
        },
        {
            "title": "Microsoft.OnCondition",
            "description": "Actions to perform when specified condition is true.",
            "$ref": "#/definitions/Microsoft.OnCondition"
        },
        {
            "title": "Microsoft.OnConversationUpdateActivity",
            "description": "Actions to perform on receipt of an activity with type 'ConversationUpdate'.",
            "$ref": "#/definitions/Microsoft.OnConversationUpdateActivity"
        },
        {
            "title": "Microsoft.OnCustomEvent",
            "description": "Actions to perform when a custom event is detected. Use 'Emit a custom event' action to raise a custom event.",
            "$ref": "#/definitions/Microsoft.OnCustomEvent"
        },
        {
            "title": "Microsoft.OnDialogEvent",
            "description": "Actions to perform when a specific dialog event occurs.",
            "$ref": "#/definitions/Microsoft.OnDialogEvent"
        },
        {
            "title": "Microsoft.OnEndOfActions",
            "description": "Actions to take when there are no more actions in the current dialog.",
            "$ref": "#/definitions/Microsoft.OnEndOfActions"
        },
        {
            "title": "Microsoft.OnEndOfConversationActivity",
            "description": "Actions to perform on receipt of an activity with type 'EndOfConversation'.",
            "$ref": "#/definitions/Microsoft.OnEndOfConversationActivity"
        },
        {
            "title": "Microsoft.OnError",
            "description": "Action to perform when an 'Error' dialog event occurs.",
            "$ref": "#/definitions/Microsoft.OnError"
        },
        {
            "title": "Microsoft.OnEventActivity",
            "description": "Actions to perform on receipt of an activity with type 'Event'.",
            "$ref": "#/definitions/Microsoft.OnEventActivity"
        },
        {
            "title": "Microsoft.OnHandoffActivity",
            "description": "Actions to perform on receipt of an activity with type 'HandOff'.",
            "$ref": "#/definitions/Microsoft.OnHandoffActivity"
        },
        {
            "title": "Microsoft.OnIntent",
            "description": "Actions to perform when specified intent is recognized.",
            "$ref": "#/definitions/Microsoft.OnIntent"
        },
        {
            "title": "Microsoft.OnInvokeActivity",
            "description": "Actions to perform on receipt of an activity with type 'Invoke'.",
            "$ref": "#/definitions/Microsoft.OnInvokeActivity"
        },
        {
            "title": "Microsoft.OnMessageActivity",
            "description": "Actions to perform on receipt of an activity with type 'Message'. Overrides Intent trigger.",
            "$ref": "#/definitions/Microsoft.OnMessageActivity"
        },
        {
            "title": "Microsoft.OnMessageDeleteActivity",
            "description": "Actions to perform on receipt of an activity with type 'MessageDelete'.",
            "$ref": "#/definitions/Microsoft.OnMessageDeleteActivity"
        },
        {
            "title": "Microsoft.OnMessageReactionActivity",
            "description": "Actions to perform on receipt of an activity with type 'MessageReaction'.",
            "$ref": "#/definitions/Microsoft.OnMessageReactionActivity"
        },
        {
            "title": "Microsoft.OnMessageUpdateActivity",
            "description": "Actions to perform on receipt of an activity with type 'MessageUpdate'.",
            "$ref": "#/definitions/Microsoft.OnMessageUpdateActivity"
        },
        {
            "title": "Microsoft.OnQnAMatch",
            "description": "Actions to perform on when an match from QnAMaker is found.",
            "$ref": "#/definitions/Microsoft.OnQnAMatch"
        },
        {
            "title": "Microsoft.OnRepromptDialog",
            "description": "Actions to perform when 'RepromptDialog' event occurs.",
            "$ref": "#/definitions/Microsoft.OnRepromptDialog"
        },
        {
            "title": "Microsoft.OnTypingActivity",
            "description": "Actions to perform on receipt of an activity with type 'Typing'.",
            "$ref": "#/definitions/Microsoft.OnTypingActivity"
        },
        {
            "title": "Microsoft.OnUnknownIntent",
            "description": "Action to perform when user input is unrecognized and if none of the 'on intent recognition' triggers match recognized intent.",
            "$ref": "#/definitions/Microsoft.OnUnknownIntent"
        },
        {
            "title": "Microsoft.OrdinalEntityRecognizer",
            "description": "Recognizer which recognizes ordinals (example: first, second, 3rd).",
            "$ref": "#/definitions/Microsoft.OrdinalEntityRecognizer"
        },
        {
            "title": "Microsoft.PercentageEntityRecognizer",
            "description": "Recognizer which recognizes percentages.",
            "$ref": "#/definitions/Microsoft.PercentageEntityRecognizer"
        },
        {
            "title": "Microsoft.PhoneNumberEntityRecognizer",
            "description": "Recognizer which recognizes phone numbers.",
            "$ref": "#/definitions/Microsoft.PhoneNumberEntityRecognizer"
        },
        {
            "title": "Microsoft.QnAMakerDialog",
            "description": "Dialog which uses QnAMAker knowledge base to answer questions.",
            "$ref": "#/definitions/Microsoft.QnAMakerDialog"
        },
        {
            "title": "Microsoft.QnAMakerRecognizer",
            "description": "Recognizer for generating QnAMatch intents from a KB.",
            "$ref": "#/definitions/Microsoft.QnAMakerRecognizer"
        },
        {
            "title": "Microsoft.RandomSelector",
            "description": "Select most specific true rule",
            "$ref": "#/definitions/Microsoft.RandomSelector"
        },
        {
            "title": "Microsoft.RecognizerSet",
            "description": "Creates the union of the intents and entities of the recognizers in the set.",
            "$ref": "#/definitions/Microsoft.RecognizerSet"
        },
        {
            "title": "Microsoft.RegExEntityRecognizer",
            "description": "Recognizer which recognizes patterns of input based on regex.",
            "$ref": "#/definitions/Microsoft.RegExEntityRecognizer"
        },
        {
            "title": "Microsoft.RegexRecognizer",
            "description": "Use regular expressions to recognize intents and entities from user input.",
            "$ref": "#/definitions/Microsoft.RegexRecognizer"
        },
        {
            "title": "Microsoft.RepeatDialog",
            "description": "Repeat current dialog.",
            "$ref": "#/definitions/Microsoft.RepeatDialog"
        },
        {
            "title": "Microsoft.ReplaceDialog",
            "description": "Replace current dialog with another dialog.",
            "$ref": "#/definitions/Microsoft.ReplaceDialog"
        },
        {
            "title": "Microsoft.SendActivity",
            "description": "Respond with an activity.",
            "$ref": "#/definitions/Microsoft.SendActivity"
        },
        {
            "title": "Microsoft.SetProperties",
            "description": "Set one or more property values.",
            "$ref": "#/definitions/Microsoft.SetProperties"
        },
        {
            "title": "Microsoft.SetProperty",
            "description": "Set property to a value.",
            "$ref": "#/definitions/Microsoft.SetProperty"
        },
        {
            "title": "Microsoft.SignOutUser",
            "description": "Sign a user out that was logged in previously using OAuthInput.",
            "$ref": "#/definitions/Microsoft.SignOutUser"
        },
        {
            "title": "Microsoft.StaticActivityTemplate",
            "description": "This allows you to define a static Activity object",
            "$ref": "#/definitions/Microsoft.StaticActivityTemplate"
        },
        {
            "title": "Microsoft.SwitchCondition",
            "description": "Execute different actions based on the value of a property.",
            "$ref": "#/definitions/Microsoft.SwitchCondition"
        },
        {
            "title": "Microsoft.TemperatureEntityRecognizer",
            "description": "Recognizer which recognizes temperatures.",
            "$ref": "#/definitions/Microsoft.TemperatureEntityRecognizer"
        },
        {
            "title": "Microsoft.Test.AssertCondition",
            "description": "Assert condition is true.",
            "$ref": "#/definitions/Microsoft.Test.AssertCondition"
        },
        {
            "title": "Microsoft.Test.AssertReply",
            "description": "Asserts that a reply text is valid.",
            "$ref": "#/definitions/Microsoft.Test.AssertReply"
        },
        {
            "title": "Microsoft.Test.AssertReplyActivity",
            "description": "Asserts that a reply activity is valid.",
            "$ref": "#/definitions/Microsoft.Test.AssertReplyActivity"
        },
        {
            "title": "Microsoft.Test.AssertReplyOneOf",
            "description": "Asserts that a reply text is one of multiple optional responses.",
            "$ref": "#/definitions/Microsoft.Test.AssertReplyOneOf"
        },
        {
            "title": "Microsoft.Test.Script",
            "description": "Defines a sequence of test actions to perform to validate the behavior of dialogs.",
            "$ref": "#/definitions/Microsoft.Test.Script"
        },
        {
            "title": "Microsoft.Test.UserActivity",
            "description": "Sends activity to the bot.",
            "$ref": "#/definitions/Microsoft.Test.UserActivity"
        },
        {
            "title": "Microsoft.Test.UserConversationUpdate",
            "description": "Sends ConversationUpdate activity to the bot.",
            "$ref": "#/definitions/Microsoft.Test.UserConversationUpdate"
        },
        {
            "title": "Microsoft.Test.UserDelay",
            "description": "Delays text script for time period.",
            "$ref": "#/definitions/Microsoft.Test.UserDelay"
        },
        {
            "title": "Microsoft.Test.UserSays",
            "description": "Sends text to the bot from the user.",
            "$ref": "#/definitions/Microsoft.Test.UserSays"
        },
        {
            "title": "Microsoft.Test.UserTyping",
            "description": "Sends typing activity to the bot.",
            "$ref": "#/definitions/Microsoft.Test.UserTyping"
        },
        {
            "title": "Microsoft.TextInput",
            "description": "Collection information - Ask for a word or sentence.",
            "$ref": "#/definitions/Microsoft.TextInput"
        },
        {
            "title": "Microsoft.TextTemplate",
            "description": "Lg tempalte to evaluate to create text",
            "$ref": "#/definitions/Microsoft.TextTemplate"
        },
        {
            "title": "Microsoft.TraceActivity",
            "description": "Send a trace activity to the transcript logger and/ or Bot Framework Emulator.",
            "$ref": "#/definitions/Microsoft.TraceActivity"
        },
        {
            "title": "Microsoft.TrueSelector",
            "description": "Selector for all true events",
            "$ref": "#/definitions/Microsoft.TrueSelector"
        },
        {
            "title": "Microsoft.UpdateActivity",
            "description": "Respond with an activity.",
            "$ref": "#/definitions/Microsoft.UpdateActivity"
        },
        {
            "title": "Microsoft.UrlEntityRecognizer",
            "description": "Recognizer which recognizes urls (example: http://bing.com)",
            "$ref": "#/definitions/Microsoft.UrlEntityRecognizer"
        }
    ],
    "definitions": {
        "Microsoft.ActivityTemplate": {
            "$role": "union(Microsoft.IActivityTemplate)",
            "title": "Microsoft ActivityTemplate",
            "type": "object",
            "properties": {
                "$kind": {
                    "title": "$kind",
                    "description": "Defines the valid properties for the component you are configuring (from a dialog .schema file)",
                    "type": "string",
                    "pattern": "^[a-zA-Z][a-zA-Z0-9.]*$",
                    "const": "Microsoft.ActivityTemplate"
                },
                "$copy": {
                    "title": "$copy",
                    "description": "Copy the definition by id from a .dialog file.",
                    "type": "string",
                    "pattern": "^(([a-zA-Z][a-zA-Z0-9.]*)?(#[a-zA-Z][a-zA-Z0-9.]*)?)$"
                },
                "$id": {
                    "title": "$id",
                    "description": "Inline id for reuse of an inline definition",
                    "type": "string",
                    "pattern": "^([a-zA-Z][a-zA-Z0-9.]*)$"
                },
                "$designer": {
                    "title": "$designer",
                    "type": "object",
                    "description": "Extra information for the Bot Framework Designer."
                },
                "template": {
                    "title": "Template",
                    "Description": "Language Generator template to use to create the activity",
                    "type": "string"
                }
            },
            "additionalProperties": false,
            "patternProperties": {
                "^\\$": {
                    "type": "string"
                }
            },
            "anyOf": [
                {
                    "title": "Reference",
                    "required": [
                        "$copy"
                    ]
                },
                {
                    "title": "Type",
                    "required": [
                        "template",
                        "$kind"
                    ]
                }
            ]
        },
        "Microsoft.AdaptiveCardRecognizer": {
            "$role": "union(Microsoft.Recognizer)",
            "title": "Cross-trained Recognizer Set",
            "description": "Recognizer for detecting the value response from an Adaptive Card.",
            "type": "object",
            "properties": {
                "$kind": {
                    "title": "$kind",
                    "description": "Defines the valid properties for the component you are configuring (from a dialog .schema file)",
                    "type": "string",
                    "pattern": "^[a-zA-Z][a-zA-Z0-9.]*$",
                    "const": "Microsoft.AdaptiveCardRecognizer"
                },
                "$copy": {
                    "title": "$copy",
                    "description": "Copy the definition by id from a .dialog file.",
                    "type": "string",
                    "pattern": "^(([a-zA-Z][a-zA-Z0-9.]*)?(#[a-zA-Z][a-zA-Z0-9.]*)?)$"
                },
                "$id": {
                    "title": "$id",
                    "description": "Inline id for reuse of an inline definition",
                    "type": "string",
                    "pattern": "^([a-zA-Z][a-zA-Z0-9.]*)$"
                },
                "$designer": {
                    "title": "$designer",
                    "type": "object",
                    "description": "Extra information for the Bot Framework Designer."
                },
                "id": {
                    "type": "string",
                    "title": "Id",
                    "description": "Optional unique id using with RecognizerSet."
                }
            },
            "additionalProperties": false,
            "patternProperties": {
                "^\\$": {
                    "type": "string"
                }
            },
            "anyOf": [
                {
                    "title": "Reference",
                    "required": [
                        "$copy"
                    ]
                },
                {
                    "title": "Type",
                    "required": [
                        "$kind"
                    ]
                }
            ]
        },
        "Microsoft.AdaptiveDialog": {
            "$role": "union(Microsoft.IDialog)",
            "title": "Adaptive Dialog",
            "description": "Flexible, data driven dialog that can adapt to the conversation.",
            "type": "object",
            "properties": {
                "$kind": {
                    "title": "$kind",
                    "description": "Defines the valid properties for the component you are configuring (from a dialog .schema file)",
                    "type": "string",
                    "pattern": "^[a-zA-Z][a-zA-Z0-9.]*$",
                    "const": "Microsoft.AdaptiveDialog"
                },
                "$copy": {
                    "title": "$copy",
                    "description": "Copy the definition by id from a .dialog file.",
                    "type": "string",
                    "pattern": "^(([a-zA-Z][a-zA-Z0-9.]*)?(#[a-zA-Z][a-zA-Z0-9.]*)?)$"
                },
                "$id": {
                    "title": "$id",
                    "description": "Inline id for reuse of an inline definition",
                    "type": "string",
                    "pattern": "^([a-zA-Z][a-zA-Z0-9.]*)$"
                },
                "$designer": {
                    "title": "$designer",
                    "type": "object",
                    "description": "Extra information for the Bot Framework Designer."
                },
                "id": {
                    "type": "string",
                    "title": "Id",
                    "description": "Optional dialog ID."
                },
                "autoEndDialog": {
                    "type": "boolean",
                    "title": "Auto end dialog",
                    "description": "If set to true the dialog will automatically end when there are no further actions.  If set to false, remember to manually end the dialog using EndDialog action.",
                    "default": "true"
                },
                "defaultResultProperty": {
                    "type": "string",
                    "title": "Default result property",
                    "description": "Value that will be passed back to the parent dialog.",
                    "default": "dialog.result"
                },
                "recognizer": {
                    "$kind": "Microsoft.Recognizer",
                    "title": "Recognizer",
                    "description": "Input recognizer that interprets user input into intent and entities.",
                    "$ref": "#/definitions/Microsoft.Recognizer"
                },
                "generator": {
                    "$kind": "Microsoft.ILanguageGenerator",
                    "title": "Language Generator",
                    "description": "Language generator that generates bot responses.",
                    "$ref": "#/definitions/Microsoft.ILanguageGenerator"
                },
                "selector": {
                    "$kind": "Microsoft.ITriggerSelector",
                    "title": "Selector",
                    "description": "Policy to determine which trigger is executed. Defaults to a 'best match' selector (optional).",
                    "$ref": "#/definitions/Microsoft.ITriggerSelector"
                },
                "triggers": {
                    "type": "array",
                    "description": "List of triggers defined for this dialog.",
                    "title": "Triggers",
                    "items": {
                        "$kind": "Microsoft.ITriggerCondition",
                        "$ref": "#/definitions/Microsoft.ITriggerCondition"
                    }
                },
                "schema": {
                    "anyOf": [
                        {
                            "$comment": "Eventually we should allow at least some subset of JSON schema here.",
                            "title": "The schema to be filled in.",
                            "type": "object",
                            "additionalProperties": true
                        },
                        {
                            "type": "string",
                            "title": "String pointing to schema file."
                        }
                    ]
                }
            },
            "additionalProperties": false,
            "patternProperties": {
                "^\\$": {
                    "type": "string"
                }
            },
            "anyOf": [
                {
                    "title": "Reference",
                    "required": [
                        "$copy"
                    ]
                },
                {
                    "title": "Type",
                    "required": [
                        "$kind"
                    ]
                }
            ]
        },
        "Microsoft.AgeEntityRecognizer": {
            "$role": "union(Microsoft.EntityRecognizers)",
            "title": "Age Entity Recognizer",
            "description": "Recognizer which recognizes age.",
            "type": "object",
            "properties": {
                "$kind": {
                    "title": "$kind",
                    "description": "Defines the valid properties for the component you are configuring (from a dialog .schema file)",
                    "type": "string",
                    "pattern": "^[a-zA-Z][a-zA-Z0-9.]*$",
                    "const": "Microsoft.AgeEntityRecognizer"
                },
                "$copy": {
                    "title": "$copy",
                    "description": "Copy the definition by id from a .dialog file.",
                    "type": "string",
                    "pattern": "^(([a-zA-Z][a-zA-Z0-9.]*)?(#[a-zA-Z][a-zA-Z0-9.]*)?)$"
                },
                "$id": {
                    "title": "$id",
                    "description": "Inline id for reuse of an inline definition",
                    "type": "string",
                    "pattern": "^([a-zA-Z][a-zA-Z0-9.]*)$"
                },
                "$designer": {
                    "title": "$designer",
                    "type": "object",
                    "description": "Extra information for the Bot Framework Designer."
                }
            },
            "additionalProperties": false,
            "patternProperties": {
                "^\\$": {
                    "type": "string"
                }
            },
            "anyOf": [
                {
                    "title": "Reference",
                    "required": [
                        "$copy"
                    ]
                },
                {
                    "title": "Type",
                    "required": [
                        "$kind"
                    ]
                }
            ]
        },
        "Microsoft.Ask": {
            "$role": "union(Microsoft.IDialog)",
            "title": "Send Activity to Ask a question",
            "description": "This is an action which sends an activity to the user when a response is expected",
            "type": "object",
            "properties": {
                "$kind": {
                    "title": "$kind",
                    "description": "Defines the valid properties for the component you are configuring (from a dialog .schema file)",
                    "type": "string",
                    "pattern": "^[a-zA-Z][a-zA-Z0-9.]*$",
                    "const": "Microsoft.Ask"
                },
                "$copy": {
                    "title": "$copy",
                    "description": "Copy the definition by id from a .dialog file.",
                    "type": "string",
                    "pattern": "^(([a-zA-Z][a-zA-Z0-9.]*)?(#[a-zA-Z][a-zA-Z0-9.]*)?)$"
                },
                "$id": {
                    "title": "$id",
                    "description": "Inline id for reuse of an inline definition",
                    "type": "string",
                    "pattern": "^([a-zA-Z][a-zA-Z0-9.]*)$"
                },
                "$designer": {
                    "title": "$designer",
                    "type": "object",
                    "description": "Extra information for the Bot Framework Designer."
                },
                "id": {
                    "type": "string",
                    "title": "Id",
                    "description": "Optional id for the dialog"
                },
                "activity": {
                    "$kind": "Microsoft.IActivityTemplate",
                    "title": "Activity",
                    "description": "Activity to send.",
                    "$ref": "#/definitions/Microsoft.IActivityTemplate"
                },
                "expectedProperties": {
                    "type": "array",
                    "title": "Expected Properties",
                    "description": "Properties expected to be filled by entities from the user",
                    "items": {
                        "type": "string"
                    }
                }
            },
            "additionalProperties": false,
            "patternProperties": {
                "^\\$": {
                    "type": "string"
                }
            },
            "anyOf": [
                {
                    "title": "Reference",
                    "required": [
                        "$copy"
                    ]
                },
                {
                    "title": "Type",
                    "required": [
                        "$kind"
                    ]
                }
            ]
        },
        "Microsoft.AttachmentInput": {
            "$role": "union(Microsoft.IDialog)",
            "title": "Attachment input dialog",
            "description": "Collect information - Ask for a file or image.",
            "type": "object",
            "properties": {
                "$kind": {
                    "title": "$kind",
                    "description": "Defines the valid properties for the component you are configuring (from a dialog .schema file)",
                    "type": "string",
                    "pattern": "^[a-zA-Z][a-zA-Z0-9.]*$",
                    "const": "Microsoft.AttachmentInput"
                },
                "$copy": {
                    "title": "$copy",
                    "description": "Copy the definition by id from a .dialog file.",
                    "type": "string",
                    "pattern": "^(([a-zA-Z][a-zA-Z0-9.]*)?(#[a-zA-Z][a-zA-Z0-9.]*)?)$"
                },
                "$id": {
                    "title": "$id",
                    "description": "Inline id for reuse of an inline definition",
                    "type": "string",
                    "pattern": "^([a-zA-Z][a-zA-Z0-9.]*)$"
                },
                "$designer": {
                    "title": "$designer",
                    "type": "object",
                    "description": "Extra information for the Bot Framework Designer."
                },
                "id": {
                    "type": "string",
                    "title": "Id",
                    "description": "Optional id for the dialog"
                },
                "prompt": {
                    "$kind": "Microsoft.IActivityTemplate",
                    "title": "Initial prompt",
                    "description": "Message to send to collect information.",
                    "examples": [
                        "What is your birth date?"
                    ],
                    "$ref": "#/definitions/Microsoft.IActivityTemplate"
                },
                "unrecognizedPrompt": {
                    "$kind": "Microsoft.IActivityTemplate",
                    "title": "Unrecognized prompt",
                    "description": "Message to send if user response is not recognized.",
                    "examples": [
                        "Sorry, I do not understand '{turn.activity.text'}. Let's try again. What is your birth date?"
                    ],
                    "$ref": "#/definitions/Microsoft.IActivityTemplate"
                },
                "invalidPrompt": {
                    "$kind": "Microsoft.IActivityTemplate",
                    "title": "Invalid prompt",
                    "description": "Message to send if user response is invalid. Relies on specified validation expressions.",
                    "examples": [
                        "Sorry, '{this.value}' does not work. I need a number between 1-150. What is your age?"
                    ],
                    "$ref": "#/definitions/Microsoft.IActivityTemplate"
                },
                "defaultValueResponse": {
                    "$kind": "Microsoft.IActivityTemplate",
                    "title": "Default value response",
                    "description": "Message to send when max turn count (if specified) has been exceeded and the default value is selected as the value.",
                    "examples": [
                        "Sorry, I'm having trouble understanding you. I will just use {this.options.defaultValue} for now. You can say 'I'm 36 years old' to change it."
                    ],
                    "$ref": "#/definitions/Microsoft.IActivityTemplate"
                },
                "maxTurnCount": {
                    "type": "integer",
                    "title": "Max turn count",
                    "description": "Maximum number of re-prompt attempts to collect information.",
                    "default": 3,
                    "examples": [
                        3
                    ]
                },
                "validations": {
                    "type": "array",
                    "title": "Validation expressions",
                    "description": "Expression to validate user input.",
                    "examples": [
                        "int(this.value) > 1 && int(this.value) <= 150",
                        "count(this.value) < 300"
                    ],
                    "items": {
                        "$role": "expression",
                        "type": "string",
                        "description": "String must contain an expression."
                    }
                },
                "property": {
                    "$role": "expression",
                    "title": "Property",
                    "description": "Property to store collected information. Input will be skipped if property has value (unless 'Always prompt' is true).",
                    "examples": [
                        "$birthday",
                        "user.name",
                        "conversation.issueTitle",
                        "dialog.favColor"
                    ],
                    "type": "string"
                },
                "defaultValue": {
                    "$role": "expression",
                    "title": "Default value",
                    "description": "Expression to examine on each turn of the conversation as possible value to the property.",
                    "examples": [
                        "@userName",
                        "coalesce(@number, @partySize)"
                    ],
                    "type": "string"
                },
                "value": {
                    "$role": "expression",
                    "title": "Value",
                    "description": "Gets or sets a value expression which can be used to intialize the input prompt.",
                    "examples": [
                        "@userName"
                    ],
                    "type": "string"
                },
                "alwaysPrompt": {
                    "type": "boolean",
                    "title": "Always prompt",
                    "description": "Collect information even if the specified  'property' is not empty.",
                    "default": false,
                    "examples": [
                        false
                    ]
                },
                "allowInterruptions": {
                    "$role": "expression",
                    "title": "Allow Interruptions",
                    "description": "A boolean expression that determines whether the parent should be allowed to interrupt the input.",
                    "default": "true",
                    "examples": [
                        "true"
                    ],
                    "type": "string"
                },
                "outputFormat": {
                    "type": "string",
                    "enum": [
                        "all",
                        "first"
                    ],
                    "title": "Output format",
                    "description": "Attachment output format.",
                    "default": "first"
                }
            },
            "additionalProperties": false,
            "patternProperties": {
                "^\\$": {
                    "type": "string"
                }
            },
            "anyOf": [
                {
                    "title": "Reference",
                    "required": [
                        "$copy"
                    ]
                },
                {
                    "title": "Type",
                    "required": [
                        "$kind"
                    ]
                }
            ]
        },
        "Microsoft.BeginDialog": {
            "$role": "union(Microsoft.IDialog)",
            "title": "Begin a dialog",
            "description": "Begin another dialog.",
            "type": "object",
            "properties": {
                "$kind": {
                    "title": "$kind",
                    "description": "Defines the valid properties for the component you are configuring (from a dialog .schema file)",
                    "type": "string",
                    "pattern": "^[a-zA-Z][a-zA-Z0-9.]*$",
                    "const": "Microsoft.BeginDialog"
                },
                "$copy": {
                    "title": "$copy",
                    "description": "Copy the definition by id from a .dialog file.",
                    "type": "string",
                    "pattern": "^(([a-zA-Z][a-zA-Z0-9.]*)?(#[a-zA-Z][a-zA-Z0-9.]*)?)$"
                },
                "$id": {
                    "title": "$id",
                    "description": "Inline id for reuse of an inline definition",
                    "type": "string",
                    "pattern": "^([a-zA-Z][a-zA-Z0-9.]*)$"
                },
                "$designer": {
                    "title": "$designer",
                    "type": "object",
                    "description": "Extra information for the Bot Framework Designer."
                },
                "id": {
                    "type": "string",
                    "title": "Id",
                    "description": "Optional id for the dialog"
                },
                "dialog": {
                    "$kind": "Microsoft.IDialog",
                    "title": "Dialog name",
                    "description": "Name of the dialog to call.",
                    "examples": [
                        "AddToDoDialog"
                    ],
                    "$ref": "#/definitions/Microsoft.IDialog"
                },
                "options": {
                    "type": "object",
                    "title": "Options",
                    "description": "One or more options that are passed to the dialog that is called.",
                    "additionalProperties": {
                        "type": "string",
                        "title": "Options"
                    }
                },
                "includeActivity": {
                    "type": "boolean",
                    "title": "Include Activity",
                    "description": "When set to true, dialog that is called can process the current activity.",
                    "default": false
                },
                "resultProperty": {
                    "$role": "expression",
                    "title": "Property",
                    "description": "Property to store any value returned by the dialog that is called.",
                    "examples": [
                        "dialog.userName"
                    ],
                    "type": "string"
                }
            },
            "additionalProperties": false,
            "patternProperties": {
                "^\\$": {
                    "type": "string"
                }
            },
            "anyOf": [
                {
                    "title": "Reference",
                    "required": [
                        "$copy"
                    ]
                },
                {
                    "title": "Type",
                    "required": [
                        "$kind"
                    ]
                }
            ]
        },
        "Microsoft.BreakLoop": {
            "$role": "union(Microsoft.IDialog)",
            "title": "Break Loop",
            "description": "Stop executing this loop",
            "type": "object",
            "properties": {
                "$kind": {
                    "title": "$kind",
                    "description": "Defines the valid properties for the component you are configuring (from a dialog .schema file)",
                    "type": "string",
                    "pattern": "^[a-zA-Z][a-zA-Z0-9.]*$",
                    "const": "Microsoft.BreakLoop"
                },
                "$copy": {
                    "title": "$copy",
                    "description": "Copy the definition by id from a .dialog file.",
                    "type": "string",
                    "pattern": "^(([a-zA-Z][a-zA-Z0-9.]*)?(#[a-zA-Z][a-zA-Z0-9.]*)?)$"
                },
                "$id": {
                    "title": "$id",
                    "description": "Inline id for reuse of an inline definition",
                    "type": "string",
                    "pattern": "^([a-zA-Z][a-zA-Z0-9.]*)$"
                },
                "$designer": {
                    "title": "$designer",
                    "type": "object",
                    "description": "Extra information for the Bot Framework Designer."
                },
                "id": {
                    "type": "string",
                    "title": "Id",
                    "description": "Optional id for the dialog"
                }
            },
            "additionalProperties": false,
            "patternProperties": {
                "^\\$": {
                    "type": "string"
                }
            },
            "anyOf": [
                {
                    "title": "Reference",
                    "required": [
                        "$copy"
                    ]
                },
                {
                    "title": "Type",
                    "required": [
                        "$kind"
                    ]
                }
            ]
        },
        "Microsoft.CancelAllDialogs": {
            "$role": "union(Microsoft.IDialog)",
            "title": "Cancel all dialogs",
            "description": "Cancel all active dialogs. All dialogs in the dialog chain will need a trigger to capture the event configured in this action.",
            "type": "object",
            "properties": {
                "$kind": {
                    "title": "$kind",
                    "description": "Defines the valid properties for the component you are configuring (from a dialog .schema file)",
                    "type": "string",
                    "pattern": "^[a-zA-Z][a-zA-Z0-9.]*$",
                    "const": "Microsoft.CancelAllDialogs"
                },
                "$copy": {
                    "title": "$copy",
                    "description": "Copy the definition by id from a .dialog file.",
                    "type": "string",
                    "pattern": "^(([a-zA-Z][a-zA-Z0-9.]*)?(#[a-zA-Z][a-zA-Z0-9.]*)?)$"
                },
                "$id": {
                    "title": "$id",
                    "description": "Inline id for reuse of an inline definition",
                    "type": "string",
                    "pattern": "^([a-zA-Z][a-zA-Z0-9.]*)$"
                },
                "$designer": {
                    "title": "$designer",
                    "type": "object",
                    "description": "Extra information for the Bot Framework Designer."
                },
                "id": {
                    "type": "string",
                    "title": "Id",
                    "description": "Optional id for the dialog"
                },
                "eventName": {
                    "title": "Event name",
                    "description": "Name of the event to emit.",
                    "type": "string"
                },
                "eventValue": {
                    "type": "object",
                    "title": "Event value",
                    "description": "Value to emit with the event (optional).",
                    "additionalProperties": true
                }
            },
            "additionalProperties": false,
            "patternProperties": {
                "^\\$": {
                    "type": "string"
                }
            },
            "anyOf": [
                {
                    "title": "Reference",
                    "required": [
                        "$copy"
                    ]
                },
                {
                    "title": "Type",
                    "required": [
                        "$kind"
                    ]
                }
            ]
        },
        "Microsoft.ChoiceInput": {
            "$role": "union(Microsoft.IDialog)",
            "title": "Choice input dialog",
            "description": "Collect information - Pick from a list of choices",
            "type": "object",
            "properties": {
                "$kind": {
                    "title": "$kind",
                    "description": "Defines the valid properties for the component you are configuring (from a dialog .schema file)",
                    "type": "string",
                    "pattern": "^[a-zA-Z][a-zA-Z0-9.]*$",
                    "const": "Microsoft.ChoiceInput"
                },
                "$copy": {
                    "title": "$copy",
                    "description": "Copy the definition by id from a .dialog file.",
                    "type": "string",
                    "pattern": "^(([a-zA-Z][a-zA-Z0-9.]*)?(#[a-zA-Z][a-zA-Z0-9.]*)?)$"
                },
                "$id": {
                    "title": "$id",
                    "description": "Inline id for reuse of an inline definition",
                    "type": "string",
                    "pattern": "^([a-zA-Z][a-zA-Z0-9.]*)$"
                },
                "$designer": {
                    "title": "$designer",
                    "type": "object",
                    "description": "Extra information for the Bot Framework Designer."
                },
                "id": {
                    "type": "string",
                    "title": "Id",
                    "description": "Optional id for the dialog"
                },
                "prompt": {
                    "$kind": "Microsoft.IActivityTemplate",
                    "title": "Initial prompt",
                    "description": "Message to send to collect information.",
                    "examples": [
                        "What is your birth date?"
                    ],
                    "$ref": "#/definitions/Microsoft.IActivityTemplate"
                },
                "unrecognizedPrompt": {
                    "$kind": "Microsoft.IActivityTemplate",
                    "title": "Unrecognized prompt",
                    "description": "Message to send if user response is not recognized.",
                    "examples": [
                        "Sorry, I do not understand '{turn.activity.text'}. Let's try again. What is your birth date?"
                    ],
                    "$ref": "#/definitions/Microsoft.IActivityTemplate"
                },
                "invalidPrompt": {
                    "$kind": "Microsoft.IActivityTemplate",
                    "title": "Invalid prompt",
                    "description": "Message to send if user response is invalid. Relies on specified validation expressions.",
                    "examples": [
                        "Sorry, '{this.value}' does not work. I need a number between 1-150. What is your age?"
                    ],
                    "$ref": "#/definitions/Microsoft.IActivityTemplate"
                },
                "defaultValueResponse": {
                    "$kind": "Microsoft.IActivityTemplate",
                    "title": "Default value response",
                    "description": "Message to send when max turn count (if specified) has been exceeded and the default value is selected as the value.",
                    "examples": [
                        "Sorry, I'm having trouble understanding you. I will just use {this.options.defaultValue} for now. You can say 'I'm 36 years old' to change it."
                    ],
                    "$ref": "#/definitions/Microsoft.IActivityTemplate"
                },
                "maxTurnCount": {
                    "type": "integer",
                    "title": "Max turn count",
                    "description": "Maximum number of re-prompt attempts to collect information.",
                    "default": 3,
                    "examples": [
                        3
                    ]
                },
                "validations": {
                    "type": "array",
                    "title": "Validation expressions",
                    "description": "Expression to validate user input.",
                    "examples": [
                        "int(this.value) > 1 && int(this.value) <= 150",
                        "count(this.value) < 300"
                    ],
                    "items": {
                        "$role": "expression",
                        "type": "string",
                        "description": "String must contain an expression."
                    }
                },
                "property": {
                    "$role": "expression",
                    "title": "Property",
                    "description": "Property to store collected information. Input will be skipped if property has value (unless 'Always prompt' is true).",
                    "examples": [
                        "$birthday",
                        "user.name",
                        "conversation.issueTitle",
                        "dialog.favColor"
                    ],
                    "type": "string"
                },
                "defaultValue": {
                    "$role": "expression",
                    "title": "Default value",
                    "description": "Expression to examine on each turn of the conversation as possible value to the property.",
                    "examples": [
                        "@userName",
                        "coalesce(@number, @partySize)"
                    ],
                    "type": "string"
                },
                "value": {
                    "$role": "expression",
                    "title": "Value",
                    "description": "Gets or sets a value expression which can be used to intialize the input prompt.",
                    "examples": [
                        "@userName"
                    ],
                    "type": "string"
                },
                "alwaysPrompt": {
                    "type": "boolean",
                    "title": "Always prompt",
                    "description": "Collect information even if the specified  'property' is not empty.",
                    "default": false,
                    "examples": [
                        false
                    ]
                },
                "allowInterruptions": {
                    "$role": "expression",
                    "title": "Allow Interruptions",
                    "description": "A boolean expression that determines whether the parent should be allowed to interrupt the input.",
                    "default": "true",
                    "examples": [
                        "true"
                    ],
                    "type": "string"
                },
                "outputFormat": {
                    "type": "string",
                    "enum": [
                        "value",
                        "index"
                    ],
                    "title": "Output format",
                    "description": "Choice output format.",
                    "default": "value"
                },
                "choices": {
                    "anyOf": [
                        {
                            "$role": "expression",
                            "type": "string",
                            "description": "String must contain an expression."
                        },
                        {
                            "type": "array",
                            "items": [
                                {
                                    "type": "string"
                                }
                            ]
                        },
                        {
                            "type": "array",
                            "items": [
                                {
                                    "title": "Choice",
                                    "type": "object",
                                    "properties": {
                                        "value": {
                                            "type": "string",
                                            "title": "Value",
                                            "description": "Value to return when this choice is selected."
                                        },
                                        "action": {
                                            "type": "object",
                                            "title": "Action",
                                            "description": "Card action for the choice."
                                        },
                                        "synonyms": {
                                            "type": "array",
                                            "title": "Synonyms",
                                            "description": "List of synonyms to recognize in addition to the value (optional).",
                                            "items": {
                                                "type": "string"
                                            }
                                        }
                                    }
                                }
                            ]
                        }
                    ]
                },
                "appendChoices": {
                    "type": "boolean",
                    "title": "Append choices",
                    "description": "Compose an output activity containing a set of choices",
                    "default": "true"
                },
                "defaultLocale": {
                    "type": "string",
                    "title": "Default locale",
                    "description": "Default locale.",
                    "default": "en-us"
                },
                "style": {
                    "type": "string",
                    "enum": [
                        "None",
                        "Auto",
                        "Inline",
                        "List",
                        "SuggestedAction",
                        "HeroCard"
                    ],
                    "title": "List style",
                    "description": "Style to render choices.",
                    "default": "Auto"
                },
                "choiceOptions": {
                    "type": "object",
                    "properties": {
                        "inlineSeparator": {
                            "type": "string",
                            "title": "Inline separator",
                            "description": "Character used to separate individual choices when there are more than 2 choices",
                            "default": ", "
                        },
                        "inlineOr": {
                            "type": "string",
                            "title": "Inline or",
                            "description": "Separator inserted between the choices when there are only 2 choices",
                            "default": " or "
                        },
                        "inlineOrMore": {
                            "type": "string",
                            "title": "Inline or more",
                            "description": "Separator inserted between the last 2 choices when their are more than 2 choices.",
                            "default": ", or "
                        },
                        "includeNumbers": {
                            "type": "boolean",
                            "title": "Include numbers",
                            "description": "If true, 'inline' and 'list' list style will be prefixed with the index of the choice.",
                            "default": true
                        }
                    }
                },
                "recognizerOptions": {
                    "type": "object",
                    "properties": {
                        "noValue": {
                            "type": "boolean",
                            "title": "No value",
                            "description": "If true, the choices value field will NOT be search over",
                            "default": false
                        },
                        "noAction": {
                            "type": "boolean",
                            "title": "No action",
                            "description": "If true, the the choices action.title field will NOT be searched over",
                            "default": false
                        }
                    }
                }
            },
            "additionalProperties": false,
            "patternProperties": {
                "^\\$": {
                    "type": "string"
                }
            },
            "anyOf": [
                {
                    "title": "Reference",
                    "required": [
                        "$copy"
                    ]
                },
                {
                    "title": "Type",
                    "required": [
                        "$kind"
                    ]
                }
            ]
        },
        "Microsoft.ConditionalSelector": {
            "$role": "union(Microsoft.ITriggerSelector)",
            "title": "Condtional Trigger Selector",
            "description": "Use a rule selector based on a condition",
            "type": "object",
            "properties": {
                "$kind": {
                    "title": "$kind",
                    "description": "Defines the valid properties for the component you are configuring (from a dialog .schema file)",
                    "type": "string",
                    "pattern": "^[a-zA-Z][a-zA-Z0-9.]*$",
                    "const": "Microsoft.ConditionalSelector"
                },
                "$copy": {
                    "title": "$copy",
                    "description": "Copy the definition by id from a .dialog file.",
                    "type": "string",
                    "pattern": "^(([a-zA-Z][a-zA-Z0-9.]*)?(#[a-zA-Z][a-zA-Z0-9.]*)?)$"
                },
                "$id": {
                    "title": "$id",
                    "description": "Inline id for reuse of an inline definition",
                    "type": "string",
                    "pattern": "^([a-zA-Z][a-zA-Z0-9.]*)$"
                },
                "$designer": {
                    "title": "$designer",
                    "type": "object",
                    "description": "Extra information for the Bot Framework Designer."
                },
                "condition": {
                    "$role": "expression",
                    "type": "string",
                    "description": "String must contain an expression."
                },
                "ifTrue": {
                    "$kind": "Microsoft.ITriggerSelector",
                    "$ref": "#/definitions/Microsoft.ITriggerSelector"
                },
                "ifFalse": {
                    "$kind": "Microsoft.ITriggerSelector",
                    "$ref": "#/definitions/Microsoft.ITriggerSelector"
                }
            },
            "additionalProperties": false,
            "patternProperties": {
                "^\\$": {
                    "type": "string"
                }
            },
            "anyOf": [
                {
                    "title": "Reference",
                    "required": [
                        "$copy"
                    ]
                },
                {
                    "title": "Type",
                    "required": [
                        "condition",
                        "ifTrue",
                        "ifFalse",
                        "$kind"
                    ]
                }
            ]
        },
        "Microsoft.ConfirmInput": {
            "$role": "union(Microsoft.IDialog)",
            "title": "Confirm input dialog",
            "description": "Collect information - Ask for confirmation (yes or no).",
            "type": "object",
            "properties": {
                "$kind": {
                    "title": "$kind",
                    "description": "Defines the valid properties for the component you are configuring (from a dialog .schema file)",
                    "type": "string",
                    "pattern": "^[a-zA-Z][a-zA-Z0-9.]*$",
                    "const": "Microsoft.ConfirmInput"
                },
                "$copy": {
                    "title": "$copy",
                    "description": "Copy the definition by id from a .dialog file.",
                    "type": "string",
                    "pattern": "^(([a-zA-Z][a-zA-Z0-9.]*)?(#[a-zA-Z][a-zA-Z0-9.]*)?)$"
                },
                "$id": {
                    "title": "$id",
                    "description": "Inline id for reuse of an inline definition",
                    "type": "string",
                    "pattern": "^([a-zA-Z][a-zA-Z0-9.]*)$"
                },
                "$designer": {
                    "title": "$designer",
                    "type": "object",
                    "description": "Extra information for the Bot Framework Designer."
                },
                "id": {
                    "type": "string",
                    "title": "Id",
                    "description": "Optional id for the dialog"
                },
                "prompt": {
                    "$kind": "Microsoft.IActivityTemplate",
                    "title": "Initial prompt",
                    "description": "Message to send to collect information.",
                    "examples": [
                        "What is your birth date?"
                    ],
                    "$ref": "#/definitions/Microsoft.IActivityTemplate"
                },
                "unrecognizedPrompt": {
                    "$kind": "Microsoft.IActivityTemplate",
                    "title": "Unrecognized prompt",
                    "description": "Message to send if user response is not recognized.",
                    "examples": [
                        "Sorry, I do not understand '{turn.activity.text'}. Let's try again. What is your birth date?"
                    ],
                    "$ref": "#/definitions/Microsoft.IActivityTemplate"
                },
                "invalidPrompt": {
                    "$kind": "Microsoft.IActivityTemplate",
                    "title": "Invalid prompt",
                    "description": "Message to send if user response is invalid. Relies on specified validation expressions.",
                    "examples": [
                        "Sorry, '{this.value}' does not work. I need a number between 1-150. What is your age?"
                    ],
                    "$ref": "#/definitions/Microsoft.IActivityTemplate"
                },
                "defaultValueResponse": {
                    "$kind": "Microsoft.IActivityTemplate",
                    "title": "Default value response",
                    "description": "Message to send when max turn count (if specified) has been exceeded and the default value is selected as the value.",
                    "examples": [
                        "Sorry, I'm having trouble understanding you. I will just use {this.options.defaultValue} for now. You can say 'I'm 36 years old' to change it."
                    ],
                    "$ref": "#/definitions/Microsoft.IActivityTemplate"
                },
                "maxTurnCount": {
                    "type": "integer",
                    "title": "Max turn count",
                    "description": "Maximum number of re-prompt attempts to collect information.",
                    "default": 3,
                    "examples": [
                        3
                    ]
                },
                "validations": {
                    "type": "array",
                    "title": "Validation expressions",
                    "description": "Expression to validate user input.",
                    "examples": [
                        "int(this.value) > 1 && int(this.value) <= 150",
                        "count(this.value) < 300"
                    ],
                    "items": {
                        "$role": "expression",
                        "type": "string",
                        "description": "String must contain an expression."
                    }
                },
                "property": {
                    "$role": "expression",
                    "title": "Property",
                    "description": "Property to store collected information. Input will be skipped if property has value (unless 'Always prompt' is true).",
                    "examples": [
                        "$birthday",
                        "user.name",
                        "conversation.issueTitle",
                        "dialog.favColor"
                    ],
                    "type": "string"
                },
                "defaultValue": {
                    "$role": "expression",
                    "title": "Default value",
                    "description": "Expression to examine on each turn of the conversation as possible value to the property.",
                    "examples": [
                        "@userName",
                        "coalesce(@number, @partySize)"
                    ],
                    "type": "string"
                },
                "value": {
                    "$role": "expression",
                    "title": "Value",
                    "description": "Gets or sets a value expression which can be used to intialize the input prompt.",
                    "examples": [
                        "@userName"
                    ],
                    "type": "string"
                },
                "alwaysPrompt": {
                    "type": "boolean",
                    "title": "Always prompt",
                    "description": "Collect information even if the specified  'property' is not empty.",
                    "default": false,
                    "examples": [
                        false
                    ]
                },
                "allowInterruptions": {
                    "$role": "expression",
                    "title": "Allow Interruptions",
                    "description": "A boolean expression that determines whether the parent should be allowed to interrupt the input.",
                    "default": "true",
                    "examples": [
                        "true"
                    ],
                    "type": "string"
                },
                "outputFormat": {
                    "$role": "expression",
                    "title": "Output format",
                    "description": "Expression to format the confirm output.",
                    "examples": [
                        "concat('confirmation:', this.value)"
                    ],
                    "type": "string"
                },
                "defaultLocale": {
                    "type": "string",
                    "title": "Default locale",
                    "description": "Default locale.",
                    "default": "en-us"
                },
                "style": {
                    "type": "string",
                    "enum": [
                        "None",
                        "Auto",
                        "Inline",
                        "List",
                        "SuggestedAction",
                        "HeroCard"
                    ],
                    "title": "List style",
                    "description": "Style to render choices.",
                    "default": "Auto"
                },
                "choiceOptions": {
                    "type": "object",
                    "properties": {
                        "inlineSeparator": {
                            "type": "string",
                            "title": "Inline separator",
                            "description": "Character used to separate individual choices when there are more than 2 choices",
                            "default": ", "
                        },
                        "inlineOr": {
                            "type": "string",
                            "title": "Inline or",
                            "description": "Separator inserted between the choices when their are only 2 choices",
                            "default": " or "
                        },
                        "inlineOrMore": {
                            "type": "string",
                            "title": "Inline or more",
                            "description": "Separator inserted between the last 2 choices when their are more than 2 choices.",
                            "default": ", or "
                        },
                        "includeNumbers": {
                            "type": "boolean",
                            "title": "Include numbers",
                            "description": "If true, inline and list style choices will be prefixed with the index of the choice.",
                            "default": true
                        }
                    }
                },
                "confirmChoices": {
                    "type": "array",
                    "items": [
                        {
                            "type": "object",
                            "properties": {
                                "value": {
                                    "type": "string",
                                    "title": "Value",
                                    "description": "Value to return when this choice is selected."
                                },
                                "action": {
                                    "type": "object",
                                    "title": "Action",
                                    "description": "Card action for the choice"
                                },
                                "synonyms": {
                                    "type": "array",
                                    "title": "Synonyms",
                                    "description": "List of synonyms to recognize in addition to the value (optional)",
                                    "items": {
                                        "type": "string"
                                    }
                                }
                            }
                        }
                    ]
                }
            },
            "additionalProperties": false,
            "patternProperties": {
                "^\\$": {
                    "type": "string"
                }
            },
            "anyOf": [
                {
                    "title": "Reference",
                    "required": [
                        "$copy"
                    ]
                },
                {
                    "title": "Type",
                    "required": [
                        "$kind"
                    ]
                }
            ]
        },
        "Microsoft.ConfirmationEntityRecognizer": {
            "$role": "union(Microsoft.EntityRecognizers)",
            "title": "Confirmation Entity Recognizer",
            "description": "Recognizer which recognizes confirmation choices (yes/no).",
            "type": "object",
            "properties": {
                "$kind": {
                    "title": "$kind",
                    "description": "Defines the valid properties for the component you are configuring (from a dialog .schema file)",
                    "type": "string",
                    "pattern": "^[a-zA-Z][a-zA-Z0-9.]*$",
                    "const": "Microsoft.ConfirmationEntityRecognizer"
                },
                "$copy": {
                    "title": "$copy",
                    "description": "Copy the definition by id from a .dialog file.",
                    "type": "string",
                    "pattern": "^(([a-zA-Z][a-zA-Z0-9.]*)?(#[a-zA-Z][a-zA-Z0-9.]*)?)$"
                },
                "$id": {
                    "title": "$id",
                    "description": "Inline id for reuse of an inline definition",
                    "type": "string",
                    "pattern": "^([a-zA-Z][a-zA-Z0-9.]*)$"
                },
                "$designer": {
                    "title": "$designer",
                    "type": "object",
                    "description": "Extra information for the Bot Framework Designer."
                }
            },
            "additionalProperties": false,
            "patternProperties": {
                "^\\$": {
                    "type": "string"
                }
            },
            "anyOf": [
                {
                    "title": "Reference",
                    "required": [
                        "$copy"
                    ]
                },
                {
                    "title": "Type",
                    "required": [
                        "$kind"
                    ]
                }
            ]
        },
        "Microsoft.ContinueLoop": {
            "$role": "union(Microsoft.IDialog)",
            "title": "Continune Loop",
            "description": "Stop executing this template and continue with the next iteration of the loop.",
            "type": "object",
            "properties": {
                "$kind": {
                    "title": "$kind",
                    "description": "Defines the valid properties for the component you are configuring (from a dialog .schema file)",
                    "type": "string",
                    "pattern": "^[a-zA-Z][a-zA-Z0-9.]*$",
                    "const": "Microsoft.ContinueLoop"
                },
                "$copy": {
                    "title": "$copy",
                    "description": "Copy the definition by id from a .dialog file.",
                    "type": "string",
                    "pattern": "^(([a-zA-Z][a-zA-Z0-9.]*)?(#[a-zA-Z][a-zA-Z0-9.]*)?)$"
                },
                "$id": {
                    "title": "$id",
                    "description": "Inline id for reuse of an inline definition",
                    "type": "string",
                    "pattern": "^([a-zA-Z][a-zA-Z0-9.]*)$"
                },
                "$designer": {
                    "title": "$designer",
                    "type": "object",
                    "description": "Extra information for the Bot Framework Designer."
                },
                "id": {
                    "type": "string",
                    "title": "Id",
                    "description": "Optional id for the dialog"
                }
            },
            "additionalProperties": false,
            "patternProperties": {
                "^\\$": {
                    "type": "string"
                }
            },
            "anyOf": [
                {
                    "title": "Reference",
                    "required": [
                        "$copy"
                    ]
                },
                {
                    "title": "Type",
                    "required": [
                        "$kind"
                    ]
                }
            ]
        },
        "Microsoft.CrossTrainedRecognizerSet": {
            "$role": "union(Microsoft.Recognizer)",
            "title": "Cross-trained Recognizer Set",
            "description": "Recognizer for selecting between cross trained recognizers.",
            "type": "object",
            "properties": {
                "$kind": {
                    "title": "$kind",
                    "description": "Defines the valid properties for the component you are configuring (from a dialog .schema file)",
                    "type": "string",
                    "pattern": "^[a-zA-Z][a-zA-Z0-9.]*$",
                    "const": "Microsoft.CrossTrainedRecognizerSet"
                },
                "$copy": {
                    "title": "$copy",
                    "description": "Copy the definition by id from a .dialog file.",
                    "type": "string",
                    "pattern": "^(([a-zA-Z][a-zA-Z0-9.]*)?(#[a-zA-Z][a-zA-Z0-9.]*)?)$"
                },
                "$id": {
                    "title": "$id",
                    "description": "Inline id for reuse of an inline definition",
                    "type": "string",
                    "pattern": "^([a-zA-Z][a-zA-Z0-9.]*)$"
                },
                "$designer": {
                    "title": "$designer",
                    "type": "object",
                    "description": "Extra information for the Bot Framework Designer."
                },
                "id": {
                    "type": "string",
                    "title": "Id",
                    "description": "Optional unique id using with RecognizerSet."
                },
                "recognizers": {
                    "type": "array",
                    "title": "Recognizers",
                    "description": "List of Recognizers defined for this set.",
                    "items": {
                        "$kind": "Microsoft.Recognizer",
                        "$ref": "#/definitions/Microsoft.Recognizer"
                    }
                }
            },
            "additionalProperties": false,
            "patternProperties": {
                "^\\$": {
                    "type": "string"
                }
            },
            "anyOf": [
                {
                    "title": "Reference",
                    "required": [
                        "$copy"
                    ]
                },
                {
                    "title": "Type",
                    "required": [
                        "recognizers",
                        "$kind"
                    ]
                }
            ]
        },
        "Microsoft.CurrencyEntityRecognizer": {
            "$role": "union(Microsoft.EntityRecognizers)",
            "title": "Currency Entity Recognizer",
            "description": "Recognizer which recognizes currency.",
            "type": "object",
            "properties": {
                "$kind": {
                    "title": "$kind",
                    "description": "Defines the valid properties for the component you are configuring (from a dialog .schema file)",
                    "type": "string",
                    "pattern": "^[a-zA-Z][a-zA-Z0-9.]*$",
                    "const": "Microsoft.CurrencyEntityRecognizer"
                },
                "$copy": {
                    "title": "$copy",
                    "description": "Copy the definition by id from a .dialog file.",
                    "type": "string",
                    "pattern": "^(([a-zA-Z][a-zA-Z0-9.]*)?(#[a-zA-Z][a-zA-Z0-9.]*)?)$"
                },
                "$id": {
                    "title": "$id",
                    "description": "Inline id for reuse of an inline definition",
                    "type": "string",
                    "pattern": "^([a-zA-Z][a-zA-Z0-9.]*)$"
                },
                "$designer": {
                    "title": "$designer",
                    "type": "object",
                    "description": "Extra information for the Bot Framework Designer."
                }
            },
            "additionalProperties": false,
            "patternProperties": {
                "^\\$": {
                    "type": "string"
                }
            },
            "anyOf": [
                {
                    "title": "Reference",
                    "required": [
                        "$copy"
                    ]
                },
                {
                    "title": "Type",
                    "required": [
                        "$kind"
                    ]
                }
            ]
        },
        "Microsoft.DateTimeEntityRecognizer": {
            "$role": "union(Microsoft.EntityRecognizers)",
            "title": "DateTime Entity Recognizer",
            "description": "Recognizer which recognizes dates and time fragments.",
            "type": "object",
            "properties": {
                "$kind": {
                    "title": "$kind",
                    "description": "Defines the valid properties for the component you are configuring (from a dialog .schema file)",
                    "type": "string",
                    "pattern": "^[a-zA-Z][a-zA-Z0-9.]*$",
                    "const": "Microsoft.DateTimeEntityRecognizer"
                },
                "$copy": {
                    "title": "$copy",
                    "description": "Copy the definition by id from a .dialog file.",
                    "type": "string",
                    "pattern": "^(([a-zA-Z][a-zA-Z0-9.]*)?(#[a-zA-Z][a-zA-Z0-9.]*)?)$"
                },
                "$id": {
                    "title": "$id",
                    "description": "Inline id for reuse of an inline definition",
                    "type": "string",
                    "pattern": "^([a-zA-Z][a-zA-Z0-9.]*)$"
                },
                "$designer": {
                    "title": "$designer",
                    "type": "object",
                    "description": "Extra information for the Bot Framework Designer."
                }
            },
            "additionalProperties": false,
            "patternProperties": {
                "^\\$": {
                    "type": "string"
                }
            },
            "anyOf": [
                {
                    "title": "Reference",
                    "required": [
                        "$copy"
                    ]
                },
                {
                    "title": "Type",
                    "required": [
                        "$kind"
                    ]
                }
            ]
        },
        "Microsoft.DateTimeInput": {
            "$role": "union(Microsoft.IDialog)",
            "title": "Date/time input dialog",
            "description": "Collect information - Ask for date and/ or time",
            "type": "object",
            "properties": {
                "$kind": {
                    "title": "$kind",
                    "description": "Defines the valid properties for the component you are configuring (from a dialog .schema file)",
                    "type": "string",
                    "pattern": "^[a-zA-Z][a-zA-Z0-9.]*$",
                    "const": "Microsoft.DateTimeInput"
                },
                "$copy": {
                    "title": "$copy",
                    "description": "Copy the definition by id from a .dialog file.",
                    "type": "string",
                    "pattern": "^(([a-zA-Z][a-zA-Z0-9.]*)?(#[a-zA-Z][a-zA-Z0-9.]*)?)$"
                },
                "$id": {
                    "title": "$id",
                    "description": "Inline id for reuse of an inline definition",
                    "type": "string",
                    "pattern": "^([a-zA-Z][a-zA-Z0-9.]*)$"
                },
                "$designer": {
                    "title": "$designer",
                    "type": "object",
                    "description": "Extra information for the Bot Framework Designer."
                },
                "id": {
                    "type": "string",
                    "title": "Id",
                    "description": "Optional id for the dialog"
                },
                "prompt": {
                    "$kind": "Microsoft.IActivityTemplate",
                    "title": "Initial prompt",
                    "description": "Message to send to collect information.",
                    "examples": [
                        "What is your birth date?"
                    ],
                    "$ref": "#/definitions/Microsoft.IActivityTemplate"
                },
                "unrecognizedPrompt": {
                    "$kind": "Microsoft.IActivityTemplate",
                    "title": "Unrecognized prompt",
                    "description": "Message to send if user response is not recognized.",
                    "examples": [
                        "Sorry, I do not understand '{turn.activity.text'}. Let's try again. What is your birth date?"
                    ],
                    "$ref": "#/definitions/Microsoft.IActivityTemplate"
                },
                "invalidPrompt": {
                    "$kind": "Microsoft.IActivityTemplate",
                    "title": "Invalid prompt",
                    "description": "Message to send if user response is invalid. Relies on specified validation expressions.",
                    "examples": [
                        "Sorry, '{this.value}' does not work. I need a number between 1-150. What is your age?"
                    ],
                    "$ref": "#/definitions/Microsoft.IActivityTemplate"
                },
                "defaultValueResponse": {
                    "$kind": "Microsoft.IActivityTemplate",
                    "title": "Default value response",
                    "description": "Message to send when max turn count (if specified) has been exceeded and the default value is selected as the value.",
                    "examples": [
                        "Sorry, I'm having trouble understanding you. I will just use {this.options.defaultValue} for now. You can say 'I'm 36 years old' to change it."
                    ],
                    "$ref": "#/definitions/Microsoft.IActivityTemplate"
                },
                "maxTurnCount": {
                    "type": "integer",
                    "title": "Max turn count",
                    "description": "Maximum number of re-prompt attempts to collect information.",
                    "default": 3,
                    "examples": [
                        3
                    ]
                },
                "validations": {
                    "type": "array",
                    "title": "Validation expressions",
                    "description": "Expression to validate user input.",
                    "examples": [
                        "int(this.value) > 1 && int(this.value) <= 150",
                        "count(this.value) < 300"
                    ],
                    "items": {
                        "$role": "expression",
                        "type": "string",
                        "description": "String must contain an expression."
                    }
                },
                "property": {
                    "$role": "expression",
                    "title": "Property",
                    "description": "Property to store collected information. Input will be skipped if property has value (unless 'Always prompt' is true).",
                    "examples": [
                        "$birthday",
                        "user.name",
                        "conversation.issueTitle",
                        "dialog.favColor"
                    ],
                    "type": "string"
                },
                "defaultValue": {
                    "$role": "expression",
                    "title": "Default value",
                    "description": "Expression to examine on each turn of the conversation as possible value to the property.",
                    "examples": [
                        "@userName",
                        "coalesce(@number, @partySize)"
                    ],
                    "type": "string"
                },
                "value": {
                    "$role": "expression",
                    "title": "Value",
                    "description": "Gets or sets a value expression which can be used to intialize the input prompt.",
                    "examples": [
                        "@userName"
                    ],
                    "type": "string"
                },
                "alwaysPrompt": {
                    "type": "boolean",
                    "title": "Always prompt",
                    "description": "Collect information even if the specified  'property' is not empty.",
                    "default": false,
                    "examples": [
                        false
                    ]
                },
                "allowInterruptions": {
                    "$role": "expression",
                    "title": "Allow Interruptions",
                    "description": "A boolean expression that determines whether the parent should be allowed to interrupt the input.",
                    "default": "true",
                    "examples": [
                        "true"
                    ],
                    "type": "string"
                },
                "outputFormat": {
                    "$role": "expression",
                    "title": "Output format",
                    "description": "Expression to format the datetime output.",
                    "examples": [
                        "this.value[0].Value"
                    ],
                    "type": "string"
                },
                "defaultLocale": {
                    "type": "string",
                    "title": "Default locale",
                    "description": "Default locale.",
                    "default": "en-us"
                }
            },
            "additionalProperties": false,
            "patternProperties": {
                "^\\$": {
                    "type": "string"
                }
            },
            "anyOf": [
                {
                    "title": "Reference",
                    "required": [
                        "$copy"
                    ]
                },
                {
                    "title": "Type",
                    "required": [
                        "$kind"
                    ]
                }
            ]
        },
        "Microsoft.DebugBreak": {
            "$role": "union(Microsoft.IDialog)",
            "title": "Debugger break",
            "description": "If debugger is attached, stop the execution at this point in the conversation.",
            "type": "object",
            "properties": {
                "$kind": {
                    "title": "$kind",
                    "description": "Defines the valid properties for the component you are configuring (from a dialog .schema file)",
                    "type": "string",
                    "pattern": "^[a-zA-Z][a-zA-Z0-9.]*$",
                    "const": "Microsoft.DebugBreak"
                },
                "$copy": {
                    "title": "$copy",
                    "description": "Copy the definition by id from a .dialog file.",
                    "type": "string",
                    "pattern": "^(([a-zA-Z][a-zA-Z0-9.]*)?(#[a-zA-Z][a-zA-Z0-9.]*)?)$"
                },
                "$id": {
                    "title": "$id",
                    "description": "Inline id for reuse of an inline definition",
                    "type": "string",
                    "pattern": "^([a-zA-Z][a-zA-Z0-9.]*)$"
                },
                "$designer": {
                    "title": "$designer",
                    "type": "object",
                    "description": "Extra information for the Bot Framework Designer."
                },
                "id": {
                    "type": "string",
                    "title": "Id",
                    "description": "Optional id for the dialog"
                }
            },
            "additionalProperties": false,
            "patternProperties": {
                "^\\$": {
                    "type": "string"
                }
            },
            "anyOf": [
                {
                    "title": "Reference",
                    "required": [
                        "$copy"
                    ]
                },
                {
                    "title": "Type",
                    "required": [
                        "$kind"
                    ]
                }
            ]
        },
        "Microsoft.DeleteActivity": {
            "$role": "union(Microsoft.IDialog)",
            "title": "Delete Activity",
            "description": "Delete an activity that was previously sent.",
            "type": "object",
            "properties": {
                "$kind": {
                    "title": "$kind",
                    "description": "Defines the valid properties for the component you are configuring (from a dialog .schema file)",
                    "type": "string",
                    "pattern": "^[a-zA-Z][a-zA-Z0-9.]*$",
                    "const": "Microsoft.DeleteActivity"
                },
                "$copy": {
                    "title": "$copy",
                    "description": "Copy the definition by id from a .dialog file.",
                    "type": "string",
                    "pattern": "^(([a-zA-Z][a-zA-Z0-9.]*)?(#[a-zA-Z][a-zA-Z0-9.]*)?)$"
                },
                "$id": {
                    "title": "$id",
                    "description": "Inline id for reuse of an inline definition",
                    "type": "string",
                    "pattern": "^([a-zA-Z][a-zA-Z0-9.]*)$"
                },
                "$designer": {
                    "title": "$designer",
                    "type": "object",
                    "description": "Extra information for the Bot Framework Designer."
                },
                "id": {
                    "type": "string",
                    "title": "Id",
                    "description": "Optional id for the dialog"
                },
                "activityId": {
                    "$role": "expression",
                    "title": "ActivityId",
                    "description": "expression to an activityId to delete",
                    "examples": [
                        "$lastActivity"
                    ],
                    "type": "string"
                },
                "disabled": {
                    "$role": "expression",
                    "title": "Disabled",
                    "description": "Optional condition which if true will disable this action.",
                    "examples": [
                        "user.age > 3"
                    ],
                    "type": "string"
                }
            },
            "additionalProperties": false,
            "patternProperties": {
                "^\\$": {
                    "type": "string"
                }
            },
            "anyOf": [
                {
                    "title": "Reference",
                    "required": [
                        "$copy"
                    ]
                },
                {
                    "title": "Type",
                    "required": [
                        "property",
                        "value",
                        "$kind"
                    ]
                }
            ]
        },
        "Microsoft.DeleteProperties": {
            "$role": "union(Microsoft.IDialog)",
            "title": "Delete Properties",
            "description": "Delete multiple properties and any value it holds.",
            "type": "object",
            "properties": {
                "$kind": {
                    "title": "$kind",
                    "description": "Defines the valid properties for the component you are configuring (from a dialog .schema file)",
                    "type": "string",
                    "pattern": "^[a-zA-Z][a-zA-Z0-9.]*$",
                    "const": "Microsoft.DeleteProperties"
                },
                "$copy": {
                    "title": "$copy",
                    "description": "Copy the definition by id from a .dialog file.",
                    "type": "string",
                    "pattern": "^(([a-zA-Z][a-zA-Z0-9.]*)?(#[a-zA-Z][a-zA-Z0-9.]*)?)$"
                },
                "$id": {
                    "title": "$id",
                    "description": "Inline id for reuse of an inline definition",
                    "type": "string",
                    "pattern": "^([a-zA-Z][a-zA-Z0-9.]*)$"
                },
                "$designer": {
                    "title": "$designer",
                    "type": "object",
                    "description": "Extra information for the Bot Framework Designer."
                },
                "id": {
                    "type": "string",
                    "title": "Id",
                    "description": "Optional id for the dialog"
                },
                "properties": {
                    "type": "array",
                    "title": "Properties",
                    "description": "Properties to delete.",
                    "items": {
                        "$role": "expression",
                        "title": "Property",
                        "description": "Property to delete.",
                        "type": "string"
                    }
                }
            },
            "additionalProperties": false,
            "patternProperties": {
                "^\\$": {
                    "type": "string"
                }
            },
            "anyOf": [
                {
                    "title": "Reference",
                    "required": [
                        "$copy"
                    ]
                },
                {
                    "title": "Type",
                    "required": [
                        "properties",
                        "$kind"
                    ]
                }
            ]
        },
        "Microsoft.DeleteProperty": {
            "$role": "union(Microsoft.IDialog)",
            "title": "Delete Property",
            "description": "Delete a property and any value it holds.",
            "type": "object",
            "properties": {
                "$kind": {
                    "title": "$kind",
                    "description": "Defines the valid properties for the component you are configuring (from a dialog .schema file)",
                    "type": "string",
                    "pattern": "^[a-zA-Z][a-zA-Z0-9.]*$",
                    "const": "Microsoft.DeleteProperty"
                },
                "$copy": {
                    "title": "$copy",
                    "description": "Copy the definition by id from a .dialog file.",
                    "type": "string",
                    "pattern": "^(([a-zA-Z][a-zA-Z0-9.]*)?(#[a-zA-Z][a-zA-Z0-9.]*)?)$"
                },
                "$id": {
                    "title": "$id",
                    "description": "Inline id for reuse of an inline definition",
                    "type": "string",
                    "pattern": "^([a-zA-Z][a-zA-Z0-9.]*)$"
                },
                "$designer": {
                    "title": "$designer",
                    "type": "object",
                    "description": "Extra information for the Bot Framework Designer."
                },
                "id": {
                    "type": "string",
                    "title": "Id",
                    "description": "Optional id for the dialog"
                },
                "property": {
                    "$role": "expression",
                    "title": "Property",
                    "description": "Property to delete.",
                    "type": "string"
                }
            },
            "additionalProperties": false,
            "patternProperties": {
                "^\\$": {
                    "type": "string"
                }
            },
            "anyOf": [
                {
                    "title": "Reference",
                    "required": [
                        "$copy"
                    ]
                },
                {
                    "title": "Type",
                    "required": [
                        "property",
                        "$kind"
                    ]
                }
            ]
        },
        "Microsoft.DimensionEntityRecognizer": {
            "$role": "union(Microsoft.EntityRecognizers)",
            "title": "Dimension Entity Recognizer",
            "description": "Recognizer which recognizes dimension.",
            "type": "object",
            "properties": {
                "$kind": {
                    "title": "$kind",
                    "description": "Defines the valid properties for the component you are configuring (from a dialog .schema file)",
                    "type": "string",
                    "pattern": "^[a-zA-Z][a-zA-Z0-9.]*$",
                    "const": "Microsoft.DimensionEntityRecognizer"
                },
                "$copy": {
                    "title": "$copy",
                    "description": "Copy the definition by id from a .dialog file.",
                    "type": "string",
                    "pattern": "^(([a-zA-Z][a-zA-Z0-9.]*)?(#[a-zA-Z][a-zA-Z0-9.]*)?)$"
                },
                "$id": {
                    "title": "$id",
                    "description": "Inline id for reuse of an inline definition",
                    "type": "string",
                    "pattern": "^([a-zA-Z][a-zA-Z0-9.]*)$"
                },
                "$designer": {
                    "title": "$designer",
                    "type": "object",
                    "description": "Extra information for the Bot Framework Designer."
                }
            },
            "additionalProperties": false,
            "patternProperties": {
                "^\\$": {
                    "type": "string"
                }
            },
            "anyOf": [
                {
                    "title": "Reference",
                    "required": [
                        "$copy"
                    ]
                },
                {
                    "title": "Type",
                    "required": [
                        "$kind"
                    ]
                }
            ]
        },
        "Microsoft.EditActions": {
            "$role": "union(Microsoft.IDialog)",
            "title": "Edit actions.",
            "description": "Edit the current list of actions.",
            "type": "object",
            "properties": {
                "$kind": {
                    "title": "$kind",
                    "description": "Defines the valid properties for the component you are configuring (from a dialog .schema file)",
                    "type": "string",
                    "pattern": "^[a-zA-Z][a-zA-Z0-9.]*$",
                    "const": "Microsoft.EditActions"
                },
                "$copy": {
                    "title": "$copy",
                    "description": "Copy the definition by id from a .dialog file.",
                    "type": "string",
                    "pattern": "^(([a-zA-Z][a-zA-Z0-9.]*)?(#[a-zA-Z][a-zA-Z0-9.]*)?)$"
                },
                "$id": {
                    "title": "$id",
                    "description": "Inline id for reuse of an inline definition",
                    "type": "string",
                    "pattern": "^([a-zA-Z][a-zA-Z0-9.]*)$"
                },
                "$designer": {
                    "title": "$designer",
                    "type": "object",
                    "description": "Extra information for the Bot Framework Designer."
                },
                "id": {
                    "type": "string",
                    "title": "Id",
                    "description": "Optional id for the dialog"
                },
                "changeType": {
                    "type": "string",
                    "title": "Type of change",
                    "description": "Type of change to apply to the current actions.",
                    "enum": [
                        "InsertActions",
                        "InsertActionsBeforeTags",
                        "AppendActions",
                        "EndSequence",
                        "ReplaceSequence"
                    ]
                },
                "actions": {
                    "type": "array",
                    "title": "Actions",
                    "description": "Actions to apply.",
                    "items": {
                        "$kind": "Microsoft.IDialog",
                        "$ref": "#/definitions/Microsoft.IDialog"
                    }
                }
            },
            "additionalProperties": false,
            "patternProperties": {
                "^\\$": {
                    "type": "string"
                }
            },
            "anyOf": [
                {
                    "title": "Reference",
                    "required": [
                        "$copy"
                    ]
                },
                {
                    "title": "Type",
                    "required": [
                        "changeType",
                        "actions",
                        "$kind"
                    ]
                }
            ]
        },
        "Microsoft.EditArray": {
            "$role": "union(Microsoft.IDialog)",
            "title": "Edit array",
            "description": "Modify an array in memory",
            "type": "object",
            "properties": {
                "$kind": {
                    "title": "$kind",
                    "description": "Defines the valid properties for the component you are configuring (from a dialog .schema file)",
                    "type": "string",
                    "pattern": "^[a-zA-Z][a-zA-Z0-9.]*$",
                    "const": "Microsoft.EditArray"
                },
                "$copy": {
                    "title": "$copy",
                    "description": "Copy the definition by id from a .dialog file.",
                    "type": "string",
                    "pattern": "^(([a-zA-Z][a-zA-Z0-9.]*)?(#[a-zA-Z][a-zA-Z0-9.]*)?)$"
                },
                "$id": {
                    "title": "$id",
                    "description": "Inline id for reuse of an inline definition",
                    "type": "string",
                    "pattern": "^([a-zA-Z][a-zA-Z0-9.]*)$"
                },
                "$designer": {
                    "title": "$designer",
                    "type": "object",
                    "description": "Extra information for the Bot Framework Designer."
                },
                "id": {
                    "type": "string",
                    "title": "Id",
                    "description": "Optional id for the dialog"
                },
                "changeType": {
                    "type": "string",
                    "title": "Type of change",
                    "description": "Type of change to the array in memory.",
                    "enum": [
                        "Push",
                        "Pop",
                        "Take",
                        "Remove",
                        "Clear"
                    ]
                },
                "itemsProperty": {
                    "$role": "expression",
                    "title": "Items property",
                    "description": "Property that holds the array to update.",
                    "type": "string"
                },
                "resultProperty": {
                    "$role": "expression",
                    "title": "Result Property",
                    "description": "Property to store the result of this action.",
                    "type": "string"
                },
                "value": {
                    "$role": "expression",
                    "title": "Value",
                    "description": "New value or expression.",
                    "examples": [
                        "'milk'",
                        "dialog.favColor",
                        "dialog.favColor == 'red'"
                    ],
                    "type": "string"
                }
            },
            "additionalProperties": false,
            "patternProperties": {
                "^\\$": {
                    "type": "string"
                }
            },
            "anyOf": [
                {
                    "title": "Reference",
                    "required": [
                        "$copy"
                    ]
                },
                {
                    "title": "Type",
                    "required": [
                        "changeType",
                        "itemsProperty",
                        "$kind"
                    ]
                }
            ]
        },
        "Microsoft.EmailEntityRecognizer": {
            "$role": "union(Microsoft.EntityRecognizers)",
            "title": "Email Entity Recognizer",
            "description": "Recognizer which recognizes email.",
            "type": "object",
            "properties": {
                "$kind": {
                    "title": "$kind",
                    "description": "Defines the valid properties for the component you are configuring (from a dialog .schema file)",
                    "type": "string",
                    "pattern": "^[a-zA-Z][a-zA-Z0-9.]*$",
                    "const": "Microsoft.EmailEntityRecognizer"
                },
                "$copy": {
                    "title": "$copy",
                    "description": "Copy the definition by id from a .dialog file.",
                    "type": "string",
                    "pattern": "^(([a-zA-Z][a-zA-Z0-9.]*)?(#[a-zA-Z][a-zA-Z0-9.]*)?)$"
                },
                "$id": {
                    "title": "$id",
                    "description": "Inline id for reuse of an inline definition",
                    "type": "string",
                    "pattern": "^([a-zA-Z][a-zA-Z0-9.]*)$"
                },
                "$designer": {
                    "title": "$designer",
                    "type": "object",
                    "description": "Extra information for the Bot Framework Designer."
                }
            },
            "additionalProperties": false,
            "patternProperties": {
                "^\\$": {
                    "type": "string"
                }
            },
            "anyOf": [
                {
                    "title": "Reference",
                    "required": [
                        "$copy"
                    ]
                },
                {
                    "title": "Type",
                    "required": [
                        "$kind"
                    ]
                }
            ]
        },
        "Microsoft.EmitEvent": {
            "$role": "union(Microsoft.IDialog)",
            "title": "Emit a custom event",
            "description": "Emit an event. Capture this event with a trigger.",
            "type": "object",
            "properties": {
                "$kind": {
                    "title": "$kind",
                    "description": "Defines the valid properties for the component you are configuring (from a dialog .schema file)",
                    "type": "string",
                    "pattern": "^[a-zA-Z][a-zA-Z0-9.]*$",
                    "const": "Microsoft.EmitEvent"
                },
                "$copy": {
                    "title": "$copy",
                    "description": "Copy the definition by id from a .dialog file.",
                    "type": "string",
                    "pattern": "^(([a-zA-Z][a-zA-Z0-9.]*)?(#[a-zA-Z][a-zA-Z0-9.]*)?)$"
                },
                "$id": {
                    "title": "$id",
                    "description": "Inline id for reuse of an inline definition",
                    "type": "string",
                    "pattern": "^([a-zA-Z][a-zA-Z0-9.]*)$"
                },
                "$designer": {
                    "title": "$designer",
                    "type": "object",
                    "description": "Extra information for the Bot Framework Designer."
                },
                "id": {
                    "type": "string",
                    "title": "Id",
                    "description": "Optional id for the dialog"
                },
                "eventName": {
                    "title": "Event name",
                    "description": "Name of the event to emit.",
                    "anyOf": [
                        {
                            "enum": [
                                "beginDialog",
                                "resumeDialog",
                                "repromptDialog",
                                "cancelDialog",
                                "endDialog",
                                "activityReceived",
                                "recognizedIntent",
                                "unknownIntent",
                                "actionsStarted",
                                "actionsSaved",
                                "actionsEnded",
                                "actionsResumed"
                            ]
                        },
                        {
                            "type": "string"
                        }
                    ]
                },
                "eventValue": {
                    "$role": "expression",
                    "title": "Event value",
                    "description": "Value to emit with the event (optional).",
                    "type": "string"
                },
                "bubbleEvent": {
                    "type": "boolean",
                    "title": "Bubble event",
                    "description": "If true this event is passed on to parent dialogs."
                }
            },
            "additionalProperties": false,
            "patternProperties": {
                "^\\$": {
                    "type": "string"
                }
            },
            "anyOf": [
                {
                    "title": "Reference",
                    "required": [
                        "$copy"
                    ]
                },
                {
                    "title": "Type",
                    "required": [
                        "eventName",
                        "$kind"
                    ]
                }
            ]
        },
        "Microsoft.EndDialog": {
            "$role": "union(Microsoft.IDialog)",
            "title": "End dialog",
            "description": "End this dialog.",
            "type": "object",
            "properties": {
                "$kind": {
                    "title": "$kind",
                    "description": "Defines the valid properties for the component you are configuring (from a dialog .schema file)",
                    "type": "string",
                    "pattern": "^[a-zA-Z][a-zA-Z0-9.]*$",
                    "const": "Microsoft.EndDialog"
                },
                "$copy": {
                    "title": "$copy",
                    "description": "Copy the definition by id from a .dialog file.",
                    "type": "string",
                    "pattern": "^(([a-zA-Z][a-zA-Z0-9.]*)?(#[a-zA-Z][a-zA-Z0-9.]*)?)$"
                },
                "$id": {
                    "title": "$id",
                    "description": "Inline id for reuse of an inline definition",
                    "type": "string",
                    "pattern": "^([a-zA-Z][a-zA-Z0-9.]*)$"
                },
                "$designer": {
                    "title": "$designer",
                    "type": "object",
                    "description": "Extra information for the Bot Framework Designer."
                },
                "id": {
                    "type": "string",
                    "title": "Id",
                    "description": "Optional id for the dialog"
                },
                "value": {
                    "$role": "expression",
                    "title": "Value",
                    "description": "Result value returned to the parent dialog.",
                    "examples": [
                        "dialog.userName",
                        "'tomato'"
                    ],
                    "type": "string"
                }
            },
            "additionalProperties": false,
            "patternProperties": {
                "^\\$": {
                    "type": "string"
                }
            },
            "anyOf": [
                {
                    "title": "Reference",
                    "required": [
                        "$copy"
                    ]
                },
                {
                    "title": "Type",
                    "required": [
                        "$kind"
                    ]
                }
            ]
        },
        "Microsoft.EndTurn": {
            "$role": "union(Microsoft.IDialog)",
            "title": "End turn",
            "description": "End the current turn without ending the dialog.",
            "type": "object",
            "properties": {
                "$kind": {
                    "title": "$kind",
                    "description": "Defines the valid properties for the component you are configuring (from a dialog .schema file)",
                    "type": "string",
                    "pattern": "^[a-zA-Z][a-zA-Z0-9.]*$",
                    "const": "Microsoft.EndTurn"
                },
                "$copy": {
                    "title": "$copy",
                    "description": "Copy the definition by id from a .dialog file.",
                    "type": "string",
                    "pattern": "^(([a-zA-Z][a-zA-Z0-9.]*)?(#[a-zA-Z][a-zA-Z0-9.]*)?)$"
                },
                "$id": {
                    "title": "$id",
                    "description": "Inline id for reuse of an inline definition",
                    "type": "string",
                    "pattern": "^([a-zA-Z][a-zA-Z0-9.]*)$"
                },
                "$designer": {
                    "title": "$designer",
                    "type": "object",
                    "description": "Extra information for the Bot Framework Designer."
                },
                "id": {
                    "type": "string",
                    "title": "Id",
                    "description": "Optional id for the dialog"
                }
            },
            "additionalProperties": false,
            "patternProperties": {
                "^\\$": {
                    "type": "string"
                }
            },
            "anyOf": [
                {
                    "title": "Reference",
                    "required": [
                        "$copy"
                    ]
                },
                {
                    "title": "Type",
                    "required": [
                        "$kind"
                    ]
                }
            ]
        },
        "Microsoft.EntityRecognizers": {
            "$role": "union",
            "title": "Entity Recognizers",
            "description": "Union of components which derive from EntityRecognizer abstract class.",
            "type": "object",
            "oneOf": [
                {
                    "title": "Microsoft.AgeEntityRecognizer",
                    "description": "Recognizer which recognizes age.",
                    "$ref": "#/definitions/Microsoft.AgeEntityRecognizer"
                },
                {
                    "title": "Microsoft.ConfirmationEntityRecognizer",
                    "description": "Recognizer which recognizes confirmation choices (yes/no).",
                    "$ref": "#/definitions/Microsoft.ConfirmationEntityRecognizer"
                },
                {
                    "title": "Microsoft.CurrencyEntityRecognizer",
                    "description": "Recognizer which recognizes currency.",
                    "$ref": "#/definitions/Microsoft.CurrencyEntityRecognizer"
                },
                {
                    "title": "Microsoft.DateTimeEntityRecognizer",
                    "description": "Recognizer which recognizes dates and time fragments.",
                    "$ref": "#/definitions/Microsoft.DateTimeEntityRecognizer"
                },
                {
                    "title": "Microsoft.DimensionEntityRecognizer",
                    "description": "Recognizer which recognizes dimension.",
                    "$ref": "#/definitions/Microsoft.DimensionEntityRecognizer"
                },
                {
                    "title": "Microsoft.EmailEntityRecognizer",
                    "description": "Recognizer which recognizes email.",
                    "$ref": "#/definitions/Microsoft.EmailEntityRecognizer"
                },
                {
                    "title": "Microsoft.GuidEntityRecognizer",
                    "description": "Recognizer which recognizes guids.",
                    "$ref": "#/definitions/Microsoft.GuidEntityRecognizer"
                },
                {
                    "title": "Microsoft.HashtagEntityRecognizer",
                    "description": "Recognizer which recognizes Hashtags.",
                    "$ref": "#/definitions/Microsoft.HashtagEntityRecognizer"
                },
                {
                    "title": "Microsoft.IpEntityRecognizer",
                    "description": "Recognizer which recognizes internet IP patterns (like 192.1.1.1).",
                    "$ref": "#/definitions/Microsoft.IpEntityRecognizer"
                },
                {
                    "title": "Microsoft.MentionEntityRecognizer",
                    "description": "Recognizer which recognizes @Mentions",
                    "$ref": "#/definitions/Microsoft.MentionEntityRecognizer"
                },
                {
                    "title": "Microsoft.NumberEntityRecognizer",
                    "description": "Recognizer which recognizes numbers.",
                    "$ref": "#/definitions/Microsoft.NumberEntityRecognizer"
                },
                {
                    "title": "Microsoft.NumberRangeEntityRecognizer",
                    "description": "Recognizer which recognizes ranges of numbers (Example:2 to 5).",
                    "$ref": "#/definitions/Microsoft.NumberRangeEntityRecognizer"
                },
                {
                    "title": "Microsoft.OrdinalEntityRecognizer",
                    "description": "Recognizer which recognizes ordinals (example: first, second, 3rd).",
                    "$ref": "#/definitions/Microsoft.OrdinalEntityRecognizer"
                },
                {
                    "title": "Microsoft.PercentageEntityRecognizer",
                    "description": "Recognizer which recognizes percentages.",
                    "$ref": "#/definitions/Microsoft.PercentageEntityRecognizer"
                },
                {
                    "title": "Microsoft.PhoneNumberEntityRecognizer",
                    "description": "Recognizer which recognizes phone numbers.",
                    "$ref": "#/definitions/Microsoft.PhoneNumberEntityRecognizer"
                },
                {
                    "title": "Microsoft.RegExEntityRecognizer",
                    "description": "Recognizer which recognizes patterns of input based on regex.",
                    "$ref": "#/definitions/Microsoft.RegExEntityRecognizer"
                },
                {
                    "title": "Microsoft.TemperatureEntityRecognizer",
                    "description": "Recognizer which recognizes temperatures.",
                    "$ref": "#/definitions/Microsoft.TemperatureEntityRecognizer"
                },
                {
                    "title": "Microsoft.UrlEntityRecognizer",
                    "description": "Recognizer which recognizes urls (example: http://bing.com)",
                    "$ref": "#/definitions/Microsoft.UrlEntityRecognizer"
                }
            ]
        },
        "Microsoft.FirstSelector": {
            "$role": "union(Microsoft.ITriggerSelector)",
            "title": "First Trigger Selector",
            "description": "Selector for first true rule",
            "type": "object",
            "properties": {
                "$kind": {
                    "title": "$kind",
                    "description": "Defines the valid properties for the component you are configuring (from a dialog .schema file)",
                    "type": "string",
                    "pattern": "^[a-zA-Z][a-zA-Z0-9.]*$",
                    "const": "Microsoft.FirstSelector"
                },
                "$copy": {
                    "title": "$copy",
                    "description": "Copy the definition by id from a .dialog file.",
                    "type": "string",
                    "pattern": "^(([a-zA-Z][a-zA-Z0-9.]*)?(#[a-zA-Z][a-zA-Z0-9.]*)?)$"
                },
                "$id": {
                    "title": "$id",
                    "description": "Inline id for reuse of an inline definition",
                    "type": "string",
                    "pattern": "^([a-zA-Z][a-zA-Z0-9.]*)$"
                },
                "$designer": {
                    "title": "$designer",
                    "type": "object",
                    "description": "Extra information for the Bot Framework Designer."
                }
            },
            "additionalProperties": false,
            "patternProperties": {
                "^\\$": {
                    "type": "string"
                }
            },
            "anyOf": [
                {
                    "title": "Reference",
                    "required": [
                        "$copy"
                    ]
                },
                {
                    "title": "Type",
                    "required": [
                        "$kind"
                    ]
                }
            ]
        },
        "Microsoft.Foreach": {
            "$role": "union(Microsoft.IDialog)",
            "title": "For each item",
            "description": "Execute actions on each item in an a collection.",
            "type": "object",
            "properties": {
                "$kind": {
                    "title": "$kind",
                    "description": "Defines the valid properties for the component you are configuring (from a dialog .schema file)",
                    "type": "string",
                    "pattern": "^[a-zA-Z][a-zA-Z0-9.]*$",
                    "const": "Microsoft.Foreach"
                },
                "$copy": {
                    "title": "$copy",
                    "description": "Copy the definition by id from a .dialog file.",
                    "type": "string",
                    "pattern": "^(([a-zA-Z][a-zA-Z0-9.]*)?(#[a-zA-Z][a-zA-Z0-9.]*)?)$"
                },
                "$id": {
                    "title": "$id",
                    "description": "Inline id for reuse of an inline definition",
                    "type": "string",
                    "pattern": "^([a-zA-Z][a-zA-Z0-9.]*)$"
                },
                "$designer": {
                    "title": "$designer",
                    "type": "object",
                    "description": "Extra information for the Bot Framework Designer."
                },
                "id": {
                    "type": "string",
                    "title": "Id",
                    "description": "Optional id for the dialog"
                },
                "itemsProperty": {
                    "$role": "expression",
                    "title": "Items property",
                    "description": "Property that holds the array.",
                    "examples": [
                        "user.todoList"
                    ],
                    "type": "string"
                },
                "actions": {
                    "type": "array",
                    "title": "Actions",
                    "description": "Actions to execute for each item. Use '$foreach.value' to access the value of each item. Use '$foreach.index' to access the index of each item.",
                    "items": {
                        "$kind": "Microsoft.IDialog",
                        "$ref": "#/definitions/Microsoft.IDialog"
                    }
                }
            },
            "additionalProperties": false,
            "patternProperties": {
                "^\\$": {
                    "type": "string"
                }
            },
            "anyOf": [
                {
                    "title": "Reference",
                    "required": [
                        "$copy"
                    ]
                },
                {
                    "title": "Type",
                    "required": [
                        "itemsProperty",
                        "actions",
                        "$kind"
                    ]
                }
            ]
        },
        "Microsoft.ForeachPage": {
            "$role": "union(Microsoft.IDialog)",
            "title": "For each page",
            "description": "Execute actions on each page (collection of items) in an array.",
            "type": "object",
            "properties": {
                "$kind": {
                    "title": "$kind",
                    "description": "Defines the valid properties for the component you are configuring (from a dialog .schema file)",
                    "type": "string",
                    "pattern": "^[a-zA-Z][a-zA-Z0-9.]*$",
                    "const": "Microsoft.ForeachPage"
                },
                "$copy": {
                    "title": "$copy",
                    "description": "Copy the definition by id from a .dialog file.",
                    "type": "string",
                    "pattern": "^(([a-zA-Z][a-zA-Z0-9.]*)?(#[a-zA-Z][a-zA-Z0-9.]*)?)$"
                },
                "$id": {
                    "title": "$id",
                    "description": "Inline id for reuse of an inline definition",
                    "type": "string",
                    "pattern": "^([a-zA-Z][a-zA-Z0-9.]*)$"
                },
                "$designer": {
                    "title": "$designer",
                    "type": "object",
                    "description": "Extra information for the Bot Framework Designer."
                },
                "id": {
                    "type": "string",
                    "title": "Id",
                    "description": "Optional id for the dialog"
                },
                "itemsProperty": {
                    "$role": "expression",
                    "title": "Items property",
                    "description": "Property that holds the array.",
                    "examples": [
                        "user.todoList"
                    ],
                    "type": "string"
                },
                "actions": {
                    "type": "array",
                    "title": "Actions",
                    "description": "Actions to execute for each page. Use '$foreach.page' to access each page.",
                    "items": {
                        "$kind": "Microsoft.IDialog",
                        "$ref": "#/definitions/Microsoft.IDialog"
                    }
                },
                "pageSize": {
                    "type": "integer",
                    "title": "Page size",
                    "description": "Number of items in each page.",
                    "default": 10
                }
            },
            "additionalProperties": false,
            "patternProperties": {
                "^\\$": {
                    "type": "string"
                }
            },
            "anyOf": [
                {
                    "title": "Reference",
                    "required": [
                        "$copy"
                    ]
                },
                {
                    "title": "Type",
                    "required": [
                        "itemsProperty",
                        "actions",
                        "$kind"
                    ]
                }
            ]
        },
        "Microsoft.GetActivityMembers": {
            "$role": "union(Microsoft.IDialog)",
            "title": "Get Activity Members",
            "description": "Get the members who are participating in an activity. (BotFrameworkAdapter only)",
            "type": "object",
            "properties": {
                "$kind": {
                    "title": "$kind",
                    "description": "Defines the valid properties for the component you are configuring (from a dialog .schema file)",
                    "type": "string",
                    "pattern": "^[a-zA-Z][a-zA-Z0-9.]*$",
                    "const": "Microsoft.GetActivityMembers"
                },
                "$copy": {
                    "title": "$copy",
                    "description": "Copy the definition by id from a .dialog file.",
                    "type": "string",
                    "pattern": "^(([a-zA-Z][a-zA-Z0-9.]*)?(#[a-zA-Z][a-zA-Z0-9.]*)?)$"
                },
                "$id": {
                    "title": "$id",
                    "description": "Inline id for reuse of an inline definition",
                    "type": "string",
                    "pattern": "^([a-zA-Z][a-zA-Z0-9.]*)$"
                },
                "$designer": {
                    "title": "$designer",
                    "type": "object",
                    "description": "Extra information for the Bot Framework Designer."
                },
                "id": {
                    "type": "string",
                    "title": "Id",
                    "description": "Optional id for the dialog"
                },
                "activityId": {
                    "$role": "expression",
                    "title": "ActivityId",
                    "description": "expression to an activityId to get the members. If none is defined then the current activity id will be used.",
                    "examples": [
                        "$lastActivity"
                    ],
                    "type": "string"
                },
                "disabled": {
                    "$role": "expression",
                    "title": "Disabled",
                    "description": "Optional condition which if true will disable this action.",
                    "examples": [
                        "user.age > 3"
                    ],
                    "type": "string"
                }
            },
            "additionalProperties": false,
            "patternProperties": {
                "^\\$": {
                    "type": "string"
                }
            },
            "anyOf": [
                {
                    "title": "Reference",
                    "required": [
                        "$copy"
                    ]
                },
                {
                    "title": "Type",
                    "required": [
                        "$kind"
                    ]
                }
            ]
        },
        "Microsoft.GetConversationMembers": {
            "$role": "union(Microsoft.IDialog)",
            "title": "Get Converation Members",
            "description": "Get the members who are participating in an conversation. (BotFrameworkAdapter only)",
            "type": "object",
            "properties": {
                "$kind": {
                    "title": "$kind",
                    "description": "Defines the valid properties for the component you are configuring (from a dialog .schema file)",
                    "type": "string",
                    "pattern": "^[a-zA-Z][a-zA-Z0-9.]*$",
                    "const": "Microsoft.GetConversationMembers"
                },
                "$copy": {
                    "title": "$copy",
                    "description": "Copy the definition by id from a .dialog file.",
                    "type": "string",
                    "pattern": "^(([a-zA-Z][a-zA-Z0-9.]*)?(#[a-zA-Z][a-zA-Z0-9.]*)?)$"
                },
                "$id": {
                    "title": "$id",
                    "description": "Inline id for reuse of an inline definition",
                    "type": "string",
                    "pattern": "^([a-zA-Z][a-zA-Z0-9.]*)$"
                },
                "$designer": {
                    "title": "$designer",
                    "type": "object",
                    "description": "Extra information for the Bot Framework Designer."
                },
                "id": {
                    "type": "string",
                    "title": "Id",
                    "description": "Optional id for the dialog"
                },
                "disabled": {
                    "$role": "expression",
                    "title": "Disabled",
                    "description": "Optional condition which if true will disable this action.",
                    "examples": [
                        "user.age > 3"
                    ],
                    "type": "string"
                }
            },
            "additionalProperties": false,
            "patternProperties": {
                "^\\$": {
                    "type": "string"
                }
            },
            "anyOf": [
                {
                    "title": "Reference",
                    "required": [
                        "$copy"
                    ]
                },
                {
                    "title": "Type",
                    "required": [
                        "$kind"
                    ]
                }
            ]
        },
        "Microsoft.GotoAction": {
            "$role": "union(Microsoft.IDialog)",
            "title": "Go to Action",
            "description": "Go to an an action by id.",
            "type": "object",
            "properties": {
                "$kind": {
                    "title": "$kind",
                    "description": "Defines the valid properties for the component you are configuring (from a dialog .schema file)",
                    "type": "string",
                    "pattern": "^[a-zA-Z][a-zA-Z0-9.]*$",
                    "const": "Microsoft.GotoAction"
                },
                "$copy": {
                    "title": "$copy",
                    "description": "Copy the definition by id from a .dialog file.",
                    "type": "string",
                    "pattern": "^(([a-zA-Z][a-zA-Z0-9.]*)?(#[a-zA-Z][a-zA-Z0-9.]*)?)$"
                },
                "$id": {
                    "title": "$id",
                    "description": "Inline id for reuse of an inline definition",
                    "type": "string",
                    "pattern": "^([a-zA-Z][a-zA-Z0-9.]*)$"
                },
                "$designer": {
                    "title": "$designer",
                    "type": "object",
                    "description": "Extra information for the Bot Framework Designer."
                },
                "id": {
                    "type": "string",
                    "title": "Id",
                    "description": "Optional id for the dialog"
                },
                "actionId": {
                    "type": "string",
                    "title": "Action Id",
                    "description": "Action Id to execute next"
                }
            },
            "additionalProperties": false,
            "patternProperties": {
                "^\\$": {
                    "type": "string"
                }
            },
            "anyOf": [
                {
                    "title": "Reference",
                    "required": [
                        "$copy"
                    ]
                },
                {
                    "title": "Type",
                    "required": [
                        "actionId",
                        "$kind"
                    ]
                }
            ]
        },
        "Microsoft.GuidEntityRecognizer": {
            "$role": "union(Microsoft.EntityRecognizers)",
            "title": "Guid Entity Recognizer",
            "description": "Recognizer which recognizes guids.",
            "type": "object",
            "properties": {
                "$kind": {
                    "title": "$kind",
                    "description": "Defines the valid properties for the component you are configuring (from a dialog .schema file)",
                    "type": "string",
                    "pattern": "^[a-zA-Z][a-zA-Z0-9.]*$",
                    "const": "Microsoft.GuidEntityRecognizer"
                },
                "$copy": {
                    "title": "$copy",
                    "description": "Copy the definition by id from a .dialog file.",
                    "type": "string",
                    "pattern": "^(([a-zA-Z][a-zA-Z0-9.]*)?(#[a-zA-Z][a-zA-Z0-9.]*)?)$"
                },
                "$id": {
                    "title": "$id",
                    "description": "Inline id for reuse of an inline definition",
                    "type": "string",
                    "pattern": "^([a-zA-Z][a-zA-Z0-9.]*)$"
                },
                "$designer": {
                    "title": "$designer",
                    "type": "object",
                    "description": "Extra information for the Bot Framework Designer."
                }
            },
            "additionalProperties": false,
            "patternProperties": {
                "^\\$": {
                    "type": "string"
                }
            },
            "anyOf": [
                {
                    "title": "Reference",
                    "required": [
                        "$copy"
                    ]
                },
                {
                    "title": "Type",
                    "required": [
                        "$kind"
                    ]
                }
            ]
        },
        "Microsoft.HashtagEntityRecognizer": {
            "$role": "union(Microsoft.EntityRecognizers)",
            "title": "Hashtag Entity Recognizer",
            "description": "Recognizer which recognizes Hashtags.",
            "type": "object",
            "properties": {
                "$kind": {
                    "title": "$kind",
                    "description": "Defines the valid properties for the component you are configuring (from a dialog .schema file)",
                    "type": "string",
                    "pattern": "^[a-zA-Z][a-zA-Z0-9.]*$",
                    "const": "Microsoft.HashtagEntityRecognizer"
                },
                "$copy": {
                    "title": "$copy",
                    "description": "Copy the definition by id from a .dialog file.",
                    "type": "string",
                    "pattern": "^(([a-zA-Z][a-zA-Z0-9.]*)?(#[a-zA-Z][a-zA-Z0-9.]*)?)$"
                },
                "$id": {
                    "title": "$id",
                    "description": "Inline id for reuse of an inline definition",
                    "type": "string",
                    "pattern": "^([a-zA-Z][a-zA-Z0-9.]*)$"
                },
                "$designer": {
                    "title": "$designer",
                    "type": "object",
                    "description": "Extra information for the Bot Framework Designer."
                }
            },
            "additionalProperties": false,
            "patternProperties": {
                "^\\$": {
                    "type": "string"
                }
            },
            "anyOf": [
                {
                    "title": "Reference",
                    "required": [
                        "$copy"
                    ]
                },
                {
                    "title": "Type",
                    "required": [
                        "$kind"
                    ]
                }
            ]
        },
        "Microsoft.HttpRequest": {
            "$role": "union(Microsoft.IDialog)",
            "type": "object",
            "title": "HTTP request",
            "description": "Make a HTTP request.",
            "properties": {
                "$kind": {
                    "title": "$kind",
                    "description": "Defines the valid properties for the component you are configuring (from a dialog .schema file)",
                    "type": "string",
                    "pattern": "^[a-zA-Z][a-zA-Z0-9.]*$",
                    "const": "Microsoft.HttpRequest"
                },
                "$copy": {
                    "title": "$copy",
                    "description": "Copy the definition by id from a .dialog file.",
                    "type": "string",
                    "pattern": "^(([a-zA-Z][a-zA-Z0-9.]*)?(#[a-zA-Z][a-zA-Z0-9.]*)?)$"
                },
                "$id": {
                    "title": "$id",
                    "description": "Inline id for reuse of an inline definition",
                    "type": "string",
                    "pattern": "^([a-zA-Z][a-zA-Z0-9.]*)$"
                },
                "$designer": {
                    "title": "$designer",
                    "type": "object",
                    "description": "Extra information for the Bot Framework Designer."
                },
                "id": {
                    "type": "string",
                    "title": "Id",
                    "description": "Optional id for the dialog"
                },
                "method": {
                    "type": "string",
                    "title": "HTTP method",
                    "description": "HTTP method to use.",
                    "enum": [
                        "GET",
                        "POST",
                        "PATCH",
                        "PUT",
                        "DELETE"
                    ],
                    "examples": [
                        "GET",
                        "POST"
                    ]
                },
                "url": {
                    "type": "string",
                    "title": "Url",
                    "description": "URL to call (supports data binding).",
                    "examples": [
                        "https://contoso.com"
                    ]
                },
                "body": {
                    "type": "object",
                    "title": "Body",
                    "description": "Body to include in the HTTP call (supports data binding).",
                    "additionalProperties": true
                },
                "resultProperty": {
                    "$role": "expression",
                    "title": "Result property",
                    "description": "Property to store the result of this action. The result includes 4 properties from the http response: statusCode, reasonPhrase, content and headers. If the content is json it will be a deserialized object.",
                    "examples": [
                        "dialog.contosodata"
                    ],
                    "type": "string"
                },
                "headers": {
                    "type": "object",
                    "additionProperties": true,
                    "title": "Headers",
                    "description": "One or more headers to include in the request (supports data binding)."
                },
                "responseType": {
                    "type": "string",
                    "title": "Response type",
                    "description": "Defines the type of HTTP response. Automatically calls the 'Send a response' action if set to 'Activity' or 'Activities'.",
                    "enum": [
                        "None",
                        "Json",
                        "Activity",
                        "Activities"
                    ],
                    "default": "Json"
                }
            },
            "additionalProperties": false,
            "patternProperties": {
                "^\\$": {
                    "type": "string"
                }
            },
            "anyOf": [
                {
                    "title": "Reference",
                    "required": [
                        "$copy"
                    ]
                },
                {
                    "title": "Type",
                    "required": [
                        "url",
                        "method",
                        "$kind"
                    ]
                }
            ]
        },
        "Microsoft.IActivityTemplate": {
            "title": "Microsoft ActivityTemplates",
            "description": "Components which are IActivityTemplates",
            "$role": "union",
            "oneOf": [
                {
                    "title": "Microsoft.ActivityTemplate",
                    "description": "",
                    "$ref": "#/definitions/Microsoft.ActivityTemplate"
                },
                {
                    "title": "Microsoft.StaticActivityTemplate",
                    "description": "This allows you to define a static Activity object",
                    "$ref": "#/definitions/Microsoft.StaticActivityTemplate"
                },
                {
                    "type": "string",
                    "title": "string"
                }
            ]
        },
        "Microsoft.IDialog": {
            "title": "Microsoft Dialogs",
            "description": "Union of components which implement the Dialog contract",
            "$role": "union",
            "oneOf": [
                {
                    "title": "Microsoft.AdaptiveDialog",
                    "description": "Flexible, data driven dialog that can adapt to the conversation.",
                    "$ref": "#/definitions/Microsoft.AdaptiveDialog"
                },
                {
                    "title": "Microsoft.Ask",
                    "description": "This is an action which sends an activity to the user when a response is expected",
                    "$ref": "#/definitions/Microsoft.Ask"
                },
                {
                    "title": "Microsoft.AttachmentInput",
                    "description": "Collect information - Ask for a file or image.",
                    "$ref": "#/definitions/Microsoft.AttachmentInput"
                },
                {
                    "title": "Microsoft.BeginDialog",
                    "description": "Begin another dialog.",
                    "$ref": "#/definitions/Microsoft.BeginDialog"
                },
                {
                    "title": "Microsoft.BreakLoop",
                    "description": "Stop executing this loop",
                    "$ref": "#/definitions/Microsoft.BreakLoop"
                },
                {
                    "title": "Microsoft.CancelAllDialogs",
                    "description": "Cancel all active dialogs. All dialogs in the dialog chain will need a trigger to capture the event configured in this action.",
                    "$ref": "#/definitions/Microsoft.CancelAllDialogs"
                },
                {
                    "title": "Microsoft.ChoiceInput",
                    "description": "Collect information - Pick from a list of choices",
                    "$ref": "#/definitions/Microsoft.ChoiceInput"
                },
                {
                    "title": "Microsoft.ConfirmInput",
                    "description": "Collect information - Ask for confirmation (yes or no).",
                    "$ref": "#/definitions/Microsoft.ConfirmInput"
                },
                {
                    "title": "Microsoft.ContinueLoop",
                    "description": "Stop executing this template and continue with the next iteration of the loop.",
                    "$ref": "#/definitions/Microsoft.ContinueLoop"
                },
                {
                    "title": "Microsoft.DateTimeInput",
                    "description": "Collect information - Ask for date and/ or time",
                    "$ref": "#/definitions/Microsoft.DateTimeInput"
                },
                {
                    "title": "Microsoft.DebugBreak",
                    "description": "If debugger is attached, stop the execution at this point in the conversation.",
                    "$ref": "#/definitions/Microsoft.DebugBreak"
                },
                {
                    "title": "Microsoft.DeleteActivity",
                    "description": "Delete an activity that was previously sent.",
                    "$ref": "#/definitions/Microsoft.DeleteActivity"
                },
                {
                    "title": "Microsoft.DeleteProperties",
                    "description": "Delete multiple properties and any value it holds.",
                    "$ref": "#/definitions/Microsoft.DeleteProperties"
                },
                {
                    "title": "Microsoft.DeleteProperty",
                    "description": "Delete a property and any value it holds.",
                    "$ref": "#/definitions/Microsoft.DeleteProperty"
                },
                {
                    "title": "Microsoft.EditActions",
                    "description": "Edit the current list of actions.",
                    "$ref": "#/definitions/Microsoft.EditActions"
                },
                {
                    "title": "Microsoft.EditArray",
                    "description": "Modify an array in memory",
                    "$ref": "#/definitions/Microsoft.EditArray"
                },
                {
                    "title": "Microsoft.EmitEvent",
                    "description": "Emit an event. Capture this event with a trigger.",
                    "$ref": "#/definitions/Microsoft.EmitEvent"
                },
                {
                    "title": "Microsoft.EndDialog",
                    "description": "End this dialog.",
                    "$ref": "#/definitions/Microsoft.EndDialog"
                },
                {
                    "title": "Microsoft.EndTurn",
                    "description": "End the current turn without ending the dialog.",
                    "$ref": "#/definitions/Microsoft.EndTurn"
                },
                {
                    "title": "Microsoft.Foreach",
                    "description": "Execute actions on each item in an a collection.",
                    "$ref": "#/definitions/Microsoft.Foreach"
                },
                {
                    "title": "Microsoft.ForeachPage",
                    "description": "Execute actions on each page (collection of items) in an array.",
                    "$ref": "#/definitions/Microsoft.ForeachPage"
                },
                {
                    "title": "Microsoft.GetActivityMembers",
                    "description": "Get the members who are participating in an activity. (BotFrameworkAdapter only)",
                    "$ref": "#/definitions/Microsoft.GetActivityMembers"
                },
                {
                    "title": "Microsoft.GetConversationMembers",
                    "description": "Get the members who are participating in an conversation. (BotFrameworkAdapter only)",
                    "$ref": "#/definitions/Microsoft.GetConversationMembers"
                },
                {
                    "title": "Microsoft.GotoAction",
                    "description": "Go to an an action by id.",
                    "$ref": "#/definitions/Microsoft.GotoAction"
                },
                {
                    "title": "Microsoft.HttpRequest",
                    "description": "Make a HTTP request.",
                    "$ref": "#/definitions/Microsoft.HttpRequest"
                },
                {
                    "title": "Microsoft.IfCondition",
                    "description": "Two-way branch the conversation flow based on a condition.",
                    "$ref": "#/definitions/Microsoft.IfCondition"
                },
                {
                    "title": "Microsoft.InitProperty",
                    "description": "Define and initialize a property to be an array or object.",
                    "$ref": "#/definitions/Microsoft.InitProperty"
                },
                {
                    "title": "Microsoft.LogAction",
                    "description": "Log a message to the host application. Send a TraceActivity to Bot Framework Emulator (optional).",
                    "$ref": "#/definitions/Microsoft.LogAction"
                },
                {
                    "title": "Microsoft.NumberInput",
                    "description": "Collect information - Ask for a number.",
                    "$ref": "#/definitions/Microsoft.NumberInput"
                },
                {
                    "title": "Microsoft.OAuthInput",
                    "description": "Collect login information.",
                    "$ref": "#/definitions/Microsoft.OAuthInput"
                },
                {
                    "title": "Microsoft.QnAMakerDialog",
                    "description": "Dialog which uses QnAMAker knowledge base to answer questions.",
                    "$ref": "#/definitions/Microsoft.QnAMakerDialog"
                },
                {
                    "title": "Microsoft.RepeatDialog",
                    "description": "Repeat current dialog.",
                    "$ref": "#/definitions/Microsoft.RepeatDialog"
                },
                {
                    "title": "Microsoft.ReplaceDialog",
                    "description": "Replace current dialog with another dialog.",
                    "$ref": "#/definitions/Microsoft.ReplaceDialog"
                },
                {
                    "title": "Microsoft.SendActivity",
                    "description": "Respond with an activity.",
                    "$ref": "#/definitions/Microsoft.SendActivity"
                },
                {
                    "title": "Microsoft.SetProperties",
                    "description": "Set one or more property values.",
                    "$ref": "#/definitions/Microsoft.SetProperties"
                },
                {
                    "title": "Microsoft.SetProperty",
                    "description": "Set property to a value.",
                    "$ref": "#/definitions/Microsoft.SetProperty"
                },
                {
                    "title": "Microsoft.SignOutUser",
                    "description": "Sign a user out that was logged in previously using OAuthInput.",
                    "$ref": "#/definitions/Microsoft.SignOutUser"
                },
                {
                    "title": "Microsoft.SwitchCondition",
                    "description": "Execute different actions based on the value of a property.",
                    "$ref": "#/definitions/Microsoft.SwitchCondition"
                },
                {
                    "title": "Microsoft.Test.AssertCondition",
                    "description": "Assert condition is true.",
                    "$ref": "#/definitions/Microsoft.Test.AssertCondition"
                },
                {
                    "title": "Microsoft.TextInput",
                    "description": "Collection information - Ask for a word or sentence.",
                    "$ref": "#/definitions/Microsoft.TextInput"
                },
                {
                    "title": "Microsoft.TraceActivity",
                    "description": "Send a trace activity to the transcript logger and/ or Bot Framework Emulator.",
                    "$ref": "#/definitions/Microsoft.TraceActivity"
                },
                {
                    "title": "Microsoft.UpdateActivity",
                    "description": "Respond with an activity.",
                    "$ref": "#/definitions/Microsoft.UpdateActivity"
                },
                {
                    "type": "string",
                    "title": "string"
                }
            ]
        },
        "Microsoft.ILanguageGenerator": {
            "title": "Microsoft ILanguageGenerator",
            "description": "Union of components which implement the ILanguageGenerator interface",
            "$role": "union",
            "oneOf": [
                {
                    "type": "string",
                    "title": "string"
                }
            ]
        },
        "Microsoft.ITextTemplate": {
            "title": "Microsoft TextTemplate",
            "description": "Union of components which implement the TextTemplate",
            "$role": "union",
            "oneOf": [
                {
                    "title": "Microsoft.TextTemplate",
                    "description": "Lg tempalte to evaluate to create text",
                    "$ref": "#/definitions/Microsoft.TextTemplate"
                },
                {
                    "type": "string",
                    "title": "string"
                }
            ]
        },
        "Microsoft.ITriggerCondition": {
            "$role": "union",
            "title": "Microsoft Triggers",
            "description": "Union of components which implement the OnCondition",
            "oneOf": [
                {
                    "title": "Microsoft.OnActivity",
                    "description": "Actions to perform on receipt of a generic activity.",
                    "$ref": "#/definitions/Microsoft.OnActivity"
                },
                {
                    "title": "Microsoft.OnAssignEntity",
                    "description": "Actions to take when an entity should be assigned to a property.",
                    "$ref": "#/definitions/Microsoft.OnAssignEntity"
                },
                {
                    "title": "Microsoft.OnBeginDialog",
                    "description": "Actions to perform when this dialog begins.",
                    "$ref": "#/definitions/Microsoft.OnBeginDialog"
                },
                {
                    "title": "Microsoft.OnCancelDialog",
                    "description": "Actions to perform on cancel dialog event.",
                    "$ref": "#/definitions/Microsoft.OnCancelDialog"
                },
                {
                    "title": "Microsoft.OnChooseEntity",
                    "description": "Actions to be performed when an entity value needs to be resolved.",
                    "$ref": "#/definitions/Microsoft.OnChooseEntity"
                },
                {
                    "title": "Microsoft.OnChooseIntent",
                    "description": "Actions to perform on when an intent is ambigious.",
                    "$ref": "#/definitions/Microsoft.OnChooseIntent"
                },
                {
                    "title": "Microsoft.OnChooseProperty",
                    "description": "Actions to take when there are multiple possible mappings of entities to properties.",
                    "$ref": "#/definitions/Microsoft.OnChooseProperty"
                },
                {
                    "title": "Microsoft.OnClearProperty",
                    "description": "Actions to take when a property needs to be cleared.",
                    "$ref": "#/definitions/Microsoft.OnClearProperty"
                },
                {
                    "title": "Microsoft.OnCondition",
                    "description": "Actions to perform when specified condition is true.",
                    "$ref": "#/definitions/Microsoft.OnCondition"
                },
                {
                    "title": "Microsoft.OnConversationUpdateActivity",
                    "description": "Actions to perform on receipt of an activity with type 'ConversationUpdate'.",
                    "$ref": "#/definitions/Microsoft.OnConversationUpdateActivity"
                },
                {
                    "title": "Microsoft.OnCustomEvent",
                    "description": "Actions to perform when a custom event is detected. Use 'Emit a custom event' action to raise a custom event.",
                    "$ref": "#/definitions/Microsoft.OnCustomEvent"
                },
                {
                    "title": "Microsoft.OnDialogEvent",
                    "description": "Actions to perform when a specific dialog event occurs.",
                    "$ref": "#/definitions/Microsoft.OnDialogEvent"
                },
                {
                    "title": "Microsoft.OnEndOfActions",
                    "description": "Actions to take when there are no more actions in the current dialog.",
                    "$ref": "#/definitions/Microsoft.OnEndOfActions"
                },
                {
                    "title": "Microsoft.OnEndOfConversationActivity",
                    "description": "Actions to perform on receipt of an activity with type 'EndOfConversation'.",
                    "$ref": "#/definitions/Microsoft.OnEndOfConversationActivity"
                },
                {
                    "title": "Microsoft.OnError",
                    "description": "Action to perform when an 'Error' dialog event occurs.",
                    "$ref": "#/definitions/Microsoft.OnError"
                },
                {
                    "title": "Microsoft.OnEventActivity",
                    "description": "Actions to perform on receipt of an activity with type 'Event'.",
                    "$ref": "#/definitions/Microsoft.OnEventActivity"
                },
                {
                    "title": "Microsoft.OnHandoffActivity",
                    "description": "Actions to perform on receipt of an activity with type 'HandOff'.",
                    "$ref": "#/definitions/Microsoft.OnHandoffActivity"
                },
                {
                    "title": "Microsoft.OnIntent",
                    "description": "Actions to perform when specified intent is recognized.",
                    "$ref": "#/definitions/Microsoft.OnIntent"
                },
                {
                    "title": "Microsoft.OnInvokeActivity",
                    "description": "Actions to perform on receipt of an activity with type 'Invoke'.",
                    "$ref": "#/definitions/Microsoft.OnInvokeActivity"
                },
                {
                    "title": "Microsoft.OnMessageActivity",
                    "description": "Actions to perform on receipt of an activity with type 'Message'. Overrides Intent trigger.",
                    "$ref": "#/definitions/Microsoft.OnMessageActivity"
                },
                {
                    "title": "Microsoft.OnMessageDeleteActivity",
                    "description": "Actions to perform on receipt of an activity with type 'MessageDelete'.",
                    "$ref": "#/definitions/Microsoft.OnMessageDeleteActivity"
                },
                {
                    "title": "Microsoft.OnMessageReactionActivity",
                    "description": "Actions to perform on receipt of an activity with type 'MessageReaction'.",
                    "$ref": "#/definitions/Microsoft.OnMessageReactionActivity"
                },
                {
                    "title": "Microsoft.OnMessageUpdateActivity",
                    "description": "Actions to perform on receipt of an activity with type 'MessageUpdate'.",
                    "$ref": "#/definitions/Microsoft.OnMessageUpdateActivity"
                },
                {
                    "title": "Microsoft.OnQnAMatch",
                    "description": "Actions to perform on when an match from QnAMaker is found.",
                    "$ref": "#/definitions/Microsoft.OnQnAMatch"
                },
                {
                    "title": "Microsoft.OnRepromptDialog",
                    "description": "Actions to perform when 'RepromptDialog' event occurs.",
                    "$ref": "#/definitions/Microsoft.OnRepromptDialog"
                },
                {
                    "title": "Microsoft.OnTypingActivity",
                    "description": "Actions to perform on receipt of an activity with type 'Typing'.",
                    "$ref": "#/definitions/Microsoft.OnTypingActivity"
                },
                {
                    "title": "Microsoft.OnUnknownIntent",
                    "description": "Action to perform when user input is unrecognized and if none of the 'on intent recognition' triggers match recognized intent.",
                    "$ref": "#/definitions/Microsoft.OnUnknownIntent"
                }
            ]
        },
        "Microsoft.ITriggerSelector": {
            "$role": "union",
            "title": "Selectors",
            "description": "Union of components which are trigger selectors",
            "oneOf": [
                {
                    "title": "Microsoft.ConditionalSelector",
                    "description": "Use a rule selector based on a condition",
                    "$ref": "#/definitions/Microsoft.ConditionalSelector"
                },
                {
                    "title": "Microsoft.FirstSelector",
                    "description": "Selector for first true rule",
                    "$ref": "#/definitions/Microsoft.FirstSelector"
                },
                {
                    "title": "Microsoft.MostSpecificSelector",
                    "description": "Select most specific true events with optional additional selector",
                    "$ref": "#/definitions/Microsoft.MostSpecificSelector"
                },
                {
                    "title": "Microsoft.RandomSelector",
                    "description": "Select most specific true rule",
                    "$ref": "#/definitions/Microsoft.RandomSelector"
                },
                {
                    "title": "Microsoft.TrueSelector",
                    "description": "Selector for all true events",
                    "$ref": "#/definitions/Microsoft.TrueSelector"
                }
            ]
        },
        "Microsoft.IfCondition": {
            "$role": "union(Microsoft.IDialog)",
            "title": "If condition",
            "description": "Two-way branch the conversation flow based on a condition.",
            "type": "object",
            "properties": {
                "$kind": {
                    "title": "$kind",
                    "description": "Defines the valid properties for the component you are configuring (from a dialog .schema file)",
                    "type": "string",
                    "pattern": "^[a-zA-Z][a-zA-Z0-9.]*$",
                    "const": "Microsoft.IfCondition"
                },
                "$copy": {
                    "title": "$copy",
                    "description": "Copy the definition by id from a .dialog file.",
                    "type": "string",
                    "pattern": "^(([a-zA-Z][a-zA-Z0-9.]*)?(#[a-zA-Z][a-zA-Z0-9.]*)?)$"
                },
                "$id": {
                    "title": "$id",
                    "description": "Inline id for reuse of an inline definition",
                    "type": "string",
                    "pattern": "^([a-zA-Z][a-zA-Z0-9.]*)$"
                },
                "$designer": {
                    "title": "$designer",
                    "type": "object",
                    "description": "Extra information for the Bot Framework Designer."
                },
                "id": {
                    "type": "string",
                    "title": "Id",
                    "description": "Optional id for the dialog"
                },
                "condition": {
                    "$role": "expression",
                    "title": "Condition",
                    "description": "Expression to evaluate.",
                    "examples": [
                        "user.age > 3"
                    ],
                    "type": "string"
                },
                "actions": {
                    "type": "array",
                    "title": "Actions",
                    "description": "Actions to execute if condition is true.",
                    "items": {
                        "$kind": "Microsoft.IDialog",
                        "$ref": "#/definitions/Microsoft.IDialog"
                    }
                },
                "elseActions": {
                    "type": "array",
                    "title": "Else",
                    "description": "Actions to execute if condition is false.",
                    "items": {
                        "$kind": "Microsoft.IDialog",
                        "$ref": "#/definitions/Microsoft.IDialog"
                    }
                }
            },
            "additionalProperties": false,
            "patternProperties": {
                "^\\$": {
                    "type": "string"
                }
            },
            "anyOf": [
                {
                    "title": "Reference",
                    "required": [
                        "$copy"
                    ]
                },
                {
                    "title": "Type",
                    "required": [
                        "condition",
                        "actions",
                        "$kind"
                    ]
                }
            ]
        },
        "Microsoft.InitProperty": {
            "$role": "union(Microsoft.IDialog)",
            "title": "Initialize property",
            "description": "Define and initialize a property to be an array or object.",
            "type": "object",
            "properties": {
                "$kind": {
                    "title": "$kind",
                    "description": "Defines the valid properties for the component you are configuring (from a dialog .schema file)",
                    "type": "string",
                    "pattern": "^[a-zA-Z][a-zA-Z0-9.]*$",
                    "const": "Microsoft.InitProperty"
                },
                "$copy": {
                    "title": "$copy",
                    "description": "Copy the definition by id from a .dialog file.",
                    "type": "string",
                    "pattern": "^(([a-zA-Z][a-zA-Z0-9.]*)?(#[a-zA-Z][a-zA-Z0-9.]*)?)$"
                },
                "$id": {
                    "title": "$id",
                    "description": "Inline id for reuse of an inline definition",
                    "type": "string",
                    "pattern": "^([a-zA-Z][a-zA-Z0-9.]*)$"
                },
                "$designer": {
                    "title": "$designer",
                    "type": "object",
                    "description": "Extra information for the Bot Framework Designer."
                },
                "id": {
                    "type": "string",
                    "title": "Id",
                    "description": "Optional id for the dialog"
                },
                "property": {
                    "$role": "expression",
                    "title": "Property",
                    "description": "Property (named location to store information).",
                    "examples": [
                        "user.age"
                    ],
                    "type": "string"
                },
                "type": {
                    "type": "string",
                    "title": "Type",
                    "description": "Type of value.",
                    "enum": [
                        "object",
                        "array"
                    ]
                }
            },
            "additionalProperties": false,
            "patternProperties": {
                "^\\$": {
                    "type": "string"
                }
            },
            "anyOf": [
                {
                    "title": "Reference",
                    "required": [
                        "$copy"
                    ]
                },
                {
                    "title": "Type",
                    "required": [
                        "property",
                        "type",
                        "$kind"
                    ]
                }
            ]
        },
        "Microsoft.IpEntityRecognizer": {
            "$role": "union(Microsoft.EntityRecognizers)",
            "title": "Ip Entity Recognizer",
            "description": "Recognizer which recognizes internet IP patterns (like 192.1.1.1).",
            "type": "object",
            "properties": {
                "$kind": {
                    "title": "$kind",
                    "description": "Defines the valid properties for the component you are configuring (from a dialog .schema file)",
                    "type": "string",
                    "pattern": "^[a-zA-Z][a-zA-Z0-9.]*$",
                    "const": "Microsoft.IpEntityRecognizer"
                },
                "$copy": {
                    "title": "$copy",
                    "description": "Copy the definition by id from a .dialog file.",
                    "type": "string",
                    "pattern": "^(([a-zA-Z][a-zA-Z0-9.]*)?(#[a-zA-Z][a-zA-Z0-9.]*)?)$"
                },
                "$id": {
                    "title": "$id",
                    "description": "Inline id for reuse of an inline definition",
                    "type": "string",
                    "pattern": "^([a-zA-Z][a-zA-Z0-9.]*)$"
                },
                "$designer": {
                    "title": "$designer",
                    "type": "object",
                    "description": "Extra information for the Bot Framework Designer."
                }
            },
            "additionalProperties": false,
            "patternProperties": {
                "^\\$": {
                    "type": "string"
                }
            },
            "anyOf": [
                {
                    "title": "Reference",
                    "required": [
                        "$copy"
                    ]
                },
                {
                    "title": "Type",
                    "required": [
                        "$kind"
                    ]
                }
            ]
        },
        "Microsoft.LanguagePolicy": {
            "title": "Language Policy",
            "description": "This represents a policy map for locales lookups to use for language",
            "type": "object",
            "additionalProperties": false,
            "properties": {
                "$kind": {
                    "title": "$kind",
                    "description": "Defines the valid properties for the component you are configuring (from a dialog .schema file)",
                    "type": "string",
                    "pattern": "^[a-zA-Z][a-zA-Z0-9.]*$",
                    "const": "Microsoft.LanguagePolicy"
                },
                "$copy": {
                    "title": "$copy",
                    "description": "Copy the definition by id from a .dialog file.",
                    "type": "string",
                    "pattern": "^(([a-zA-Z][a-zA-Z0-9.]*)?(#[a-zA-Z][a-zA-Z0-9.]*)?)$"
                },
                "$id": {
                    "title": "$id",
                    "description": "Inline id for reuse of an inline definition",
                    "type": "string",
                    "pattern": "^([a-zA-Z][a-zA-Z0-9.]*)$"
                },
                "$designer": {
                    "title": "$designer",
                    "type": "object",
                    "description": "Extra information for the Bot Framework Designer."
                }
            },
            "patternProperties": {
                "^\\$": {
                    "type": "string"
                }
            },
            "anyOf": [
                {
                    "title": "Reference",
                    "required": [
                        "$copy"
                    ]
                },
                {
                    "title": "Type",
                    "required": [
                        "$kind"
                    ]
                }
            ]
        },
        "Microsoft.LogAction": {
            "$role": "union(Microsoft.IDialog)",
            "title": "Log to console",
            "description": "Log a message to the host application. Send a TraceActivity to Bot Framework Emulator (optional).",
            "type": "object",
            "properties": {
                "$kind": {
                    "title": "$kind",
                    "description": "Defines the valid properties for the component you are configuring (from a dialog .schema file)",
                    "type": "string",
                    "pattern": "^[a-zA-Z][a-zA-Z0-9.]*$",
                    "const": "Microsoft.LogAction"
                },
                "$copy": {
                    "title": "$copy",
                    "description": "Copy the definition by id from a .dialog file.",
                    "type": "string",
                    "pattern": "^(([a-zA-Z][a-zA-Z0-9.]*)?(#[a-zA-Z][a-zA-Z0-9.]*)?)$"
                },
                "$id": {
                    "title": "$id",
                    "description": "Inline id for reuse of an inline definition",
                    "type": "string",
                    "pattern": "^([a-zA-Z][a-zA-Z0-9.]*)$"
                },
                "$designer": {
                    "title": "$designer",
                    "type": "object",
                    "description": "Extra information for the Bot Framework Designer."
                },
                "id": {
                    "type": "string",
                    "title": "Id",
                    "description": "Optional id for the dialog"
                },
                "text": {
                    "type": "string",
                    "title": "Text",
                    "description": "Information to log."
                },
                "traceActivity": {
                    "type": "boolean",
                    "title": "Send Trace Activity",
                    "description": "If true, automatically sends a TraceActivity (view in Bot Framework Emulator).",
                    "default": false
                }
            },
            "additionalProperties": false,
            "patternProperties": {
                "^\\$": {
                    "type": "string"
                }
            },
            "anyOf": [
                {
                    "title": "Reference",
                    "required": [
                        "$copy"
                    ]
                },
                {
                    "title": "Type",
                    "required": [
                        "text",
                        "$kind"
                    ]
                }
            ]
        },
        "Microsoft.LuisRecognizer": {
            "$role": "union(Microsoft.Recognizer)",
            "title": "LUIS Recognizer",
            "description": "LUIS recognizer.",
            "type": "object",
            "additionalProperties": false,
            "properties": {
                "$kind": {
                    "title": "$kind",
                    "description": "Defines the valid properties for the component you are configuring (from a dialog .schema file)",
                    "type": "string",
                    "pattern": "^[a-zA-Z][a-zA-Z0-9.]*$",
                    "const": "Microsoft.LuisRecognizer"
                },
                "$copy": {
                    "title": "$copy",
                    "description": "Copy the definition by id from a .dialog file.",
                    "type": "string",
                    "pattern": "^(([a-zA-Z][a-zA-Z0-9.]*)?(#[a-zA-Z][a-zA-Z0-9.]*)?)$"
                },
                "$id": {
                    "title": "$id",
                    "description": "Inline id for reuse of an inline definition",
                    "type": "string",
                    "pattern": "^([a-zA-Z][a-zA-Z0-9.]*)$"
                },
                "$designer": {
                    "title": "$designer",
                    "type": "object",
                    "description": "Extra information for the Bot Framework Designer."
                },
                "id": {
                    "type": "string",
                    "title": "Id",
                    "description": "Optional unique id using with RecognizerSet.  Other recognizers should return 'DeferToRecognizer_{Id}' intent when cross training data for this recognizer."
                },
                "applicationId": {
                    "type": "string",
                    "title": "LUIS Application ID",
                    "description": "Application ID for your model from the LUIS service.",
                    "$role": "expression"
                },
                "endpoint": {
                    "type": "string",
                    "title": "LUIS Endpoint",
                    "description": "Endpoint to use for LUIS service like https://westus.api.cognitive.microsoft.com.",
                    "$role": "expression"
                },
                "endpointKey": {
                    "type": "string",
                    "title": "LUIS prediction key",
                    "description": "LUIS prediction key used to call endpoint.",
                    "$role": "expression"
                },
                "predictionOptions": {
                    "type": "object",
                    "properties": {
                        "includeAllIntents": {
                            "type": "boolean",
                            "title": "Include all intents",
                            "description": "True for all intents, false for only top intent."
                        },
                        "includeInstanceData": {
                            "type": "boolean",
                            "title": "Include $instance",
                            "description": "True to include $instance metadata in the LUIS response."
                        },
                        "log": {
                            "type": "boolean",
                            "title": "Log utterances",
                            "description": "True to log utterances on LUIS service."
                        },
                        "preferExternalEntities": {
                            "type": "boolean",
                            "title": "Prefer External Entities",
                            "description": "True to prefer external entities to those generated by LUIS models."
                        },
                        "slot": {
                            "type": "string",
                            "title": "Slot",
                            "description": "Slot to use for talking to LUIS service like production or staging."
                        },
                        "version": {
                            "type": "string",
                            "title": "Version",
                            "description": "LUIS application version to use."
                        }
                    }
                }
            },
            "patternProperties": {
                "^\\$": {
                    "type": "string"
                }
            },
            "anyOf": [
                {
                    "title": "Reference",
                    "required": [
                        "$copy"
                    ]
                },
                {
                    "title": "Type",
                    "required": [
                        "applicationId",
                        "endpoint",
                        "endpointKey",
                        "$kind"
                    ]
                }
            ]
        },
        "Microsoft.MentionEntityRecognizer": {
            "$role": "union(Microsoft.EntityRecognizers)",
            "title": "Mentions Entity Recognizer",
            "description": "Recognizer which recognizes @Mentions",
            "type": "object",
            "properties": {
                "$kind": {
                    "title": "$kind",
                    "description": "Defines the valid properties for the component you are configuring (from a dialog .schema file)",
                    "type": "string",
                    "pattern": "^[a-zA-Z][a-zA-Z0-9.]*$",
                    "const": "Microsoft.MentionEntityRecognizer"
                },
                "$copy": {
                    "title": "$copy",
                    "description": "Copy the definition by id from a .dialog file.",
                    "type": "string",
                    "pattern": "^(([a-zA-Z][a-zA-Z0-9.]*)?(#[a-zA-Z][a-zA-Z0-9.]*)?)$"
                },
                "$id": {
                    "title": "$id",
                    "description": "Inline id for reuse of an inline definition",
                    "type": "string",
                    "pattern": "^([a-zA-Z][a-zA-Z0-9.]*)$"
                },
                "$designer": {
                    "title": "$designer",
                    "type": "object",
                    "description": "Extra information for the Bot Framework Designer."
                }
            },
            "additionalProperties": false,
            "patternProperties": {
                "^\\$": {
                    "type": "string"
                }
            },
            "anyOf": [
                {
                    "title": "Reference",
                    "required": [
                        "$copy"
                    ]
                },
                {
                    "title": "Type",
                    "required": [
                        "$kind"
                    ]
                }
            ]
        },
        "Microsoft.MostSpecificSelector": {
            "$role": "union(Microsoft.ITriggerSelector)",
            "title": "Most Specific Trigger Selector",
            "description": "Select most specific true events with optional additional selector",
            "type": "object",
            "properties": {
                "$kind": {
                    "title": "$kind",
                    "description": "Defines the valid properties for the component you are configuring (from a dialog .schema file)",
                    "type": "string",
                    "pattern": "^[a-zA-Z][a-zA-Z0-9.]*$",
                    "const": "Microsoft.MostSpecificSelector"
                },
                "$copy": {
                    "title": "$copy",
                    "description": "Copy the definition by id from a .dialog file.",
                    "type": "string",
                    "pattern": "^(([a-zA-Z][a-zA-Z0-9.]*)?(#[a-zA-Z][a-zA-Z0-9.]*)?)$"
                },
                "$id": {
                    "title": "$id",
                    "description": "Inline id for reuse of an inline definition",
                    "type": "string",
                    "pattern": "^([a-zA-Z][a-zA-Z0-9.]*)$"
                },
                "$designer": {
                    "title": "$designer",
                    "type": "object",
                    "description": "Extra information for the Bot Framework Designer."
                },
                "selector": {
                    "$kind": "Microsoft.ITriggerSelector",
                    "$ref": "#/definitions/Microsoft.ITriggerSelector"
                }
            },
            "additionalProperties": false,
            "patternProperties": {
                "^\\$": {
                    "type": "string"
                }
            },
            "anyOf": [
                {
                    "title": "Reference",
                    "required": [
                        "$copy"
                    ]
                },
                {
                    "title": "Type",
                    "required": [
                        "$kind"
                    ]
                }
            ]
        },
        "Microsoft.MultiLanguageRecognizer": {
            "$role": "union(Microsoft.Recognizer)",
            "title": "Multi-language recognizer",
            "description": "Configure one recognizer per language and the specify the language fallback policy.",
            "type": "object",
            "properties": {
                "$kind": {
                    "title": "$kind",
                    "description": "Defines the valid properties for the component you are configuring (from a dialog .schema file)",
                    "type": "string",
                    "pattern": "^[a-zA-Z][a-zA-Z0-9.]*$",
                    "const": "Microsoft.MultiLanguageRecognizer"
                },
                "$copy": {
                    "title": "$copy",
                    "description": "Copy the definition by id from a .dialog file.",
                    "type": "string",
                    "pattern": "^(([a-zA-Z][a-zA-Z0-9.]*)?(#[a-zA-Z][a-zA-Z0-9.]*)?)$"
                },
                "$id": {
                    "title": "$id",
                    "description": "Inline id for reuse of an inline definition",
                    "type": "string",
                    "pattern": "^([a-zA-Z][a-zA-Z0-9.]*)$"
                },
                "$designer": {
                    "title": "$designer",
                    "type": "object",
                    "description": "Extra information for the Bot Framework Designer."
                },
                "id": {
                    "type": "string",
                    "title": "Id",
                    "description": "Optional unique id using with RecognizerSet.  Other recognizers should return 'DeferToRecognizer_{Id}' intent when cross training data for this recognizer."
                },
                "languagePolicy": {
                    "$kind": "Microsoft.LanguagePolicy",
                    "type": "object",
                    "title": "Language policy",
                    "description": "Defines fall back languages to try per user input language.",
                    "$ref": "#/definitions/Microsoft.LanguagePolicy"
                },
                "recognizers": {
                    "type": "object",
                    "title": "Recognizers",
                    "description": "Map of language -> Recognizer",
                    "additionalProperties": {
                        "$kind": "Microsoft.Recognizer",
                        "$ref": "#/definitions/Microsoft.Recognizer"
                    }
                }
            },
            "additionalProperties": false,
            "patternProperties": {
                "^\\$": {
                    "type": "string"
                }
            },
            "anyOf": [
                {
                    "title": "Reference",
                    "required": [
                        "$copy"
                    ]
                },
                {
                    "title": "Type",
                    "required": [
                        "recognizers",
                        "$kind"
                    ]
                }
            ]
        },
        "Microsoft.NumberEntityRecognizer": {
            "$role": "union(Microsoft.EntityRecognizers)",
            "title": "Number Entity Recognizer",
            "description": "Recognizer which recognizes numbers.",
            "type": "object",
            "properties": {
                "$kind": {
                    "title": "$kind",
                    "description": "Defines the valid properties for the component you are configuring (from a dialog .schema file)",
                    "type": "string",
                    "pattern": "^[a-zA-Z][a-zA-Z0-9.]*$",
                    "const": "Microsoft.NumberEntityRecognizer"
                },
                "$copy": {
                    "title": "$copy",
                    "description": "Copy the definition by id from a .dialog file.",
                    "type": "string",
                    "pattern": "^(([a-zA-Z][a-zA-Z0-9.]*)?(#[a-zA-Z][a-zA-Z0-9.]*)?)$"
                },
                "$id": {
                    "title": "$id",
                    "description": "Inline id for reuse of an inline definition",
                    "type": "string",
                    "pattern": "^([a-zA-Z][a-zA-Z0-9.]*)$"
                },
                "$designer": {
                    "title": "$designer",
                    "type": "object",
                    "description": "Extra information for the Bot Framework Designer."
                }
            },
            "additionalProperties": false,
            "patternProperties": {
                "^\\$": {
                    "type": "string"
                }
            },
            "anyOf": [
                {
                    "title": "Reference",
                    "required": [
                        "$copy"
                    ]
                },
                {
                    "title": "Type",
                    "required": [
                        "$kind"
                    ]
                }
            ]
        },
        "Microsoft.NumberInput": {
            "$role": "union(Microsoft.IDialog)",
            "title": "Number input dialog",
            "description": "Collect information - Ask for a number.",
            "type": "object",
            "properties": {
                "$kind": {
                    "title": "$kind",
                    "description": "Defines the valid properties for the component you are configuring (from a dialog .schema file)",
                    "type": "string",
                    "pattern": "^[a-zA-Z][a-zA-Z0-9.]*$",
                    "const": "Microsoft.NumberInput"
                },
                "$copy": {
                    "title": "$copy",
                    "description": "Copy the definition by id from a .dialog file.",
                    "type": "string",
                    "pattern": "^(([a-zA-Z][a-zA-Z0-9.]*)?(#[a-zA-Z][a-zA-Z0-9.]*)?)$"
                },
                "$id": {
                    "title": "$id",
                    "description": "Inline id for reuse of an inline definition",
                    "type": "string",
                    "pattern": "^([a-zA-Z][a-zA-Z0-9.]*)$"
                },
                "$designer": {
                    "title": "$designer",
                    "type": "object",
                    "description": "Extra information for the Bot Framework Designer."
                },
                "id": {
                    "type": "string",
                    "title": "Id",
                    "description": "Optional id for the dialog"
                },
                "prompt": {
                    "$kind": "Microsoft.IActivityTemplate",
                    "title": "Initial prompt",
                    "description": "Message to send to collect information.",
                    "examples": [
                        "What is your birth date?"
                    ],
                    "$ref": "#/definitions/Microsoft.IActivityTemplate"
                },
                "unrecognizedPrompt": {
                    "$kind": "Microsoft.IActivityTemplate",
                    "title": "Unrecognized prompt",
                    "description": "Message to send if user response is not recognized.",
                    "examples": [
                        "Sorry, I do not understand '{turn.activity.text'}. Let's try again. What is your birth date?"
                    ],
                    "$ref": "#/definitions/Microsoft.IActivityTemplate"
                },
                "invalidPrompt": {
                    "$kind": "Microsoft.IActivityTemplate",
                    "title": "Invalid prompt",
                    "description": "Message to send if user response is invalid. Relies on specified validation expressions.",
                    "examples": [
                        "Sorry, '{this.value}' does not work. I need a number between 1-150. What is your age?"
                    ],
                    "$ref": "#/definitions/Microsoft.IActivityTemplate"
                },
                "defaultValueResponse": {
                    "$kind": "Microsoft.IActivityTemplate",
                    "title": "Default value response",
                    "description": "Message to send when max turn count (if specified) has been exceeded and the default value is selected as the value.",
                    "examples": [
                        "Sorry, I'm having trouble understanding you. I will just use {this.options.defaultValue} for now. You can say 'I'm 36 years old' to change it."
                    ],
                    "$ref": "#/definitions/Microsoft.IActivityTemplate"
                },
                "maxTurnCount": {
                    "type": "integer",
                    "title": "Max turn count",
                    "description": "Maximum number of re-prompt attempts to collect information.",
                    "default": 3,
                    "examples": [
                        3
                    ]
                },
                "validations": {
                    "type": "array",
                    "title": "Validation expressions",
                    "description": "Expression to validate user input.",
                    "examples": [
                        "int(this.value) > 1 && int(this.value) <= 150",
                        "count(this.value) < 300"
                    ],
                    "items": {
                        "$role": "expression",
                        "type": "string",
                        "description": "String must contain an expression."
                    }
                },
                "property": {
                    "$role": "expression",
                    "title": "Property",
                    "description": "Property to store collected information. Input will be skipped if property has value (unless 'Always prompt' is true).",
                    "examples": [
                        "$birthday",
                        "user.name",
                        "conversation.issueTitle",
                        "dialog.favColor"
                    ],
                    "type": "string"
                },
                "defaultValue": {
                    "$role": "expression",
                    "title": "Default value",
                    "description": "Expression to examine on each turn of the conversation as possible value to the property.",
                    "examples": [
                        "@userName",
                        "coalesce(@number, @partySize)"
                    ],
                    "type": "string"
                },
                "value": {
                    "$role": "expression",
                    "title": "Value",
                    "description": "Gets or sets a value expression which can be used to intialize the input prompt.",
                    "examples": [
                        "@userName"
                    ],
                    "type": "string"
                },
                "alwaysPrompt": {
                    "type": "boolean",
                    "title": "Always prompt",
                    "description": "Collect information even if the specified  'property' is not empty.",
                    "default": false,
                    "examples": [
                        false
                    ]
                },
                "allowInterruptions": {
                    "$role": "expression",
                    "title": "Allow Interruptions",
                    "description": "A boolean expression that determines whether the parent should be allowed to interrupt the input.",
                    "default": "true",
                    "examples": [
                        "true"
                    ],
                    "type": "string"
                },
                "outputFormat": {
                    "$role": "expression",
                    "title": "Output format",
                    "description": "Expression to format the number output.",
                    "examples": [
                        "int(this.value)"
                    ],
                    "type": "string"
                },
                "defaultLocale": {
                    "type": "string",
                    "title": "Default locale",
                    "description": "Default locale.",
                    "default": "en-us"
                }
            },
            "additionalProperties": false,
            "patternProperties": {
                "^\\$": {
                    "type": "string"
                }
            },
            "anyOf": [
                {
                    "title": "Reference",
                    "required": [
                        "$copy"
                    ]
                },
                {
                    "title": "Type",
                    "required": [
                        "$kind"
                    ]
                }
            ]
        },
        "Microsoft.NumberRangeEntityRecognizer": {
            "$role": "union(Microsoft.EntityRecognizers)",
            "title": "NumberRange Entity Recognizer",
            "description": "Recognizer which recognizes ranges of numbers (Example:2 to 5).",
            "type": "object",
            "properties": {
                "$kind": {
                    "title": "$kind",
                    "description": "Defines the valid properties for the component you are configuring (from a dialog .schema file)",
                    "type": "string",
                    "pattern": "^[a-zA-Z][a-zA-Z0-9.]*$",
                    "const": "Microsoft.NumberRangeEntityRecognizer"
                },
                "$copy": {
                    "title": "$copy",
                    "description": "Copy the definition by id from a .dialog file.",
                    "type": "string",
                    "pattern": "^(([a-zA-Z][a-zA-Z0-9.]*)?(#[a-zA-Z][a-zA-Z0-9.]*)?)$"
                },
                "$id": {
                    "title": "$id",
                    "description": "Inline id for reuse of an inline definition",
                    "type": "string",
                    "pattern": "^([a-zA-Z][a-zA-Z0-9.]*)$"
                },
                "$designer": {
                    "title": "$designer",
                    "type": "object",
                    "description": "Extra information for the Bot Framework Designer."
                }
            },
            "additionalProperties": false,
            "patternProperties": {
                "^\\$": {
                    "type": "string"
                }
            },
            "anyOf": [
                {
                    "title": "Reference",
                    "required": [
                        "$copy"
                    ]
                },
                {
                    "title": "Type",
                    "required": [
                        "$kind"
                    ]
                }
            ]
        },
        "Microsoft.OAuthInput": {
            "$role": "union(Microsoft.IDialog)",
            "title": "OAuthInput Dialog",
            "description": "Collect login information.",
            "type": "object",
            "properties": {
                "$kind": {
                    "title": "$kind",
                    "description": "Defines the valid properties for the component you are configuring (from a dialog .schema file)",
                    "type": "string",
                    "pattern": "^[a-zA-Z][a-zA-Z0-9.]*$",
                    "const": "Microsoft.OAuthInput"
                },
                "$copy": {
                    "title": "$copy",
                    "description": "Copy the definition by id from a .dialog file.",
                    "type": "string",
                    "pattern": "^(([a-zA-Z][a-zA-Z0-9.]*)?(#[a-zA-Z][a-zA-Z0-9.]*)?)$"
                },
                "$id": {
                    "title": "$id",
                    "description": "Inline id for reuse of an inline definition",
                    "type": "string",
                    "pattern": "^([a-zA-Z][a-zA-Z0-9.]*)$"
                },
                "$designer": {
                    "title": "$designer",
                    "type": "object",
                    "description": "Extra information for the Bot Framework Designer."
                },
                "connectionName": {
                    "type": "string",
                    "title": "Connection name",
                    "description": "The connection name configured in Azure Web App Bot OAuth settings.",
                    "examples": [
                        "msgraphOAuthConnection"
                    ]
                },
                "text": {
                    "type": "string",
                    "title": "Text",
                    "description": "Text shown in the OAuth signin card.",
                    "examples": [
                        "Please sign in. "
                    ]
                },
                "title": {
                    "type": "string",
                    "title": "Title",
                    "description": "Title shown in the OAuth signin card.",
                    "examples": [
                        "Login"
                    ]
                },
                "timeout": {
                    "type": "integer",
                    "title": "Timeout",
                    "description": "Time out setting for the OAuth signin card.",
                    "default": "900000"
                },
                "property": {
                    "$role": "expression",
                    "title": "Token property",
                    "description": "Property to store the OAuth token result.",
                    "examples": [
                        "dialog.token"
                    ],
                    "type": "string"
                },
                "invalidPrompt": {
                    "$kind": "Microsoft.IActivityTemplate",
                    "title": "Invalid prompt",
                    "description": "Message to send if user response is invalid.",
                    "examples": [
                        "Sorry, the login info you provided is not valid."
                    ],
                    "$ref": "#/definitions/Microsoft.IActivityTemplate"
                },
                "defaultValueResponse": {
                    "$kind": "Microsoft.IActivityTemplate",
                    "title": "Default value response",
                    "description": "Message to send when max turn count (if specified) has been exceeded and the default value is selected as the value.",
                    "examples": [
                        "Login failed."
                    ],
                    "$ref": "#/definitions/Microsoft.IActivityTemplate"
                },
                "maxTurnCount": {
                    "type": "integer",
                    "title": "Max turn count",
                    "description": "Maximum number of re-prompt attempts to collect information.",
                    "default": 3,
                    "examples": [
                        3
                    ]
                },
                "defaultValue": {
                    "$role": "expression",
                    "title": "Default value",
                    "description": "Expression to examine on each turn of the conversation as possible value to the property.",
                    "examples": [
                        "@token"
                    ],
                    "type": "string"
                },
                "allowInterruptions": {
                    "$role": "expression",
                    "title": "Allow Interruptions",
                    "description": "A boolean expression that determines whether the parent should be allowed to interrupt the input.",
                    "default": "true",
                    "examples": [
                        "true"
                    ],
                    "type": "string"
                }
            },
            "additionalProperties": false,
            "patternProperties": {
                "^\\$": {
                    "type": "string"
                }
            },
            "anyOf": [
                {
                    "title": "Reference",
                    "required": [
                        "$copy"
                    ]
                },
                {
                    "title": "Type",
                    "required": [
                        "connectionName",
                        "$kind"
                    ]
                }
            ]
        },
        "Microsoft.OnActivity": {
            "$role": "union(Microsoft.ITriggerCondition)",
            "title": "On activity",
            "description": "Actions to perform on receipt of a generic activity.",
            "type": "object",
            "properties": {
                "$kind": {
                    "title": "$kind",
                    "description": "Defines the valid properties for the component you are configuring (from a dialog .schema file)",
                    "type": "string",
                    "pattern": "^[a-zA-Z][a-zA-Z0-9.]*$",
                    "const": "Microsoft.OnActivity"
                },
                "$copy": {
                    "title": "$copy",
                    "description": "Copy the definition by id from a .dialog file.",
                    "type": "string",
                    "pattern": "^(([a-zA-Z][a-zA-Z0-9.]*)?(#[a-zA-Z][a-zA-Z0-9.]*)?)$"
                },
                "$id": {
                    "title": "$id",
                    "description": "Inline id for reuse of an inline definition",
                    "type": "string",
                    "pattern": "^([a-zA-Z][a-zA-Z0-9.]*)$"
                },
                "$designer": {
                    "title": "$designer",
                    "type": "object",
                    "description": "Extra information for the Bot Framework Designer."
                },
                "condition": {
                    "$role": "expression",
                    "title": "Condition",
                    "description": "Condition (expression).",
                    "examples": [
                        "user.vip == true"
                    ],
                    "type": "string"
                },
                "actions": {
                    "type": "array",
                    "description": "Sequence of actions to execute.",
                    "items": {
                        "$kind": "Microsoft.IDialog",
                        "$ref": "#/definitions/Microsoft.IDialog"
                    }
                },
                "priority": {
                    "type": "string",
                    "title": "priority",
                    "description": "Priority expression of rule with 0 being the most important",
                    "$role": "expression"
                },
                "runOnce": {
                    "type": "boolean",
                    "title": "Run Once",
                    "description": "True if rule should run once per unique conditions"
                },
                "type": {
                    "type": "string",
                    "title": "Activity type",
                    "description": "The Activity.Type to match"
                }
            },
            "additionalProperties": false,
            "patternProperties": {
                "^\\$": {
                    "type": "string"
                }
            },
            "anyOf": [
                {
                    "title": "Reference",
                    "required": [
                        "$copy"
                    ]
                },
                {
                    "title": "Type",
                    "required": [
                        "actions",
                        "type",
                        "$kind"
                    ]
                }
            ]
        },
        "Microsoft.OnAssignEntity": {
            "$role": "union(Microsoft.ITriggerCondition)",
            "title": "On entity assignment",
            "description": "Actions to take when an entity should be assigned to a property.",
            "type": "object",
            "properties": {
                "$kind": {
                    "title": "$kind",
                    "description": "Defines the valid properties for the component you are configuring (from a dialog .schema file)",
                    "type": "string",
                    "pattern": "^[a-zA-Z][a-zA-Z0-9.]*$",
                    "const": "Microsoft.OnAssignEntity"
                },
                "$copy": {
                    "title": "$copy",
                    "description": "Copy the definition by id from a .dialog file.",
                    "type": "string",
                    "pattern": "^(([a-zA-Z][a-zA-Z0-9.]*)?(#[a-zA-Z][a-zA-Z0-9.]*)?)$"
                },
                "$id": {
                    "title": "$id",
                    "description": "Inline id for reuse of an inline definition",
                    "type": "string",
                    "pattern": "^([a-zA-Z][a-zA-Z0-9.]*)$"
                },
                "$designer": {
                    "title": "$designer",
                    "type": "object",
                    "description": "Extra information for the Bot Framework Designer."
                },
                "condition": {
                    "$role": "expression",
                    "title": "Condition",
                    "description": "Condition (expression).",
                    "examples": [
                        "user.vip == true"
                    ],
                    "type": "string"
                },
                "actions": {
                    "type": "array",
                    "description": "Sequence of actions to execute.",
                    "items": {
                        "$kind": "Microsoft.IDialog",
                        "$ref": "#/definitions/Microsoft.IDialog"
                    }
                },
                "priority": {
                    "type": "string",
                    "title": "priority",
                    "description": "Priority expression of rule with 0 being the most important",
                    "$role": "expression"
                },
                "runOnce": {
                    "type": "boolean",
                    "title": "Run Once",
                    "description": "True if rule should run once per unique conditions"
                },
                "property": {
                    "type": "string",
                    "title": "Property",
                    "description": "Property that will be set after entity is selected."
                },
                "entity": {
                    "type": "string",
                    "title": "Entity",
                    "description": "Entity being put into property"
                },
                "operation": {
                    "type": "string",
                    "title": "Operation to use for assigning entity"
                }
            },
            "additionalProperties": false,
            "patternProperties": {
                "^\\$": {
                    "type": "string"
                }
            },
            "anyOf": [
                {
                    "title": "Reference",
                    "required": [
                        "$copy"
                    ]
                },
                {
                    "title": "Type",
                    "required": [
                        "actions",
                        "$kind"
                    ]
                }
            ]
        },
        "Microsoft.OnBeginDialog": {
            "$role": "union(Microsoft.ITriggerCondition)",
            "title": "On begin dialog",
            "description": "Actions to perform when this dialog begins.",
            "type": "object",
            "properties": {
                "$kind": {
                    "title": "$kind",
                    "description": "Defines the valid properties for the component you are configuring (from a dialog .schema file)",
                    "type": "string",
                    "pattern": "^[a-zA-Z][a-zA-Z0-9.]*$",
                    "const": "Microsoft.OnBeginDialog"
                },
                "$copy": {
                    "title": "$copy",
                    "description": "Copy the definition by id from a .dialog file.",
                    "type": "string",
                    "pattern": "^(([a-zA-Z][a-zA-Z0-9.]*)?(#[a-zA-Z][a-zA-Z0-9.]*)?)$"
                },
                "$id": {
                    "title": "$id",
                    "description": "Inline id for reuse of an inline definition",
                    "type": "string",
                    "pattern": "^([a-zA-Z][a-zA-Z0-9.]*)$"
                },
                "$designer": {
                    "title": "$designer",
                    "type": "object",
                    "description": "Extra information for the Bot Framework Designer."
                },
                "condition": {
                    "$role": "expression",
                    "title": "Condition",
                    "description": "Condition (expression).",
                    "examples": [
                        "user.vip == true"
                    ],
                    "type": "string"
                },
                "actions": {
                    "type": "array",
                    "description": "Sequence of actions to execute.",
                    "items": {
                        "$kind": "Microsoft.IDialog",
                        "$ref": "#/definitions/Microsoft.IDialog"
                    }
                },
                "priority": {
                    "type": "string",
                    "title": "priority",
                    "description": "Priority expression of rule with 0 being the most important",
                    "$role": "expression"
                },
                "runOnce": {
                    "type": "boolean",
                    "title": "Run Once",
                    "description": "True if rule should run once per unique conditions"
                }
            },
            "additionalProperties": false,
            "patternProperties": {
                "^\\$": {
                    "type": "string"
                }
            },
            "anyOf": [
                {
                    "title": "Reference",
                    "required": [
                        "$copy"
                    ]
                },
                {
                    "title": "Type",
                    "required": [
                        "actions",
                        "$kind"
                    ]
                }
            ]
        },
        "Microsoft.OnCancelDialog": {
            "$role": "union(Microsoft.ITriggerCondition)",
            "title": "On cancel dialog",
            "description": "Actions to perform on cancel dialog event.",
            "type": "object",
            "properties": {
                "$kind": {
                    "title": "$kind",
                    "description": "Defines the valid properties for the component you are configuring (from a dialog .schema file)",
                    "type": "string",
                    "pattern": "^[a-zA-Z][a-zA-Z0-9.]*$",
                    "const": "Microsoft.OnCancelDialog"
                },
                "$copy": {
                    "title": "$copy",
                    "description": "Copy the definition by id from a .dialog file.",
                    "type": "string",
                    "pattern": "^(([a-zA-Z][a-zA-Z0-9.]*)?(#[a-zA-Z][a-zA-Z0-9.]*)?)$"
                },
                "$id": {
                    "title": "$id",
                    "description": "Inline id for reuse of an inline definition",
                    "type": "string",
                    "pattern": "^([a-zA-Z][a-zA-Z0-9.]*)$"
                },
                "$designer": {
                    "title": "$designer",
                    "type": "object",
                    "description": "Extra information for the Bot Framework Designer."
                },
                "condition": {
                    "$role": "expression",
                    "title": "Condition",
                    "description": "Condition (expression).",
                    "examples": [
                        "user.vip == true"
                    ],
                    "type": "string"
                },
                "actions": {
                    "type": "array",
                    "description": "Sequence of actions to execute.",
                    "items": {
                        "$kind": "Microsoft.IDialog",
                        "$ref": "#/definitions/Microsoft.IDialog"
                    }
                },
                "priority": {
                    "type": "string",
                    "title": "priority",
                    "description": "Priority expression of rule with 0 being the most important",
                    "$role": "expression"
                },
                "runOnce": {
                    "type": "boolean",
                    "title": "Run Once",
                    "description": "True if rule should run once per unique conditions"
                }
            },
            "additionalProperties": false,
            "patternProperties": {
                "^\\$": {
                    "type": "string"
                }
            },
            "anyOf": [
                {
                    "title": "Reference",
                    "required": [
                        "$copy"
                    ]
                },
                {
                    "title": "Type",
                    "required": [
                        "actions",
                        "$kind"
                    ]
                }
            ]
        },
        "Microsoft.OnChooseEntity": {
            "$role": "union(Microsoft.ITriggerCondition)",
            "title": "On choose entity",
            "description": "Actions to be performed when an entity value needs to be resolved.",
            "type": "object",
            "properties": {
                "$kind": {
                    "title": "$kind",
                    "description": "Defines the valid properties for the component you are configuring (from a dialog .schema file)",
                    "type": "string",
                    "pattern": "^[a-zA-Z][a-zA-Z0-9.]*$",
                    "const": "Microsoft.OnChooseEntity"
                },
                "$copy": {
                    "title": "$copy",
                    "description": "Copy the definition by id from a .dialog file.",
                    "type": "string",
                    "pattern": "^(([a-zA-Z][a-zA-Z0-9.]*)?(#[a-zA-Z][a-zA-Z0-9.]*)?)$"
                },
                "$id": {
                    "title": "$id",
                    "description": "Inline id for reuse of an inline definition",
                    "type": "string",
                    "pattern": "^([a-zA-Z][a-zA-Z0-9.]*)$"
                },
                "$designer": {
                    "title": "$designer",
                    "type": "object",
                    "description": "Extra information for the Bot Framework Designer."
                },
                "condition": {
                    "$role": "expression",
                    "title": "Condition",
                    "description": "Condition (expression).",
                    "examples": [
                        "user.vip == true"
                    ],
                    "type": "string"
                },
                "actions": {
                    "type": "array",
                    "description": "Sequence of actions to execute.",
                    "items": {
                        "$kind": "Microsoft.IDialog",
                        "$ref": "#/definitions/Microsoft.IDialog"
                    }
                },
                "priority": {
                    "type": "string",
                    "title": "priority",
                    "description": "Priority expression of rule with 0 being the most important",
                    "$role": "expression"
                },
                "runOnce": {
                    "type": "boolean",
                    "title": "Run Once",
                    "description": "True if rule should run once per unique conditions"
                },
                "property": {
                    "type": "string",
                    "title": "Property to be set",
                    "description": "Property that will be set after entity is selected."
                },
                "entity": {
                    "type": "string",
                    "title": "Ambiguous entity",
                    "description": "Ambiguous entity"
                }
            },
            "additionalProperties": false,
            "patternProperties": {
                "^\\$": {
                    "type": "string"
                }
            },
            "anyOf": [
                {
                    "title": "Reference",
                    "required": [
                        "$copy"
                    ]
                },
                {
                    "title": "Type",
                    "required": [
                        "actions",
                        "$kind"
                    ]
                }
            ]
        },
        "Microsoft.OnChooseIntent": {
            "$role": "union(Microsoft.ITriggerCondition)",
            "title": "On ambigious intent",
            "description": "Actions to perform on when an intent is ambigious.",
            "type": "object",
            "properties": {
                "$kind": {
                    "title": "$kind",
                    "description": "Defines the valid properties for the component you are configuring (from a dialog .schema file)",
                    "type": "string",
                    "pattern": "^[a-zA-Z][a-zA-Z0-9.]*$",
                    "const": "Microsoft.OnChooseIntent"
                },
                "$copy": {
                    "title": "$copy",
                    "description": "Copy the definition by id from a .dialog file.",
                    "type": "string",
                    "pattern": "^(([a-zA-Z][a-zA-Z0-9.]*)?(#[a-zA-Z][a-zA-Z0-9.]*)?)$"
                },
                "$id": {
                    "title": "$id",
                    "description": "Inline id for reuse of an inline definition",
                    "type": "string",
                    "pattern": "^([a-zA-Z][a-zA-Z0-9.]*)$"
                },
                "$designer": {
                    "title": "$designer",
                    "type": "object",
                    "description": "Extra information for the Bot Framework Designer."
                },
                "condition": {
                    "$role": "expression",
                    "title": "Condition",
                    "description": "Condition (expression).",
                    "examples": [
                        "user.vip == true"
                    ],
                    "type": "string"
                },
                "actions": {
                    "type": "array",
                    "description": "Sequence of actions to execute.",
                    "items": {
                        "$kind": "Microsoft.IDialog",
                        "$ref": "#/definitions/Microsoft.IDialog"
                    }
                },
                "priority": {
                    "type": "string",
                    "title": "priority",
                    "description": "Priority expression of rule with 0 being the most important",
                    "$role": "expression"
                },
                "runOnce": {
                    "type": "boolean",
                    "title": "Run Once",
                    "description": "True if rule should run once per unique conditions"
                },
                "intents": {
                    "type": "array",
                    "title": "Intents",
                    "description": "Intents that must be in the ChooseIntent result for this condition to trigger.",
                    "items": {
                        "type": "string"
                    }
                }
            },
            "additionalProperties": false,
            "patternProperties": {
                "^\\$": {
                    "type": "string"
                }
            },
            "anyOf": [
                {
                    "title": "Reference",
                    "required": [
                        "$copy"
                    ]
                },
                {
                    "title": "Type",
                    "required": [
                        "actions",
                        "$kind"
                    ]
                }
            ]
        },
        "Microsoft.OnChooseProperty": {
            "$role": "union(Microsoft.ITriggerCondition)",
            "title": "On choose property",
            "description": "Actions to take when there are multiple possible mappings of entities to properties.",
            "type": "object",
            "properties": {
                "$kind": {
                    "title": "$kind",
                    "description": "Defines the valid properties for the component you are configuring (from a dialog .schema file)",
                    "type": "string",
                    "pattern": "^[a-zA-Z][a-zA-Z0-9.]*$",
                    "const": "Microsoft.OnChooseProperty"
                },
                "$copy": {
                    "title": "$copy",
                    "description": "Copy the definition by id from a .dialog file.",
                    "type": "string",
                    "pattern": "^(([a-zA-Z][a-zA-Z0-9.]*)?(#[a-zA-Z][a-zA-Z0-9.]*)?)$"
                },
                "$id": {
                    "title": "$id",
                    "description": "Inline id for reuse of an inline definition",
                    "type": "string",
                    "pattern": "^([a-zA-Z][a-zA-Z0-9.]*)$"
                },
                "$designer": {
                    "title": "$designer",
                    "type": "object",
                    "description": "Extra information for the Bot Framework Designer."
                },
                "condition": {
                    "$role": "expression",
                    "title": "Condition",
                    "description": "Condition (expression).",
                    "examples": [
                        "user.vip == true"
                    ],
                    "type": "string"
                },
                "actions": {
                    "type": "array",
                    "description": "Sequence of actions to execute.",
                    "items": {
                        "$kind": "Microsoft.IDialog",
                        "$ref": "#/definitions/Microsoft.IDialog"
                    }
                },
                "priority": {
                    "type": "string",
                    "title": "priority",
                    "description": "Priority expression of rule with 0 being the most important",
                    "$role": "expression"
                },
                "runOnce": {
                    "type": "boolean",
                    "title": "Run Once",
                    "description": "True if rule should run once per unique conditions"
                },
                "entity": {
                    "type": "string",
                    "title": "Entity being assigned",
                    "description": "Entity being assigned to property choice"
                },
                "properties": {
                    "type": "array",
                    "title": "Possible properties",
                    "description": "Properties to be chosen between",
                    "items": {
                        "type": "string",
                        "title": "Property name"
                    }
                },
                "entities": {
                    "type": "array",
                    "title": "Possible properties",
                    "description": "Entities being assigned",
                    "items": {
                        "type": "string",
                        "title": "Entity name"
                    }
                }
            },
            "additionalProperties": false,
            "patternProperties": {
                "^\\$": {
                    "type": "string"
                }
            },
            "anyOf": [
                {
                    "title": "Reference",
                    "required": [
                        "$copy"
                    ]
                },
                {
                    "title": "Type",
                    "required": [
                        "actions",
                        "$kind"
                    ]
                }
            ]
        },
        "Microsoft.OnClearProperty": {
            "$role": "union(Microsoft.ITriggerCondition)",
            "title": "On clear property",
            "description": "Actions to take when a property needs to be cleared.",
            "type": "object",
            "properties": {
                "$kind": {
                    "title": "$kind",
                    "description": "Defines the valid properties for the component you are configuring (from a dialog .schema file)",
                    "type": "string",
                    "pattern": "^[a-zA-Z][a-zA-Z0-9.]*$",
                    "const": "Microsoft.OnClearProperty"
                },
                "$copy": {
                    "title": "$copy",
                    "description": "Copy the definition by id from a .dialog file.",
                    "type": "string",
                    "pattern": "^(([a-zA-Z][a-zA-Z0-9.]*)?(#[a-zA-Z][a-zA-Z0-9.]*)?)$"
                },
                "$id": {
                    "title": "$id",
                    "description": "Inline id for reuse of an inline definition",
                    "type": "string",
                    "pattern": "^([a-zA-Z][a-zA-Z0-9.]*)$"
                },
                "$designer": {
                    "title": "$designer",
                    "type": "object",
                    "description": "Extra information for the Bot Framework Designer."
                },
                "condition": {
                    "$role": "expression",
                    "title": "Condition",
                    "description": "Condition (expression).",
                    "examples": [
                        "user.vip == true"
                    ],
                    "type": "string"
                },
                "actions": {
                    "type": "array",
                    "description": "Sequence of actions to execute.",
                    "items": {
                        "$kind": "Microsoft.IDialog",
                        "$ref": "#/definitions/Microsoft.IDialog"
                    }
                },
                "priority": {
                    "type": "string",
                    "title": "priority",
                    "description": "Priority expression of rule with 0 being the most important",
                    "$role": "expression"
                },
                "runOnce": {
                    "type": "boolean",
                    "title": "Run Once",
                    "description": "True if rule should run once per unique conditions"
                },
                "property": {
                    "type": "string",
                    "title": "Property",
                    "description": "Property that will be cleared"
                }
            },
            "additionalProperties": false,
            "patternProperties": {
                "^\\$": {
                    "type": "string"
                }
            },
            "anyOf": [
                {
                    "title": "Reference",
                    "required": [
                        "$copy"
                    ]
                },
                {
                    "title": "Type",
                    "required": [
                        "actions",
                        "$kind"
                    ]
                }
            ]
        },
        "Microsoft.OnCondition": {
            "$role": "union(Microsoft.ITriggerCondition)",
            "title": "On condition",
            "description": "Actions to perform when specified condition is true.",
            "type": "object",
            "properties": {
                "$kind": {
                    "title": "$kind",
                    "description": "Defines the valid properties for the component you are configuring (from a dialog .schema file)",
                    "type": "string",
                    "pattern": "^[a-zA-Z][a-zA-Z0-9.]*$",
                    "const": "Microsoft.OnCondition"
                },
                "$copy": {
                    "title": "$copy",
                    "description": "Copy the definition by id from a .dialog file.",
                    "type": "string",
                    "pattern": "^(([a-zA-Z][a-zA-Z0-9.]*)?(#[a-zA-Z][a-zA-Z0-9.]*)?)$"
                },
                "$id": {
                    "title": "$id",
                    "description": "Inline id for reuse of an inline definition",
                    "type": "string",
                    "pattern": "^([a-zA-Z][a-zA-Z0-9.]*)$"
                },
                "$designer": {
                    "title": "$designer",
                    "type": "object",
                    "description": "Extra information for the Bot Framework Designer."
                },
                "condition": {
                    "$role": "expression",
                    "title": "Condition",
                    "description": "Condition (expression).",
                    "examples": [
                        "user.vip == true"
                    ],
                    "type": "string"
                },
                "actions": {
                    "type": "array",
                    "description": "Sequence of actions to execute.",
                    "items": {
                        "$kind": "Microsoft.IDialog",
                        "$ref": "#/definitions/Microsoft.IDialog"
                    }
                },
                "priority": {
                    "type": "string",
                    "title": "priority",
                    "description": "Priority expression of rule with 0 being the most important",
                    "$role": "expression"
                },
                "runOnce": {
                    "type": "boolean",
                    "title": "Run Once",
                    "description": "True if rule should run once per unique conditions"
                }
            },
            "additionalProperties": false,
            "patternProperties": {
                "^\\$": {
                    "type": "string"
                }
            },
            "anyOf": [
                {
                    "title": "Reference",
                    "required": [
                        "$copy"
                    ]
                },
                {
                    "title": "Type",
                    "required": [
                        "actions",
                        "$kind"
                    ]
                }
            ]
        },
        "Microsoft.OnConversationUpdateActivity": {
            "$role": "union(Microsoft.ITriggerCondition)",
            "title": "On ConversationUpdate activity",
            "description": "Actions to perform on receipt of an activity with type 'ConversationUpdate'.",
            "type": "object",
            "properties": {
                "$kind": {
                    "title": "$kind",
                    "description": "Defines the valid properties for the component you are configuring (from a dialog .schema file)",
                    "type": "string",
                    "pattern": "^[a-zA-Z][a-zA-Z0-9.]*$",
                    "const": "Microsoft.OnConversationUpdateActivity"
                },
                "$copy": {
                    "title": "$copy",
                    "description": "Copy the definition by id from a .dialog file.",
                    "type": "string",
                    "pattern": "^(([a-zA-Z][a-zA-Z0-9.]*)?(#[a-zA-Z][a-zA-Z0-9.]*)?)$"
                },
                "$id": {
                    "title": "$id",
                    "description": "Inline id for reuse of an inline definition",
                    "type": "string",
                    "pattern": "^([a-zA-Z][a-zA-Z0-9.]*)$"
                },
                "$designer": {
                    "title": "$designer",
                    "type": "object",
                    "description": "Extra information for the Bot Framework Designer."
                },
                "condition": {
                    "$role": "expression",
                    "title": "Condition",
                    "description": "Condition (expression).",
                    "examples": [
                        "user.vip == true"
                    ],
                    "type": "string"
                },
                "actions": {
                    "type": "array",
                    "description": "Sequence of actions to execute.",
                    "items": {
                        "$kind": "Microsoft.IDialog",
                        "$ref": "#/definitions/Microsoft.IDialog"
                    }
                },
                "priority": {
                    "type": "string",
                    "title": "priority",
                    "description": "Priority expression of rule with 0 being the most important",
                    "$role": "expression"
                },
                "runOnce": {
                    "type": "boolean",
                    "title": "Run Once",
                    "description": "True if rule should run once per unique conditions"
                }
            },
            "additionalProperties": false,
            "patternProperties": {
                "^\\$": {
                    "type": "string"
                }
            },
            "anyOf": [
                {
                    "title": "Reference",
                    "required": [
                        "$copy"
                    ]
                },
                {
                    "title": "Type",
                    "required": [
                        "actions",
                        "$kind"
                    ]
                }
            ]
        },
        "Microsoft.OnCustomEvent": {
            "$role": "union(Microsoft.ITriggerCondition)",
            "title": "On custom event",
            "description": "Actions to perform when a custom event is detected. Use 'Emit a custom event' action to raise a custom event.",
            "type": "object",
            "properties": {
                "$kind": {
                    "title": "$kind",
                    "description": "Defines the valid properties for the component you are configuring (from a dialog .schema file)",
                    "type": "string",
                    "pattern": "^[a-zA-Z][a-zA-Z0-9.]*$",
                    "const": "Microsoft.OnCustomEvent"
                },
                "$copy": {
                    "title": "$copy",
                    "description": "Copy the definition by id from a .dialog file.",
                    "type": "string",
                    "pattern": "^(([a-zA-Z][a-zA-Z0-9.]*)?(#[a-zA-Z][a-zA-Z0-9.]*)?)$"
                },
                "$id": {
                    "title": "$id",
                    "description": "Inline id for reuse of an inline definition",
                    "type": "string",
                    "pattern": "^([a-zA-Z][a-zA-Z0-9.]*)$"
                },
                "$designer": {
                    "title": "$designer",
                    "type": "object",
                    "description": "Extra information for the Bot Framework Designer."
                },
                "condition": {
                    "$role": "expression",
                    "title": "Condition",
                    "description": "Condition (expression).",
                    "examples": [
                        "user.vip == true"
                    ],
                    "type": "string"
                },
                "actions": {
                    "type": "array",
                    "description": "Sequence of actions to execute.",
                    "items": {
                        "$kind": "Microsoft.IDialog",
                        "$ref": "#/definitions/Microsoft.IDialog"
                    }
                },
                "priority": {
                    "type": "string",
                    "title": "priority",
                    "description": "Priority expression of rule with 0 being the most important",
                    "$role": "expression"
                },
                "runOnce": {
                    "type": "boolean",
                    "title": "Run Once",
                    "description": "True if rule should run once per unique conditions"
                },
                "event": {
                    "type": "string",
                    "title": "Custom event name",
                    "description": "Name of the custom event."
                }
            },
            "additionalProperties": false,
            "patternProperties": {
                "^\\$": {
                    "type": "string"
                }
            },
            "anyOf": [
                {
                    "title": "Reference",
                    "required": [
                        "$copy"
                    ]
                },
                {
                    "title": "Type",
                    "required": [
                        "actions",
                        "event",
                        "$kind"
                    ]
                }
            ]
        },
        "Microsoft.OnDialogEvent": {
            "$role": "union(Microsoft.ITriggerCondition)",
            "title": "On dialog event",
            "description": "Actions to perform when a specific dialog event occurs.",
            "type": "object",
            "properties": {
                "$kind": {
                    "title": "$kind",
                    "description": "Defines the valid properties for the component you are configuring (from a dialog .schema file)",
                    "type": "string",
                    "pattern": "^[a-zA-Z][a-zA-Z0-9.]*$",
                    "const": "Microsoft.OnDialogEvent"
                },
                "$copy": {
                    "title": "$copy",
                    "description": "Copy the definition by id from a .dialog file.",
                    "type": "string",
                    "pattern": "^(([a-zA-Z][a-zA-Z0-9.]*)?(#[a-zA-Z][a-zA-Z0-9.]*)?)$"
                },
                "$id": {
                    "title": "$id",
                    "description": "Inline id for reuse of an inline definition",
                    "type": "string",
                    "pattern": "^([a-zA-Z][a-zA-Z0-9.]*)$"
                },
                "$designer": {
                    "title": "$designer",
                    "type": "object",
                    "description": "Extra information for the Bot Framework Designer."
                },
                "condition": {
                    "$role": "expression",
                    "title": "Condition",
                    "description": "Condition (expression).",
                    "examples": [
                        "user.vip == true"
                    ],
                    "type": "string"
                },
                "actions": {
                    "type": "array",
                    "description": "Sequence of actions to execute.",
                    "items": {
                        "$kind": "Microsoft.IDialog",
                        "$ref": "#/definitions/Microsoft.IDialog"
                    }
                },
                "priority": {
                    "type": "string",
                    "title": "priority",
                    "description": "Priority expression of rule with 0 being the most important",
                    "$role": "expression"
                },
                "runOnce": {
                    "type": "boolean",
                    "title": "Run Once",
                    "description": "True if rule should run once per unique conditions"
                },
                "event": {
                    "type": "string",
                    "title": "Dialog event name",
                    "description": "Name of dialog event."
                }
            },
            "additionalProperties": false,
            "patternProperties": {
                "^\\$": {
                    "type": "string"
                }
            },
            "anyOf": [
                {
                    "title": "Reference",
                    "required": [
                        "$copy"
                    ]
                },
                {
                    "title": "Type",
                    "required": [
                        "actions",
                        "event",
                        "$kind"
                    ]
                }
            ]
        },
        "Microsoft.OnEndOfActions": {
            "$role": "union(Microsoft.ITriggerCondition)",
            "title": "On end of actions",
            "description": "Actions to take when there are no more actions in the current dialog.",
            "type": "object",
            "properties": {
                "$kind": {
                    "title": "$kind",
                    "description": "Defines the valid properties for the component you are configuring (from a dialog .schema file)",
                    "type": "string",
                    "pattern": "^[a-zA-Z][a-zA-Z0-9.]*$",
                    "const": "Microsoft.OnEndOfActions"
                },
                "$copy": {
                    "title": "$copy",
                    "description": "Copy the definition by id from a .dialog file.",
                    "type": "string",
                    "pattern": "^(([a-zA-Z][a-zA-Z0-9.]*)?(#[a-zA-Z][a-zA-Z0-9.]*)?)$"
                },
                "$id": {
                    "title": "$id",
                    "description": "Inline id for reuse of an inline definition",
                    "type": "string",
                    "pattern": "^([a-zA-Z][a-zA-Z0-9.]*)$"
                },
                "$designer": {
                    "title": "$designer",
                    "type": "object",
                    "description": "Extra information for the Bot Framework Designer."
                },
                "condition": {
                    "$role": "expression",
                    "title": "Condition",
                    "description": "Condition (expression).",
                    "examples": [
                        "user.vip == true"
                    ],
                    "type": "string"
                },
                "actions": {
                    "type": "array",
                    "description": "Sequence of actions to execute.",
                    "items": {
                        "$kind": "Microsoft.IDialog",
                        "$ref": "#/definitions/Microsoft.IDialog"
                    }
                },
                "priority": {
                    "type": "string",
                    "title": "priority",
                    "description": "Priority expression of rule with 0 being the most important",
                    "$role": "expression"
                },
                "runOnce": {
                    "type": "boolean",
                    "title": "Run Once",
                    "description": "True if rule should run once per unique conditions"
                }
            },
            "additionalProperties": false,
            "patternProperties": {
                "^\\$": {
                    "type": "string"
                }
            },
            "anyOf": [
                {
                    "title": "Reference",
                    "required": [
                        "$copy"
                    ]
                },
                {
                    "title": "Type",
                    "required": [
                        "actions",
                        "$kind"
                    ]
                }
            ]
        },
        "Microsoft.OnEndOfConversationActivity": {
            "$role": "union(Microsoft.ITriggerCondition)",
            "title": "On EndOfConversation activity",
            "description": "Actions to perform on receipt of an activity with type 'EndOfConversation'.",
            "type": "object",
            "properties": {
                "$kind": {
                    "title": "$kind",
                    "description": "Defines the valid properties for the component you are configuring (from a dialog .schema file)",
                    "type": "string",
                    "pattern": "^[a-zA-Z][a-zA-Z0-9.]*$",
                    "const": "Microsoft.OnEndOfConversationActivity"
                },
                "$copy": {
                    "title": "$copy",
                    "description": "Copy the definition by id from a .dialog file.",
                    "type": "string",
                    "pattern": "^(([a-zA-Z][a-zA-Z0-9.]*)?(#[a-zA-Z][a-zA-Z0-9.]*)?)$"
                },
                "$id": {
                    "title": "$id",
                    "description": "Inline id for reuse of an inline definition",
                    "type": "string",
                    "pattern": "^([a-zA-Z][a-zA-Z0-9.]*)$"
                },
                "$designer": {
                    "title": "$designer",
                    "type": "object",
                    "description": "Extra information for the Bot Framework Designer."
                },
                "condition": {
                    "$role": "expression",
                    "title": "Condition",
                    "description": "Condition (expression).",
                    "examples": [
                        "user.vip == true"
                    ],
                    "type": "string"
                },
                "actions": {
                    "type": "array",
                    "description": "Sequence of actions to execute.",
                    "items": {
                        "$kind": "Microsoft.IDialog",
                        "$ref": "#/definitions/Microsoft.IDialog"
                    }
                },
                "priority": {
                    "type": "string",
                    "title": "priority",
                    "description": "Priority expression of rule with 0 being the most important",
                    "$role": "expression"
                },
                "runOnce": {
                    "type": "boolean",
                    "title": "Run Once",
                    "description": "True if rule should run once per unique conditions"
                }
            },
            "additionalProperties": false,
            "patternProperties": {
                "^\\$": {
                    "type": "string"
                }
            },
            "anyOf": [
                {
                    "title": "Reference",
                    "required": [
                        "$copy"
                    ]
                },
                {
                    "title": "Type",
                    "required": [
                        "actions",
                        "$kind"
                    ]
                }
            ]
        },
        "Microsoft.OnError": {
            "$role": "union(Microsoft.ITriggerCondition)",
            "title": "On Error",
            "description": "Action to perform when an 'Error' dialog event occurs.",
            "type": "object",
            "properties": {
                "$kind": {
                    "title": "$kind",
                    "description": "Defines the valid properties for the component you are configuring (from a dialog .schema file)",
                    "type": "string",
                    "pattern": "^[a-zA-Z][a-zA-Z0-9.]*$",
                    "const": "Microsoft.OnError"
                },
                "$copy": {
                    "title": "$copy",
                    "description": "Copy the definition by id from a .dialog file.",
                    "type": "string",
                    "pattern": "^(([a-zA-Z][a-zA-Z0-9.]*)?(#[a-zA-Z][a-zA-Z0-9.]*)?)$"
                },
                "$id": {
                    "title": "$id",
                    "description": "Inline id for reuse of an inline definition",
                    "type": "string",
                    "pattern": "^([a-zA-Z][a-zA-Z0-9.]*)$"
                },
                "$designer": {
                    "title": "$designer",
                    "type": "object",
                    "description": "Extra information for the Bot Framework Designer."
                },
                "condition": {
                    "$role": "expression",
                    "title": "Condition",
                    "description": "Condition (expression).",
                    "examples": [
                        "user.vip == true"
                    ],
                    "type": "string"
                },
                "actions": {
                    "type": "array",
                    "description": "Sequence of actions to execute.",
                    "items": {
                        "$kind": "Microsoft.IDialog",
                        "$ref": "#/definitions/Microsoft.IDialog"
                    }
                },
                "priority": {
                    "type": "string",
                    "title": "priority",
                    "description": "Priority expression of rule with 0 being the most important",
                    "$role": "expression"
                },
                "runOnce": {
                    "type": "boolean",
                    "title": "Run Once",
                    "description": "True if rule should run once per unique conditions"
                }
            },
            "additionalProperties": false,
            "patternProperties": {
                "^\\$": {
                    "type": "string"
                }
            },
            "anyOf": [
                {
                    "title": "Reference",
                    "required": [
                        "$copy"
                    ]
                },
                {
                    "title": "Type",
                    "required": [
                        "actions",
                        "$kind"
                    ]
                }
            ]
        },
        "Microsoft.OnEventActivity": {
            "$role": "union(Microsoft.ITriggerCondition)",
            "title": "On Event activity",
            "description": "Actions to perform on receipt of an activity with type 'Event'.",
            "type": "object",
            "properties": {
                "$kind": {
                    "title": "$kind",
                    "description": "Defines the valid properties for the component you are configuring (from a dialog .schema file)",
                    "type": "string",
                    "pattern": "^[a-zA-Z][a-zA-Z0-9.]*$",
                    "const": "Microsoft.OnEventActivity"
                },
                "$copy": {
                    "title": "$copy",
                    "description": "Copy the definition by id from a .dialog file.",
                    "type": "string",
                    "pattern": "^(([a-zA-Z][a-zA-Z0-9.]*)?(#[a-zA-Z][a-zA-Z0-9.]*)?)$"
                },
                "$id": {
                    "title": "$id",
                    "description": "Inline id for reuse of an inline definition",
                    "type": "string",
                    "pattern": "^([a-zA-Z][a-zA-Z0-9.]*)$"
                },
                "$designer": {
                    "title": "$designer",
                    "type": "object",
                    "description": "Extra information for the Bot Framework Designer."
                },
                "condition": {
                    "$role": "expression",
                    "title": "Condition",
                    "description": "Condition (expression).",
                    "examples": [
                        "user.vip == true"
                    ],
                    "type": "string"
                },
                "actions": {
                    "type": "array",
                    "description": "Sequence of actions to execute.",
                    "items": {
                        "$kind": "Microsoft.IDialog",
                        "$ref": "#/definitions/Microsoft.IDialog"
                    }
                },
                "priority": {
                    "type": "string",
                    "title": "priority",
                    "description": "Priority expression of rule with 0 being the most important",
                    "$role": "expression"
                },
                "runOnce": {
                    "type": "boolean",
                    "title": "Run Once",
                    "description": "True if rule should run once per unique conditions"
                }
            },
            "additionalProperties": false,
            "patternProperties": {
                "^\\$": {
                    "type": "string"
                }
            },
            "anyOf": [
                {
                    "title": "Reference",
                    "required": [
                        "$copy"
                    ]
                },
                {
                    "title": "Type",
                    "required": [
                        "actions",
                        "$kind"
                    ]
                }
            ]
        },
        "Microsoft.OnHandoffActivity": {
            "$role": "union(Microsoft.ITriggerCondition)",
            "title": "On Handoff activity",
            "description": "Actions to perform on receipt of an activity with type 'HandOff'.",
            "type": "object",
            "properties": {
                "$kind": {
                    "title": "$kind",
                    "description": "Defines the valid properties for the component you are configuring (from a dialog .schema file)",
                    "type": "string",
                    "pattern": "^[a-zA-Z][a-zA-Z0-9.]*$",
                    "const": "Microsoft.OnHandoffActivity"
                },
                "$copy": {
                    "title": "$copy",
                    "description": "Copy the definition by id from a .dialog file.",
                    "type": "string",
                    "pattern": "^(([a-zA-Z][a-zA-Z0-9.]*)?(#[a-zA-Z][a-zA-Z0-9.]*)?)$"
                },
                "$id": {
                    "title": "$id",
                    "description": "Inline id for reuse of an inline definition",
                    "type": "string",
                    "pattern": "^([a-zA-Z][a-zA-Z0-9.]*)$"
                },
                "$designer": {
                    "title": "$designer",
                    "type": "object",
                    "description": "Extra information for the Bot Framework Designer."
                },
                "condition": {
                    "$role": "expression",
                    "title": "Condition",
                    "description": "Condition (expression).",
                    "examples": [
                        "user.vip == true"
                    ],
                    "type": "string"
                },
                "actions": {
                    "type": "array",
                    "description": "Sequence of actions to execute.",
                    "items": {
                        "$kind": "Microsoft.IDialog",
                        "$ref": "#/definitions/Microsoft.IDialog"
                    }
                },
                "priority": {
                    "type": "string",
                    "title": "priority",
                    "description": "Priority expression of rule with 0 being the most important",
                    "$role": "expression"
                },
                "runOnce": {
                    "type": "boolean",
                    "title": "Run Once",
                    "description": "True if rule should run once per unique conditions"
                }
            },
            "additionalProperties": false,
            "patternProperties": {
                "^\\$": {
                    "type": "string"
                }
            },
            "anyOf": [
                {
                    "title": "Reference",
                    "required": [
                        "$copy"
                    ]
                },
                {
                    "title": "Type",
                    "required": [
                        "actions",
                        "$kind"
                    ]
                }
            ]
        },
        "Microsoft.OnIntent": {
            "$role": "union(Microsoft.ITriggerCondition)",
            "title": "On intent recognition",
            "description": "Actions to perform when specified intent is recognized.",
            "type": "object",
            "properties": {
                "$kind": {
                    "title": "$kind",
                    "description": "Defines the valid properties for the component you are configuring (from a dialog .schema file)",
                    "type": "string",
                    "pattern": "^[a-zA-Z][a-zA-Z0-9.]*$",
                    "const": "Microsoft.OnIntent"
                },
                "$copy": {
                    "title": "$copy",
                    "description": "Copy the definition by id from a .dialog file.",
                    "type": "string",
                    "pattern": "^(([a-zA-Z][a-zA-Z0-9.]*)?(#[a-zA-Z][a-zA-Z0-9.]*)?)$"
                },
                "$id": {
                    "title": "$id",
                    "description": "Inline id for reuse of an inline definition",
                    "type": "string",
                    "pattern": "^([a-zA-Z][a-zA-Z0-9.]*)$"
                },
                "$designer": {
                    "title": "$designer",
                    "type": "object",
                    "description": "Extra information for the Bot Framework Designer."
                },
                "condition": {
                    "$role": "expression",
                    "title": "Condition",
                    "description": "Condition (expression).",
                    "examples": [
                        "user.vip == true"
                    ],
                    "type": "string"
                },
                "actions": {
                    "type": "array",
                    "description": "Sequence of actions to execute.",
                    "items": {
                        "$kind": "Microsoft.IDialog",
                        "$ref": "#/definitions/Microsoft.IDialog"
                    }
                },
                "priority": {
                    "type": "string",
                    "title": "priority",
                    "description": "Priority expression of rule with 0 being the most important",
                    "$role": "expression"
                },
                "runOnce": {
                    "type": "boolean",
                    "title": "Run Once",
                    "description": "True if rule should run once per unique conditions"
                },
                "intent": {
                    "type": "string",
                    "title": "Intent",
                    "description": "Name of intent."
                },
                "entities": {
                    "type": "array",
                    "title": "Entities",
                    "description": "Required entities.",
                    "items": {
                        "type": "string"
                    }
                }
            },
            "additionalProperties": false,
            "patternProperties": {
                "^\\$": {
                    "type": "string"
                }
            },
            "anyOf": [
                {
                    "title": "Reference",
                    "required": [
                        "$copy"
                    ]
                },
                {
                    "title": "Type",
                    "required": [
                        "actions",
                        "$kind"
                    ]
                }
            ]
        },
        "Microsoft.OnInvokeActivity": {
            "$role": "union(Microsoft.ITriggerCondition)",
            "title": "On Invoke activity",
            "description": "Actions to perform on receipt of an activity with type 'Invoke'.",
            "type": "object",
            "properties": {
                "$kind": {
                    "title": "$kind",
                    "description": "Defines the valid properties for the component you are configuring (from a dialog .schema file)",
                    "type": "string",
                    "pattern": "^[a-zA-Z][a-zA-Z0-9.]*$",
                    "const": "Microsoft.OnInvokeActivity"
                },
                "$copy": {
                    "title": "$copy",
                    "description": "Copy the definition by id from a .dialog file.",
                    "type": "string",
                    "pattern": "^(([a-zA-Z][a-zA-Z0-9.]*)?(#[a-zA-Z][a-zA-Z0-9.]*)?)$"
                },
                "$id": {
                    "title": "$id",
                    "description": "Inline id for reuse of an inline definition",
                    "type": "string",
                    "pattern": "^([a-zA-Z][a-zA-Z0-9.]*)$"
                },
                "$designer": {
                    "title": "$designer",
                    "type": "object",
                    "description": "Extra information for the Bot Framework Designer."
                },
                "condition": {
                    "$role": "expression",
                    "title": "Condition",
                    "description": "Condition (expression).",
                    "examples": [
                        "user.vip == true"
                    ],
                    "type": "string"
                },
                "actions": {
                    "type": "array",
                    "description": "Sequence of actions to execute.",
                    "items": {
                        "$kind": "Microsoft.IDialog",
                        "$ref": "#/definitions/Microsoft.IDialog"
                    }
                },
                "priority": {
                    "type": "string",
                    "title": "priority",
                    "description": "Priority expression of rule with 0 being the most important",
                    "$role": "expression"
                },
                "runOnce": {
                    "type": "boolean",
                    "title": "Run Once",
                    "description": "True if rule should run once per unique conditions"
                }
            },
            "additionalProperties": false,
            "patternProperties": {
                "^\\$": {
                    "type": "string"
                }
            },
            "anyOf": [
                {
                    "title": "Reference",
                    "required": [
                        "$copy"
                    ]
                },
                {
                    "title": "Type",
                    "required": [
                        "actions",
                        "$kind"
                    ]
                }
            ]
        },
        "Microsoft.OnMessageActivity": {
            "$role": "union(Microsoft.ITriggerCondition)",
            "title": "On Message activity",
            "description": "Actions to perform on receipt of an activity with type 'Message'. Overrides Intent trigger.",
            "type": "object",
            "properties": {
                "$kind": {
                    "title": "$kind",
                    "description": "Defines the valid properties for the component you are configuring (from a dialog .schema file)",
                    "type": "string",
                    "pattern": "^[a-zA-Z][a-zA-Z0-9.]*$",
                    "const": "Microsoft.OnMessageActivity"
                },
                "$copy": {
                    "title": "$copy",
                    "description": "Copy the definition by id from a .dialog file.",
                    "type": "string",
                    "pattern": "^(([a-zA-Z][a-zA-Z0-9.]*)?(#[a-zA-Z][a-zA-Z0-9.]*)?)$"
                },
                "$id": {
                    "title": "$id",
                    "description": "Inline id for reuse of an inline definition",
                    "type": "string",
                    "pattern": "^([a-zA-Z][a-zA-Z0-9.]*)$"
                },
                "$designer": {
                    "title": "$designer",
                    "type": "object",
                    "description": "Extra information for the Bot Framework Designer."
                },
                "condition": {
                    "$role": "expression",
                    "title": "Condition",
                    "description": "Condition (expression).",
                    "examples": [
                        "user.vip == true"
                    ],
                    "type": "string"
                },
                "actions": {
                    "type": "array",
                    "description": "Sequence of actions to execute.",
                    "items": {
                        "$kind": "Microsoft.IDialog",
                        "$ref": "#/definitions/Microsoft.IDialog"
                    }
                },
                "priority": {
                    "type": "string",
                    "title": "priority",
                    "description": "Priority expression of rule with 0 being the most important",
                    "$role": "expression"
                },
                "runOnce": {
                    "type": "boolean",
                    "title": "Run Once",
                    "description": "True if rule should run once per unique conditions"
                }
            },
            "additionalProperties": false,
            "patternProperties": {
                "^\\$": {
                    "type": "string"
                }
            },
            "anyOf": [
                {
                    "title": "Reference",
                    "required": [
                        "$copy"
                    ]
                },
                {
                    "title": "Type",
                    "required": [
                        "actions",
                        "$kind"
                    ]
                }
            ]
        },
        "Microsoft.OnMessageDeleteActivity": {
            "$role": "union(Microsoft.ITriggerCondition)",
            "title": "On MessageDelete activity",
            "description": "Actions to perform on receipt of an activity with type 'MessageDelete'.",
            "type": "object",
            "properties": {
                "$kind": {
                    "title": "$kind",
                    "description": "Defines the valid properties for the component you are configuring (from a dialog .schema file)",
                    "type": "string",
                    "pattern": "^[a-zA-Z][a-zA-Z0-9.]*$",
                    "const": "Microsoft.OnMessageDeleteActivity"
                },
                "$copy": {
                    "title": "$copy",
                    "description": "Copy the definition by id from a .dialog file.",
                    "type": "string",
                    "pattern": "^(([a-zA-Z][a-zA-Z0-9.]*)?(#[a-zA-Z][a-zA-Z0-9.]*)?)$"
                },
                "$id": {
                    "title": "$id",
                    "description": "Inline id for reuse of an inline definition",
                    "type": "string",
                    "pattern": "^([a-zA-Z][a-zA-Z0-9.]*)$"
                },
                "$designer": {
                    "title": "$designer",
                    "type": "object",
                    "description": "Extra information for the Bot Framework Designer."
                },
                "condition": {
                    "$role": "expression",
                    "title": "Condition",
                    "description": "Condition (expression).",
                    "examples": [
                        "user.vip == true"
                    ],
                    "type": "string"
                },
                "actions": {
                    "type": "array",
                    "description": "Sequence of actions to execute.",
                    "items": {
                        "$kind": "Microsoft.IDialog",
                        "$ref": "#/definitions/Microsoft.IDialog"
                    }
                },
                "priority": {
                    "type": "string",
                    "title": "priority",
                    "description": "Priority expression of rule with 0 being the most important",
                    "$role": "expression"
                },
                "runOnce": {
                    "type": "boolean",
                    "title": "Run Once",
                    "description": "True if rule should run once per unique conditions"
                }
            },
            "additionalProperties": false,
            "patternProperties": {
                "^\\$": {
                    "type": "string"
                }
            },
            "anyOf": [
                {
                    "title": "Reference",
                    "required": [
                        "$copy"
                    ]
                },
                {
                    "title": "Type",
                    "required": [
                        "actions",
                        "$kind"
                    ]
                }
            ]
        },
        "Microsoft.OnMessageReactionActivity": {
            "$role": "union(Microsoft.ITriggerCondition)",
            "title": "On MessageReaction activity",
            "description": "Actions to perform on receipt of an activity with type 'MessageReaction'.",
            "type": "object",
            "properties": {
                "$kind": {
                    "title": "$kind",
                    "description": "Defines the valid properties for the component you are configuring (from a dialog .schema file)",
                    "type": "string",
                    "pattern": "^[a-zA-Z][a-zA-Z0-9.]*$",
                    "const": "Microsoft.OnMessageReactionActivity"
                },
                "$copy": {
                    "title": "$copy",
                    "description": "Copy the definition by id from a .dialog file.",
                    "type": "string",
                    "pattern": "^(([a-zA-Z][a-zA-Z0-9.]*)?(#[a-zA-Z][a-zA-Z0-9.]*)?)$"
                },
                "$id": {
                    "title": "$id",
                    "description": "Inline id for reuse of an inline definition",
                    "type": "string",
                    "pattern": "^([a-zA-Z][a-zA-Z0-9.]*)$"
                },
                "$designer": {
                    "title": "$designer",
                    "type": "object",
                    "description": "Extra information for the Bot Framework Designer."
                },
                "condition": {
                    "$role": "expression",
                    "title": "Condition",
                    "description": "Condition (expression).",
                    "examples": [
                        "user.vip == true"
                    ],
                    "type": "string"
                },
                "actions": {
                    "type": "array",
                    "description": "Sequence of actions to execute.",
                    "items": {
                        "$kind": "Microsoft.IDialog",
                        "$ref": "#/definitions/Microsoft.IDialog"
                    }
                },
                "priority": {
                    "type": "string",
                    "title": "priority",
                    "description": "Priority expression of rule with 0 being the most important",
                    "$role": "expression"
                },
                "runOnce": {
                    "type": "boolean",
                    "title": "Run Once",
                    "description": "True if rule should run once per unique conditions"
                }
            },
            "additionalProperties": false,
            "patternProperties": {
                "^\\$": {
                    "type": "string"
                }
            },
            "anyOf": [
                {
                    "title": "Reference",
                    "required": [
                        "$copy"
                    ]
                },
                {
                    "title": "Type",
                    "required": [
                        "actions",
                        "$kind"
                    ]
                }
            ]
        },
        "Microsoft.OnMessageUpdateActivity": {
            "$role": "union(Microsoft.ITriggerCondition)",
            "title": "On MessageUpdate activity",
            "description": "Actions to perform on receipt of an activity with type 'MessageUpdate'.",
            "type": "object",
            "properties": {
                "$kind": {
                    "title": "$kind",
                    "description": "Defines the valid properties for the component you are configuring (from a dialog .schema file)",
                    "type": "string",
                    "pattern": "^[a-zA-Z][a-zA-Z0-9.]*$",
                    "const": "Microsoft.OnMessageUpdateActivity"
                },
                "$copy": {
                    "title": "$copy",
                    "description": "Copy the definition by id from a .dialog file.",
                    "type": "string",
                    "pattern": "^(([a-zA-Z][a-zA-Z0-9.]*)?(#[a-zA-Z][a-zA-Z0-9.]*)?)$"
                },
                "$id": {
                    "title": "$id",
                    "description": "Inline id for reuse of an inline definition",
                    "type": "string",
                    "pattern": "^([a-zA-Z][a-zA-Z0-9.]*)$"
                },
                "$designer": {
                    "title": "$designer",
                    "type": "object",
                    "description": "Extra information for the Bot Framework Designer."
                },
                "condition": {
                    "$role": "expression",
                    "title": "Condition",
                    "description": "Condition (expression).",
                    "examples": [
                        "user.vip == true"
                    ],
                    "type": "string"
                },
                "actions": {
                    "type": "array",
                    "description": "Sequence of actions to execute.",
                    "items": {
                        "$kind": "Microsoft.IDialog",
                        "$ref": "#/definitions/Microsoft.IDialog"
                    }
                },
                "priority": {
                    "type": "string",
                    "title": "priority",
                    "description": "Priority expression of rule with 0 being the most important",
                    "$role": "expression"
                },
                "runOnce": {
                    "type": "boolean",
                    "title": "Run Once",
                    "description": "True if rule should run once per unique conditions"
                }
            },
            "additionalProperties": false,
            "patternProperties": {
                "^\\$": {
                    "type": "string"
                }
            },
            "anyOf": [
                {
                    "title": "Reference",
                    "required": [
                        "$copy"
                    ]
                },
                {
                    "title": "Type",
                    "required": [
                        "actions",
                        "$kind"
                    ]
                }
            ]
        },
        "Microsoft.OnQnAMatch": {
            "$role": "union(Microsoft.ITriggerCondition)",
            "title": "On QnAMaker Match",
            "description": "Actions to perform on when an match from QnAMaker is found.",
            "type": "object",
            "properties": {
                "$kind": {
                    "title": "$kind",
                    "description": "Defines the valid properties for the component you are configuring (from a dialog .schema file)",
                    "type": "string",
                    "pattern": "^[a-zA-Z][a-zA-Z0-9.]*$",
                    "const": "Microsoft.OnQnAMatch"
                },
                "$copy": {
                    "title": "$copy",
                    "description": "Copy the definition by id from a .dialog file.",
                    "type": "string",
                    "pattern": "^(([a-zA-Z][a-zA-Z0-9.]*)?(#[a-zA-Z][a-zA-Z0-9.]*)?)$"
                },
                "$id": {
                    "title": "$id",
                    "description": "Inline id for reuse of an inline definition",
                    "type": "string",
                    "pattern": "^([a-zA-Z][a-zA-Z0-9.]*)$"
                },
                "$designer": {
                    "title": "$designer",
                    "type": "object",
                    "description": "Extra information for the Bot Framework Designer."
                },
                "condition": {
                    "$role": "expression",
                    "title": "Condition",
                    "description": "Condition (expression).",
                    "examples": [
                        "user.vip == true"
                    ],
                    "type": "string"
                },
                "actions": {
                    "type": "array",
                    "description": "Sequence of actions to execute.",
                    "items": {
                        "$kind": "Microsoft.IDialog",
                        "$ref": "#/definitions/Microsoft.IDialog"
                    }
                },
                "priority": {
                    "type": "string",
                    "title": "priority",
                    "description": "Priority expression of rule with 0 being the most important",
                    "$role": "expression"
                },
                "runOnce": {
                    "type": "boolean",
                    "title": "Run Once",
                    "description": "True if rule should run once per unique conditions"
                }
            },
            "additionalProperties": false,
            "patternProperties": {
                "^\\$": {
                    "type": "string"
                }
            },
            "anyOf": [
                {
                    "title": "Reference",
                    "required": [
                        "$copy"
                    ]
                },
                {
                    "title": "Type",
                    "required": [
                        "actions",
                        "$kind"
                    ]
                }
            ]
        },
        "Microsoft.OnRepromptDialog": {
            "$role": "union(Microsoft.ITriggerCondition)",
            "title": "On RepromptDialog",
            "description": "Actions to perform when 'RepromptDialog' event occurs.",
            "type": "object",
            "properties": {
                "$kind": {
                    "title": "$kind",
                    "description": "Defines the valid properties for the component you are configuring (from a dialog .schema file)",
                    "type": "string",
                    "pattern": "^[a-zA-Z][a-zA-Z0-9.]*$",
                    "const": "Microsoft.OnRepromptDialog"
                },
                "$copy": {
                    "title": "$copy",
                    "description": "Copy the definition by id from a .dialog file.",
                    "type": "string",
                    "pattern": "^(([a-zA-Z][a-zA-Z0-9.]*)?(#[a-zA-Z][a-zA-Z0-9.]*)?)$"
                },
                "$id": {
                    "title": "$id",
                    "description": "Inline id for reuse of an inline definition",
                    "type": "string",
                    "pattern": "^([a-zA-Z][a-zA-Z0-9.]*)$"
                },
                "$designer": {
                    "title": "$designer",
                    "type": "object",
                    "description": "Extra information for the Bot Framework Designer."
                },
                "condition": {
                    "$role": "expression",
                    "title": "Condition",
                    "description": "Condition (expression).",
                    "examples": [
                        "user.vip == true"
                    ],
                    "type": "string"
                },
                "actions": {
                    "type": "array",
                    "description": "Sequence of actions to execute.",
                    "items": {
                        "$kind": "Microsoft.IDialog",
                        "$ref": "#/definitions/Microsoft.IDialog"
                    }
                },
                "priority": {
                    "type": "string",
                    "title": "priority",
                    "description": "Priority expression of rule with 0 being the most important",
                    "$role": "expression"
                },
                "runOnce": {
                    "type": "boolean",
                    "title": "Run Once",
                    "description": "True if rule should run once per unique conditions"
                }
            },
            "additionalProperties": false,
            "patternProperties": {
                "^\\$": {
                    "type": "string"
                }
            },
            "anyOf": [
                {
                    "title": "Reference",
                    "required": [
                        "$copy"
                    ]
                },
                {
                    "title": "Type",
                    "required": [
                        "actions",
                        "$kind"
                    ]
                }
            ]
        },
        "Microsoft.OnTypingActivity": {
            "$role": "union(Microsoft.ITriggerCondition)",
            "title": "On Typing activity",
            "description": "Actions to perform on receipt of an activity with type 'Typing'.",
            "type": "object",
            "properties": {
                "$kind": {
                    "title": "$kind",
                    "description": "Defines the valid properties for the component you are configuring (from a dialog .schema file)",
                    "type": "string",
                    "pattern": "^[a-zA-Z][a-zA-Z0-9.]*$",
                    "const": "Microsoft.OnTypingActivity"
                },
                "$copy": {
                    "title": "$copy",
                    "description": "Copy the definition by id from a .dialog file.",
                    "type": "string",
                    "pattern": "^(([a-zA-Z][a-zA-Z0-9.]*)?(#[a-zA-Z][a-zA-Z0-9.]*)?)$"
                },
                "$id": {
                    "title": "$id",
                    "description": "Inline id for reuse of an inline definition",
                    "type": "string",
                    "pattern": "^([a-zA-Z][a-zA-Z0-9.]*)$"
                },
                "$designer": {
                    "title": "$designer",
                    "type": "object",
                    "description": "Extra information for the Bot Framework Designer."
                },
                "condition": {
                    "$role": "expression",
                    "title": "Condition",
                    "description": "Condition (expression).",
                    "examples": [
                        "user.vip == true"
                    ],
                    "type": "string"
                },
                "actions": {
                    "type": "array",
                    "description": "Sequence of actions to execute.",
                    "items": {
                        "$kind": "Microsoft.IDialog",
                        "$ref": "#/definitions/Microsoft.IDialog"
                    }
                },
                "priority": {
                    "type": "string",
                    "title": "priority",
                    "description": "Priority expression of rule with 0 being the most important",
                    "$role": "expression"
                },
                "runOnce": {
                    "type": "boolean",
                    "title": "Run Once",
                    "description": "True if rule should run once per unique conditions"
                }
            },
            "additionalProperties": false,
            "patternProperties": {
                "^\\$": {
                    "type": "string"
                }
            },
            "anyOf": [
                {
                    "title": "Reference",
                    "required": [
                        "$copy"
                    ]
                },
                {
                    "title": "Type",
                    "required": [
                        "actions",
                        "$kind"
                    ]
                }
            ]
        },
        "Microsoft.OnUnknownIntent": {
            "title": "On unknown intent",
            "description": "Action to perform when user input is unrecognized and if none of the 'on intent recognition' triggers match recognized intent.",
            "type": "object",
            "$role": "union(Microsoft.ITriggerCondition)",
            "properties": {
                "$kind": {
                    "title": "$kind",
                    "description": "Defines the valid properties for the component you are configuring (from a dialog .schema file)",
                    "type": "string",
                    "pattern": "^[a-zA-Z][a-zA-Z0-9.]*$",
                    "const": "Microsoft.OnUnknownIntent"
                },
                "$copy": {
                    "title": "$copy",
                    "description": "Copy the definition by id from a .dialog file.",
                    "type": "string",
                    "pattern": "^(([a-zA-Z][a-zA-Z0-9.]*)?(#[a-zA-Z][a-zA-Z0-9.]*)?)$"
                },
                "$id": {
                    "title": "$id",
                    "description": "Inline id for reuse of an inline definition",
                    "type": "string",
                    "pattern": "^([a-zA-Z][a-zA-Z0-9.]*)$"
                },
                "$designer": {
                    "title": "$designer",
                    "type": "object",
                    "description": "Extra information for the Bot Framework Designer."
                },
                "condition": {
                    "$role": "expression",
                    "title": "Condition",
                    "description": "Condition (expression).",
                    "examples": [
                        "user.vip == true"
                    ],
                    "type": "string"
                },
                "actions": {
                    "type": "array",
                    "description": "Sequence of actions to execute.",
                    "items": {
                        "$kind": "Microsoft.IDialog",
                        "$ref": "#/definitions/Microsoft.IDialog"
                    }
                },
                "priority": {
                    "type": "string",
                    "title": "priority",
                    "description": "Priority expression of rule with 0 being the most important",
                    "$role": "expression"
                },
                "runOnce": {
                    "type": "boolean",
                    "title": "Run Once",
                    "description": "True if rule should run once per unique conditions"
                }
            },
            "additionalProperties": false,
            "patternProperties": {
                "^\\$": {
                    "type": "string"
                }
            },
            "anyOf": [
                {
                    "title": "Reference",
                    "required": [
                        "$copy"
                    ]
                },
                {
                    "title": "Type",
                    "required": [
                        "actions",
                        "$kind"
                    ]
                }
            ]
        },
        "Microsoft.OrdinalEntityRecognizer": {
            "$role": "union(Microsoft.EntityRecognizers)",
            "title": "Ordinal Entity Recognizer",
            "description": "Recognizer which recognizes ordinals (example: first, second, 3rd).",
            "type": "object",
            "properties": {
                "$kind": {
                    "title": "$kind",
                    "description": "Defines the valid properties for the component you are configuring (from a dialog .schema file)",
                    "type": "string",
                    "pattern": "^[a-zA-Z][a-zA-Z0-9.]*$",
                    "const": "Microsoft.OrdinalEntityRecognizer"
                },
                "$copy": {
                    "title": "$copy",
                    "description": "Copy the definition by id from a .dialog file.",
                    "type": "string",
                    "pattern": "^(([a-zA-Z][a-zA-Z0-9.]*)?(#[a-zA-Z][a-zA-Z0-9.]*)?)$"
                },
                "$id": {
                    "title": "$id",
                    "description": "Inline id for reuse of an inline definition",
                    "type": "string",
                    "pattern": "^([a-zA-Z][a-zA-Z0-9.]*)$"
                },
                "$designer": {
                    "title": "$designer",
                    "type": "object",
                    "description": "Extra information for the Bot Framework Designer."
                }
            },
            "additionalProperties": false,
            "patternProperties": {
                "^\\$": {
                    "type": "string"
                }
            },
            "anyOf": [
                {
                    "title": "Reference",
                    "required": [
                        "$copy"
                    ]
                },
                {
                    "title": "Type",
                    "required": [
                        "$kind"
                    ]
                }
            ]
        },
        "Microsoft.PercentageEntityRecognizer": {
            "$role": "union(Microsoft.EntityRecognizers)",
            "title": "Percentage Entity Recognizer",
            "description": "Recognizer which recognizes percentages.",
            "type": "object",
            "properties": {
                "$kind": {
                    "title": "$kind",
                    "description": "Defines the valid properties for the component you are configuring (from a dialog .schema file)",
                    "type": "string",
                    "pattern": "^[a-zA-Z][a-zA-Z0-9.]*$",
                    "const": "Microsoft.PercentageEntityRecognizer"
                },
                "$copy": {
                    "title": "$copy",
                    "description": "Copy the definition by id from a .dialog file.",
                    "type": "string",
                    "pattern": "^(([a-zA-Z][a-zA-Z0-9.]*)?(#[a-zA-Z][a-zA-Z0-9.]*)?)$"
                },
                "$id": {
                    "title": "$id",
                    "description": "Inline id for reuse of an inline definition",
                    "type": "string",
                    "pattern": "^([a-zA-Z][a-zA-Z0-9.]*)$"
                },
                "$designer": {
                    "title": "$designer",
                    "type": "object",
                    "description": "Extra information for the Bot Framework Designer."
                }
            },
            "additionalProperties": false,
            "patternProperties": {
                "^\\$": {
                    "type": "string"
                }
            },
            "anyOf": [
                {
                    "title": "Reference",
                    "required": [
                        "$copy"
                    ]
                },
                {
                    "title": "Type",
                    "required": [
                        "$kind"
                    ]
                }
            ]
        },
        "Microsoft.PhoneNumberEntityRecognizer": {
            "$role": "union(Microsoft.EntityRecognizers)",
            "title": "Phone Number Entity Recognizer",
            "description": "Recognizer which recognizes phone numbers.",
            "type": "object",
            "properties": {
                "$kind": {
                    "title": "$kind",
                    "description": "Defines the valid properties for the component you are configuring (from a dialog .schema file)",
                    "type": "string",
                    "pattern": "^[a-zA-Z][a-zA-Z0-9.]*$",
                    "const": "Microsoft.PhoneNumberEntityRecognizer"
                },
                "$copy": {
                    "title": "$copy",
                    "description": "Copy the definition by id from a .dialog file.",
                    "type": "string",
                    "pattern": "^(([a-zA-Z][a-zA-Z0-9.]*)?(#[a-zA-Z][a-zA-Z0-9.]*)?)$"
                },
                "$id": {
                    "title": "$id",
                    "description": "Inline id for reuse of an inline definition",
                    "type": "string",
                    "pattern": "^([a-zA-Z][a-zA-Z0-9.]*)$"
                },
                "$designer": {
                    "title": "$designer",
                    "type": "object",
                    "description": "Extra information for the Bot Framework Designer."
                }
            },
            "additionalProperties": false,
            "patternProperties": {
                "^\\$": {
                    "type": "string"
                }
            },
            "anyOf": [
                {
                    "title": "Reference",
                    "required": [
                        "$copy"
                    ]
                },
                {
                    "title": "Type",
                    "required": [
                        "$kind"
                    ]
                }
            ]
        },
        "Microsoft.QnAMakerDialog": {
            "$role": "union(Microsoft.IDialog)",
            "title": "QnAMaker Dialog",
            "description": "Dialog which uses QnAMAker knowledge base to answer questions.",
            "type": "object",
            "additionalProperties": false,
            "properties": {
                "$kind": {
                    "title": "$kind",
                    "description": "Defines the valid properties for the component you are configuring (from a dialog .schema file)",
                    "type": "string",
                    "pattern": "^[a-zA-Z][a-zA-Z0-9.]*$",
                    "const": "Microsoft.QnAMakerDialog"
                },
                "$copy": {
                    "title": "$copy",
                    "description": "Copy the definition by id from a .dialog file.",
                    "type": "string",
                    "pattern": "^(([a-zA-Z][a-zA-Z0-9.]*)?(#[a-zA-Z][a-zA-Z0-9.]*)?)$"
                },
                "$id": {
                    "title": "$id",
                    "description": "Inline id for reuse of an inline definition",
                    "type": "string",
                    "pattern": "^([a-zA-Z][a-zA-Z0-9.]*)$"
                },
                "$designer": {
                    "title": "$designer",
                    "type": "object",
                    "description": "Extra information for the Bot Framework Designer."
                },
                "knowledgeBaseId": {
                    "$role": "expression",
                    "title": "KnowledgeBase Id",
                    "description": "KnowledgeBase Id of your QnA Maker KnowledgeBase.",
                    "default": "settings.qna.knowledgebaseid",
                    "type": "string"
                },
                "endpointKey": {
                    "$role": "expression",
                    "title": "Endpoint Key",
                    "description": "Endpoint key for the QnA Maker KB.",
                    "default": "settings.qna.endpointkey",
                    "type": "string"
                },
                "hostname": {
                    "$role": "expression",
                    "title": "Hostname",
                    "description": "Hostname for your QnA Maker service.",
                    "default": "settings.qna.hostname",
                    "examples": [
                        "https://yourserver.azurewebsites.net/qnamaker"
                    ],
                    "type": "string"
                },
                "noAnswer": {
                    "$kind": "Microsoft.IActivityTemplate",
                    "title": "Fallback answer",
                    "description": "Default answer to return when none found in KB.",
                    "default": "Sorry, I did not find an answer.",
                    "$ref": "#/definitions/Microsoft.IActivityTemplate"
                },
                "threshold": {
                    "type": "number",
                    "title": "Threshold",
                    "description": "Threshold score to filter results.",
                    "default": 0.3
                },
                "activeLearningCardTitle": {
                    "type": "string",
                    "title": "Active learning card title",
                    "description": "Title for active learning suggestions card.",
                    "default": "Did you mean:"
                },
                "cardNoMatchText": {
                    "type": "string",
                    "title": "Card no match text",
                    "description": "Text for no match option.",
                    "default": "None of the above."
                },
                "cardNoMatchResponse ": {
                    "$kind": "Microsoft.IActivityTemplate",
                    "title": "Card no match response",
                    "description": "Custom response when no match option was selected.",
                    "default": "Thanks for the feedback.",
                    "$ref": "#/definitions/Microsoft.IActivityTemplate"
                },
                "strictFilters": {
                    "type": "array",
                    "title": "Strict Filters",
                    "description": "Metadata filters to use when calling the QnA Maker KB.",
                    "items": {
                        "type": "object",
                        "properties": {
                            "name": {
                                "type": "string",
                                "title": "Name",
                                "maximum": 100
                            },
                            "value": {
                                "type": "string",
                                "title": "Value",
                                "maximum": 100
                            }
                        }
                    }
                },
                "top": {
                    "type": "number",
                    "title": "Top",
                    "description": "The number of answers you want to retrieve.",
                    "default": 3
                },
                "isTest": {
                    "type": "boolean",
                    "title": "IsTest",
                    "description": "True, if pointing to Test environment, else false.",
                    "default": false
                },
                "rankerType": {
                    "type": "string",
                    "title": "RankerType",
                    "description": "Type of Ranker.",
                    "default": "Default"
<<<<<<< HEAD
=======
                }
            },
            "patternProperties": {
                "^\\$": {
                    "type": "string"
                }
            },
            "anyOf": [
                {
                    "title": "Reference",
                    "required": [
                        "$copy"
                    ]
                },
                {
                    "title": "Type",
                    "required": [
                        "knowledgeBaseId",
                        "endpointKey",
                        "hostname",
                        "$kind"
                    ]
                }
            ]
        },
        "Microsoft.QnAMakerRecognizer": {
            "$role": "union(Microsoft.Recognizer)",
            "title": "QnAMaker Recognizer",
            "description": "Recognizer for generating QnAMatch intents from a KB.",
            "type": "object",
            "properties": {
                "$kind": {
                    "title": "$kind",
                    "description": "Defines the valid properties for the component you are configuring (from a dialog .schema file)",
                    "type": "string",
                    "pattern": "^[a-zA-Z][a-zA-Z0-9.]*$",
                    "const": "Microsoft.QnAMakerRecognizer"
                },
                "$copy": {
                    "title": "$copy",
                    "description": "Copy the definition by id from a .dialog file.",
                    "type": "string",
                    "pattern": "^(([a-zA-Z][a-zA-Z0-9.]*)?(#[a-zA-Z][a-zA-Z0-9.]*)?)$"
                },
                "$id": {
                    "title": "$id",
                    "description": "Inline id for reuse of an inline definition",
                    "type": "string",
                    "pattern": "^([a-zA-Z][a-zA-Z0-9.]*)$"
                },
                "$designer": {
                    "title": "$designer",
                    "type": "object",
                    "description": "Extra information for the Bot Framework Designer."
                },
                "id": {
                    "type": "string",
                    "title": "Id",
                    "description": "Optional unique id using with RecognizerSet."
                },
                "knowledgeBaseId": {
                    "$role": "expression",
                    "title": "KnowledgeBase Id",
                    "description": "KnowledgeBase Id of your QnA Maker KnowledgeBase.",
                    "default": "settings.qna.knowledgebaseid",
                    "type": "string"
                },
                "endpointKey": {
                    "$role": "expression",
                    "title": "Endpoint Key",
                    "description": "Endpoint key for the QnA Maker KB.",
                    "default": "settings.qna.endpointkey",
                    "type": "string"
                },
                "hostname": {
                    "$role": "expression",
                    "title": "Hostname",
                    "description": "Hostname for your QnA Maker service.",
                    "default": "settings.qna.hostname",
                    "examples": [
                        "https://yourserver.azurewebsites.net/qnamaker"
                    ],
                    "type": "string"
                },
                "threshold": {
                    "type": "number",
                    "title": "Threshold",
                    "description": "Threshold score to filter results.",
                    "default": 0.3
                },
                "strictFilters": {
                    "type": "array",
                    "title": "Strict Filters",
                    "description": "Metadata filters to use when calling the QnA Maker KB.",
                    "items": {
                        "type": "object",
                        "properties": {
                            "name": {
                                "type": "string",
                                "title": "Name",
                                "maximum": 100
                            },
                            "value": {
                                "type": "string",
                                "title": "Value",
                                "maximum": 100
                            }
                        }
                    }
                },
                "top": {
                    "type": "number",
                    "title": "Top",
                    "description": "The number of answers you want to retrieve.",
                    "default": 3
                },
                "isTest": {
                    "type": "boolean",
                    "title": "IsTest",
                    "description": "True, if pointing to Test environment, else false.",
                    "default": false
                },
                "rankerType": {
                    "type": "string",
                    "title": "RankerType",
                    "description": "Type of Ranker.",
                    "default": "Default"
>>>>>>> eea2c771
                }
            },
            "additionalProperties": false,
            "patternProperties": {
                "^\\$": {
                    "type": "string"
                }
            },
            "anyOf": [
                {
                    "title": "Reference",
                    "required": [
                        "$copy"
                    ]
                },
                {
                    "title": "Type",
                    "required": [
                        "knowledgeBaseId",
                        "endpointKey",
                        "hostname",
                        "$kind"
                    ]
                }
            ]
        },
        "Microsoft.RandomSelector": {
            "$role": "union(Microsoft.ITriggerSelector)",
            "title": "Random rule selector",
            "description": "Select most specific true rule",
            "type": "object",
            "properties": {
                "$kind": {
                    "title": "$kind",
                    "description": "Defines the valid properties for the component you are configuring (from a dialog .schema file)",
                    "type": "string",
                    "pattern": "^[a-zA-Z][a-zA-Z0-9.]*$",
                    "const": "Microsoft.RandomSelector"
                },
                "$copy": {
                    "title": "$copy",
                    "description": "Copy the definition by id from a .dialog file.",
                    "type": "string",
                    "pattern": "^(([a-zA-Z][a-zA-Z0-9.]*)?(#[a-zA-Z][a-zA-Z0-9.]*)?)$"
                },
                "$id": {
                    "title": "$id",
                    "description": "Inline id for reuse of an inline definition",
                    "type": "string",
                    "pattern": "^([a-zA-Z][a-zA-Z0-9.]*)$"
                },
                "$designer": {
                    "title": "$designer",
                    "type": "object",
                    "description": "Extra information for the Bot Framework Designer."
                },
                "seed": {
                    "type": "integer"
                }
            },
            "additionalProperties": false,
            "patternProperties": {
                "^\\$": {
                    "type": "string"
                }
            },
            "anyOf": [
                {
                    "title": "Reference",
                    "required": [
                        "$copy"
                    ]
                },
                {
                    "title": "Type",
                    "required": [
                        "$kind"
                    ]
                }
            ]
        },
        "Microsoft.Recognizer": {
            "title": "Microsoft Recognizer",
            "description": "Union of components which implement the Recognizer abstract class",
            "$role": "union",
            "oneOf": [
                {
                    "title": "Microsoft.AdaptiveCardRecognizer",
                    "description": "Recognizer for detecting the value response from an Adaptive Card.",
                    "$ref": "#/definitions/Microsoft.AdaptiveCardRecognizer"
                },
                {
                    "title": "Microsoft.CrossTrainedRecognizerSet",
                    "description": "Recognizer for selecting between cross trained recognizers.",
                    "$ref": "#/definitions/Microsoft.CrossTrainedRecognizerSet"
                },
                {
                    "title": "Microsoft.LuisRecognizer",
                    "description": "LUIS recognizer.",
                    "$ref": "#/definitions/Microsoft.LuisRecognizer"
                },
                {
                    "title": "Microsoft.MultiLanguageRecognizer",
                    "description": "Configure one recognizer per language and the specify the language fallback policy.",
                    "$ref": "#/definitions/Microsoft.MultiLanguageRecognizer"
                },
                {
                    "title": "Microsoft.QnAMakerRecognizer",
                    "description": "Recognizer for generating QnAMatch intents from a KB.",
                    "$ref": "#/definitions/Microsoft.QnAMakerRecognizer"
                },
                {
                    "title": "Microsoft.RecognizerSet",
                    "description": "Creates the union of the intents and entities of the recognizers in the set.",
                    "$ref": "#/definitions/Microsoft.RecognizerSet"
                },
                {
                    "title": "Microsoft.RegexRecognizer",
                    "description": "Use regular expressions to recognize intents and entities from user input.",
                    "$ref": "#/definitions/Microsoft.RegexRecognizer"
                },
                {
                    "type": "string",
                    "title": "string"
                }
            ]
        },
        "Microsoft.RecognizerSet": {
            "$role": "union(Microsoft.Recognizer)",
            "title": "Recognizer Set",
            "description": "Creates the union of the intents and entities of the recognizers in the set.",
            "type": "object",
            "properties": {
                "$kind": {
                    "title": "$kind",
                    "description": "Defines the valid properties for the component you are configuring (from a dialog .schema file)",
                    "type": "string",
                    "pattern": "^[a-zA-Z][a-zA-Z0-9.]*$",
                    "const": "Microsoft.RecognizerSet"
                },
                "$copy": {
                    "title": "$copy",
                    "description": "Copy the definition by id from a .dialog file.",
                    "type": "string",
                    "pattern": "^(([a-zA-Z][a-zA-Z0-9.]*)?(#[a-zA-Z][a-zA-Z0-9.]*)?)$"
                },
                "$id": {
                    "title": "$id",
                    "description": "Inline id for reuse of an inline definition",
                    "type": "string",
                    "pattern": "^([a-zA-Z][a-zA-Z0-9.]*)$"
                },
                "$designer": {
                    "title": "$designer",
                    "type": "object",
                    "description": "Extra information for the Bot Framework Designer."
                },
                "id": {
                    "type": "string",
                    "title": "Id",
                    "description": "Optional unique id using with RecognizerSet.  Other recognizers should return 'DeferToRecognizer_{Id}' intent when cross training data for this recognizer."
                },
                "recognizers": {
                    "type": "array",
                    "title": "Recognizers",
                    "description": "List of Recognizers defined for this set.",
                    "items": {
                        "$kind": "Microsoft.Recognizer",
                        "$ref": "#/definitions/Microsoft.Recognizer"
                    }
                }
            },
            "additionalProperties": false,
            "patternProperties": {
                "^\\$": {
                    "type": "string"
                }
            },
            "anyOf": [
                {
                    "title": "Reference",
                    "required": [
                        "$copy"
                    ]
                },
                {
                    "title": "Type",
                    "required": [
                        "recognizers",
                        "$kind"
                    ]
                }
            ]
        },
        "Microsoft.RegExEntityRecognizer": {
            "$role": "union(Microsoft.EntityRecognizers)",
            "title": "Regex Entity Recognizer",
            "description": "Recognizer which recognizes patterns of input based on regex.",
            "type": "object",
            "properties": {
                "$kind": {
                    "title": "$kind",
                    "description": "Defines the valid properties for the component you are configuring (from a dialog .schema file)",
                    "type": "string",
                    "pattern": "^[a-zA-Z][a-zA-Z0-9.]*$",
                    "const": "Microsoft.RegExEntityRecognizer"
                },
                "$copy": {
                    "title": "$copy",
                    "description": "Copy the definition by id from a .dialog file.",
                    "type": "string",
                    "pattern": "^(([a-zA-Z][a-zA-Z0-9.]*)?(#[a-zA-Z][a-zA-Z0-9.]*)?)$"
                },
                "$id": {
                    "title": "$id",
                    "description": "Inline id for reuse of an inline definition",
                    "type": "string",
                    "pattern": "^([a-zA-Z][a-zA-Z0-9.]*)$"
                },
                "$designer": {
                    "title": "$designer",
                    "type": "object",
                    "description": "Extra information for the Bot Framework Designer."
                },
                "name": {
                    "type": "string",
                    "title": "Name",
                    "description": "Name of the entity"
                },
                "pattern": {
                    "type": "string",
                    "title": "Pattern",
                    "description": "Pattern expressed as regular expression."
                }
            },
            "additionalProperties": false,
            "patternProperties": {
                "^\\$": {
                    "type": "string"
                }
            },
            "anyOf": [
                {
                    "title": "Reference",
                    "required": [
                        "$copy"
                    ]
                },
                {
                    "title": "Type",
                    "required": [
                        "name",
                        "pattern",
                        "$kind"
                    ]
                }
            ]
        },
        "Microsoft.RegexRecognizer": {
            "$role": "union(Microsoft.Recognizer)",
            "title": "Regex recognizer",
            "description": "Use regular expressions to recognize intents and entities from user input.",
            "type": "object",
            "properties": {
                "$kind": {
                    "title": "$kind",
                    "description": "Defines the valid properties for the component you are configuring (from a dialog .schema file)",
                    "type": "string",
                    "pattern": "^[a-zA-Z][a-zA-Z0-9.]*$",
                    "const": "Microsoft.RegexRecognizer"
                },
                "$copy": {
                    "title": "$copy",
                    "description": "Copy the definition by id from a .dialog file.",
                    "type": "string",
                    "pattern": "^(([a-zA-Z][a-zA-Z0-9.]*)?(#[a-zA-Z][a-zA-Z0-9.]*)?)$"
                },
                "$id": {
                    "title": "$id",
                    "description": "Inline id for reuse of an inline definition",
                    "type": "string",
                    "pattern": "^([a-zA-Z][a-zA-Z0-9.]*)$"
                },
                "$designer": {
                    "title": "$designer",
                    "type": "object",
                    "description": "Extra information for the Bot Framework Designer."
                },
                "id": {
                    "type": "string",
                    "title": "Id",
                    "description": "Optional unique id using with RecognizerSet.  Other recognizers should return 'DeferToRecognizer_{Id}' intent when cross training data for this recognizer."
                },
                "intents": {
                    "type": "array",
                    "title": "RegEx patterns to intents",
                    "description": "Collection of patterns to match for an intent.",
                    "items": {
                        "type": "object",
                        "properties": {
                            "intent": {
                                "type": "string",
                                "title": "Intent",
                                "description": "The intent name."
                            },
                            "pattern": {
                                "type": "string",
                                "title": "Pattern",
                                "description": "The regular expression pattern."
                            }
                        }
                    }
                },
                "entities": {
                    "type": "array",
                    "title": "Entity recognizers",
                    "description": "Collection of entity recognizers to use.",
                    "items": {
                        "$kind": "Microsoft.EntityRecognizers",
                        "$ref": "#/definitions/Microsoft.EntityRecognizers"
                    }
                }
            },
            "additionalProperties": false,
            "patternProperties": {
                "^\\$": {
                    "type": "string"
                }
            },
            "anyOf": [
                {
                    "title": "Reference",
                    "required": [
                        "$copy"
                    ]
                },
                {
                    "title": "Type",
                    "required": [
                        "intents",
                        "$kind"
                    ]
                }
            ]
        },
        "Microsoft.RepeatDialog": {
            "$role": "union(Microsoft.IDialog)",
            "type": "object",
            "title": "Repeat dialog",
            "description": "Repeat current dialog.",
            "properties": {
                "$kind": {
                    "title": "$kind",
                    "description": "Defines the valid properties for the component you are configuring (from a dialog .schema file)",
                    "type": "string",
                    "pattern": "^[a-zA-Z][a-zA-Z0-9.]*$",
                    "const": "Microsoft.RepeatDialog"
                },
                "$copy": {
                    "title": "$copy",
                    "description": "Copy the definition by id from a .dialog file.",
                    "type": "string",
                    "pattern": "^(([a-zA-Z][a-zA-Z0-9.]*)?(#[a-zA-Z][a-zA-Z0-9.]*)?)$"
                },
                "$id": {
                    "title": "$id",
                    "description": "Inline id for reuse of an inline definition",
                    "type": "string",
                    "pattern": "^([a-zA-Z][a-zA-Z0-9.]*)$"
                },
                "$designer": {
                    "title": "$designer",
                    "type": "object",
                    "description": "Extra information for the Bot Framework Designer."
                },
                "id": {
                    "type": "string",
                    "title": "Id",
                    "description": "Optional id for the dialog"
                },
                "options": {
                    "type": "object",
                    "title": "Options",
                    "description": "One or more options that are passed to the dialog that is called.",
                    "additionalProperties": {
                        "type": "string",
                        "title": "Options"
                    }
                },
                "includeActivity": {
                    "type": "boolean",
                    "title": "Include Activity",
                    "description": "When set to true, dialog that is called can process the current activity.",
                    "default": false
                }
            },
            "additionalProperties": false,
            "patternProperties": {
                "^\\$": {
                    "type": "string"
                }
            },
            "anyOf": [
                {
                    "title": "Reference",
                    "required": [
                        "$copy"
                    ]
                },
                {
                    "title": "Type",
                    "required": [
                        "$kind"
                    ]
                }
            ]
        },
        "Microsoft.ReplaceDialog": {
            "$role": "union(Microsoft.IDialog)",
            "type": "object",
            "title": "Replace dialog",
            "description": "Replace current dialog with another dialog.",
            "properties": {
                "$kind": {
                    "title": "$kind",
                    "description": "Defines the valid properties for the component you are configuring (from a dialog .schema file)",
                    "type": "string",
                    "pattern": "^[a-zA-Z][a-zA-Z0-9.]*$",
                    "const": "Microsoft.ReplaceDialog"
                },
                "$copy": {
                    "title": "$copy",
                    "description": "Copy the definition by id from a .dialog file.",
                    "type": "string",
                    "pattern": "^(([a-zA-Z][a-zA-Z0-9.]*)?(#[a-zA-Z][a-zA-Z0-9.]*)?)$"
                },
                "$id": {
                    "title": "$id",
                    "description": "Inline id for reuse of an inline definition",
                    "type": "string",
                    "pattern": "^([a-zA-Z][a-zA-Z0-9.]*)$"
                },
                "$designer": {
                    "title": "$designer",
                    "type": "object",
                    "description": "Extra information for the Bot Framework Designer."
                },
                "id": {
                    "type": "string",
                    "title": "Id",
                    "description": "Optional id for the dialog"
                },
                "dialog": {
                    "$kind": "Microsoft.IDialog",
                    "title": "Dialog name",
                    "description": "Name of the dialog to call.",
                    "examples": [
                        "AddToDoDialog"
                    ],
                    "$ref": "#/definitions/Microsoft.IDialog"
                },
                "options": {
                    "type": "object",
                    "title": "Options",
                    "description": "One or more options that are passed to the dialog that is called.",
                    "additionalProperties": {
                        "type": "string",
                        "title": "Options"
                    }
                },
                "includeActivity": {
                    "type": "boolean",
                    "title": "Include Activity",
                    "description": "When set to true, dialog that is called can process the current activity.",
                    "default": false
                }
            },
            "additionalProperties": false,
            "patternProperties": {
                "^\\$": {
                    "type": "string"
                }
            },
            "anyOf": [
                {
                    "title": "Reference",
                    "required": [
                        "$copy"
                    ]
                },
                {
                    "title": "Type",
                    "required": [
                        "$kind"
                    ]
                }
            ]
        },
        "Microsoft.SendActivity": {
            "$role": "union(Microsoft.IDialog)",
            "title": "Send an activity",
            "description": "Respond with an activity.",
            "type": "object",
            "properties": {
                "$kind": {
                    "title": "$kind",
                    "description": "Defines the valid properties for the component you are configuring (from a dialog .schema file)",
                    "type": "string",
                    "pattern": "^[a-zA-Z][a-zA-Z0-9.]*$",
                    "const": "Microsoft.SendActivity"
                },
                "$copy": {
                    "title": "$copy",
                    "description": "Copy the definition by id from a .dialog file.",
                    "type": "string",
                    "pattern": "^(([a-zA-Z][a-zA-Z0-9.]*)?(#[a-zA-Z][a-zA-Z0-9.]*)?)$"
                },
                "$id": {
                    "title": "$id",
                    "description": "Inline id for reuse of an inline definition",
                    "type": "string",
                    "pattern": "^([a-zA-Z][a-zA-Z0-9.]*)$"
                },
                "$designer": {
                    "title": "$designer",
                    "type": "object",
                    "description": "Extra information for the Bot Framework Designer."
                },
                "id": {
                    "type": "string",
                    "title": "Id",
                    "description": "Optional id for the dialog"
                },
                "activity": {
                    "$kind": "Microsoft.IActivityTemplate",
                    "title": "Activity",
                    "description": "Activity to send.",
                    "$ref": "#/definitions/Microsoft.IActivityTemplate"
                }
            },
            "additionalProperties": false,
            "patternProperties": {
                "^\\$": {
                    "type": "string"
                }
            },
            "anyOf": [
                {
                    "title": "Reference",
                    "required": [
                        "$copy"
                    ]
                },
                {
                    "title": "Type",
                    "required": [
                        "$kind"
                    ]
                }
            ]
        },
        "Microsoft.SetProperties": {
            "$role": "union(Microsoft.IDialog)",
            "title": "Set property",
            "description": "Set one or more property values.",
            "type": "object",
            "properties": {
                "$kind": {
                    "title": "$kind",
                    "description": "Defines the valid properties for the component you are configuring (from a dialog .schema file)",
                    "type": "string",
                    "pattern": "^[a-zA-Z][a-zA-Z0-9.]*$",
                    "const": "Microsoft.SetProperties"
                },
                "$copy": {
                    "title": "$copy",
                    "description": "Copy the definition by id from a .dialog file.",
                    "type": "string",
                    "pattern": "^(([a-zA-Z][a-zA-Z0-9.]*)?(#[a-zA-Z][a-zA-Z0-9.]*)?)$"
                },
                "$id": {
                    "title": "$id",
                    "description": "Inline id for reuse of an inline definition",
                    "type": "string",
                    "pattern": "^([a-zA-Z][a-zA-Z0-9.]*)$"
                },
                "$designer": {
                    "title": "$designer",
                    "type": "object",
                    "description": "Extra information for the Bot Framework Designer."
                },
                "id": {
                    "type": "string",
                    "title": "Id",
                    "description": "Optional id for the dialog"
                },
                "assignments": {
                    "type": "array",
                    "title": "Assignments",
                    "description": "Property value assignments to set.",
                    "items": {
                        "type": "object",
                        "properties": {
                            "property": {
                                "$role": "expression",
                                "title": "Property",
                                "description": "Property (named location to store information).",
                                "examples": [
                                    "user.age"
                                ],
                                "type": "string"
                            },
                            "value": {
                                "$role": "expression",
                                "title": "Value",
                                "description": "New value or expression.",
                                "examples": [
                                    "'milk'",
                                    "dialog.favColor",
                                    "dialog.favColor == 'red'"
                                ],
                                "type": "string"
                            }
                        }
                    }
                }
            },
            "additionalProperties": false,
            "patternProperties": {
                "^\\$": {
                    "type": "string"
                }
            },
            "anyOf": [
                {
                    "title": "Reference",
                    "required": [
                        "$copy"
                    ]
                },
                {
                    "title": "Type",
                    "required": [
                        "assignments",
                        "$kind"
                    ]
                }
            ]
        },
        "Microsoft.SetProperty": {
            "$role": "union(Microsoft.IDialog)",
            "title": "Set property",
            "description": "Set property to a value.",
            "type": "object",
            "properties": {
                "$kind": {
                    "title": "$kind",
                    "description": "Defines the valid properties for the component you are configuring (from a dialog .schema file)",
                    "type": "string",
                    "pattern": "^[a-zA-Z][a-zA-Z0-9.]*$",
                    "const": "Microsoft.SetProperty"
                },
                "$copy": {
                    "title": "$copy",
                    "description": "Copy the definition by id from a .dialog file.",
                    "type": "string",
                    "pattern": "^(([a-zA-Z][a-zA-Z0-9.]*)?(#[a-zA-Z][a-zA-Z0-9.]*)?)$"
                },
                "$id": {
                    "title": "$id",
                    "description": "Inline id for reuse of an inline definition",
                    "type": "string",
                    "pattern": "^([a-zA-Z][a-zA-Z0-9.]*)$"
                },
                "$designer": {
                    "title": "$designer",
                    "type": "object",
                    "description": "Extra information for the Bot Framework Designer."
                },
                "id": {
                    "type": "string",
                    "title": "Id",
                    "description": "Optional id for the dialog"
                },
                "property": {
                    "$role": "expression",
                    "title": "Property",
                    "description": "Property (named location to store information).",
                    "examples": [
                        "user.age"
                    ],
                    "type": "string"
                },
                "value": {
                    "$role": "expression",
                    "title": "Value",
                    "description": "New value or expression.",
                    "examples": [
                        "'milk'",
                        "dialog.favColor",
                        "dialog.favColor == 'red'"
                    ],
                    "type": "string"
                }
            },
            "additionalProperties": false,
            "patternProperties": {
                "^\\$": {
                    "type": "string"
                }
            },
            "anyOf": [
                {
                    "title": "Reference",
                    "required": [
                        "$copy"
                    ]
                },
                {
                    "title": "Type",
                    "required": [
                        "property",
                        "value",
                        "$kind"
                    ]
                }
            ]
        },
        "Microsoft.SignOutUser": {
            "$role": "union(Microsoft.IDialog)",
            "title": "Sign Out User",
            "description": "Sign a user out that was logged in previously using OAuthInput.",
            "type": "object",
            "properties": {
                "$kind": {
                    "title": "$kind",
                    "description": "Defines the valid properties for the component you are configuring (from a dialog .schema file)",
                    "type": "string",
                    "pattern": "^[a-zA-Z][a-zA-Z0-9.]*$",
                    "const": "Microsoft.SignOutUser"
                },
                "$copy": {
                    "title": "$copy",
                    "description": "Copy the definition by id from a .dialog file.",
                    "type": "string",
                    "pattern": "^(([a-zA-Z][a-zA-Z0-9.]*)?(#[a-zA-Z][a-zA-Z0-9.]*)?)$"
                },
                "$id": {
                    "title": "$id",
                    "description": "Inline id for reuse of an inline definition",
                    "type": "string",
                    "pattern": "^([a-zA-Z][a-zA-Z0-9.]*)$"
                },
                "$designer": {
                    "title": "$designer",
                    "type": "object",
                    "description": "Extra information for the Bot Framework Designer."
                },
                "id": {
                    "type": "string",
                    "title": "Id",
                    "description": "Optional id for the dialog"
                },
                "userId": {
                    "$role": "expression",
                    "title": "ActivityId",
                    "description": "expression to an activityId to get the members. If none is defined then the current activity id will be used.",
                    "examples": [
                        "$lastActivity"
                    ],
                    "type": "string"
                },
                "connectionName": {
                    "type": "string",
                    "title": "Connection Name",
                    "description": "Connection name that was used with OAuthInput to log a user in."
                },
                "disabled": {
                    "$role": "expression",
                    "title": "Disabled",
                    "description": "Optional condition which if true will disable this action.",
                    "examples": [
                        "user.age > 3"
                    ],
                    "type": "string"
                }
            },
            "additionalProperties": false,
            "patternProperties": {
                "^\\$": {
                    "type": "string"
                }
            },
            "anyOf": [
                {
                    "title": "Reference",
                    "required": [
                        "$copy"
                    ]
                },
                {
                    "title": "Type",
                    "required": [
                        "$kind"
                    ]
                }
            ]
        },
        "Microsoft.StaticActivityTemplate": {
            "$role": "union(Microsoft.IActivityTemplate)",
            "title": "Microsoft Static Activity Template",
            "description": "This allows you to define a static Activity object",
            "type": "object",
            "properties": {
                "$kind": {
                    "title": "$kind",
                    "description": "Defines the valid properties for the component you are configuring (from a dialog .schema file)",
                    "type": "string",
                    "pattern": "^[a-zA-Z][a-zA-Z0-9.]*$",
                    "const": "Microsoft.StaticActivityTemplate"
                },
                "$copy": {
                    "title": "$copy",
                    "description": "Copy the definition by id from a .dialog file.",
                    "type": "string",
                    "pattern": "^(([a-zA-Z][a-zA-Z0-9.]*)?(#[a-zA-Z][a-zA-Z0-9.]*)?)$"
                },
                "$id": {
                    "title": "$id",
                    "description": "Inline id for reuse of an inline definition",
                    "type": "string",
                    "pattern": "^([a-zA-Z][a-zA-Z0-9.]*)$"
                },
                "$designer": {
                    "title": "$designer",
                    "type": "object",
                    "description": "Extra information for the Bot Framework Designer."
                },
                "activity": {
                    "type": "object",
                    "title": "Activity",
                    "Description": "A static Activity to used"
                }
            },
            "additionalProperties": false,
            "patternProperties": {
                "^\\$": {
                    "type": "string"
                }
            },
            "anyOf": [
                {
                    "title": "Reference",
                    "required": [
                        "$copy"
                    ]
                },
                {
                    "title": "Type",
                    "required": [
                        "activity",
                        "$kind"
                    ]
                }
            ]
        },
        "Microsoft.SwitchCondition": {
            "$role": "union(Microsoft.IDialog)",
            "title": "Switch condition",
            "description": "Execute different actions based on the value of a property.",
            "type": "object",
            "properties": {
                "$kind": {
                    "title": "$kind",
                    "description": "Defines the valid properties for the component you are configuring (from a dialog .schema file)",
                    "type": "string",
                    "pattern": "^[a-zA-Z][a-zA-Z0-9.]*$",
                    "const": "Microsoft.SwitchCondition"
                },
                "$copy": {
                    "title": "$copy",
                    "description": "Copy the definition by id from a .dialog file.",
                    "type": "string",
                    "pattern": "^(([a-zA-Z][a-zA-Z0-9.]*)?(#[a-zA-Z][a-zA-Z0-9.]*)?)$"
                },
                "$id": {
                    "title": "$id",
                    "description": "Inline id for reuse of an inline definition",
                    "type": "string",
                    "pattern": "^([a-zA-Z][a-zA-Z0-9.]*)$"
                },
                "$designer": {
                    "title": "$designer",
                    "type": "object",
                    "description": "Extra information for the Bot Framework Designer."
                },
                "id": {
                    "type": "string",
                    "title": "Id",
                    "description": "Optional id for the dialog"
                },
                "condition": {
                    "$role": "expression",
                    "title": "Condition",
                    "description": "Property to evaluate.",
                    "examples": [
                        "user.favColor"
                    ],
                    "type": "string"
                },
                "cases": {
                    "type": "array",
                    "title": "Cases",
                    "desc": "Actions for each possible condition.",
                    "items": {
                        "type": "object",
                        "required": [
                            "value",
                            "case"
                        ],
                        "properties": {
                            "value": {
                                "$role": "expression",
                                "title": "Value",
                                "description": "Value.",
                                "examples": [
                                    "'red'",
                                    "dialog.colors.red"
                                ],
                                "type": "string"
                            },
                            "actions": {
                                "type": "array",
                                "title": "Actions",
                                "description": "Actions to execute.",
                                "items": {
                                    "$kind": "Microsoft.IDialog",
                                    "$ref": "#/definitions/Microsoft.IDialog"
                                }
                            }
                        }
                    }
                },
                "default": {
                    "type": "array",
                    "title": "Default",
                    "description": "Actions to execute if none of the cases meet the condition.",
                    "items": {
                        "$kind": "Microsoft.IDialog",
                        "$ref": "#/definitions/Microsoft.IDialog"
                    }
                }
            },
            "additionalProperties": false,
            "patternProperties": {
                "^\\$": {
                    "type": "string"
                }
            },
            "anyOf": [
                {
                    "title": "Reference",
                    "required": [
                        "$copy"
                    ]
                },
                {
                    "title": "Type",
                    "required": [
                        "condition",
                        "$kind"
                    ]
                }
            ]
        },
        "Microsoft.TemperatureEntityRecognizer": {
            "$role": "union(Microsoft.EntityRecognizers)",
            "title": "Temperature Entity Recognizer",
            "description": "Recognizer which recognizes temperatures.",
            "type": "object",
            "properties": {
                "$kind": {
                    "title": "$kind",
                    "description": "Defines the valid properties for the component you are configuring (from a dialog .schema file)",
                    "type": "string",
                    "pattern": "^[a-zA-Z][a-zA-Z0-9.]*$",
                    "const": "Microsoft.TemperatureEntityRecognizer"
                },
                "$copy": {
                    "title": "$copy",
                    "description": "Copy the definition by id from a .dialog file.",
                    "type": "string",
                    "pattern": "^(([a-zA-Z][a-zA-Z0-9.]*)?(#[a-zA-Z][a-zA-Z0-9.]*)?)$"
                },
                "$id": {
                    "title": "$id",
                    "description": "Inline id for reuse of an inline definition",
                    "type": "string",
                    "pattern": "^([a-zA-Z][a-zA-Z0-9.]*)$"
                },
                "$designer": {
                    "title": "$designer",
                    "type": "object",
                    "description": "Extra information for the Bot Framework Designer."
                }
            },
            "additionalProperties": false,
            "patternProperties": {
                "^\\$": {
                    "type": "string"
                }
            },
            "anyOf": [
                {
                    "title": "Reference",
                    "required": [
                        "$copy"
                    ]
                },
                {
                    "title": "Type",
                    "required": [
                        "$kind"
                    ]
                }
            ]
        },
        "Microsoft.Test.AssertCondition": {
            "$role": "union(Microsoft.IDialog)",
            "title": "Assert Condition",
            "description": "Assert condition is true.",
            "type": "object",
            "properties": {
                "$kind": {
                    "title": "$kind",
                    "description": "Defines the valid properties for the component you are configuring (from a dialog .schema file)",
                    "type": "string",
                    "pattern": "^[a-zA-Z][a-zA-Z0-9.]*$",
                    "const": "Microsoft.Test.AssertCondition"
                },
                "$copy": {
                    "title": "$copy",
                    "description": "Copy the definition by id from a .dialog file.",
                    "type": "string",
                    "pattern": "^(([a-zA-Z][a-zA-Z0-9.]*)?(#[a-zA-Z][a-zA-Z0-9.]*)?)$"
                },
                "$id": {
                    "title": "$id",
                    "description": "Inline id for reuse of an inline definition",
                    "type": "string",
                    "pattern": "^([a-zA-Z][a-zA-Z0-9.]*)$"
                },
                "$designer": {
                    "title": "$designer",
                    "type": "object",
                    "description": "Extra information for the Bot Framework Designer."
                },
                "condition": {
                    "$role": "expression",
                    "title": "Condition",
                    "description": "Expression to evalute",
                    "examples": [
                        "user.age > 10"
                    ],
                    "type": "string"
                },
                "description": {
                    "type": "string",
                    "title": "Description",
                    "description": "Description of what the condition is testing"
                }
            },
            "additionalProperties": false,
            "patternProperties": {
                "^\\$": {
                    "type": "string"
                }
            },
            "anyOf": [
                {
                    "title": "Reference",
                    "required": [
                        "$copy"
                    ]
                },
                {
                    "title": "Type",
                    "required": [
                        "$kind"
                    ]
                }
            ]
        },
        "Microsoft.Test.AssertReply": {
            "$role": "union(Microsoft.Test.ITestAction)",
            "title": "Assert Reply",
            "description": "Asserts that a reply text is valid.",
            "type": "object",
            "properties": {
                "$kind": {
                    "title": "$kind",
                    "description": "Defines the valid properties for the component you are configuring (from a dialog .schema file)",
                    "type": "string",
                    "pattern": "^[a-zA-Z][a-zA-Z0-9.]*$",
                    "const": "Microsoft.Test.AssertReply"
                },
                "$copy": {
                    "title": "$copy",
                    "description": "Copy the definition by id from a .dialog file.",
                    "type": "string",
                    "pattern": "^(([a-zA-Z][a-zA-Z0-9.]*)?(#[a-zA-Z][a-zA-Z0-9.]*)?)$"
                },
                "$id": {
                    "title": "$id",
                    "description": "Inline id for reuse of an inline definition",
                    "type": "string",
                    "pattern": "^([a-zA-Z][a-zA-Z0-9.]*)$"
                },
                "$designer": {
                    "title": "$designer",
                    "type": "object",
                    "description": "Extra information for the Bot Framework Designer."
                },
                "text": {
                    "type": "string",
                    "title": "Reply Text",
                    "description": "Expected reply text"
                },
                "exact": {
                    "type": "boolean",
                    "title": "Exact Match",
                    "description": "If true then an exact match must happen, if false then the reply activity.text must contain the reply text. [Default:false]"
                },
                "description": {
                    "type": "string",
                    "title": "Description",
                    "description": "The description of what the assertion is testing"
                },
                "timeout": {
                    "type": "number",
                    "title": "Timeout",
                    "description": "The amount of time in milliseconds to wait for a reply (default is 3000)"
                },
                "assertions": {
                    "type": "array",
                    "title": "Assertions to perform to validate Activity that is sent by the dialog",
                    "description": "Sequence of expressions which must evaluate to true.",
                    "items": {
                        "$role": "expression",
                        "title": "Assertion",
                        "description": "Assertion as an expression, which must evaluate to true or it will fail the test script.",
                        "examples": [
                            "user.vip == true"
                        ],
                        "type": "string"
                    }
                }
            },
            "additionalProperties": false,
            "patternProperties": {
                "^\\$": {
                    "type": "string"
                }
            },
            "anyOf": [
                {
                    "title": "Reference",
                    "required": [
                        "$copy"
                    ]
                },
                {
                    "title": "Type",
                    "required": [
                        "text",
                        "$kind"
                    ]
                }
            ]
        },
        "Microsoft.Test.AssertReplyActivity": {
            "$role": "union(Microsoft.Test.ITestAction)",
            "title": "Assert Reply Activity",
            "description": "Asserts that a reply activity is valid.",
            "type": "object",
            "properties": {
                "$kind": {
                    "title": "$kind",
                    "description": "Defines the valid properties for the component you are configuring (from a dialog .schema file)",
                    "type": "string",
                    "pattern": "^[a-zA-Z][a-zA-Z0-9.]*$",
                    "const": "Microsoft.Test.AssertReplyActivity"
                },
                "$copy": {
                    "title": "$copy",
                    "description": "Copy the definition by id from a .dialog file.",
                    "type": "string",
                    "pattern": "^(([a-zA-Z][a-zA-Z0-9.]*)?(#[a-zA-Z][a-zA-Z0-9.]*)?)$"
                },
                "$id": {
                    "title": "$id",
                    "description": "Inline id for reuse of an inline definition",
                    "type": "string",
                    "pattern": "^([a-zA-Z][a-zA-Z0-9.]*)$"
                },
                "$designer": {
                    "title": "$designer",
                    "type": "object",
                    "description": "Extra information for the Bot Framework Designer."
                },
                "description": {
                    "type": "string",
                    "title": "Description",
                    "description": "The description of what the assertion is testing"
                },
                "timeout": {
                    "type": "number",
                    "title": "Timeout",
                    "description": "The amount of time in milliseconds to wait for a reply (default is 3000)"
                },
                "assertions": {
                    "type": "array",
                    "title": "Assertions to perform to validate Activity that is sent by the dialog",
                    "description": "Sequence of expressions which must evaluate to true.",
                    "items": {
                        "$role": "expression",
                        "title": "Assertion",
                        "description": "Assertion as an expression, which must evaluate to true or it will fail the test script.",
                        "examples": [
                            "user.vip == true"
                        ],
                        "type": "string"
                    }
                }
            },
            "additionalProperties": false,
            "patternProperties": {
                "^\\$": {
                    "type": "string"
                }
            },
            "anyOf": [
                {
                    "title": "Reference",
                    "required": [
                        "$copy"
                    ]
                },
                {
                    "title": "Type",
                    "required": [
                        "assertions",
                        "$kind"
                    ]
                }
            ]
        },
        "Microsoft.Test.AssertReplyOneOf": {
            "$role": "union(Microsoft.Test.ITestAction)",
            "title": "Assert Reply OneOf",
            "description": "Asserts that a reply text is one of multiple optional responses.",
            "type": "object",
            "properties": {
                "$kind": {
                    "title": "$kind",
                    "description": "Defines the valid properties for the component you are configuring (from a dialog .schema file)",
                    "type": "string",
                    "pattern": "^[a-zA-Z][a-zA-Z0-9.]*$",
                    "const": "Microsoft.Test.AssertReplyOneOf"
                },
                "$copy": {
                    "title": "$copy",
                    "description": "Copy the definition by id from a .dialog file.",
                    "type": "string",
                    "pattern": "^(([a-zA-Z][a-zA-Z0-9.]*)?(#[a-zA-Z][a-zA-Z0-9.]*)?)$"
                },
                "$id": {
                    "title": "$id",
                    "description": "Inline id for reuse of an inline definition",
                    "type": "string",
                    "pattern": "^([a-zA-Z][a-zA-Z0-9.]*)$"
                },
                "$designer": {
                    "title": "$designer",
                    "type": "object",
                    "description": "Extra information for the Bot Framework Designer."
                },
                "text": {
                    "type": "array",
                    "title": "Replies",
                    "description": "Expected replies (one of which must match",
                    "items": {
                        "type": "string"
                    }
                },
                "exact": {
                    "type": "boolean",
                    "title": "Exact Match",
                    "description": "If true then an exact match must happen, if false then the reply activity.text must contain the reply text. [Default:false]"
                },
                "description": {
                    "type": "string",
                    "title": "Description",
                    "description": "The description of what the assertion is testing"
                },
                "timeout": {
                    "type": "number",
                    "title": "Timeout",
                    "description": "The amount of time in milliseconds to wait for a reply (default is 3000)"
                },
                "assertions": {
                    "type": "array",
                    "title": "Assertions to perform to validate Activity that is sent by the dialog",
                    "description": "Sequence of expressions which must evaluate to true.",
                    "items": {
                        "$role": "expression",
                        "title": "Assertion",
                        "description": "Assertion as an expression, which must evaluate to true or it will fail the test script.",
                        "examples": [
                            "user.vip == true"
                        ],
                        "type": "string"
                    }
                }
            },
            "additionalProperties": false,
            "patternProperties": {
                "^\\$": {
                    "type": "string"
                }
            },
            "anyOf": [
                {
                    "title": "Reference",
                    "required": [
                        "$copy"
                    ]
                },
                {
                    "title": "Type",
                    "required": [
                        "replies",
                        "$kind"
                    ]
                }
            ]
        },
        "Microsoft.Test.ITestAction": {
            "title": "Microsoft Test ITestAction",
            "description": "Union of components which implement the Test.ITestAction interface",
            "$role": "union",
            "oneOf": [
                {
                    "title": "Microsoft.Test.AssertReply",
                    "description": "Asserts that a reply text is valid.",
                    "$ref": "#/definitions/Microsoft.Test.AssertReply"
                },
                {
                    "title": "Microsoft.Test.AssertReplyActivity",
                    "description": "Asserts that a reply activity is valid.",
                    "$ref": "#/definitions/Microsoft.Test.AssertReplyActivity"
                },
                {
                    "title": "Microsoft.Test.AssertReplyOneOf",
                    "description": "Asserts that a reply text is one of multiple optional responses.",
                    "$ref": "#/definitions/Microsoft.Test.AssertReplyOneOf"
                },
                {
                    "title": "Microsoft.Test.UserActivity",
                    "description": "Sends activity to the bot.",
                    "$ref": "#/definitions/Microsoft.Test.UserActivity"
                },
                {
                    "title": "Microsoft.Test.UserConversationUpdate",
                    "description": "Sends ConversationUpdate activity to the bot.",
                    "$ref": "#/definitions/Microsoft.Test.UserConversationUpdate"
                },
                {
                    "title": "Microsoft.Test.UserDelay",
                    "description": "Delays text script for time period.",
                    "$ref": "#/definitions/Microsoft.Test.UserDelay"
                },
                {
                    "title": "Microsoft.Test.UserSays",
                    "description": "Sends text to the bot from the user.",
                    "$ref": "#/definitions/Microsoft.Test.UserSays"
                },
                {
                    "title": "Microsoft.Test.UserTyping",
                    "description": "Sends typing activity to the bot.",
                    "$ref": "#/definitions/Microsoft.Test.UserTyping"
                }
            ]
        },
        "Microsoft.Test.Script": {
            "title": "Test Script",
            "description": "Defines a sequence of test actions to perform to validate the behavior of dialogs.",
            "type": "object",
            "properties": {
                "$kind": {
                    "title": "$kind",
                    "description": "Defines the valid properties for the component you are configuring (from a dialog .schema file)",
                    "type": "string",
                    "pattern": "^[a-zA-Z][a-zA-Z0-9.]*$",
                    "const": "Microsoft.Test.Script"
                },
                "$copy": {
                    "title": "$copy",
                    "description": "Copy the definition by id from a .dialog file.",
                    "type": "string",
                    "pattern": "^(([a-zA-Z][a-zA-Z0-9.]*)?(#[a-zA-Z][a-zA-Z0-9.]*)?)$"
                },
                "$id": {
                    "title": "$id",
                    "description": "Inline id for reuse of an inline definition",
                    "type": "string",
                    "pattern": "^([a-zA-Z][a-zA-Z0-9.]*)$"
                },
                "$designer": {
                    "title": "$designer",
                    "type": "object",
                    "description": "Extra information for the Bot Framework Designer."
                },
                "dialog": {
                    "$kind": "Microsoft.IDialog",
                    "title": "Dialog",
                    "description": "The root dialog to execute the test script against.",
                    "$ref": "#/definitions/Microsoft.IDialog"
                },
                "description": {
                    "type": "string",
                    "title": "Description",
                    "description": "Description of the test script"
                },
                "script": {
                    "type": "array",
                    "description": "Sequence of test actions to execute.",
                    "items": {
                        "$kind": "Microsoft.Test.ITestAction",
                        "$ref": "#/definitions/Microsoft.Test.ITestAction"
                    }
                },
                "enableTrace": {
                    "type": "boolean",
                    "title": "Enable Trace Activity",
                    "description": "Enable trace activities in the unit test (default is false)",
                    "default": false
                }
            },
            "additionalProperties": false,
            "patternProperties": {
                "^\\$": {
                    "type": "string"
                }
            },
            "anyOf": [
                {
                    "title": "Reference",
                    "required": [
                        "$copy"
                    ]
                },
                {
                    "title": "Type",
                    "required": [
                        "dialog",
                        "testActions",
                        "$kind"
                    ]
                }
            ]
        },
        "Microsoft.Test.UserActivity": {
            "$role": "union(Microsoft.Test.ITestAction)",
            "title": "Send Activity",
            "description": "Sends activity to the bot.",
            "type": "object",
            "properties": {
                "$kind": {
                    "title": "$kind",
                    "description": "Defines the valid properties for the component you are configuring (from a dialog .schema file)",
                    "type": "string",
                    "pattern": "^[a-zA-Z][a-zA-Z0-9.]*$",
                    "const": "Microsoft.Test.UserActivity"
                },
                "$copy": {
                    "title": "$copy",
                    "description": "Copy the definition by id from a .dialog file.",
                    "type": "string",
                    "pattern": "^(([a-zA-Z][a-zA-Z0-9.]*)?(#[a-zA-Z][a-zA-Z0-9.]*)?)$"
                },
                "$id": {
                    "title": "$id",
                    "description": "Inline id for reuse of an inline definition",
                    "type": "string",
                    "pattern": "^([a-zA-Z][a-zA-Z0-9.]*)$"
                },
                "$designer": {
                    "title": "$designer",
                    "type": "object",
                    "description": "Extra information for the Bot Framework Designer."
                },
                "activity": {
                    "type": "object",
                    "additionalProperties": true
                },
                "user": {
                    "type": "string",
                    "title": "User Name",
                    "description": "The activity.from.id and activity.from.name will be this if specified."
                }
            },
            "additionalProperties": false,
            "patternProperties": {
                "^\\$": {
                    "type": "string"
                }
            },
            "anyOf": [
                {
                    "title": "Reference",
                    "required": [
                        "$copy"
                    ]
                },
                {
                    "title": "Type",
                    "required": [
                        "activity",
                        "$kind"
                    ]
                }
            ]
        },
        "Microsoft.Test.UserConversationUpdate": {
            "$role": "union(Microsoft.Test.ITestAction)",
            "title": "Send ConversationUpdate",
            "description": "Sends ConversationUpdate activity to the bot.",
            "type": "object",
            "properties": {
                "$kind": {
                    "title": "$kind",
                    "description": "Defines the valid properties for the component you are configuring (from a dialog .schema file)",
                    "type": "string",
                    "pattern": "^[a-zA-Z][a-zA-Z0-9.]*$",
                    "const": "Microsoft.Test.UserConversationUpdate"
                },
                "$copy": {
                    "title": "$copy",
                    "description": "Copy the definition by id from a .dialog file.",
                    "type": "string",
                    "pattern": "^(([a-zA-Z][a-zA-Z0-9.]*)?(#[a-zA-Z][a-zA-Z0-9.]*)?)$"
                },
                "$id": {
                    "title": "$id",
                    "description": "Inline id for reuse of an inline definition",
                    "type": "string",
                    "pattern": "^([a-zA-Z][a-zA-Z0-9.]*)$"
                },
                "$designer": {
                    "title": "$designer",
                    "type": "object",
                    "description": "Extra information for the Bot Framework Designer."
                },
                "membersAdded": {
                    "type": "array",
                    "title": "Members Added",
                    "description": "Names of the members to add",
                    "items": {
                        "type": "string"
                    }
                },
                "membersRemoved": {
                    "type": "array",
                    "title": "Members Removed",
                    "description": "Names of the members to remove",
                    "items": {
                        "type": "string"
                    }
                }
            },
            "additionalProperties": false,
            "patternProperties": {
                "^\\$": {
                    "type": "string"
                }
            },
            "anyOf": [
                {
                    "title": "Reference",
                    "required": [
                        "$copy"
                    ]
                },
                {
                    "title": "Type",
                    "required": [
                        "$kind"
                    ]
                }
            ]
        },
        "Microsoft.Test.UserDelay": {
            "$role": "union(Microsoft.Test.ITestAction)",
            "title": "Delay Execution",
            "description": "Delays text script for time period.",
            "type": "object",
            "properties": {
                "$kind": {
                    "title": "$kind",
                    "description": "Defines the valid properties for the component you are configuring (from a dialog .schema file)",
                    "type": "string",
                    "pattern": "^[a-zA-Z][a-zA-Z0-9.]*$",
                    "const": "Microsoft.Test.UserDelay"
                },
                "$copy": {
                    "title": "$copy",
                    "description": "Copy the definition by id from a .dialog file.",
                    "type": "string",
                    "pattern": "^(([a-zA-Z][a-zA-Z0-9.]*)?(#[a-zA-Z][a-zA-Z0-9.]*)?)$"
                },
                "$id": {
                    "title": "$id",
                    "description": "Inline id for reuse of an inline definition",
                    "type": "string",
                    "pattern": "^([a-zA-Z][a-zA-Z0-9.]*)$"
                },
                "$designer": {
                    "title": "$designer",
                    "type": "object",
                    "description": "Extra information for the Bot Framework Designer."
                },
                "timespan": {
                    "type": "number",
                    "title": "Timespan",
                    "description": "The amount of time in milliseconds to delay the execution of the test script"
                }
            },
            "additionalProperties": false,
            "patternProperties": {
                "^\\$": {
                    "type": "string"
                }
            },
            "anyOf": [
                {
                    "title": "Reference",
                    "required": [
                        "$copy"
                    ]
                },
                {
                    "title": "Type",
                    "required": [
                        "timespan",
                        "$kind"
                    ]
                }
            ]
        },
        "Microsoft.Test.UserSays": {
            "$role": "union(Microsoft.Test.ITestAction)",
            "title": "User Text",
            "description": "Sends text to the bot from the user.",
            "type": "object",
            "properties": {
                "$kind": {
                    "title": "$kind",
                    "description": "Defines the valid properties for the component you are configuring (from a dialog .schema file)",
                    "type": "string",
                    "pattern": "^[a-zA-Z][a-zA-Z0-9.]*$",
                    "const": "Microsoft.Test.UserSays"
                },
                "$copy": {
                    "title": "$copy",
                    "description": "Copy the definition by id from a .dialog file.",
                    "type": "string",
                    "pattern": "^(([a-zA-Z][a-zA-Z0-9.]*)?(#[a-zA-Z][a-zA-Z0-9.]*)?)$"
                },
                "$id": {
                    "title": "$id",
                    "description": "Inline id for reuse of an inline definition",
                    "type": "string",
                    "pattern": "^([a-zA-Z][a-zA-Z0-9.]*)$"
                },
                "$designer": {
                    "title": "$designer",
                    "type": "object",
                    "description": "Extra information for the Bot Framework Designer."
                },
                "text": {
                    "type": "string",
                    "title": "Text",
                    "description": "Text to send to the bot."
                },
                "user": {
                    "type": "string",
                    "title": "User Name",
                    "description": "The activity.from.id and activity.from.name will be this if specified."
                }
            },
            "additionalProperties": false,
            "patternProperties": {
                "^\\$": {
                    "type": "string"
                }
            },
            "anyOf": [
                {
                    "title": "Reference",
                    "required": [
                        "$copy"
                    ]
                },
                {
                    "title": "Type",
                    "required": [
                        "text",
                        "$kind"
                    ]
                }
            ]
        },
        "Microsoft.Test.UserTyping": {
            "$role": "union(Microsoft.Test.ITestAction)",
            "title": "Send Typing",
            "description": "Sends typing activity to the bot.",
            "type": "object",
            "properties": {
                "$kind": {
                    "title": "$kind",
                    "description": "Defines the valid properties for the component you are configuring (from a dialog .schema file)",
                    "type": "string",
                    "pattern": "^[a-zA-Z][a-zA-Z0-9.]*$",
                    "const": "Microsoft.Test.UserTyping"
                },
                "$copy": {
                    "title": "$copy",
                    "description": "Copy the definition by id from a .dialog file.",
                    "type": "string",
                    "pattern": "^(([a-zA-Z][a-zA-Z0-9.]*)?(#[a-zA-Z][a-zA-Z0-9.]*)?)$"
                },
                "$id": {
                    "title": "$id",
                    "description": "Inline id for reuse of an inline definition",
                    "type": "string",
                    "pattern": "^([a-zA-Z][a-zA-Z0-9.]*)$"
                },
                "$designer": {
                    "title": "$designer",
                    "type": "object",
                    "description": "Extra information for the Bot Framework Designer."
                },
                "user": {
                    "type": "string",
                    "title": "User Name",
                    "description": "The activity.from.id and activity.from.name will be this if specified."
                }
            },
            "additionalProperties": false,
            "patternProperties": {
                "^\\$": {
                    "type": "string"
                }
            },
            "anyOf": [
                {
                    "title": "Reference",
                    "required": [
                        "$copy"
                    ]
                },
                {
                    "title": "Type",
                    "required": [
                        "$kind"
                    ]
                }
            ]
        },
        "Microsoft.TextInput": {
            "$role": "union(Microsoft.IDialog)",
            "type": "object",
            "title": "Text input dialog",
            "description": "Collection information - Ask for a word or sentence.",
            "properties": {
                "$kind": {
                    "title": "$kind",
                    "description": "Defines the valid properties for the component you are configuring (from a dialog .schema file)",
                    "type": "string",
                    "pattern": "^[a-zA-Z][a-zA-Z0-9.]*$",
                    "const": "Microsoft.TextInput"
                },
                "$copy": {
                    "title": "$copy",
                    "description": "Copy the definition by id from a .dialog file.",
                    "type": "string",
                    "pattern": "^(([a-zA-Z][a-zA-Z0-9.]*)?(#[a-zA-Z][a-zA-Z0-9.]*)?)$"
                },
                "$id": {
                    "title": "$id",
                    "description": "Inline id for reuse of an inline definition",
                    "type": "string",
                    "pattern": "^([a-zA-Z][a-zA-Z0-9.]*)$"
                },
                "$designer": {
                    "title": "$designer",
                    "type": "object",
                    "description": "Extra information for the Bot Framework Designer."
                },
                "id": {
                    "type": "string",
                    "title": "Id",
                    "description": "Optional id for the dialog"
                },
                "prompt": {
                    "$kind": "Microsoft.IActivityTemplate",
                    "title": "Initial prompt",
                    "description": "Message to send to collect information.",
                    "examples": [
                        "What is your birth date?"
                    ],
                    "$ref": "#/definitions/Microsoft.IActivityTemplate"
                },
                "unrecognizedPrompt": {
                    "$kind": "Microsoft.IActivityTemplate",
                    "title": "Unrecognized prompt",
                    "description": "Message to send if user response is not recognized.",
                    "examples": [
                        "Sorry, I do not understand '{turn.activity.text'}. Let's try again. What is your birth date?"
                    ],
                    "$ref": "#/definitions/Microsoft.IActivityTemplate"
                },
                "invalidPrompt": {
                    "$kind": "Microsoft.IActivityTemplate",
                    "title": "Invalid prompt",
                    "description": "Message to send if user response is invalid. Relies on specified validation expressions.",
                    "examples": [
                        "Sorry, '{this.value}' does not work. I need a number between 1-150. What is your age?"
                    ],
                    "$ref": "#/definitions/Microsoft.IActivityTemplate"
                },
                "defaultValueResponse": {
                    "$kind": "Microsoft.IActivityTemplate",
                    "title": "Default value response",
                    "description": "Message to send when max turn count (if specified) has been exceeded and the default value is selected as the value.",
                    "examples": [
                        "Sorry, I'm having trouble understanding you. I will just use {this.options.defaultValue} for now. You can say 'I'm 36 years old' to change it."
                    ],
                    "$ref": "#/definitions/Microsoft.IActivityTemplate"
                },
                "maxTurnCount": {
                    "type": "integer",
                    "title": "Max turn count",
                    "description": "Maximum number of re-prompt attempts to collect information.",
                    "default": 3,
                    "examples": [
                        3
                    ]
                },
                "validations": {
                    "type": "array",
                    "title": "Validation expressions",
                    "description": "Expression to validate user input.",
                    "examples": [
                        "int(this.value) > 1 && int(this.value) <= 150",
                        "count(this.value) < 300"
                    ],
                    "items": {
                        "$role": "expression",
                        "type": "string",
                        "description": "String must contain an expression."
                    }
                },
                "property": {
                    "$role": "expression",
                    "title": "Property",
                    "description": "Property to store collected information. Input will be skipped if property has value (unless 'Always prompt' is true).",
                    "examples": [
                        "$birthday",
                        "user.name",
                        "conversation.issueTitle",
                        "dialog.favColor"
                    ],
                    "type": "string"
                },
                "defaultValue": {
                    "$role": "expression",
                    "title": "Default value",
                    "description": "Expression to examine on each turn of the conversation as possible value to the property.",
                    "examples": [
                        "@userName",
                        "coalesce(@number, @partySize)"
                    ],
                    "type": "string"
                },
                "value": {
                    "$role": "expression",
                    "title": "Value",
                    "description": "Gets or sets a value expression which can be used to intialize the input prompt.",
                    "examples": [
                        "@userName"
                    ],
                    "type": "string"
                },
                "alwaysPrompt": {
                    "type": "boolean",
                    "title": "Always prompt",
                    "description": "Collect information even if the specified  'property' is not empty.",
                    "default": false,
                    "examples": [
                        false
                    ]
                },
                "allowInterruptions": {
                    "$role": "expression",
                    "title": "Allow Interruptions",
                    "description": "A boolean expression that determines whether the parent should be allowed to interrupt the input.",
                    "default": "true",
                    "examples": [
                        "true"
                    ],
                    "type": "string"
                },
                "outputFormat": {
                    "$role": "expression",
                    "title": "Output format",
                    "description": "Expression to format the output.",
                    "examples": [
                        "toUpper(this.value)"
                    ],
                    "type": "string"
                }
            },
            "additionalProperties": false,
            "patternProperties": {
                "^\\$": {
                    "type": "string"
                }
            },
            "anyOf": [
                {
                    "title": "Reference",
                    "required": [
                        "$copy"
                    ]
                },
                {
                    "title": "Type",
                    "required": [
                        "$kind"
                    ]
                }
            ]
        },
        "Microsoft.TextTemplate": {
            "$role": "union(Microsoft.ITextTemplate)",
            "title": "Microsoft TextTemplate",
            "description": "Lg tempalte to evaluate to create text",
            "type": "object",
            "properties": {
                "$kind": {
                    "title": "$kind",
                    "description": "Defines the valid properties for the component you are configuring (from a dialog .schema file)",
                    "type": "string",
                    "pattern": "^[a-zA-Z][a-zA-Z0-9.]*$",
                    "const": "Microsoft.TextTemplate"
                },
                "$copy": {
                    "title": "$copy",
                    "description": "Copy the definition by id from a .dialog file.",
                    "type": "string",
                    "pattern": "^(([a-zA-Z][a-zA-Z0-9.]*)?(#[a-zA-Z][a-zA-Z0-9.]*)?)$"
                },
                "$id": {
                    "title": "$id",
                    "description": "Inline id for reuse of an inline definition",
                    "type": "string",
                    "pattern": "^([a-zA-Z][a-zA-Z0-9.]*)$"
                },
                "$designer": {
                    "title": "$designer",
                    "type": "object",
                    "description": "Extra information for the Bot Framework Designer."
                },
                "template": {
                    "title": "Template",
                    "Description": "Language Generator template to evaluate to create the text",
                    "type": "string"
                }
            },
            "additionalProperties": false,
            "patternProperties": {
                "^\\$": {
                    "type": "string"
                }
            },
            "anyOf": [
                {
                    "title": "Reference",
                    "required": [
                        "$copy"
                    ]
                },
                {
                    "title": "Type",
                    "required": [
                        "template",
                        "$kind"
                    ]
                }
            ]
        },
        "Microsoft.TraceActivity": {
            "$role": "union(Microsoft.IDialog)",
            "title": "Send a TraceActivity",
            "description": "Send a trace activity to the transcript logger and/ or Bot Framework Emulator.",
            "type": "object",
            "properties": {
                "$kind": {
                    "title": "$kind",
                    "description": "Defines the valid properties for the component you are configuring (from a dialog .schema file)",
                    "type": "string",
                    "pattern": "^[a-zA-Z][a-zA-Z0-9.]*$",
                    "const": "Microsoft.TraceActivity"
                },
                "$copy": {
                    "title": "$copy",
                    "description": "Copy the definition by id from a .dialog file.",
                    "type": "string",
                    "pattern": "^(([a-zA-Z][a-zA-Z0-9.]*)?(#[a-zA-Z][a-zA-Z0-9.]*)?)$"
                },
                "$id": {
                    "title": "$id",
                    "description": "Inline id for reuse of an inline definition",
                    "type": "string",
                    "pattern": "^([a-zA-Z][a-zA-Z0-9.]*)$"
                },
                "$designer": {
                    "title": "$designer",
                    "type": "object",
                    "description": "Extra information for the Bot Framework Designer."
                },
                "id": {
                    "type": "string",
                    "title": "Id",
                    "description": "Optional id for the dialog"
                },
                "name": {
                    "type": "string",
                    "title": "Name",
                    "description": "Name of the trace activity"
                },
                "valueType": {
                    "type": "string",
                    "title": "Value type",
                    "description": "Type of value"
                },
                "value": {
                    "$role": "expression",
                    "title": "Value",
                    "description": "Property that holds the value to send as trace activity.",
                    "type": "string"
                }
            },
            "additionalProperties": false,
            "patternProperties": {
                "^\\$": {
                    "type": "string"
                }
            },
            "anyOf": [
                {
                    "title": "Reference",
                    "required": [
                        "$copy"
                    ]
                },
                {
                    "title": "Type",
                    "required": [
                        "$kind"
                    ]
                }
            ]
        },
        "Microsoft.TrueSelector": {
            "$role": "union(Microsoft.ITriggerSelector)",
            "title": "True Trigger Selector",
            "description": "Selector for all true events",
            "type": "object",
            "properties": {
                "$kind": {
                    "title": "$kind",
                    "description": "Defines the valid properties for the component you are configuring (from a dialog .schema file)",
                    "type": "string",
                    "pattern": "^[a-zA-Z][a-zA-Z0-9.]*$",
                    "const": "Microsoft.TrueSelector"
                },
                "$copy": {
                    "title": "$copy",
                    "description": "Copy the definition by id from a .dialog file.",
                    "type": "string",
                    "pattern": "^(([a-zA-Z][a-zA-Z0-9.]*)?(#[a-zA-Z][a-zA-Z0-9.]*)?)$"
                },
                "$id": {
                    "title": "$id",
                    "description": "Inline id for reuse of an inline definition",
                    "type": "string",
                    "pattern": "^([a-zA-Z][a-zA-Z0-9.]*)$"
                },
                "$designer": {
                    "title": "$designer",
                    "type": "object",
                    "description": "Extra information for the Bot Framework Designer."
                }
            },
            "additionalProperties": false,
            "patternProperties": {
                "^\\$": {
                    "type": "string"
                }
            },
            "anyOf": [
                {
                    "title": "Reference",
                    "required": [
                        "$copy"
                    ]
                },
                {
                    "title": "Type",
                    "required": [
                        "$kind"
                    ]
                }
            ]
        },
        "Microsoft.UpdateActivity": {
            "$role": "union(Microsoft.IDialog)",
            "title": "Send an activity",
            "description": "Respond with an activity.",
            "type": "object",
            "properties": {
                "$kind": {
                    "title": "$kind",
                    "description": "Defines the valid properties for the component you are configuring (from a dialog .schema file)",
                    "type": "string",
                    "pattern": "^[a-zA-Z][a-zA-Z0-9.]*$",
                    "const": "Microsoft.UpdateActivity"
                },
                "$copy": {
                    "title": "$copy",
                    "description": "Copy the definition by id from a .dialog file.",
                    "type": "string",
                    "pattern": "^(([a-zA-Z][a-zA-Z0-9.]*)?(#[a-zA-Z][a-zA-Z0-9.]*)?)$"
                },
                "$id": {
                    "title": "$id",
                    "description": "Inline id for reuse of an inline definition",
                    "type": "string",
                    "pattern": "^([a-zA-Z][a-zA-Z0-9.]*)$"
                },
                "$designer": {
                    "title": "$designer",
                    "type": "object",
                    "description": "Extra information for the Bot Framework Designer."
                },
                "id": {
                    "type": "string",
                    "title": "Id",
                    "description": "Optional id for the dialog"
                },
                "activity": {
                    "$kind": "Microsoft.IActivityTemplate",
                    "title": "Activity",
                    "description": "Activity to send.",
                    "$ref": "#/definitions/Microsoft.IActivityTemplate"
                }
            },
            "additionalProperties": false,
            "patternProperties": {
                "^\\$": {
                    "type": "string"
                }
            },
            "anyOf": [
                {
                    "title": "Reference",
                    "required": [
                        "$copy"
                    ]
                },
                {
                    "title": "Type",
                    "required": [
                        "$kind"
                    ]
                }
            ]
        },
        "Microsoft.UrlEntityRecognizer": {
            "$role": "union(Microsoft.EntityRecognizers)",
            "title": "Url Entity Recognizer",
            "description": "Recognizer which recognizes urls (example: http://bing.com)",
            "type": "object",
            "properties": {
                "$kind": {
                    "title": "$kind",
                    "description": "Defines the valid properties for the component you are configuring (from a dialog .schema file)",
                    "type": "string",
                    "pattern": "^[a-zA-Z][a-zA-Z0-9.]*$",
                    "const": "Microsoft.UrlEntityRecognizer"
                },
                "$copy": {
                    "title": "$copy",
                    "description": "Copy the definition by id from a .dialog file.",
                    "type": "string",
                    "pattern": "^(([a-zA-Z][a-zA-Z0-9.]*)?(#[a-zA-Z][a-zA-Z0-9.]*)?)$"
                },
                "$id": {
                    "title": "$id",
                    "description": "Inline id for reuse of an inline definition",
                    "type": "string",
                    "pattern": "^([a-zA-Z][a-zA-Z0-9.]*)$"
                },
                "$designer": {
                    "title": "$designer",
                    "type": "object",
                    "description": "Extra information for the Bot Framework Designer."
                }
            },
            "additionalProperties": false,
            "patternProperties": {
                "^\\$": {
                    "type": "string"
                }
            },
            "anyOf": [
                {
                    "title": "Reference",
                    "required": [
                        "$copy"
                    ]
                },
                {
                    "title": "Type",
                    "required": [
                        "$kind"
                    ]
                }
            ]
        }
    }
}<|MERGE_RESOLUTION|>--- conflicted
+++ resolved
@@ -7931,8 +7931,6 @@
                     "title": "RankerType",
                     "description": "Type of Ranker.",
                     "default": "Default"
-<<<<<<< HEAD
-=======
                 }
             },
             "patternProperties": {
@@ -8060,7 +8058,6 @@
                     "title": "RankerType",
                     "description": "Type of Ranker.",
                     "default": "Default"
->>>>>>> eea2c771
                 }
             },
             "additionalProperties": false,
