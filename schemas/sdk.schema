--- conflicted
+++ resolved
@@ -7668,8 +7668,6 @@
                     "title": "RankerType",
                     "description": "Type of Ranker.",
                     "default": "Default"
-<<<<<<< HEAD
-=======
                 }
             },
             "patternProperties": {
@@ -7797,7 +7795,6 @@
                     "title": "RankerType",
                     "description": "Type of Ranker.",
                     "default": "Default"
->>>>>>> eea2c771
                 }
             },
             "additionalProperties": false,
