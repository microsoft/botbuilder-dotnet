--- conflicted
+++ resolved
@@ -387,13 +387,9 @@
             Assert.Null(result);
         }
 
-<<<<<<< HEAD
         [Theory]
         [ClassData(typeof(TestChannelData))]
         public void GetChannelData(object channelData)
-=======
-        private Activity CreateActivity(string activityType = null)
->>>>>>> 12a7e1d3
         {
             var activity = new Activity()
             {
@@ -541,13 +537,8 @@
                 From = account1,
                 Recipient = account2,
                 Conversation = conversationAccount,
-<<<<<<< HEAD
                 ChannelId = "ChannelId123",
                 Locale = locale,
-=======
-                ChannelId = "directline",
-                Locale = "en-uS", // Intentionally oddly-cased to check that it isn't defaulted somewhere, but tests stay in English
->>>>>>> 12a7e1d3
                 ServiceUrl = "ServiceUrl123",
             };
 
