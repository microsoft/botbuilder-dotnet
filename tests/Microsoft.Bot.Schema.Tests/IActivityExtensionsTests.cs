﻿// Copyright (c) Microsoft Corporation. All rights reserved.
// Licensed under the MIT License.

using System.Collections.Generic;
using Newtonsoft.Json.Linq;
using Xunit;
using static Microsoft.Bot.Schema.Tests.ActivityTestData;

namespace Microsoft.Bot.Schema.Tests
{
    public class IActivityExtensionsTests
    {
        [Fact]
        public void SetAndGetLocaleOnConversationUpdate()
        {
            var sut = Activity.CreateConversationUpdateActivity();

            Assert.Null(sut.GetLocale());
            sut.SetLocale("en-UK");
            Assert.Equal("en-UK", sut.GetLocale());
        }

        [Theory]
        [ClassData(typeof(MentionsData))]
        public void DetectMentionedId(List<Entity> entities, bool expectsMention)
        {
            var message = new Activity()
            {
                Type = ActivityTypes.Message,
            };
            ((List<Entity>)message.Entities).AddRange(entities);
            var mentionsId = ActivityExtensions.MentionsId(message, "ChannelAccountId");

            Assert.Equal(expectsMention, mentionsId);
        }

        [Theory]
        [ClassData(typeof(MentionsData))]
        public void DetectsMentionedRecipient(List<Entity> entities, bool expectsMention)
        {
            var recipient = new ChannelAccount
            {
                Id = "ChannelAccountId",
                Name = "ChannelAccountName",
                Role = "ChannelAccountRole",
            };
            recipient.Properties.Add("Name", "Value");

            var message = new Activity()
            {
                Type = ActivityTypes.Message,
<<<<<<< HEAD
                Recipient = new ChannelAccount
                {
                    Id = "ChannelAccountId",
                    Name = "ChannelAccountName",
                    Properties = new JObject { { "Name", "Value" } },
                    Role = "ChannelAccountRole",
                }
=======
                Entities = entities,
                Recipient = recipient,
>>>>>>> e4f81bec
            };
            ((List<Entity>)message.Entities).AddRange(entities);

            var mentionsRecipient = ActivityExtensions.MentionsRecipient(message);

            Assert.Equal(expectsMention, mentionsRecipient);
        }
    }
}<|MERGE_RESOLUTION|>--- conflicted
+++ resolved
@@ -49,7 +49,6 @@
             var message = new Activity()
             {
                 Type = ActivityTypes.Message,
-<<<<<<< HEAD
                 Recipient = new ChannelAccount
                 {
                     Id = "ChannelAccountId",
@@ -57,10 +56,6 @@
                     Properties = new JObject { { "Name", "Value" } },
                     Role = "ChannelAccountRole",
                 }
-=======
-                Entities = entities,
-                Recipient = recipient,
->>>>>>> e4f81bec
             };
             ((List<Entity>)message.Entities).AddRange(entities);
 
