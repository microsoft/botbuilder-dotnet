﻿<Project Sdk="Microsoft.NET.Sdk">
	<PropertyGroup>
		<TargetFrameworks>netcoreapp2.1;netcoreapp3.1</TargetFrameworks>
		<IsPackable>false</IsPackable>
    <GenerateDocumentationFile>false</GenerateDocumentationFile>
    <Configurations>Debug;Release</Configurations>
  </PropertyGroup>
	<ItemGroup>
		<PackageReference Include="Microsoft.NET.Test.Sdk" Version="16.1.1" />
		<PackageReference Include="Newtonsoft.Json" Version="12.0.3" />
		<PackageReference Include="xunit" Version="2.4.1" />
		<PackageReference Include="xunit.runner.visualstudio" Version="2.4.2">
<<<<<<< HEAD
			<PrivateAssets>all</PrivateAssets>
			<IncludeAssets>runtime; build; native; contentfiles; analyzers; buildtransitive</IncludeAssets>
=======
		  <PrivateAssets>all</PrivateAssets>
		  <IncludeAssets>runtime; build; native; contentfiles; analyzers; buildtransitive</IncludeAssets>
>>>>>>> 5ce95aec
		</PackageReference>
	</ItemGroup>

	<ItemGroup>
		<ProjectReference Include="..\..\libraries\Microsoft.Bot.Schema\Microsoft.Bot.Schema.csproj" />
	</ItemGroup>

	<ItemGroup>
		<Folder Include="Properties\" />
	</ItemGroup>
</Project><|MERGE_RESOLUTION|>--- conflicted
+++ resolved
@@ -10,13 +10,8 @@
 		<PackageReference Include="Newtonsoft.Json" Version="12.0.3" />
 		<PackageReference Include="xunit" Version="2.4.1" />
 		<PackageReference Include="xunit.runner.visualstudio" Version="2.4.2">
-<<<<<<< HEAD
-			<PrivateAssets>all</PrivateAssets>
-			<IncludeAssets>runtime; build; native; contentfiles; analyzers; buildtransitive</IncludeAssets>
-=======
 		  <PrivateAssets>all</PrivateAssets>
 		  <IncludeAssets>runtime; build; native; contentfiles; analyzers; buildtransitive</IncludeAssets>
->>>>>>> 5ce95aec
 		</PackageReference>
 	</ItemGroup>
 
