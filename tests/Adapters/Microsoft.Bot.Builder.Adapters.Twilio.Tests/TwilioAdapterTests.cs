﻿// Copyright (c) Microsoft Corporation. All rights reserved.
// Licensed under the MIT License.

using System;
using System.Collections.Generic;
using System.IO;
using System.Text;
using System.Threading;
using System.Threading.Tasks;
using Microsoft.AspNetCore.Http;
using Microsoft.Bot.Schema;
using Moq;
using Xunit;

namespace Microsoft.Bot.Builder.Adapters.Twilio.Tests
{
    public class TwilioAdapterTests
    {
        private readonly TwilioClientWrapperOptions _testOptions = new TwilioClientWrapperOptions("Test", "Test", "Test", new Uri("http://contoso.com"));
        private readonly TwilioAdapterOptions _adapterOptions = new TwilioAdapterOptions();

        [Fact]
        public void ConstructorWithTwilioApiWrapperSucceeds()
        {
            Assert.NotNull(new TwilioAdapter(new Mock<TwilioClientWrapper>(_testOptions).Object, null));
        }

        [Fact]
        public void ConstructorShouldFailWithNullTwilioApiWrapper()
        {
            Assert.Throws<ArgumentNullException>(() => { new TwilioAdapter((TwilioClientWrapper)null, _adapterOptions); });
        }

        [Fact]
        public async void SendActivitiesAsyncShouldSucceed()
        {
            var activity = new Mock<Activity>().SetupAllProperties();
            activity.Object.Type = "message";
            activity.Object.Attachments = new List<Attachment> { new Attachment(contentUrl: "http://example.com") };
            activity.Object.Conversation = new ConversationAccount(id: "MockId");
            activity.Object.Text = "Hello, Bot!";

            const string resourceIdentifier = "Mocked Resource Identifier";
            var twilioApi = new Mock<TwilioClientWrapper>(_testOptions);
            twilioApi.Setup(x => x.SendMessageAsync(It.IsAny<TwilioMessageOptions>(), default)).Returns(Task.FromResult(resourceIdentifier));

            var twilioAdapter = new TwilioAdapter(twilioApi.Object, _adapterOptions);
            var resourceResponses = await twilioAdapter.SendActivitiesAsync(null, new Activity[] { activity.Object }, default).ConfigureAwait(false);

            Assert.True(resourceResponses[0].Id == resourceIdentifier);
        }

        [Fact]
        public async void SendActivitiesAsyncShouldSucceedAndNoActivityReturnedWithActivityTypeNotMessage()
        {
            var activity = new Mock<Activity>().SetupAllProperties();
            activity.Object.Type = ActivityTypes.Trace;
            activity.Object.Attachments = new List<Attachment> { new Attachment(contentUrl: "http://example.com") };
            activity.Object.Conversation = new ConversationAccount(id: "MockId");
            activity.Object.Text = "Trace content";

            const string resourceIdentifier = "Mocked Resource Identifier";
            var twilioApi = new Mock<TwilioClientWrapper>(_testOptions);
            twilioApi.Setup(x => x.SendMessageAsync(It.IsAny<TwilioMessageOptions>(), default)).Returns(Task.FromResult(resourceIdentifier));

            var twilioAdapter = new TwilioAdapter(twilioApi.Object, _adapterOptions);
            var resourceResponses = await twilioAdapter.SendActivitiesAsync(null, new Activity[] { activity.Object }, default).ConfigureAwait(false);

            Assert.True(resourceResponses.Length == 0);
        }

        [Fact]
        public async void ProcessAsyncShouldSucceedWithHttpBody()
        {
            var payload = File.ReadAllText(PathUtils.NormalizePath(Directory.GetCurrentDirectory() + @"/Files/NoMediaPayload.txt"));
            var stream = new MemoryStream(Encoding.UTF8.GetBytes(payload.ToString()));
            var twilioApi = new Mock<TwilioClientWrapper>(_testOptions);
            var twilioAdapter = new TwilioAdapter(twilioApi.Object, _adapterOptions);
            var httpRequest = new Mock<HttpRequest>();
            var httpResponse = new Mock<HttpResponse>();
            var bot = new Mock<IBot>();

            httpRequest.SetupGet(req => req.Body).Returns(stream);

            twilioApi.SetupAllProperties();
            twilioApi.Setup(x => x.ValidateSignature(It.IsAny<HttpRequest>(), It.IsAny<Dictionary<string, string>>())).Returns(true);

            bot.SetupAllProperties();
            httpResponse.Setup(res => res.Body.WriteAsync(It.IsAny<byte[]>(), It.IsAny<int>(), It.IsAny<int>(), It.IsAny<CancellationToken>()))
                .Callback((byte[] data, int offset, int length, CancellationToken token) =>
                {
                    if (length > 0)
                    {
                        var actual = Encoding.UTF8.GetString(data);
                    }
                });

            await twilioAdapter.ProcessAsync(httpRequest.Object, httpResponse.Object, bot.Object, default);

            bot.Verify(b => b.OnTurnAsync(It.IsAny<TurnContext>(), It.IsAny<CancellationToken>()), Times.Once);
        }

        [Fact]
        public async void ProcessAsyncShouldSucceedWithNullHttpBody()
        {
            var payload = File.ReadAllText(PathUtils.NormalizePath(Directory.GetCurrentDirectory() + @"/Files/NoMediaPayload.txt"));
            var stream = new MemoryStream(Encoding.UTF8.GetBytes(payload.ToString()));
            var twilioApi = new Mock<TwilioClientWrapper>(_testOptions);
            var twilioAdapter = new TwilioAdapter(twilioApi.Object, _adapterOptions);
            var httpRequest = new Mock<HttpRequest>();
            var httpResponse = new Mock<HttpResponse>();
            var bot = new Mock<IBot>();

            httpRequest.SetupGet(req => req.Body).Returns(stream);

            twilioApi.SetupAllProperties();
            twilioApi.Setup(x => x.ValidateSignature(It.IsAny<HttpRequest>(), It.IsAny<Dictionary<string, string>>())).Returns(true);

            bot.SetupAllProperties();
            httpResponse.Setup(res => res.Body.WriteAsync(It.IsAny<byte[]>(), It.IsAny<int>(), It.IsAny<int>(), It.IsAny<CancellationToken>()))
                .Callback((byte[] data, int offset, int length, CancellationToken token) =>
                {
                    if (length > 0)
                    {
                        var actual = Encoding.UTF8.GetString(data);
                    }
                });

            await twilioAdapter.ProcessAsync(httpRequest.Object, httpResponse.Object, bot.Object, default);

            bot.Verify(b => b.OnTurnAsync(It.IsAny<TurnContext>(), It.IsAny<CancellationToken>()), Times.Once);
        }

        [Fact]
        public async void ProcessAsyncShouldFailWithNullHttpRequest()
        {
            var twilioAdapter = new TwilioAdapter(new Mock<TwilioClientWrapper>(_testOptions).Object, _adapterOptions);
            var httpResponse = new Mock<HttpResponse>();
            var bot = new Mock<IBot>();

            await Assert.ThrowsAsync<ArgumentNullException>(async () =>
            {
                await twilioAdapter.ProcessAsync(null, httpResponse.Object, bot.Object, default);
            });
        }

        [Fact]
        public async void ProcessAsyncShouldFailWithNullHttpResponse()
        {
            var twilioAdapter = new TwilioAdapter(new Mock<TwilioClientWrapper>(_testOptions).Object, _adapterOptions);
            var httpRequest = new Mock<HttpRequest>();
            var bot = new Mock<IBot>();

            await Assert.ThrowsAsync<ArgumentNullException>(async () =>
            {
                await twilioAdapter.ProcessAsync(httpRequest.Object, null, bot.Object, default);
            });
        }

        [Fact]
        public async void ProcessAsyncShouldFailWithNullBot()
        {
            var twilioAdapter = new TwilioAdapter(new Mock<TwilioClientWrapper>(_testOptions).Object, _adapterOptions);
            var httpRequest = new Mock<HttpRequest>();
            var httpResponse = new Mock<HttpResponse>();

            await Assert.ThrowsAsync<ArgumentNullException>(async () =>
            {
                await twilioAdapter.ProcessAsync(httpRequest.Object, httpResponse.Object, null, default);
            });
        }

        [Fact]
        public async void UpdateActivityAsyncShouldThrowNotSupportedException()
        {
            var twilioAdapter = new TwilioAdapter(new Mock<TwilioClientWrapper>(_testOptions).Object, _adapterOptions);
            var activity = new Activity();

            using (var turnContext = new TurnContext(twilioAdapter, activity))
            {
                await Assert.ThrowsAsync<NotSupportedException>(async () =>
                {
                    await twilioAdapter.UpdateActivityAsync(turnContext, activity, default);
                });
            }
        }

        [Fact]
        public async void DeleteActivityAsyncShouldThrowNotSupportedException()
        {
            var twilioAdapter = new TwilioAdapter(new Mock<TwilioClientWrapper>(_testOptions).Object, _adapterOptions);
            var activity = new Activity();
            var conversationReference = new ConversationReference();

            using (var turnContext = new TurnContext(twilioAdapter, activity))
            {
                await Assert.ThrowsAsync<NotSupportedException>(async () =>
                {
                    await twilioAdapter.DeleteActivityAsync(turnContext, conversationReference, default);
                });
            }
        }

        [Fact]
        public async void ContinueConversationAsyncShouldSucceed()
        {
            var callbackInvoked = false;
            var twilioAdapter = new TwilioAdapter(new Mock<TwilioClientWrapper>(_testOptions).Object, _adapterOptions);
            var conversationReference = new ConversationReference();

            Task BotsLogic(ITurnContext turnContext, CancellationToken cancellationToken)
            {
                callbackInvoked = true;
                return Task.CompletedTask;
            }

<<<<<<< HEAD
            await twilioAdapter.ContinueConversationAsync("mybot", conversationReference, BotsLogic, default);
=======
            await twilioAdapter.ContinueConversationAsync(conversationReference, BotsLogic, default);
>>>>>>> 56d1e8a9

            Assert.True(callbackInvoked);
        }

        [Fact]
        public async void ContinueConversationAsyncShouldFailWithNullConversationReference()
        {
            var twilioAdapter = new TwilioAdapter(new Mock<TwilioClientWrapper>(_testOptions).Object, _adapterOptions);

            Task BotsLogic(ITurnContext turnContext, CancellationToken cancellationToken)
            {
                return Task.CompletedTask;
            }

            await Assert.ThrowsAsync<ArgumentNullException>(async () => { await twilioAdapter.ContinueConversationAsync("mybot", null, BotsLogic, default); });
        }

        [Fact]
        public async void ContinueConversationAsyncShouldFailWithNullLogic()
        {
            var twilioAdapter = new TwilioAdapter(new Mock<TwilioClientWrapper>(_testOptions).Object, _adapterOptions);
            var conversationReference = new ConversationReference();

            await Assert.ThrowsAsync<ArgumentNullException>(async () => { await twilioAdapter.ContinueConversationAsync("mybot", conversationReference, null, default); });
        }

        [Fact]
        public async void AdapterOptionsValidateFalseShouldNotCallValidateSignature()
        {
            var payload = File.ReadAllText(PathUtils.NormalizePath(Directory.GetCurrentDirectory() + @"/Files/NoMediaPayload.txt"));
            var stream = new MemoryStream(Encoding.UTF8.GetBytes(payload.ToString()));
            var twilioApi = new Mock<TwilioClientWrapper>(_testOptions);

            var twilioAdapter = new TwilioAdapter(twilioApi.Object, new TwilioAdapterOptions() { ValidateIncomingRequests = false });

            var httpRequest = new Mock<HttpRequest>();
            var httpResponse = new Mock<HttpResponse>();
            var bot = new Mock<IBot>();

            httpRequest.SetupGet(req => req.Body).Returns(stream);

            twilioApi.SetupAllProperties();
            twilioApi.Setup(x => x.ValidateSignature(It.IsAny<HttpRequest>(), It.IsAny<Dictionary<string, string>>())).Returns(true);

            bot.SetupAllProperties();
            httpResponse.Setup(res => res.Body.WriteAsync(It.IsAny<byte[]>(), It.IsAny<int>(), It.IsAny<int>(), It.IsAny<CancellationToken>()))
                .Callback((byte[] data, int offset, int length, CancellationToken token) =>
                {
                    if (length > 0)
                    {
                        var actual = Encoding.UTF8.GetString(data);
                    }
                });

            await twilioAdapter.ProcessAsync(httpRequest.Object, httpResponse.Object, bot.Object, default);

            bot.Verify(b => b.OnTurnAsync(It.IsAny<TurnContext>(), It.IsAny<CancellationToken>()), Times.Once);
            twilioApi.Verify(a => a.ValidateSignature(It.IsAny<HttpRequest>(), It.IsAny<Dictionary<string, string>>()), Times.Never);
        }
    }
}<|MERGE_RESOLUTION|>--- conflicted
+++ resolved
@@ -214,11 +214,7 @@
                 return Task.CompletedTask;
             }
 
-<<<<<<< HEAD
             await twilioAdapter.ContinueConversationAsync("mybot", conversationReference, BotsLogic, default);
-=======
-            await twilioAdapter.ContinueConversationAsync(conversationReference, BotsLogic, default);
->>>>>>> 56d1e8a9
 
             Assert.True(callbackInvoked);
         }
