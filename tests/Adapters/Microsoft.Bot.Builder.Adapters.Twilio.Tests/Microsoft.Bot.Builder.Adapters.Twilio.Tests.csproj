﻿<Project Sdk="Microsoft.NET.Sdk">

  <PropertyGroup>
    <TargetFramework Condition="'$(BuildTarget)' == 'net6'">net6.0</TargetFramework>
    <TargetFramework Condition="'$(BuildTarget)' == 'net8'">net8.0</TargetFramework>
    <TargetFrameworks Condition="'$(BuildTarget)' == ''">net6.0;net8.0</TargetFrameworks>

    <IsPackable>false</IsPackable>

    <Configurations>Debug;Release</Configurations>
    <!-- The Twilio package isn't signed, so supress the warning. There seems to not be a way to supress this for ONLY Twilio. -->
    <NoWarn>$(NoWarn),CS8002</NoWarn>
  </PropertyGroup>

  <ItemGroup>
    <FrameworkReference Include="Microsoft.AspNetCore.App" />
    <PackageReference Include="Microsoft.NET.Test.Sdk" Version="17.10.0" />
    <PackageReference Include="Moq" Version="4.13.1" />
<<<<<<< HEAD
    <PackageReference Include="xunit" Version="2.9.0" />
    <PackageReference Include="xunit.runner.visualstudio" Version="2.4.2">
=======
    <PackageReference Include="xunit" Version="2.4.1" />
    <PackageReference Include="xunit.runner.visualstudio" Version="2.8.2">
>>>>>>> 51263f75
      <PrivateAssets>all</PrivateAssets>
      <IncludeAssets>runtime; build; native; contentfiles; analyzers; buildtransitive</IncludeAssets>
    </PackageReference>
  </ItemGroup>
  
  <ItemGroup>
    <ProjectReference Include="..\..\..\libraries\Adapters\Microsoft.Bot.Builder.Adapters.Twilio\Microsoft.Bot.Builder.Adapters.Twilio.csproj" />
  </ItemGroup>

  <ItemGroup>
    <None Update="Files\Activities.json">
      <CopyToOutputDirectory>Always</CopyToOutputDirectory>
    </None>
    <None Update="Files\DictionaryMediaPayload.json">
      <CopyToOutputDirectory>PreserveNewest</CopyToOutputDirectory>
    </None>
    <None Update="Files\DictionaryPayload.json">
      <CopyToOutputDirectory>PreserveNewest</CopyToOutputDirectory>
    </None>
    <None Update="Files\MediaPayload.txt">
      <CopyToOutputDirectory>PreserveNewest</CopyToOutputDirectory>
    </None>
    <None Update="Files\NoMediaPayload.txt">
      <CopyToOutputDirectory>PreserveNewest</CopyToOutputDirectory>
    </None>
  </ItemGroup>

</Project><|MERGE_RESOLUTION|>--- conflicted
+++ resolved
@@ -16,13 +16,8 @@
     <FrameworkReference Include="Microsoft.AspNetCore.App" />
     <PackageReference Include="Microsoft.NET.Test.Sdk" Version="17.10.0" />
     <PackageReference Include="Moq" Version="4.13.1" />
-<<<<<<< HEAD
     <PackageReference Include="xunit" Version="2.9.0" />
-    <PackageReference Include="xunit.runner.visualstudio" Version="2.4.2">
-=======
-    <PackageReference Include="xunit" Version="2.4.1" />
     <PackageReference Include="xunit.runner.visualstudio" Version="2.8.2">
->>>>>>> 51263f75
       <PrivateAssets>all</PrivateAssets>
       <IncludeAssets>runtime; build; native; contentfiles; analyzers; buildtransitive</IncludeAssets>
     </PackageReference>
