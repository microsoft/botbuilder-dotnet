--- conflicted
+++ resolved
@@ -10,13 +10,8 @@
 
   <ItemGroup>    
     <PackageReference Include="Microsoft.NET.Test.Sdk" Version="17.10.0" />
-<<<<<<< HEAD
-    <PackageReference Include="Moq" Version="4.13.1" />
+    <PackageReference Include="Moq" Version="4.20.70" />
     <PackageReference Include="xunit" Version="2.9.0" />
-=======
-    <PackageReference Include="Moq" Version="4.20.70" />
-    <PackageReference Include="xunit" Version="2.4.1" />
->>>>>>> 5c5cf2b7
     <PackageReference Include="xunit.runner.visualstudio" Version="2.8.2">
       <PrivateAssets>all</PrivateAssets>
       <IncludeAssets>runtime; build; native; contentfiles; analyzers; buildtransitive</IncludeAssets>
