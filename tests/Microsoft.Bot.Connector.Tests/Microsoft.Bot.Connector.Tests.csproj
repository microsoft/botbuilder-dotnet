--- conflicted
+++ resolved
@@ -18,15 +18,9 @@
     <PackageReference Include="Moq" Version="4.13.1" />
     <PackageReference Include="Newtonsoft.Json" Version="13.0.3" />
     <PackageReference Include="RichardSzalay.MockHttp" Version="6.0.0" />
-<<<<<<< HEAD
-    <PackageReference Include="System.IdentityModel.Tokens.Jwt" Version="5.7.0" />
+    <PackageReference Include="System.IdentityModel.Tokens.Jwt" Version="7.6.3" />
     <PackageReference Include="xunit" Version="2.9.0" />
-    <PackageReference Include="xunit.runner.visualstudio" Version="2.4.2">
-=======
-    <PackageReference Include="System.IdentityModel.Tokens.Jwt" Version="7.6.3" />
-    <PackageReference Include="xunit" Version="2.4.1" />
     <PackageReference Include="xunit.runner.visualstudio" Version="2.8.2">
->>>>>>> 51263f75
       <PrivateAssets>all</PrivateAssets>
       <IncludeAssets>runtime; build; native; contentfiles; analyzers; buildtransitive</IncludeAssets>
     </PackageReference>
