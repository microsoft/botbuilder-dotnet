﻿// Copyright (c) Microsoft Corporation. All rights reserved.
// Licensed under the MIT License.

using System.Collections.Generic;
using System.Threading.Tasks;
using Microsoft.Bot.Connector.Authentication;
using Xunit;

namespace Microsoft.Bot.Connector.Tests
{
    /// <summary>
    /// Description for UnitTest1.
    /// </summary>
    public class GetTokenRefreshTests
    {
        public GetTokenRefreshTests()
        {
        }

        //[Fact]
        public async Task TokenTests_GetCredentialsWorks()
        {
            MicrosoftAppCredentials credentials = new MicrosoftAppCredentials("645cd89f-a83e-4af9-abb5-a454e917cbc4", "jvoMWRBA67:zjgePZ359_-_");
            var result = await credentials.GetTokenAsync();
            Assert.NotNull(result);
        }

<<<<<<< HEAD
        [Fact]
        public async Task TokenTests_GetCredentialsFromTenantWorks()
        {
            MicrosoftAppCredentials credentials = new MicrosoftAppCredentials("645cd89f-a83e-4af9-abb5-a454e917cbc4", "jvoMWRBA67:zjgePZ359_-_", "microsoft.com", null);
            var result = await credentials.GetTokenAsync();
            Assert.NotNull(result);
        }

        [Fact]
=======
        //[Fact]
>>>>>>> 8b8a6dad
        public async Task TokenTests_RefreshTokenWorks()
        {
            MicrosoftAppCredentials credentials = new MicrosoftAppCredentials("12604f0f-bc92-4318-a6dd-aed704445ba4", "H_k}}7b75BEl+KY1");
            var result = await credentials.GetTokenAsync();
            Assert.NotNull(result);
            var result2 = await credentials.GetTokenAsync();
            Assert.Equal(result, result2);
            var result3 = await credentials.GetTokenAsync(true);
            Assert.NotNull(result3);
            Assert.NotEqual(result2, result3);
        }

        //[Fact]
        public async Task TokenTests_RefreshTestLoad()
        {
            MicrosoftAppCredentials credentials = new MicrosoftAppCredentials("12604f0f-bc92-4318-a6dd-aed704445ba4", "H_k}}7b75BEl+KY1");
            List<Task<string>> tasks = new List<Task<string>>();
            for (int i = 0; i < 1000; i++)
            {
                tasks.Add(credentials.GetTokenAsync());
            }

            string prevResult = null;
            foreach (var item in tasks)
            {
                string result = await item;
                Assert.NotNull(result);
                if (prevResult != null)
                {
                    Assert.Equal(prevResult, result);
                }

                prevResult = result;
            }

            tasks.Clear();
            for (int i = 0; i < 1000; i++)
            {
                if (i % 100 == 50)
                {
                    tasks.Add(credentials.GetTokenAsync(true));
                }
                else
                {
                    tasks.Add(credentials.GetTokenAsync());
                }
            }

            HashSet<string> results = new HashSet<string>();
            for (int i = 0; i < 1000; i++)
            {
                string result = await tasks[i];
                if (i == 0)
                {
                    results.Add(result);
                }

                Assert.NotNull(result);
                if (prevResult != null)
                {
                    if (i % 100 == 50)
                    {
                        Assert.True(!results.Contains(result));
                        results.Add(result);
                    }
                    else
                    {
                        Assert.Contains(result, results);
                    }
                }
            }
        }
    }
}<|MERGE_RESOLUTION|>--- conflicted
+++ resolved
@@ -25,7 +25,6 @@
             Assert.NotNull(result);
         }
 
-<<<<<<< HEAD
         [Fact]
         public async Task TokenTests_GetCredentialsFromTenantWorks()
         {
@@ -34,10 +33,7 @@
             Assert.NotNull(result);
         }
 
-        [Fact]
-=======
         //[Fact]
->>>>>>> 8b8a6dad
         public async Task TokenTests_RefreshTokenWorks()
         {
             MicrosoftAppCredentials credentials = new MicrosoftAppCredentials("12604f0f-bc92-4318-a6dd-aed704445ba4", "H_k}}7b75BEl+KY1");
