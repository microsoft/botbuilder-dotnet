﻿// Copyright (c) Microsoft Corporation. All rights reserved.
// Licensed under the MIT License.

using System;
using System.Net;
using System.Net.Http;
using System.Threading;
using System.Threading.Tasks;
using Microsoft.Bot.Connector.Authentication;
using Microsoft.Extensions.Logging;
using Moq;
using Moq.Protected;
using Newtonsoft.Json.Linq;
using Xunit;

namespace Microsoft.Bot.Connector.Tests.Authentication
{
    public class ManagedIdentityAuthenticatorTests
    {
        private readonly Func<string, string> appId = (id) => $"id {id} ";
        private readonly Func<string, string> audience = (id) => $"audience {id} ";

        [Fact]
        public async Task CanGetJwtTokenAsync()
        {
            var response = new HttpResponseMessage(HttpStatusCode.OK);
            var expiresOn = DateTimeOffset.Now.ToUnixTimeSeconds() + 10000;
            var json = new JObject
            {
                { "expires_on", expiresOn },
                { "access_token", "at_secret" }
            };
            response.Content = new StringContent(json.ToString());

            var mockHttpMessageHandler = new Mock<HttpMessageHandler>();
            mockHttpMessageHandler.Protected()
                .Setup<Task<HttpResponseMessage>>("SendAsync", ItExpr.IsAny<HttpRequestMessage>(), ItExpr.IsAny<CancellationToken>())
                .ReturnsAsync(response);
            var httpClient = new HttpClient(mockHttpMessageHandler.Object);

            var sut = new ManagedIdentityAuthenticator(appId(nameof(CanGetJwtTokenAsync)), audience(nameof(CanGetJwtTokenAsync)), httpClient);
            var token = await sut.GetTokenAsync();

            Assert.Equal("at_secret", token.AccessToken);
            Assert.Equal(expiresOn, token.ExpiresOn.ToUnixTimeSeconds());
        }

        [Theory]
        [InlineData(false, 1)]
        [InlineData(true, 2)]
        public async Task CanGetJwtTokenWithForceRefresh(bool forceRefreshInput, int index)
        {
            var response = new HttpResponseMessage(HttpStatusCode.OK);
            var expiresOn = DateTimeOffset.Now.ToUnixTimeSeconds() + 10000;
            var json = new JObject
            {
                { "expires_on", expiresOn },
                { "access_token", "at_secret" }
            };
            response.Content = new StringContent(json.ToString());

            var mockHttpMessageHandler = new Mock<HttpMessageHandler>();
            mockHttpMessageHandler.Protected()
                .Setup<Task<HttpResponseMessage>>("SendAsync", ItExpr.IsAny<HttpRequestMessage>(), ItExpr.IsAny<CancellationToken>())
                .ReturnsAsync(response);
            var httpClient = new HttpClient(mockHttpMessageHandler.Object);

            var sut = new ManagedIdentityAuthenticator(appId(nameof(CanGetJwtTokenWithForceRefresh)) + index, audience(nameof(CanGetJwtTokenWithForceRefresh)) + index, httpClient);
            var token = await sut.GetTokenAsync(forceRefreshInput);

            Assert.Equal("at_secret", token.AccessToken);
            Assert.Equal(expiresOn, token.ExpiresOn.ToUnixTimeSeconds());
        }

        [Fact]
        public async Task DefaultRetryOnException()
        {
            var maxRetries = 10;
            var mockLogger = new Mock<ILogger>();
            var mockHttpMessageHandler = new Mock<HttpMessageHandler>();
            mockHttpMessageHandler.Protected()
                .Setup<Task<HttpResponseMessage>>("SendAsync", ItExpr.IsAny<HttpRequestMessage>(), ItExpr.IsAny<CancellationToken>())
                .ReturnsAsync(() => new HttpResponseMessage(HttpStatusCode.TooManyRequests));

            var httpClient = new HttpClient(mockHttpMessageHandler.Object);

            var sut = new ManagedIdentityAuthenticator(appId(nameof(DefaultRetryOnException)), audience(nameof(DefaultRetryOnException)), httpClient, mockLogger.Object);

            try
            {
                _ = await sut.GetTokenAsync();
            }
            catch (AggregateException e)
            {
                Assert.Equal(maxRetries + 1, e.InnerExceptions.Count);
            }
            finally
            {
<<<<<<< HEAD
                Assert.Equal((maxRetries + 1) * 2, callsToAcquireToken);
=======
                mockLogger.Verify(
                   x => x.Log(
                       LogLevel.Error,
                       It.IsAny<EventId>(),
                       It.Is<It.IsAnyType>((o, t) => o.ToString().Contains("Exception when trying to acquire token using MSI!")),
                       It.IsAny<Exception>(),
                       (Func<It.IsAnyType, Exception, string>)It.IsAny<object>()),
                   Times.Exactly(maxRetries + 1));
>>>>>>> b11f0489
            }
        }

        [Fact]
        public async Task CanRetryAndAcquireToken()
        {
            var callsToAcquireToken = 0;
            var response = new HttpResponseMessage(HttpStatusCode.OK);
            var expiresOn = DateTimeOffset.Now.ToUnixTimeSeconds() + 10000;
            var json = new JObject
            {
                { "expires_on", expiresOn },
                { "access_token", "at_secret" }
            };
            response.Content = new StringContent(json.ToString());

            var mockHttpMessageHandler = new Mock<HttpMessageHandler>();
            mockHttpMessageHandler.Protected()
                .Setup<Task<HttpResponseMessage>>("SendAsync", ItExpr.IsAny<HttpRequestMessage>(), ItExpr.IsAny<CancellationToken>())
                .ReturnsAsync(() => 
                {
                    callsToAcquireToken++;
                    if (callsToAcquireToken == 1)
                    {
                        return new HttpResponseMessage(HttpStatusCode.TooManyRequests);
                    }

                    return response;
                });
            var httpClient = new HttpClient(mockHttpMessageHandler.Object);

            var sut = new ManagedIdentityAuthenticator(appId(nameof(CanRetryAndAcquireToken)), audience(nameof(CanRetryAndAcquireToken)), httpClient);
            var token = await sut.GetTokenAsync();

            Assert.Equal("at_secret", token.AccessToken);
            Assert.Equal(expiresOn, token.ExpiresOn.ToUnixTimeSeconds());
            Assert.Equal(2, callsToAcquireToken);
        }
    }
}<|MERGE_RESOLUTION|>--- conflicted
+++ resolved
@@ -96,9 +96,6 @@
             }
             finally
             {
-<<<<<<< HEAD
-                Assert.Equal((maxRetries + 1) * 2, callsToAcquireToken);
-=======
                 mockLogger.Verify(
                    x => x.Log(
                        LogLevel.Error,
@@ -107,7 +104,6 @@
                        It.IsAny<Exception>(),
                        (Func<It.IsAnyType, Exception, string>)It.IsAny<object>()),
                    Times.Exactly(maxRetries + 1));
->>>>>>> b11f0489
             }
         }
 
