﻿// Copyright (c) Microsoft Corporation. All rights reserved.
// Licensed under the MIT License.

#pragma warning disable SA1124 // Do not use regions

using System;
using System.Collections;
using System.Collections.Generic;
using Microsoft.Bot.Expressions.Memory;
using Microsoft.VisualStudio.TestTools.UnitTesting;
using Newtonsoft.Json.Linq;

namespace Microsoft.Bot.Expressions.Tests
{
    [TestClass]
    public class ExpressionEngineTests
    {
        private static readonly string NullStr = null;

        private readonly object scope = new Dictionary<string, object>
        {
            {
                "emptyList", new List<object>()
            },
            {
                "emptyObject", new Dictionary<string, object>()
            },
            {
                "emptyJObject", new JObject()
            },
            {
                "emptyAnonymousObject", new { }
            },
            {
                "path", new Dictionary<string, object>()
                {
                    {
                        "array", new List<int>() { 1 }
                    }
                }
            },
            { "one", 1.0 },
            { "two", 2.0 },
            { "hello", "hello" },
            { "world", "world" },
            { "cit", "cit" },
            { "y", "y" },
            { "istrue", true },
            { "nullObj", NullStr },
            {
                "bag", new Dictionary<string, object>
                {
                    { "three", 3.0 },
                    { "set", new { four = 4.0 } },
                    { "list", new[] { "red", "blue" } },
                    { "index", 3 },
                    { "name", "mybag" }
                }
            },
            { "items", new string[] { "zero", "one", "two" } },
            {
                "nestedItems",
                new[]
                {
                    new { x = 1 },
                    new { x = 2 },
                    new { x = 3 }
                }
            },
            {
                "user",
                new
                {
                    lists = new
                    {
                        todo = new[]
                        {
                            "todo1",
                            "todo2",
                            "todo3",
                        }
                    },
                    listType = "todo",
                }
            },
            { "timestamp", "2018-03-15T13:00:00.000Z" },
            { "notISOTimestamp", "2018/03/15 13:00:00" },
            { "timestampObj", DateTime.Parse("2018-03-15T13:00:00.000Z").ToUniversalTime() },
            { "unixTimestamp", 1521118800 },
            { "xmlStr", "<?xml version='1.0'?> <produce> <item> <name>Gala</name> <type>apple</type> <count>20</count> </item> <item> <name>Honeycrisp</name> <type>apple</type> <count>10</count> </item> </produce>" },
            {
                "jsonStr", @"{
                          'Stores': [
                            'Lambton Quay',
                            'Willis Street'
                          ],
                          'Manufacturers': [
                            {
                              'Name': 'Acme Co',
                              'Products': [
                                {
                                  'Name': 'Anvil',
                                  'Price': 50
                                }
                              ]
                            },
                            {
                              'Name': 'Contoso',
                              'Products': [
                                {
                                  'Name': 'Elbow Grease',
                                  'Price': 99.95
                                },
                                {
                                  'Name': 'Headlight Fluid',
                                  'Price': 4
                                }
                              ]
                            }
                          ]
                        }"
            },
            {
                "turn", new
                {
                    recognized = new
                    {
                        entities = new Dictionary<string, object>
                        {
                            {
                                "city",
                                new[]
                                {
                                    "Seattle"
                                }
                            },
                            {
                                "ordinal",
                                new[]
                                {
                                    "1",
                                    "2",
                                    "3"
                                }
                            },
                            {
                                "CompositeList1",
                                new[]
                                {
                                    new[]
                                    {
                                        "firstItem"
                                    }
                                }
                            },
                            {
                                "CompositeList2",
                                new[]
                                {
                                    new[]
                                    {
                                        "firstItem",
                                        "secondItem"
                                    }
                                }
                            }
                        },
                        intents = new
                        {
                            BookFlight = "BookFlight",
                            BookHotel = new[]
                            {
                                new
                                {
                                    Where = "Bellevue",
                                    Time = "Tomorrow",
                                    People= "2"
                                },
                                new
                                {
                                    Where = "Kirkland",
                                    Time = "Today",
                                    People = "4"
                                }
                            }
                        }
                    }
                }
            },
            {
                "dialog",
                new
                {
                    x=3,
                    instance = new
                    {
                        xxx = "instance",
                        yyy = new
                        {
                            instanceY = "instanceY"
                        }
                    },
                    options = new
                    {
                        xxx = "options",
                        yyy = new[] { "optionY1", "optionY2" }
                    },
                    title = "Dialog Title",
                    subTitle = "Dialog Sub Title"
                }
            },
            {
                "doubleNestedItems",
                new object[][]
                {
                    new object[]
                    {
                        new { x = 1 },
                        new { x = 2 }
                    },
                    new object[]
                    {
                        new { x = 3 }
                    }
                }
            },
            {
                "callstack", new object[]
                {
                    new
                    {
                        x = 3,
                        instance = new
                        {
                            xxx = "instance",
                            yyy = new
                            {
                                instanceY = "instanceY"
                            }
                        },
                        options = new
                        {
                            xxx = "options",
                            yyy = new[] { "optionY1", "optionY2" }
                        },
                        title = "Dialog Title",
                        subTitle = "Dialog Sub Title"
                    },
                    new { x = 2, y = 2 },
                    new { x = 1, y = 1, z = 1 }
                }
            }
        };

        public static HashSet<string> One { get; set; } = new HashSet<string> { "one" };

        public static HashSet<string> OneTwo { get; set; } = new HashSet<string> { "one", "two" };

        public static IEnumerable<object[]> Data => new[]
        {
<<<<<<< HEAD
            #region string interpolation test
            Test("`hi`", "hi"),
            Test(@"`hi\``", "hi`"),
            Test("`@{world}`", "world"),
            Test(@"`hi @{string('jack\`')}`", "hi jack`"),
            Test(@"`\@{world}`", "@{world}"), // use escape character
            Test("length(`hello @{world}`)", "hello world".Length),
            Test("json(`{'foo': '@{hello}','item': '@{world}'}`).foo", "hello"),
            #endregion

=======
            Test("hello == 'hello'", true),
>>>>>>> 8733ee2d
            #region SetPathToProperty test
            Test("setPathToValue(path.simple, 3) + path.simple", 6),
            Test("setPathToValue(path.simple, 5) + path.simple", 10),
            Test("setPathToValue(path.array[0], 7) + path.array[0]", 14),
            Test("setPathToValue(path.array[1], 9) + path.array[1]", 18),

            //Test("setPathToValue(path.darray[2][0], 11) + path.darray[2][0]", 22),
            //Test("setPathToValue(path.darray[2][3].foo, 13) + path.darray[2][3].foo", 26),
            //Test("setPathToValue(path.overwrite, 3) + setPathToValue(path.overwrite[0], 4) + path.overwrite[0]", 11),
            //Test("setPathToValue(path.overwrite[0], 3) + setPathToValue(path.overwrite, 4) + path.overwrite", 11),
            //Test("setPathToValue(path.overwrite.prop, 3) + setPathToValue(path.overwrite, 4) + path.overwrite", 11),
            //Test("setPathToValue(path.overwrite.prop, 3) + setPathToValue(path.overwrite[0], 4) + path.overwrite[0]", 11),
            Test("setPathToValue(path.x, null)", null),
            #endregion

            #region Operators test
            Test("1 + 2", 3),
            Test("- 1 + 2", 1),
            Test("+ 1 + 2", 3),
            Test("1 - 2", -1),
            Test("1 - (-2)", 3),
            Test("1.0 + 2.0", 3.0),
            Test("1 * 2 + 3", 5),
            Test("1 + 2 * 3", 7),
            Test("4 / 2", 2),
            Test("1 + 3 / 2", 2),
            Test("(1 + 3) / 2", 2),
            Test("1 * (2 + 3)", 5),
            Test("(1 + 2) * 3", 9),
            Test("(one + two) * bag.three", 9.0, new HashSet<string> { "one", "two", "bag.three" }),
            Test("(one + two) * bag.set.four", 12.0, new HashSet<string> { "one", "two", "bag.set.four" }),

            Test("2^2", 4.0),
            Test("3^2^2", 81.0),
            Test("one > 0.5 && two < 2.5", true),
            Test("one > 0.5 || two < 1.5", true),
            Test("5 % 2", 1),
            Test("!(one == 1.0)", false),
            Test("!!(one == 1.0)", true),
            Test("!exists(xione) || !!exists(two)", true),
            Test("(1 + 2) == (4 - 1)", true),
            Test("!!exists(one) == !!exists(one)", true),
            Test("!(one == 1.0)", false, new HashSet<string> { "one" }),
            Test("!!(one == 1.0)", true, new HashSet<string> { "one" }),
            Test("!(one == 1.0) || !!(two == 2.0)", true, OneTwo),
            Test("!true", false),
            Test("!!true", true),
            Test("!(one == 1.0) || !!(two == 2.0)", true),
            Test("hello == 'hello'", true),
            Test("hello == 'world'", false),
            Test("(1 + 2) != (4 - 1)", false),
            Test("!!exists(one) != !!exists(one)", false),
            Test("hello != 'hello'", false),
            Test("hello != 'world'", true),
            Test("hello != \"hello\"", false),
            Test("hello != \"world\"", true),
            Test("(1 + 2) >= (4 - 1)", true),
            Test("(2 + 2) >= (4 - 1)", true),
            Test("float(5.5) >= float(4 - 1)", true),
            Test("(1 + 2) <= (4 - 1)", true),
            Test("(2 + 2) <= (4 - 1)", false),
            Test("float(5.5) <= float(4 - 1)", false),
            Test("'string'&'builder'", "stringbuilder"),
            Test("\"string\"&\"builder\"", "stringbuilder"),
            Test("one > 0.5 && two < 2.5", true, OneTwo),
            Test("notThere > 4", false),
            Test("float(5.5) && float(0.0)", true),
            Test("hello && \"hello\"", true),
            Test("items || ((2 + 2) <= (4 - 1))", true), // true || false
            Test("0 || false", true), // true || false
            Test("!(hello)", false), // false
            Test("!(10)", false),
            Test("!(0)", false),
            Test("one > 0.5 || two < 1.5", true, OneTwo),
            Test("one / 0 || two", true),
            Test("0/3", 0),
            Test("True == true", true),
            #endregion

            #region  String functions test
            Test("concat(hello,world)", "helloworld"),
            Test("concat('hello','world')", "helloworld"),
            Test("concat(nullObj,'world')", "world"),
            Test("concat('hello',nullObj)", "hello"),
            Test("concat(\"hello\",\"world\")", "helloworld"),
            Test("length('hello')", 5),
            Test("length(\"hello\")", 5),
            Test("length(nullObj)", 0),
            Test("length(concat(hello,world))", 10),
            Test("count('hello')", 5),
            Test("count(\"hello\")", 5),
            Test("count(concat(hello,world))", 10),
            Test("replace('hello', 'l', 'k')", "hekko"),
            Test("replace('hello', 'L', 'k')", "hello"),
            Test("replace(nullObj, 'L', 'k')", string.Empty),
            Test("replace('hello', 'L', 'k')", "hello"),
            Test("replace('hello', 'l', nullObj)", "heo"),
            Test("replace(\"hello'\", \"'\", '\"')", "hello\""),
            Test("replace('hello\"', '\"', \"'\")", "hello'"),
            Test("replace('hello\"', '\"', '\n')", "hello\n"),
            Test("replace('hello\n', '\n', '\\\\')", "hello\\"),
            Test(@"replace('hello\\', '\\', '\\\\')", @"hello\\"),
            Test(@"replace('hello\n', '\n', '\\\\')", @"hello\\"),
            Test("replaceIgnoreCase('hello', 'L', 'k')", "hekko"),
            Test("replaceIgnoreCase(nullObj, 'L', 'k')", string.Empty),
            Test("split('hello','e')", new string[] { "h", "llo" }),
            Test("split(nullObj,'e')", new string[] { string.Empty }),

            //Test("split('hello',nullObj)", new string[] { "h", "e", "l", "l", "o" }),
            Test("split('hello',nullObj)", new string[] { "hello" }),
            Test("substring('hello', 0, 5)", "hello"),
            Test("substring('hello', 0, 3)", "hel"),
            Test("substring('hello', 3)", "lo"),
            Test("substring(nullObj, 3)", string.Empty),
            Test("substring('hello', 0, bag.index)", "hel"),
            Test("toLower('UpCase')", "upcase"),
            Test("toLower(nullObj)", string.Empty),
            Test("toUpper('lowercase')", "LOWERCASE"),
            Test("toUpper(nullObj)", string.Empty),
            Test("toLower(toUpper('lowercase'))", "lowercase"),
            Test("trim(' hello ')", "hello"),
            Test("trim(' hello')", "hello"),
            Test("trim(nullObj)", string.Empty),
            Test("trim('hello')", "hello"),
            Test("endsWith('hello','o')", true),
            Test("endsWith('hello','a')", false),
            Test("endsWith(hello,'o')", true),
            Test("endsWith(hello,'a')", false),
            Test("endsWith(nullObj,'h')", false),
            Test("endsWith('hello', nullObj)", true),
            Test("startsWith('hello','h')", true),
            Test("startsWith(nullObj,'h')", false),
            Test("startsWith('hello', nullObj)", true),
            Test("startsWith('hello','a')", false),
            Test("countWord(hello)", 1),
            Test("countWord(nullObj)", 0),
            Test("countWord(concat(hello, ' ', world))", 2),
            Test("addOrdinal(11)", "11th"),
            Test("addOrdinal(11 + 1)", "12th"),
            Test("addOrdinal(11 + 2)", "13th"),
            Test("addOrdinal(11 + 10)", "21st"),
            Test("addOrdinal(11 + 11)", "22nd"),
            Test("addOrdinal(11 + 12)", "23rd"),
            Test("addOrdinal(11 + 13)", "24th"),
            Test("addOrdinal(-1)", "-1"), // original string value
            Test("join(createArray('a','b', 'c', 'd'), '\n')", "a\nb\nc\nd"),
            
            #endregion

            #region  Logical comparison functions test
            Test("and(1 == 1, 1 < 2, 1 > 2)", false),
            Test("and(!true, !!true)", false), // false && true
            Test("and(!!true, !!true)", true), // true && true
            Test("and(hello != 'world', bool('true'))", true), // true && true
            Test("and(hello == 'world', bool('true'))", false), // false && true
            Test("or(!exists(one), !!exists(one))", true), // false && true
            Test("or(!exists(one), !exists(one))", false), // false && false
            Test("greater(one, two)", false, OneTwo),
            Test("greater(one , 0.5) && less(two , 2.5)", true), // true && true
            Test("greater(one , 0.5) || less(two , 1.5)", true), // true || false
            Test("greater(5, 2)", true),
            Test("greater(2, 2)", false),
            Test("greater(one, two)", false),
            Test("greaterOrEquals((1 + 2) , (4 - 1))", true),
            Test("greaterOrEquals((2 + 2) , (4 - 1))", true),
            Test("greaterOrEquals(float(5.5) , float(4 - 1))", true),
            Test("greaterOrEquals(one, one)", true),
            Test("greaterOrEquals(one, two)", false),
            Test("greaterOrEquals(one, one)", true, One),
            Test("greaterOrEquals(one, two)", false, OneTwo),
            Test("less(5, 2)", false),
            Test("less(2, 2)", false),
            Test("less(one, two)", true),
            Test("less(one, two)", true, OneTwo),
            Test("lessOrEquals(one, one)", true, new HashSet<string> { "one" }),
            Test("lessOrEquals(one, two)", true, OneTwo),
            Test("lessOrEquals(one, one)", true),
            Test("lessOrEquals(one, two)", true),
            Test("lessOrEquals((1 + 2) , (4 - 1))", true),
            Test("lessOrEquals((2 + 2) , (4 - 1))", false),
            Test("lessOrEquals(float(5.5) , float(4 - 1))", false),
            Test("lessOrEquals(one, one)", true),
            Test("lessOrEquals(one, two)", true),
            Test("equals(hello, 'hello')", true),
            Test("equals(bag.index, 3)", true),
            Test("equals(bag.index, 2)", false),
            Test("equals(hello == 'world', bool('true'))", false), // false, true
            Test("equals(hello == 'world', bool(0))", false), // false, true
            Test("if(!exists(one), 'r1', 'r2')", "r2"), // false
            Test("if(!!exists(one), 'r1', 'r2')", "r1"), // true
            Test("if(0, 'r1', 'r2')", "r1"), // true
            Test("if(bool('true'), 'r1', 'r2')", "r1"), // true
            Test("if(istrue, 'r1', 'r2')", "r1"), // true
            Test("if(bag.name == null, \"hello\",  bag.name)", "mybag"),
            Test("if(user.name == null, \"hello\",  user.name)", "hello"), // user.name don't exist
            Test("if(user.name == null, '',  user.name)", string.Empty), // user.name don't exist
            Test("if(one > 0, one, two)", 1),
            Test("if(one < 0, one, two)", 2),
            Test("exists(one)", true),
            Test("exists(xxx)", false),
            Test("exists(one.xxx)", false),
            Test("not(one != null)", false),
            Test("not(not(one != null))", true),
            Test("not(false)", true),
            Test("not(one == 1.0)", false, new HashSet<string> { "one" }),
            Test("not(not(one == 1.0))", true, new HashSet<string> { "one" }),
            Test("not(false)", true),
            Test("and(one > 0.5, two < 2.5)", true, OneTwo),
            Test("and(float(5.5), float(0.0))", true),
            Test("and(hello, \"hello\")", true),
            Test("or(items, (2 + 2) <= (4 - 1))", true), // true || false
            Test("or(0, false)", true), // true || false
            Test("not(hello)", false), // false
            Test("not(10)", false),
            Test("not(0)", false),
            Test("if(hello, 'r1', 'r2')", "r1"),
            Test("if(null, 'r1', 'r2')", "r2"),
            Test("if(hello * 5, 'r1', 'r2')", "r2"),
            Test("if(10, 'r1', 'r2')", "r1"),
            Test("emptyList == []", true),
            Test("emptyList != []", false),
            Test("emptyList == {}", false),
            Test("emptyObject == {}", true),
            Test("emptyObject != {}", false),
            Test("emptyObject == []", false),
            Test("emptyJObject == {}", true),
            Test("emptyJObject != {}", false),
            Test("emptyJObject == []", false),
            Test("emptyAnonymousObject == {}", true),
            Test("emptyAnonymousObject != {}", false),
            Test("emptyAnonymousObject == []", false),
            Test("emptyList == [ ]", true),
            Test("emptyList == {  }", false),
            Test("emptyObject == {  }", true),
            Test("emptyObject == [  ]", false),
            #endregion

            #region  Conversion functions test
            Test("float('10.333')", 10.333f),
            Test("float('10')", 10.0f),
            Test("int('10')", 10),
            Test("string('str')", "str"),
            Test("string(one)", "1.0"),
            Test("string(bool(1))", "true"),
            Test("string(bag.set)", "{\"four\":4.0}"),
            Test("bool(1)", true),
            Test("bool(0)", true),
            Test("bool(null)", false),
            Test("bool(hello * 5)", false),
            Test("bool('false')", true),
            Test("bool('hi')", true),
            Test("createArray('h', 'e', 'l', 'l', 'o')", new List<object> { "h", "e", "l", "l", "o" }),
            Test("createArray(1, bool(0), string(bool(1)), float('10'))", new List<object> { 1, true, "true", 10.0f }),
            Test("array('hello')", new List<object> { "hello" }),
            Test("binary(hello)", "0110100001100101011011000110110001101111"),
            Test("length(binary(hello))", 40),
            Test("base64(hello)", "aGVsbG8="),
            Test("base64ToBinary(base64(hello))", "0110000101000111010101100111001101100010010001110011100000111101"),
            Test("base64ToString(base64(hello))", "hello"),
            Test("dataUri(hello)", "data:text/plain;charset=utf-8;base64,aGVsbG8="),
            Test("dataUriToBinary(base64(hello))", "0110000101000111010101100111001101100010010001110011100000111101"),
            Test("dataUriToString(dataUri(hello))", "hello"),
            Test("xml('{\"person\": {\"name\": \"Sophia Owen\", \"city\": \"Seattle\"}}')", $"<root type=\"object\">{Environment.NewLine}  <person type=\"object\">{Environment.NewLine}    <name type=\"string\">Sophia Owen</name>{Environment.NewLine}    <city type=\"string\">Seattle</city>{Environment.NewLine}  </person>{Environment.NewLine}</root>"),
            Test("uriComponent('http://contoso.com')", "http%3A%2F%2Fcontoso.com"),
            Test("uriComponentToString('http%3A%2F%2Fcontoso.com')", "http://contoso.com"),
            #endregion

            #region  Math functions test
            Test("add(1, 2, 3)", 6),
            Test("add(1, 2)", 3),
            Test("add(1.0, 2.0)", 3.0),
            Test("add(mul(1, 2), 3)", 5),
            Test("max(mul(1, 2), 5) ", 5),
            Test("max(5) ", 5),
            Test("max(4, 5) ", 5),
            Test("min(mul(1, 2), 5) ", 2),
            Test("min(4, 5) ", 4),
            Test("min(4) ", 4),
            Test("min(1.0, two) + max(one, 2.0)", 3.0, OneTwo),
            Test("sub(2, 1)", 1),
            Test("sub(2, 1, 1)", 0),
            Test("sub(2.0, 0.5)", 1.5),
            Test("mul(2, 5)", 10),
            Test("mul(2, 5, 2)", 20),
            Test("div(mul(2, 5), 2)", 5),
            Test("div(5, 2)", 2),
            Test("div(5, 2 ,2)", 1),
            Test("exp(2,2)", 4.0),
            Test("mod(5,2)", 1),
            Test("rand(1, 2)", 1),
            Test("rand(2, 3)", 2),
            Test("range(1,4)", new[] { 1, 2, 3, 4 }),
            Test("range(-1,6)", new[] { -1, 0, 1, 2, 3, 4 }),
            #endregion

            #region  Date and time function test

            // init dateTime: 2018-03-15T13:00:00Z
            Test("addDays(timestamp, 1)", "2018-03-16T13:00:00.000Z"),
            Test("addDays(timestamp, 1,'MM-dd-yy')", "03-16-18"),
            Test("addHours(timestamp, 1)", "2018-03-15T14:00:00.000Z"),
            Test("addHours(timestamp, 1,'MM-dd-yy hh-mm')", "03-15-18 02-00"),
            Test("addMinutes(timestamp, 1)", "2018-03-15T13:01:00.000Z"),
            Test("addMinutes(timestamp, 1, 'MM-dd-yy hh-mm')", "03-15-18 01-01"),
            Test("addSeconds(timestamp, 1)", "2018-03-15T13:00:01.000Z"),
            Test("addSeconds(timestamp, 1, 'MM-dd-yy hh-mm-ss')", "03-15-18 01-00-01"),
            Test("dayOfMonth(timestamp)", 15),
            Test("dayOfWeek(timestamp)", 4), // Thursday
            Test("dayOfYear(timestamp)", 74),
            Test("month(timestamp)", 3),
            Test("date(timestamp)", "3/15/2018"), // Default. TODO
            Test("year(timestamp)", 2018),
            Test("length(utcNow())", 24),
            Test("utcNow('MM-DD-YY')", DateTime.UtcNow.ToString("MM-DD-YY")),
            Test("formatDateTime(notISOTimestamp)", "2018-03-15T13:00:00.000Z"),
            Test("formatDateTime(notISOTimestamp, 'MM-dd-yy')", "03-15-18"),
            Test("formatDateTime('2018-03-15')", "2018-03-15T00:00:00.000Z"),
            Test("formatDateTime(timestampObj)", "2018-03-15T13:00:00.000Z"),
            Test("formatDateTime(unixTimestamp)", "2018-03-15T13:00:00.000Z"),
            Test("subtractFromTime(timestamp, 1, 'Year')", "2017-03-15T13:00:00.000Z"),
            Test("subtractFromTime(timestamp, 1, 'Month')", "2018-02-15T13:00:00.000Z"),
            Test("subtractFromTime(timestamp, 1, 'Week')", "2018-03-08T13:00:00.000Z"),
            Test("subtractFromTime(timestamp, 1, 'Day')", "2018-03-14T13:00:00.000Z"),
            Test("subtractFromTime(timestamp, 1, 'Hour')", "2018-03-15T12:00:00.000Z"),
            Test("subtractFromTime(timestamp, 1, 'Minute')", "2018-03-15T12:59:00.000Z"),
            Test("subtractFromTime(timestamp, 1, 'Second')", "2018-03-15T12:59:59.000Z"),
            Test("dateReadBack(timestamp, addDays(timestamp, 1))", "tomorrow"),
            Test("dateReadBack(addDays(timestamp, 1),timestamp)", "yesterday"),
            Test("getTimeOfDay('2018-03-15T00:00:00.000Z')", "midnight"),
            Test("getTimeOfDay('2018-03-15T08:00:00.000Z')", "morning"),
            Test("getTimeOfDay('2018-03-15T12:00:00.000Z')", "noon"),
            Test("getTimeOfDay('2018-03-15T13:00:00.000Z')", "afternoon"),
            Test("getTimeOfDay('2018-03-15T18:00:00.000Z')", "evening"),
            Test("getTimeOfDay('2018-03-15T22:00:00.000Z')", "evening"),
            Test("getTimeOfDay('2018-03-15T23:00:00.000Z')", "night"),
            Test("getPastTime(1,'Year','MM-dd-yy')", DateTime.Now.AddYears(-1).ToString("MM-dd-yy")),
            Test("getPastTime(1,'Month','MM-dd-yy')", DateTime.Now.AddMonths(-1).ToString("MM-dd-yy")),
            Test("getPastTime(1,'Week','MM-dd-yy')", DateTime.Now.AddDays(-7).ToString("MM-dd-yy")),
            Test("getPastTime(1,'Day','MM-dd-yy')", DateTime.Now.AddDays(-1).ToString("MM-dd-yy")),
            Test("getFutureTime(1,'Year','MM-dd-yy')", DateTime.Now.AddYears(1).ToString("MM-dd-yy")),
            Test("getFutureTime(1,'Month','MM-dd-yy')", DateTime.Now.AddMonths(1).ToString("MM-dd-yy")),
            Test("getFutureTime(1,'Week','MM-dd-yy')", DateTime.Now.AddDays(7).ToString("MM-dd-yy")),
            Test("getFutureTime(1,'Day','MM-dd-yy')", DateTime.Now.AddDays(1).ToString("MM-dd-yy")),
            Test("convertFromUTC('2018-01-02T02:00:00.000Z', 'Pacific Standard Time', 'D')", "Monday, January 1, 2018"),
            Test("convertFromUTC('2018-01-02T01:00:00.000Z', 'America/Los_Angeles', 'D')", "Monday, January 1, 2018"),
            Test("convertToUTC('01/01/2018 00:00:00', 'Pacific Standard Time')", "2018-01-01T08:00:00.000Z"),
            Test("addToTime('2018-01-01T08:00:00.000Z', 1, 'Day', 'D')", "Tuesday, January 2, 2018"),
            Test("addToTime('2018-01-01T00:00:00.000Z', 1, 'Week')", "2018-01-08T00:00:00.000Z"),
            Test("startOfDay('2018-03-15T13:30:30.000Z')", "2018-03-15T00:00:00.000Z"),
            Test("startOfHour('2018-03-15T13:30:30.000Z')", "2018-03-15T13:00:00.000Z"),
            Test("startOfMonth('2018-03-15T13:30:30.000Z')", "2018-03-01T00:00:00.000Z"),
            Test("ticks('2018-01-01T08:00:00.000Z')", 636503904000000000),
            #endregion

            #region uri parsing function test
            Test("uriHost('https://www.localhost.com:8080')", "www.localhost.com"),
            Test("uriPath('http://www.contoso.com/catalog/shownew.htm?date=today')", "/catalog/shownew.htm"),
            Test("uriPathAndQuery('http://www.contoso.com/catalog/shownew.htm?date=today')", "/catalog/shownew.htm?date=today"),
            Test("uriPort('http://www.localhost:8080')", 8080),
            Test("uriQuery('http://www.contoso.com/catalog/shownew.htm?date=today')", "?date=today"),
            Test("uriScheme('http://www.contoso.com/catalog/shownew.htm?date=today')", "http"),
            #endregion

            #region  collection functions test
            Test("sum(createArray(1, 2))", 3),
            Test("sum(createArray(one, two, 3))", 6.0),
            Test("average(createArray(1, 2))", 1.5),
            Test("average(createArray(one, two, 3))", 2.0),
            Test("contains('hello world', 'hello')", true),
            Test("contains('hello world', 'hellow')", false),
            Test("contains(items, 'zero')", true),
            Test("contains(items, 'hi')", false),
            Test("contains(bag, 'three')", true),
            Test("contains(bag, 'xxx')", false),
            Test("count(split(hello,'e'))", 2),
            Test("count(createArray('h', 'e', 'l', 'l', 'o'))", 5),
            Test("empty('')", true),
            Test("empty('a')", false),
            Test("empty(bag)", false),
            Test("empty(items)", false),
            Test("first(items)", "zero"),
            Test("first('hello')", "h"),
            Test("first(createArray(0, 1, 2))", 0),
            Test("first(1)", null),
            Test("first(nestedItems).x", 1, new HashSet<string> { "nestedItems" }),
            Test("join(items,',')", "zero,one,two"),
            Test("join(createArray('a', 'b', 'c'), '.')", "a.b.c"),
            Test("join(createArray('a', 'b', 'c'), ',', ' and ')", "a,b and c"),
            Test("join(createArray('a', 'b'), ',', ' and ')", "a and b"),
            Test("join(foreach(dialog, item, item.key), ',')", "x,instance,options,title,subTitle"),
            Test("foreach(dialog, item, item.value)[1].xxx", "instance"),
            Test("join(foreach(items, item, item), ',')", "zero,one,two"),
            Test("join(foreach(indicesAndValues(items), item, item.value), ',')", "zero,one,two"),
            Test("join(foreach(nestedItems, i, i.x + first(nestedItems).x), ',')", "2,3,4", new HashSet<string> { "nestedItems" }),
            Test("join(foreach(items, item, concat(item, string(count(items)))), ',')", "zero3,one3,two3", new HashSet<string> { "items" }),
            Test("join(select(items, item, item), ',')", "zero,one,two"),
            Test("join(select(nestedItems, i, i.x + first(nestedItems).x), ',')", "2,3,4", new HashSet<string> { "nestedItems" }),
            Test("join(select(items, item, concat(item, string(count(items)))), ',')", "zero3,one3,two3", new HashSet<string> { "items" }),
            Test("join(where(items, item, item == 'two'), ',')", "two"),
            Test("string(where(dialog, item, item.value=='Dialog Title'))", "{\"title\":\"Dialog Title\"}"),
            Test("first(where(indicesAndValues(items), elt, elt.index > 1)).value", "two"),
            Test("join(foreach(where(nestedItems, item, item.x > 1), result, result.x), ',')", "2,3", new HashSet<string> { "nestedItems" }),
            Test("join(foreach(doubleNestedItems, items, join(foreach(items, item, concat(y, string(item.x))), ',')), ',')", "y1,y2,y3"),
            Test("join(foreach(doubleNestedItems, items, join(foreach(items, item, items[0].x), ',')), ',')", "1,1,3"),
            Test("count(where(doubleNestedItems, items, count(where(items, item, item.x == 1)) == 1))", 1),
            Test("count(where(doubleNestedItems, items, count(where(items, item, count(items) == 1)) == 1))", 1),
            Test("last(items)", "two"),
            Test("last('hello')", "o"),
            Test("last(createArray(0, 1, 2))", 2),
            Test("last(1)", null),
            Test("count(union(createArray('a', 'b')))", 2),
            Test("count(union(createArray('a', 'b'), createArray('b', 'c'), createArray('b', 'd')))", 4),
            Test("count(intersection(createArray('a', 'b')))", 2),
            Test("count(intersection(createArray('a', 'b'), createArray('b', 'c'), createArray('b', 'd')))", 1),
            Test("skip(createArray('H','e','l','l','0'),2)", new List<object> { "l", "l", "0" }),
            Test("take(createArray('H','e','l','l','0'),2)", new List<object> { "H", "e" }),
            Test("subArray(createArray('H','e','l','l','o'),2,5)", new List<object> { "l", "l", "o" }),
            Test("count(newGuid())", 36),
            Test("indexOf(newGuid(), '-')", 8),
            Test("indexOf(nullObj, '-')", -1),
            Test("indexOf(hello, nullObj)", 0),
            Test("indexOf(hello, '-')", -1),
            Test("indexOf(json('[\"a\", \"b\"]'), 'a')", 0),
            Test("indexOf(json('[\"a\", \"b\"]'), 'c')", -1),
            Test("indexOf(createArray('abc', 'def', 'ghi'), 'def')", 1),
            Test("indexOf(createArray('abc', 'def', 'ghi'), 'klm')", -1),
            Test("lastIndexOf(newGuid(), '-')", 23),
            Test("lastIndexOf(hello, '-')", -1),
            Test("lastIndexOf(nullObj, '-')", -1),
            Test("lastIndexOf(hello, nullObj)", 4),
            Test("length(newGuid())", 36),
            Test("sortBy(items)", new List<object> { "one", "two", "zero" }),
            Test("sortBy(nestedItems, 'x')[0].x", 1),
            Test("sortByDescending(items)", new List<object> { "zero", "two", "one" }),
            Test("sortByDescending(nestedItems, 'x')[0].x", 3),
            #endregion

            #region  Object manipulation and construction functions
            Test("string(addProperty(json('{\"key1\":\"value1\"}'), 'key2','value2'))", "{\"key1\":\"value1\",\"key2\":\"value2\"}"),
            Test("string(setProperty(json('{\"key1\":\"value1\"}'), 'key1','value2'))", "{\"key1\":\"value2\"}"),
            Test("string(removeProperty(json('{\"key1\":\"value1\",\"key2\":\"value2\"}'), 'key2'))", "{\"key1\":\"value1\"}"),
            Test("coalesce(nullObj,hello,nullObj)", "hello"),
            Test("xPath(xmlStr,'/produce/item/name')", new[] { "<name>Gala</name>", "<name>Honeycrisp</name>" }),
            Test("xPath(xmlStr,'sum(/produce/item/count)')", 30),
            Test("jPath(jsonStr,'Manufacturers[0].Products[0].Price')", 50),
            Test("jPath(jsonStr,'$..Products[?(@.Price >= 50)].Name')", new[] { "Anvil", "Elbow Grease" }),
            #endregion

            #region  Memory access
            Test("getProperty(bag, concat('na','me'))", "mybag"),
            Test("items[2]", "two", new HashSet<string> { "items[2]" }),
            Test("bag.list[bag.index - 2]", "blue", new HashSet<string> { "bag.list", "bag.index" }),
            Test("items[nestedItems[1].x]", "two", new HashSet<string> { "items", "nestedItems[1].x" }),
            Test("bag['name']", "mybag"),
            Test("bag[substring(concat('na','me','more'), 0, length('name'))]", "mybag"),
            Test("items[1+1]", "two"),
            Test("getProperty(null, 'p')", null),
            Test("(getProperty(null, 'p'))[1]", null),
            #endregion

            #region Regex
            Test("isMatch('abc', '^[ab]+$')", false), // simple character classes ([abc]), "+" (one or more)
            Test("isMatch('abb', '^[ab]+$')", true), // simple character classes ([abc])
            Test("isMatch('123', '^[^abc]+$')", true), // complemented character classes ([^abc])
            Test("isMatch('12a', '^[^abc]+$')", false), // complemented character classes ([^abc])
            Test("isMatch('123', '^[^a-z]+$')", true), // complemented character classes ([^a-z])
            Test("isMatch('12a', '^[^a-z]+$')", false), // complemented character classes ([^a-z])
            Test("isMatch('a1', '^[a-z]?[0-9]$')", true), // "?" (zero or one)
            Test("isMatch('1', '^[a-z]?[0-9]$')", true), // "?" (zero or one)
            Test("isMatch('1', '^[a-z]*[0-9]$')", true), // "*" (zero or more)
            Test("isMatch('abc1', '^[a-z]*[0-9]$')", true), // "*" (zero or more)
            Test("isMatch('ab', '^[a-z]{1}$')", false), // "{x}" (exactly x occurrences)
            Test("isMatch('ab', '^[a-z]{1,2}$')", true), // "{x,y}" (at least x, at most y, occurrences)
            Test("isMatch('abc', '^[a-z]{1,}$')", true), // "{x,}" (x occurrences or more)
            Test("isMatch('Name', '^(?i)name$')", true), // "(?i)x" (x ignore case)
            Test("isMatch('FORTUNE', '(?i)fortune|future')", true), // "x|y" (alternation)
            Test("isMatch('FUTURE', '(?i)fortune|future')", true), // "x|y" (alternation)
            Test("isMatch('A', '(?i)fortune|future')", false), // "x|y" (alternation)
            Test("isMatch('abacaxc', 'ab.+?c')", true), // "+?" (lazy versions)
            Test("isMatch('abacaxc', 'ab.*?c')", true), // "*?" (lazy versions)
            Test("isMatch('abacaxc', 'ab.??c')", true), // "??" (lazy versions)
            Test("isMatch('12abc34', '([0-9]+)([a-z]+)([0-9]+)')", true), // "(...)" (simple group)
            Test("isMatch('12abc', '([0-9]+)([a-z]+)([0-9]+)')", false), // "(...)" (simple group)
            Test(@"isMatch('a', '\\w{1}')", true), // "\w" (match [a-zA-Z0-9_])
            Test(@"isMatch('1', '\\d{1}')", true), // "\d" (match [0-9])
            #endregion

            #region Empty expression
            Test(string.Empty, string.Empty),
            Test(string.Empty, string.Empty),
            #endregion
        };

        public static object[] Test(string input, object value, HashSet<string> paths = null) => new object[] { input, value, paths };

        public static bool IsNumber(object value) =>
           value is sbyte
           || value is byte
           || value is short
           || value is ushort
           || value is int
           || value is uint
           || value is long
           || value is ulong
           || value is float
           || value is double
           || value is decimal;

        [DataTestMethod]
        [DynamicData(nameof(Data))]
        public void Evaluate(string input, object expected, HashSet<string> expectedRefs)
        {
            var parsed = new ExpressionEngine().Parse(input);
            Assert.IsNotNull(parsed);
            var (actual, msg) = parsed.TryEvaluate(scope);
            Assert.AreEqual(null, msg);
            AssertObjectEquals(expected, actual);
            if (expectedRefs != null)
            {
                var actualRefs = parsed.References();
                Assert.IsTrue(expectedRefs.SetEquals(actualRefs), $"References do not match, expected: {string.Join(',', expectedRefs)} acutal: {string.Join(',', actualRefs)}");
            }
        }

        [DataTestMethod]
        [DynamicData(nameof(Data))]
        public void EvaluateJson(string input, object expected, HashSet<string> expectedRefs)
        {
            var jsonScope = JToken.FromObject(scope);
            var parsed = new ExpressionEngine().Parse(input);
            Assert.IsNotNull(parsed);
            var (actual, msg) = parsed.TryEvaluate(jsonScope);
            Assert.AreEqual(null, msg);
            AssertObjectEquals(expected, actual);
            if (expectedRefs != null)
            {
                var actualRefs = parsed.References();
                Assert.IsTrue(expectedRefs.SetEquals(actualRefs), $"References do not match, expected: {string.Join(',', expectedRefs)} acutal: {string.Join(',', actualRefs)}");
            }
        }

        [TestMethod]
        public void TestAccumulatePath()
        {
            var memory = new SimpleObjectMemory(new
            {
                f = "foo",
                b = "bar",
                z = new
                {
                    z = "zar"
                },
                n = 2
            });

            var parser = new ExpressionEngine();

            // normal case, note, we doesn't append a " yet
            var exp = parser.Parse("a[f].b[n].z");
            var (path, left, err) = BuiltInFunctions.TryAccumulatePath(exp, memory);
            Assert.AreEqual(path, "a['foo'].b[2].z");

            // normal case
            exp = parser.Parse("a[z.z][z.z].y");
            (path, left, err) = BuiltInFunctions.TryAccumulatePath(exp, memory);
            Assert.AreEqual(path, "a['zar']['zar'].y");

            // normal case
            exp = parser.Parse("a.b[z.z]");
            (path, left, err) = BuiltInFunctions.TryAccumulatePath(exp, memory);
            Assert.AreEqual(path, "a.b['zar']");

            // stop evaluate at middle
            exp = parser.Parse("json(x).b");
            (path, left, err) = BuiltInFunctions.TryAccumulatePath(exp, memory);
            Assert.AreEqual(path, "b");
        }

        [TestMethod]
        public void TestTryEvaluateOfT()
        {
            AssertResult<bool>("true", true);
            AssertResult<bool>("false", false);
            AssertResult<string>("'this is a test'", "this is a test");
            AssertResult<byte>(byte.MaxValue.ToString(), byte.MaxValue);
            AssertResult<short>(short.MaxValue.ToString(), short.MaxValue);
            AssertResult<int>(int.MaxValue.ToString(), int.MaxValue);
            AssertResult<long>(int.MaxValue.ToString(), int.MaxValue);
            AssertResult<ushort>(ushort.MaxValue.ToString(), ushort.MaxValue);
            AssertResult<uint>(uint.MaxValue.ToString(), uint.MaxValue);
            AssertResult<ulong>(uint.MaxValue.ToString(), uint.MaxValue);
            AssertResult<float>(15.32322F.ToString(), 15.32322F);
            AssertResult<double>(15.32322.ToString(), 15.32322);
        }

        private void AssertResult<T>(string text, T expected)
        {
            var memory = new object();
            var (result, error) = new ExpressionEngine().Parse(text).TryEvaluate<T>(memory);
            Assert.AreEqual(expected, result);
            Assert.IsNull(error);
        }

        private void AssertObjectEquals(object expected, object actual)
        {
            if (IsNumber(actual) && IsNumber(expected))
            {
                if (actual is int)
                {
                    Assert.IsTrue(expected is int);
                    Assert.AreEqual(expected, actual);
                }
                else
                {
                    Assert.IsTrue(Convert.ToSingle(actual) == Convert.ToSingle(expected));
                }
            }

            // Compare two lists
            else if (expected is IList expectedList
                && actual is IList actualList)
            {
                Assert.AreEqual(expectedList.Count, actualList.Count);
                for (var i = 0; i < expectedList.Count; i++)
                {
                    Assert.AreEqual(ResolveValue(expectedList[i]), ResolveValue(actualList[i]));
                }
            }
            else
            {
                Assert.AreEqual(expected, actual);
            }
        }

        private object ResolveValue(object obj)
        {
            object value;
            if (!(obj is JValue jval))
            {
                value = obj;
            }
            else
            {
                value = jval.Value;
                if (jval.Type == JTokenType.Integer)
                {
                    value = jval.ToObject<int>();
                }
                else if (jval.Type == JTokenType.String)
                {
                    value = jval.ToObject<string>();
                }
                else if (jval.Type == JTokenType.Boolean)
                {
                    value = jval.ToObject<bool>();
                }
                else if (jval.Type == JTokenType.Float)
                {
                    value = jval.ToObject<float>();
                }
            }

            return value;
        }
    }
}<|MERGE_RESOLUTION|>--- conflicted
+++ resolved
@@ -258,7 +258,8 @@
 
         public static IEnumerable<object[]> Data => new[]
         {
-<<<<<<< HEAD
+            Test("hello == 'hello'", true),
+
             #region string interpolation test
             Test("`hi`", "hi"),
             Test(@"`hi\``", "hi`"),
@@ -269,9 +270,6 @@
             Test("json(`{'foo': '@{hello}','item': '@{world}'}`).foo", "hello"),
             #endregion
 
-=======
-            Test("hello == 'hello'", true),
->>>>>>> 8733ee2d
             #region SetPathToProperty test
             Test("setPathToValue(path.simple, 3) + path.simple", 6),
             Test("setPathToValue(path.simple, 5) + path.simple", 10),
