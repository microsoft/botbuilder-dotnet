<<<<<<< HEAD
﻿#pragma warning disable SA1401 // Fields should be private
=======
﻿// Copyright (c) Microsoft Corporation. All rights reserved.
// Licensed under the MIT License.

using System;
using System.Collections.Generic;
using System.Linq;
using System.Text;
using Microsoft.Bot.Expressions;

>>>>>>> 4fc78993
namespace Microsoft.Bot.Expressions.TriggerTrees.Tests
{
    public class Comparison
    {
        public Comparison(string type, object value)
        {
            Type = type;
            Value = value;
        }

        public string Type { get; set; }

        public object Value { get; set; }
    }
}<|MERGE_RESOLUTION|>--- conflicted
+++ resolved
@@ -1,6 +1,3 @@
-<<<<<<< HEAD
-﻿#pragma warning disable SA1401 // Fields should be private
-=======
 ﻿// Copyright (c) Microsoft Corporation. All rights reserved.
 // Licensed under the MIT License.
 
@@ -10,7 +7,6 @@
 using System.Text;
 using Microsoft.Bot.Expressions;
 
->>>>>>> 4fc78993
 namespace Microsoft.Bot.Expressions.TriggerTrees.Tests
 {
     public class Comparison
