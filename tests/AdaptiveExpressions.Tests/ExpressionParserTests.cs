﻿// Copyright (c) Microsoft Corporation. All rights reserved.
// Licensed under the MIT License.

#pragma warning disable SA1124 // Do not use regions

using System;
using System.Collections;
using System.Collections.Generic;
using AdaptiveExpressions.Memory;
using Microsoft.VisualStudio.TestTools.UnitTesting;
using Newtonsoft.Json;
using Newtonsoft.Json.Linq;

namespace AdaptiveExpressions.Tests
{
    [TestClass]
    public class ExpressionParserTests
    {
        private static readonly string NullStr = null;

        private readonly object scope = new Dictionary<string, object>
        {
            {
                "alist", new List<A>() { new A("item1"), new A("item2") }
            },
            {
                "emptyList", new List<object>()
            },
            {
                "emptyObject", new Dictionary<string, object>()
            },
            {
                "emptyJObject", new JObject()
            },
            {
                "emptyAnonymousObject", new { }
            },
            {
                "path", new Dictionary<string, object>()
                {
                    {
                        "array", new List<int>() { 1 }
                    }
                }
            },
            { "one", 1.0 },
            { "two", 2.0 },
            { "hello", "hello" },
            { "world", "world" },
            { "cit", "cit" },
            { "y", "y" },
            { "istrue", true },
            { "nullObj", NullStr },
            {
                "bag", new Dictionary<string, object>
                {
                    { "three", 3.0 },
                    { "set", new { four = 4.0 } },
                    { "list", new[] { "red", "blue" } },
                    { "index", 3 },
                    { "name", "mybag" }
                }
            },
            { "items", new string[] { "zero", "one", "two" } },
            {
                "nestedItems",
                new[]
                {
                    new { x = 1 },
                    new { x = 2 },
                    new { x = 3 }
                }
            },
            {
                "user",
                new
                {
                    nickname = "John",
                    lists = new
                    {
                        todo = new[]
                        {
                            "todo1",
                            "todo2",
                            "todo3",
                        }
                    },
                    listType = "todo",
                }
            },
            { "timestamp", "2018-03-15T13:00:00.000Z" },
            { "notISOTimestamp", "2018/03/15 13:00:00" },
            { "timestampObj", DateTime.Parse("2018-03-15T13:00:00.000Z").ToUniversalTime() },
            { "unixTimestamp", 1521118800 },
            { "xmlStr", "<?xml version='1.0'?> <produce> <item> <name>Gala</name> <type>apple</type> <count>20</count> </item> <item> <name>Honeycrisp</name> <type>apple</type> <count>10</count> </item> </produce>" },
            {
                "jsonStr", @"{
                          'Stores': [
                            'Lambton Quay',
                            'Willis Street'
                          ],
                          'Manufacturers': [
                            {
                              'Name': 'Acme Co',
                              'Products': [
                                {
                                  'Name': 'Anvil',
                                  'Price': 50
                                }
                              ]
                            },
                            {
                              'Name': 'Contoso',
                              'Products': [
                                {
                                  'Name': 'Elbow Grease',
                                  'Price': 99.95
                                },
                                {
                                  'Name': 'Headlight Fluid',
                                  'Price': 4
                                }
                              ]
                            }
                          ]
                        }"
            },
            {
                "turn", new
                {
                    recognized = new
                    {
                        entities = new Dictionary<string, object>
                        {
                            {
                                "city",
                                new[]
                                {
                                    "Seattle"
                                }
                            },
                            {
                                "ordinal",
                                new[]
                                {
                                    "1",
                                    "2",
                                    "3"
                                }
                            },
                            {
                                "CompositeList1",
                                new[]
                                {
                                    new[]
                                    {
                                        "firstItem"
                                    }
                                }
                            },
                            {
                                "CompositeList2",
                                new[]
                                {
                                    new[]
                                    {
                                        "firstItem",
                                        "secondItem"
                                    }
                                }
                            }
                        },
                        intents = new
                        {
                            BookFlight = "BookFlight",
                            BookHotel = new[]
                            {
                                new
                                {
                                    Where = "Bellevue",
                                    Time = "Tomorrow",
                                    People= "2"
                                },
                                new
                                {
                                    Where = "Kirkland",
                                    Time = "Today",
                                    People = "4"
                                }
                            }
                        }
                    }
                }
            },
            {
                "dialog",
                new
                {
                    x=3,
                    instance = new
                    {
                        xxx = "instance",
                        yyy = new
                        {
                            instanceY = "instanceY"
                        }
                    },
                    options = new
                    {
                        xxx = "options",
                        yyy = new[] { "optionY1", "optionY2" }
                    },
                    title = "Dialog Title",
                    subTitle = "Dialog Sub Title"
                }
            },
            {
                "doubleNestedItems",
                new object[][]
                {
                    new object[]
                    {
                        new { x = 1 },
                        new { x = 2 }
                    },
                    new object[]
                    {
                        new { x = 3 }
                    }
                }
            },
            {
                "callstack", new object[]
                {
                    new
                    {
                        x = 3,
                        instance = new
                        {
                            xxx = "instance",
                            yyy = new
                            {
                                instanceY = "instanceY"
                            }
                        },
                        options = new
                        {
                            xxx = "options",
                            yyy = new[] { "optionY1", "optionY2" }
                        },
                        title = "Dialog Title",
                        subTitle = "Dialog Sub Title"
                    },
                    new { x = 2, y = 2 },
                    new { x = 1, y = 1, z = 1 }
                }
            }
        };

        public static HashSet<string> One { get; set; } = new HashSet<string> { "one" };

        public static HashSet<string> OneTwo { get; set; } = new HashSet<string> { "one", "two" };

        public static IEnumerable<object[]> Data => new[]
        {
<<<<<<< HEAD
            #region accessor and element
            Test("`hi\\``", "hi`"),  // `hi\`` -> hi`
            Test("`hi\\y`", "hi\\y"), // `hi\y` -> hi\y
            Test("`\\${a}`", "${a}"), // `\${a}` -> ${a}
            Test("\"ab\\\"cd\"", "ab\"cd"), // "ab\"cd" -> ab"cd
            Test("\"ab`cd\"", "ab`cd"), // "ab`cd" -> ab`cd
            Test("\"ab\\ncd\"", "ab\ncd"),  // "ab\ncd" -> ab [newline] cd
            Test("\"ab\\ycd\"", "ab\\ycd"), //"ab\ycd" -> ab\ycd
            Test("'ab\\'cd'", "ab'cd"), // 'ab\'cd' -> ab'cd
=======
            #region accessProperty and accessIndex
            Test("alist[0].Name", "item1"),
>>>>>>> f2ea94df
            #endregion

            #region string interpolation test
            Test("`hi`", "hi"),
            Test(@"`hi\``", "hi`"),
            Test("`${world}`", "world"),
            Test(@"`hi ${string('jack`')}`", "hi jack`"),
            Test(@"`\${world}`", "${world}"), // use escape character
            Test("length(`hello ${world}`)", "hello world".Length),
            Test("json(`{'foo': '${hello}','item': '${world}'}`).foo", "hello"),
            Test("`hello ${world}` == 'hello world'", true),
            Test("`hello ${world}` != 'hello hello'", true),
            Test("`hello ${user.nickname}` == 'hello John'", true),
            Test("`hello ${user.nickname}` != 'hello Dong'", true),
            #endregion

            #region SetPathToProperty test
            Test("setPathToValue(path.simple, 3) + path.simple", 6),
            Test("setPathToValue(path.simple, 5) + path.simple", 10),
            Test("setPathToValue(path.array[0], 7) + path.array[0]", 14),
            Test("setPathToValue(path.array[1], 9) + path.array[1]", 18),

            //Test("setPathToValue(path.darray[2][0], 11) + path.darray[2][0]", 22),
            //Test("setPathToValue(path.darray[2][3].foo, 13) + path.darray[2][3].foo", 26),
            //Test("setPathToValue(path.overwrite, 3) + setPathToValue(path.overwrite[0], 4) + path.overwrite[0]", 11),
            //Test("setPathToValue(path.overwrite[0], 3) + setPathToValue(path.overwrite, 4) + path.overwrite", 11),
            //Test("setPathToValue(path.overwrite.prop, 3) + setPathToValue(path.overwrite, 4) + path.overwrite", 11),
            //Test("setPathToValue(path.overwrite.prop, 3) + setPathToValue(path.overwrite[0], 4) + path.overwrite[0]", 11),
            Test("setPathToValue(path.x, null)", null),
            #endregion

            #region Operators test
            Test("1 + 2", 3),
            Test("1 +\r\n 2", 3),
            Test("- 1 + 2", 1),
            Test("- 1\r\n + 2", 1),
            Test("+ 1 + 2", 3),
            Test("1 - 2", -1),
            Test("1 - (-2)", 3),
            Test("1.0 + 2.0", 3.0),
            Test("1 * 2 + 3", 5),
            Test("1 *\r\n 2 + 3", 5),
            Test("1 + 2 * 3", 7),
            Test("1 + 2\r\n * 3", 7),
            Test("4 / 2", 2),
            Test("1 + 3 / 2", 2),
            Test("(1 + 3) / 2", 2),
            Test("1 * (2 + 3)", 5),
            Test("(1 + 2) * 3", 9),
            Test("(one + two) * bag.three", 9.0, new HashSet<string> { "one", "two", "bag.three" }),
            Test("(one + two) * bag.set.four", 12.0, new HashSet<string> { "one", "two", "bag.set.four" }),
            Test("hello + nullObj", "hello"),
            Test("one + two + hello + world", "3helloworld"),
            Test("one + two + hello + one + two", "3hello12"),

            Test("2^2", 4.0),
            Test("2^\r\n2", 4.0),
            Test("3^2^2", 81.0),
            Test("3\r\n^2^2", 81.0),
            Test("one > 0.5 && two < 2.5", true),
            Test("one > 0.5\r\n && two < 2.5", true),
            Test("one > 0.5 || two < 1.5", true),
            Test("one > 0.5 ||\r\n two < 1.5", true),
            Test("5 % 2", 1),
            Test("!(one == 1.0)", false),
            Test("!!(one == 1.0)", true),
            Test("!exists(xione) || !!exists(two)", true),
            Test("(1 + 2) == (4 - 1)", true),
            Test("!!exists(one) == !!exists(one)", true),
            Test("!(one == 1.0)", false, new HashSet<string> { "one" }),
            Test("!!(one == 1.0)", true, new HashSet<string> { "one" }),
            Test("!(one == 1.0) || !!(two == 2.0)", true, OneTwo),
            Test("!true", false),
            Test("!!true", true),
            Test("!(one == 1.0) || !!(two == 2.0)", true),
            Test("hello == 'hello'", true),
            Test("hello == 'world'", false),
            Test("(1 + 2) != (4 - 1)", false),
            Test("!!exists(one) != !!exists(one)", false),
            Test("!!exists(one) !=\r\n !!exists(one)", false),
            Test("hello != 'hello'", false),
            Test("hello != 'world'", true),
            Test("hello != \"hello\"", false),
            Test("hello != \"world\"", true),
            Test("(1 + 2) >= (4 - 1)", true),
            Test("(2 + 2) >= (4 - 1)", true),
            Test("float(5.5) >= float(4 - 1)", true),
            Test("(1 + 2) <= (4 - 1)", true),
            Test("(2 + 2) <= (4 - 1)", false),
            Test("float(5.5) <= float(4 - 1)", false),
            Test("'string'&'builder'", "stringbuilder"),
            Test("\"string\"&\"builder\"", "stringbuilder"),
            Test("\"string\"&\r\n\"builder\"", "stringbuilder"),
            Test("one > 0.5 && two < 2.5", true, OneTwo),
            Test("notThere > 4", false),
            Test("float(5.5) && float(0.0)", true),
            Test("hello && \"hello\"", true),
            Test("items || ((2 + 2) <= (4 - 1))", true), // true || false
            Test("0 || false", true), // true || false
            Test("!(hello)", false), // false
            Test("!(10)", false),
            Test("!(0)", false),
            Test("one > 0.5 || two < 1.5", true, OneTwo),
            Test("one / 0 || two", true),
            Test("0/3", 0),
            Test("True == true", true),
            #endregion

            #region  String functions test
            Test("concat(hello,world)", "helloworld"),
            Test("concat(hello,\r\nworld)", "helloworld"),
            Test("concat('hello','world')", "helloworld"),
            Test("concat(nullObj,'world')", "world"),
            Test("concat('hello',nullObj)", "hello"),
            Test("concat(\"hello\",\"world\")", "helloworld"),
            Test("add(hello,world)", "helloworld"),
            Test("add('hello','world')", "helloworld"),
            Test("add(nullObj,'world')", "world"),
            Test("add('hello',nullObj)", "hello"),
            Test("add(\"hello\",\"world\")", "helloworld"),
            Test("length('hello')", 5),
            Test("length(\"hello\")", 5),
            Test("length(nullObj)", 0),
            Test("length(concat(hello,world))", 10),
            Test("length(\r\nconcat(hello,\r\nworld))", 10),
            Test("length(hello + world)", 10),
            Test("count('hello')", 5),
            Test("count(\"hello\")", 5),
            Test("count(concat(hello,world))", 10),
            Test("replace('hello', 'l', 'k')", "hekko"),
            Test("replace('hello', 'L', 'k')", "hello"),
            Test("replace(nullObj, 'L', 'k')", string.Empty),
            Test("replace('hello', 'L', 'k')", "hello"),
            Test("replace('hello', 'l', nullObj)", "heo"),
            Test("replace(\"hello'\", \"'\", '\"')", "hello\""),
            Test("replace('hello\"', '\"', \"'\")", "hello'"),
            Test("replace('hello\"', '\"', '\n')", "hello\n"),
            Test("replace('hello\n', '\n', '\\\\')", "hello\\"),
            Test(@"replace('hello\\', '\\', '\\\\')", @"hello\\"),
            Test(@"replace('hello\n', '\n', '\\\\')", @"hello\\"),
            Test("replaceIgnoreCase('hello', 'L', 'k')", "hekko"),
            Test("replaceIgnoreCase(nullObj, 'L', 'k')", string.Empty),
            Test("split('hello','e')", new string[] { "h", "llo" }),
            Test("split('hello','')", new string[] { "h", "e", "l", "l", "o" }),
            Test("split('','')", new string[] { }),
            Test("split(nullObj,'e')", new string[] { string.Empty }),
            Test("split('hello')", new string[] { "h", "e", "l", "l", "o" }),
            Test("split('hello',nullObj)", new string[] { "h", "e", "l", "l", "o" }),
            Test("substring('hello', 0, 5)", "hello"),
            Test("substring('hello', 0, 3)", "hel"),
            Test("substring('hello', 3)", "lo"),
            Test("substring(nullObj, 3)", string.Empty),
            Test("substring('hello', 0, bag.index)", "hel"),
            Test("toLower('UpCase')", "upcase"),
            Test("toLower(nullObj)", string.Empty),
            Test("toUpper('lowercase')", "LOWERCASE"),
            Test("toUpper(nullObj)", string.Empty),
            Test("toLower(toUpper('lowercase'))", "lowercase"),
            Test("trim(' hello ')", "hello"),
            Test("trim(' hello')", "hello"),
            Test("trim(nullObj)", string.Empty),
            Test("trim('hello')", "hello"),
            Test("endsWith('hello','o')", true),
            Test("endsWith('hello','a')", false),
            Test("endsWith(hello,'o')", true),
            Test("endsWith(hello,'a')", false),
            Test("endsWith(nullObj,'h')", false),
            Test("endsWith('hello', nullObj)", true),
            Test("startsWith('hello','h')", true),
            Test("startsWith(nullObj,'h')", false),
            Test("startsWith('hello', nullObj)", true),
            Test("startsWith('hello','a')", false),
            Test("countWord(hello)", 1),
            Test("countWord(nullObj)", 0),
            Test("countWord(concat(hello, ' ', world))", 2),
            Test("addOrdinal(11)", "11th"),
            Test("addOrdinal(11 + 1)", "12th"),
            Test("addOrdinal(11 + 2)", "13th"),
            Test("addOrdinal(11 + 10)", "21st"),
            Test("addOrdinal(11 + 11)", "22nd"),
            Test("addOrdinal(11 + 12)", "23rd"),
            Test("addOrdinal(11 + 13)", "24th"),
            Test("addOrdinal(-1)", "-1"), // original string value
            Test("join(createArray('a','b', 'c', 'd'), '\n')", "a\nb\nc\nd"),
            
            #endregion

            #region  Logical comparison functions test
            Test("and(1 == 1, 1 < 2, 1 > 2)", false),
            Test("and(1 == 1,\r\n 1 < 2,\r\n 1 > 2)", false),
            Test("and(!true, !!true)", false), // false && true
            Test("and(!!true, !!true)", true), // true && true
            Test("and(hello != 'world', bool('true'))", true), // true && true
            Test("and(hello == 'world', bool('true'))", false), // false && true
            Test("or(!exists(one), !!exists(one))", true), // false && true
            Test("or(!exists(one), !exists(one))", false), // false && false
            Test("greater(one, two)", false, OneTwo),
            Test("greater(one , 0.5) && less(two , 2.5)", true), // true && true
            Test("greater(one , 0.5) || less(two , 1.5)", true), // true || false
            Test("greater(5, 2)", true),
            Test("greater(2, 2)", false),
            Test("greater(one, two)", false),
            Test("greaterOrEquals((1 + 2) , (4 - 1))", true),
            Test("greaterOrEquals((2 + 2) , (4 - 1))", true),
            Test("greaterOrEquals(float(5.5) , float(4 - 1))", true),
            Test("greaterOrEquals(one, one)", true),
            Test("greaterOrEquals(one, two)", false),
            Test("greaterOrEquals(one, one)", true, One),
            Test("greaterOrEquals(one, two)", false, OneTwo),
            Test("less(5, 2)", false),
            Test("less(2, 2)", false),
            Test("less(one, two)", true),
            Test("less(one, two)", true, OneTwo),
            Test("lessOrEquals(one, one)", true, new HashSet<string> { "one" }),
            Test("lessOrEquals(one, two)", true, OneTwo),
            Test("lessOrEquals(one, one)", true),
            Test("lessOrEquals(one, two)", true),
            Test("lessOrEquals((1 + 2) , (4 - 1))", true),
            Test("lessOrEquals((2 + 2) , (4 - 1))", false),
            Test("lessOrEquals(float(5.5) , float(4 - 1))", false),
            Test("lessOrEquals(one, one)", true),
            Test("lessOrEquals(one, two)", true),
            Test("equals(hello, 'hello')", true),
            Test("equals(bag.index, 3)", true),
            Test("equals(bag.index, 2)", false),
            Test("equals(max(createArray(1, 2, 3, 4)), 4.0)", true),
            Test("equals(max(createArray(1, 2, 3, 4), 5.0), 5)", true),
            Test("equals(hello == 'world', bool('true'))", false), // false, true
            Test("equals(hello == 'world', bool(0))", false), // false, true
            Test("if(!exists(one), 'r1', 'r2')", "r2"), // false
            Test("if(!!exists(one), 'r1', 'r2')", "r1"), // true
            Test("if(0, 'r1', 'r2')", "r1"), // true
            Test("if(bool('true'), 'r1', 'r2')", "r1"), // true
            Test("if(istrue, 'r1', 'r2')", "r1"), // true
            Test("if(bag.name == null, \"hello\",  bag.name)", "mybag"),
            Test("if(user.name == null, \"hello\",  user.name)", "hello"), // user.name don't exist
            Test("if(user.name == null, '',  user.name)", string.Empty), // user.name don't exist
            Test("if(one > 0, one, two)", 1),
            Test("if(one < 0, one, two)", 2),
            Test("exists(one)", true),
            Test("exists(xxx)", false),
            Test("exists(one.xxx)", false),
            Test("not(one != null)", false),
            Test("not(not(one != null))", true),
            Test("not(false)", true),
            Test("not(one == 1.0)", false, new HashSet<string> { "one" }),
            Test("not(not(one == 1.0))", true, new HashSet<string> { "one" }),
            Test("not(false)", true),
            Test("and(one > 0.5, two < 2.5)", true, OneTwo),
            Test("and(float(5.5), float(0.0))", true),
            Test("and(hello, \"hello\")", true),
            Test("or(items, (2 + 2) <= (4 - 1))", true), // true || false
            Test("or(0, false)", true), // true || false
            Test("not(hello)", false), // false
            Test("not(10)", false),
            Test("not(0)", false),
            Test("if(hello, 'r1', 'r2')", "r1"),
            Test("if(null, 'r1', 'r2')", "r2"),
            Test("if(hello * 5, 'r1', 'r2')", "r2"),
            Test("if(10, 'r1', 'r2')", "r1"),
            Test("emptyList == []", true),
            Test("emptyList != []", false),
            Test("emptyList == {}", false),
            Test("emptyObject == {}", true),
            Test("emptyObject != {}", false),
            Test("emptyObject == []", false),
            Test("emptyJObject == {}", true),
            Test("emptyJObject != {}", false),
            Test("emptyJObject == []", false),
            Test("emptyAnonymousObject == {}", true),
            Test("emptyAnonymousObject != {}", false),
            Test("emptyAnonymousObject == []", false),
            Test("emptyList == [ ]", true),
            Test("emptyList == {  }", false),
            Test("emptyObject == {  }", true),
            Test("emptyObject == [  ]", false),
            #endregion

            #region  Conversion functions test
            Test("float('10.333')", 10.333f),
            Test("float('10')", 10.0f),
            Test("int('10')", 10),
            Test("string('str')", "str"),
            Test("string(one)", "1.0"),
            Test("string(bool(1))", "true"),
            Test("string(bag.set)", "{\"four\":4.0}"),
            Test("bool(1)", true),
            Test("bool(0)", true),
            Test("bool(null)", false),
            Test("bool(hello * 5)", false),
            Test("bool('false')", true),
            Test("bool('hi')", true),
            Test("createArray('h', 'e', 'l', 'l', 'o')", new List<object> { "h", "e", "l", "l", "o" }),
            Test("createArray('h',\r\n 'e',\r\n 'l',\r\n 'l',\r\n 'o')", new List<object> { "h", "e", "l", "l", "o" }),
            Test("createArray(1, bool(0), string(bool(1)), float('10'))", new List<object> { 1, true, "true", 10.0f }),
            Test("binary(hello)", "0110100001100101011011000110110001101111"),
            Test("length(binary(hello))", 40),
            Test("base64(hello)", "aGVsbG8="),
            Test("base64ToBinary(base64(hello))", "0110000101000111010101100111001101100010010001110011100000111101"),
            Test("base64ToString(base64(hello))", "hello"),
            Test("dataUri(hello)", "data:text/plain;charset=utf-8;base64,aGVsbG8="),
            Test("dataUriToBinary(base64(hello))", "0110000101000111010101100111001101100010010001110011100000111101"),
            Test("dataUriToString(dataUri(hello))", "hello"),
            Test("xml('{\"person\": {\"name\": \"Sophia Owen\", \"city\": \"Seattle\"}}')", $"<root type=\"object\">{Environment.NewLine}  <person type=\"object\">{Environment.NewLine}    <name type=\"string\">Sophia Owen</name>{Environment.NewLine}    <city type=\"string\">Seattle</city>{Environment.NewLine}  </person>{Environment.NewLine}</root>"),
            Test("uriComponent('http://contoso.com')", "http%3A%2F%2Fcontoso.com"),
            Test("uriComponentToString('http%3A%2F%2Fcontoso.com')", "http://contoso.com"),
            #endregion

            #region  Math functions test
            Test("add(1, 2, 3)", 6),
            Test("add(1, 2)", 3),
            Test("add(1.0, 2.0)", 3.0),
            Test("add(mul(1, 2), 3)", 5),
            Test("max(mul(1, 2), 5) ", 5),
            Test("max(5) ", 5),
            Test("max(4, 5) ", 5),
            Test("max(createArray(1, 2, 3, 4))", 4),
            Test("max(createArray(1, 2, 3, 4),5.0)", 5.0),
            Test("max(1, 4, 5) ", 5),
            Test("min(mul(1, 2), 5) ", 2),
            Test("min(createArray(1, 2, 3, 4))", 1),
            Test("min(createArray(1, 2, 3, 4),5)", 1),
            Test("min(4, 5) ", 4),
            Test("min(4) ", 4),
            Test("min(1.0, two) + max(one, 2.0)", 3.0, OneTwo),
            Test("sub(2, 1)", 1),
            Test("sub(2, 1, 1)", 0),
            Test("sub(2.0, 0.5)", 1.5),
            Test("mul(2, 5)", 10),
            Test("mul(2, 5, 2)", 20),
            Test("div(mul(2, 5), 2)", 5),
            Test("div(5, 2)", 2),
            Test("div(5, 2 ,2)", 1),
            Test("exp(2,2)", 4.0),
            Test("mod(5,2)", 1),
            Test("rand(1, 2)", 1),
            Test("rand(2, 3)", 2),
            Test("range(1,4)", new[] { 1, 2, 3, 4 }),
            Test("range(-1,6)", new[] { -1, 0, 1, 2, 3, 4 }),
            #endregion

            #region  Date and time function test

            // init dateTime: 2018-03-15T13:00:00Z
            Test("addDays(timestamp, 1)", "2018-03-16T13:00:00.000Z"),
            Test("addDays(timestamp, 1,'MM-dd-yy')", "03-16-18"),
            Test("addHours(timestamp, 1)", "2018-03-15T14:00:00.000Z"),
            Test("addHours(timestamp, 1,'MM-dd-yy hh-mm')", "03-15-18 02-00"),
            Test("addMinutes(timestamp, 1)", "2018-03-15T13:01:00.000Z"),
            Test("addMinutes(timestamp, 1, 'MM-dd-yy hh-mm')", "03-15-18 01-01"),
            Test("addSeconds(timestamp, 1)", "2018-03-15T13:00:01.000Z"),
            Test("addSeconds(timestamp, 1, 'MM-dd-yy hh-mm-ss')", "03-15-18 01-00-01"),
            Test("dayOfMonth(timestamp)", 15),
            Test("dayOfWeek(timestamp)", 4), // Thursday
            Test("dayOfYear(timestamp)", 74),
            Test("month(timestamp)", 3),
            Test("date(timestamp)", "3/15/2018"), // Default. TODO
            Test("year(timestamp)", 2018),
            Test("length(utcNow())", 24),
            Test("utcNow('MM-DD-YY')", DateTime.UtcNow.ToString("MM-DD-YY")),
            Test("formatDateTime(notISOTimestamp)", "2018-03-15T13:00:00.000Z"),
            Test("formatDateTime(notISOTimestamp, 'MM-dd-yy')", "03-15-18"),
            Test("formatDateTime('2018-03-15')", "2018-03-15T00:00:00.000Z"),
            Test("formatDateTime(timestampObj)", "2018-03-15T13:00:00.000Z"),
            Test("formatDateTime(unixTimestamp)", "2018-03-15T13:00:00.000Z"),
            Test("subtractFromTime(timestamp, 1, 'Year')", "2017-03-15T13:00:00.000Z"),
            Test("subtractFromTime(timestamp, 1, 'Month')", "2018-02-15T13:00:00.000Z"),
            Test("subtractFromTime(timestamp, 1, 'Week')", "2018-03-08T13:00:00.000Z"),
            Test("subtractFromTime(timestamp, 1, 'Day')", "2018-03-14T13:00:00.000Z"),
            Test("subtractFromTime(timestamp, 1, 'Hour')", "2018-03-15T12:00:00.000Z"),
            Test("subtractFromTime(timestamp, 1, 'Minute')", "2018-03-15T12:59:00.000Z"),
            Test("subtractFromTime(timestamp, 1, 'Second')", "2018-03-15T12:59:59.000Z"),
            Test("dateReadBack(timestamp, addDays(timestamp, 1))", "tomorrow"),
            Test("dateReadBack(addDays(timestamp, 1),timestamp)", "yesterday"),
            Test("getTimeOfDay('2018-03-15T00:00:00.000Z')", "midnight"),
            Test("getTimeOfDay('2018-03-15T08:00:00.000Z')", "morning"),
            Test("getTimeOfDay('2018-03-15T12:00:00.000Z')", "noon"),
            Test("getTimeOfDay('2018-03-15T13:00:00.000Z')", "afternoon"),
            Test("getTimeOfDay('2018-03-15T18:00:00.000Z')", "evening"),
            Test("getTimeOfDay('2018-03-15T22:00:00.000Z')", "evening"),
            Test("getTimeOfDay('2018-03-15T23:00:00.000Z')", "night"),
            Test("getPastTime(1,'Year','MM-dd-yy')", DateTime.Now.AddYears(-1).ToString("MM-dd-yy")),
            Test("getPastTime(1,'Month','MM-dd-yy')", DateTime.Now.AddMonths(-1).ToString("MM-dd-yy")),
            Test("getPastTime(1,'Week','MM-dd-yy')", DateTime.Now.AddDays(-7).ToString("MM-dd-yy")),
            Test("getPastTime(1,'Day','MM-dd-yy')", DateTime.Now.AddDays(-1).ToString("MM-dd-yy")),
            Test("getFutureTime(1,'Year','MM-dd-yy')", DateTime.Now.AddYears(1).ToString("MM-dd-yy")),
            Test("getFutureTime(1,'Month','MM-dd-yy')", DateTime.Now.AddMonths(1).ToString("MM-dd-yy")),
            Test("getFutureTime(1,'Week','MM-dd-yy')", DateTime.Now.AddDays(7).ToString("MM-dd-yy")),
            Test("getFutureTime(1,'Day','MM-dd-yy')", DateTime.Now.AddDays(1).ToString("MM-dd-yy")),
            Test("convertFromUTC('2018-01-02T02:00:00.000Z', 'Pacific Standard Time', 'D')", "Monday, January 1, 2018"),
            Test("convertFromUTC('2018-01-02T01:00:00.000Z', 'America/Los_Angeles', 'D')", "Monday, January 1, 2018"),
            Test("convertToUTC('01/01/2018 00:00:00', 'Pacific Standard Time')", "2018-01-01T08:00:00.000Z"),
            Test("addToTime('2018-01-01T08:00:00.000Z', 1, 'Day', 'D')", "Tuesday, January 2, 2018"),
            Test("addToTime('2018-01-01T00:00:00.000Z', 1, 'Week')", "2018-01-08T00:00:00.000Z"),
            Test("startOfDay('2018-03-15T13:30:30.000Z')", "2018-03-15T00:00:00.000Z"),
            Test("startOfHour('2018-03-15T13:30:30.000Z')", "2018-03-15T13:00:00.000Z"),
            Test("startOfMonth('2018-03-15T13:30:30.000Z')", "2018-03-01T00:00:00.000Z"),
            Test("ticks('2018-01-01T08:00:00.000Z')", 636503904000000000),
            #endregion

            #region uri parsing function test
            Test("uriHost('https://www.localhost.com:8080')", "www.localhost.com"),
            Test("uriPath('http://www.contoso.com/catalog/shownew.htm?date=today')", "/catalog/shownew.htm"),
            Test("uriPathAndQuery('http://www.contoso.com/catalog/shownew.htm?date=today')", "/catalog/shownew.htm?date=today"),
            Test("uriPort('http://www.localhost:8080')", 8080),
            Test("uriQuery('http://www.contoso.com/catalog/shownew.htm?date=today')", "?date=today"),
            Test("uriScheme('http://www.contoso.com/catalog/shownew.htm?date=today')", "http"),
            #endregion

            #region  collection functions test
            Test("sum(createArray(1, 2))", 3),
            Test("sum(createArray(one, two, 3))", 6.0),
            Test("average(createArray(1, 2))", 1.5),
            Test("average(createArray(one, two, 3))", 2.0),
            Test("contains('hello world', 'hello')", true),
            Test("contains('hello world', 'hellow')", false),
            Test("contains('hello world',\r\n 'hellow')", false),
            Test("contains(items, 'zero')", true),
            Test("contains(items, 'hi')", false),
            Test("contains(bag, 'three')", true),
            Test("contains(bag, 'xxx')", false),
            Test("count(split(hello,'e'))", 2),
            Test("count(createArray('h', 'e', 'l', 'l', 'o'))", 5),
            Test("empty('')", true),
            Test("empty('a')", false),
            Test("empty(bag)", false),
            Test("empty(items)", false),
            Test("first(items)", "zero"),
            Test("first('hello')", "h"),
            Test("first(createArray(0, 1, 2))", 0),
            Test("first(1)", null),
            Test("first(nestedItems).x", 1, new HashSet<string> { "nestedItems" }),
            Test("join(items,',')", "zero,one,two"),
            Test("join(createArray('a', 'b', 'c'), '.')", "a.b.c"),
            Test("join(createArray('a', 'b', 'c'), ',', ' and ')", "a,b and c"),
            Test("join(createArray('a', 'b'), ',', ' and ')", "a and b"),
            Test("join(createArray(\r\n'a',\r\n 'b'), ','\r\n,\r\n ' and ')", "a and b"),
            Test("join(foreach(dialog, item, item.key), ',')", "x,instance,options,title,subTitle"),
            Test("foreach(dialog, item, item.value)[1].xxx", "instance"),
            Test("join(foreach(items, item, item), ',')", "zero,one,two"),
            Test("join(foreach(indicesAndValues(items), item, item.value), ',')", "zero,one,two"),
            Test("join(foreach(nestedItems, i, i.x + first(nestedItems).x), ',')", "2,3,4", new HashSet<string> { "nestedItems" }),
            Test("join(foreach(items, item, concat(item, string(count(items)))), ',')", "zero3,one3,two3", new HashSet<string> { "items" }),
            Test("join(select(items, item, item), ',')", "zero,one,two"),
            Test("join(select(nestedItems, i, i.x + first(nestedItems).x), ',')", "2,3,4", new HashSet<string> { "nestedItems" }),
            Test("join(select(items, item, concat(item, string(count(items)))), ',')", "zero3,one3,two3", new HashSet<string> { "items" }),
            Test("join(where(items, item, item == 'two'), ',')", "two"),
            Test("string(where(dialog, item, item.value=='Dialog Title'))", "{\"title\":\"Dialog Title\"}"),
            Test("first(where(indicesAndValues(items), elt, elt.index > 1)).value", "two"),
            Test("first(where(indicesAndValues(bag), elt, elt.index == \"three\")).value", 3),
            Test("join(foreach(where(nestedItems, item, item.x > 1), result, result.x), ',')", "2,3", new HashSet<string> { "nestedItems" }),
            Test("join(foreach(doubleNestedItems, items, join(foreach(items, item, concat(y, string(item.x))), ',')), ',')", "y1,y2,y3"),
            Test("join(foreach(doubleNestedItems, items, join(foreach(items, item, items[0].x), ',')), ',')", "1,1,3"),
            Test("count(where(doubleNestedItems, items, count(where(items, item, item.x == 1)) == 1))", 1),
            Test("count(where(doubleNestedItems, items, count(where(items, item, count(items) == 1)) == 1))", 1),
            Test("last(items)", "two"),
            Test("last('hello')", "o"),
            Test("last(createArray(0, 1, 2))", 2),
            Test("last(1)", null),
            Test("count(union(createArray('a', 'b')))", 2),
            Test("count(union(createArray('a', 'b'), createArray('b', 'c'), createArray('b', 'd')))", 4),
            Test("count(intersection(createArray('a', 'b')))", 2),
            Test("count(intersection(createArray('a', 'b'), createArray('b', 'c'), createArray('b', 'd')))", 1),
            Test("skip(createArray('H','e','l','l','0'),2)", new List<object> { "l", "l", "0" }),
            Test("take(createArray('H','e','l','l','0'),2)", new List<object> { "H", "e" }),
            Test("subArray(createArray('H','e','l','l','o'),2,5)", new List<object> { "l", "l", "o" }),
            Test("count(newGuid())", 36),
            Test("indexOf(newGuid(), '-')", 8),
            Test("indexOf(nullObj, '-')", -1),
            Test("indexOf(hello, nullObj)", 0),
            Test("indexOf(hello, '-')", -1),
            Test("indexOf(json('[\"a\", \"b\"]'), 'a')", 0),
            Test("indexOf(json('[\"a\", \"b\"]'), 'c')", -1),
            Test("indexOf(createArray('abc', 'def', 'ghi'), 'def')", 1),
            Test("indexOf(createArray('abc', 'def', 'ghi'), 'klm')", -1),
            Test("lastIndexOf(newGuid(), '-')", 23),
            Test("lastIndexOf(hello, '-')", -1),
            Test("lastIndexOf(nullObj, '-')", -1),
            Test("lastIndexOf(hello, nullObj)", 4),
            Test("lastIndexOf(json('[\"a\", \"b\", \"a\"]'), 'a')", 2),
            Test("lastIndexOf(json('[\"a\", \"b\"]'), 'c')", -1),
            Test("lastIndexOf(createArray('abc', 'def', 'ghi', 'def'), 'def')", 3),
            Test("lastIndexOf(createArray('abc', 'def', 'ghi'), 'klm')", -1),
            Test("length(newGuid())", 36),
            Test("sortBy(items)", new List<object> { "one", "two", "zero" }),
            Test("sortBy(nestedItems, 'x')[0].x", 1),
            Test("sortByDescending(items)", new List<object> { "zero", "two", "one" }),
            Test("sortByDescending(nestedItems, 'x')[0].x", 3),
            Test("flatten(createArray(1,createArray(2),createArray(createArray(3, 4), createArray(5,6))))", new List<object> { 1, 2, 3, 4, 5, 6 }),
            Test("flatten(createArray(1,createArray(2),createArray(createArray(3, 4), createArray(5,6))), 1)", new List<object> { 1, 2, new List<object>() { 3, 4 }, new List<object>() { 5, 6 } }),
            Test("unique(createArray(1, 5, 1))", new List<object>() { 1, 5 }),
            #endregion

            #region  Object manipulation and construction functions
            Test("string(addProperty(json('{\"key1\":\"value1\"}'), 'key2','value2'))", "{\"key1\":\"value1\",\"key2\":\"value2\"}"),
            Test("string(setProperty(json('{\"key1\":\"value1\"}'), 'key1','value2'))", "{\"key1\":\"value2\"}"),
            Test("string(removeProperty(json('{\"key1\":\"value1\",\"key2\":\"value2\"}'), 'key2'))", "{\"key1\":\"value1\"}"),
            Test("coalesce(nullObj,hello,nullObj)", "hello"),
            Test("xPath(xmlStr,'/produce/item/name')", new[] { "<name>Gala</name>", "<name>Honeycrisp</name>" }),
            Test("xPath(xmlStr,'sum(/produce/item/count)')", 30),
            Test("jPath(jsonStr,'Manufacturers[0].Products[0].Price')", 50),
            Test("jPath(jsonStr,'$..Products[?(@.Price >= 50)].Name')", new[] { "Anvil", "Elbow Grease" }),
            #endregion

            #region  Memory access
            Test("getProperty(bag, concat('na','me'))", "mybag"),
            Test("items[2]", "two", new HashSet<string> { "items[2]" }),
            Test("bag.list[bag.index - 2]", "blue", new HashSet<string> { "bag.list", "bag.index" }),
            Test("items[nestedItems[1].x]", "two", new HashSet<string> { "items", "nestedItems[1].x" }),
            Test("bag['name']", "mybag"),
            Test("bag[substring(concat('na','me','more'), 0, length('name'))]", "mybag"),
            Test("items[1+1]", "two"),
            Test("getProperty(null, 'p')", null),
            Test("(getProperty(null, 'p'))[1]", null),
            #endregion

            #region Regex
            Test("isMatch('abc', '^[ab]+$')", false), // simple character classes ([abc]), "+" (one or more)
            Test("isMatch('abb', '^[ab]+$')", true), // simple character classes ([abc])
            Test("isMatch('123', '^[^abc]+$')", true), // complemented character classes ([^abc])
            Test("isMatch('12a', '^[^abc]+$')", false), // complemented character classes ([^abc])
            Test("isMatch('123', '^[^a-z]+$')", true), // complemented character classes ([^a-z])
            Test("isMatch('12a', '^[^a-z]+$')", false), // complemented character classes ([^a-z])
            Test("isMatch('a1', '^[a-z]?[0-9]$')", true), // "?" (zero or one)
            Test("isMatch('1', '^[a-z]?[0-9]$')", true), // "?" (zero or one)
            Test("isMatch('1', '^[a-z]*[0-9]$')", true), // "*" (zero or more)
            Test("isMatch('abc1', '^[a-z]*[0-9]$')", true), // "*" (zero or more)
            Test("isMatch('ab', '^[a-z]{1}$')", false), // "{x}" (exactly x occurrences)
            Test("isMatch('ab', '^[a-z]{1,2}$')", true), // "{x,y}" (at least x, at most y, occurrences)
            Test("isMatch('abc', '^[a-z]{1,}$')", true), // "{x,}" (x occurrences or more)
            Test("isMatch('Name', '^(?i)name$')", true), // "(?i)x" (x ignore case)
            Test("isMatch('FORTUNE', '(?i)fortune|future')", true), // "x|y" (alternation)
            Test("isMatch('FUTURE', '(?i)fortune|future')", true), // "x|y" (alternation)
            Test("isMatch('A', '(?i)fortune|future')", false), // "x|y" (alternation)
            Test("isMatch('abacaxc', 'ab.+?c')", true), // "+?" (lazy versions)
            Test("isMatch('abacaxc', 'ab.*?c')", true), // "*?" (lazy versions)
            Test("isMatch('abacaxc', 'ab.??c')", true), // "??" (lazy versions)
            Test("isMatch('12abc34', '([0-9]+)([a-z]+)([0-9]+)')", true), // "(...)" (simple group)
            Test("isMatch('12abc', '([0-9]+)([a-z]+)([0-9]+)')", false), // "(...)" (simple group)
            Test(@"isMatch('a', '\\w{1}')", true), // "\w" (match [a-zA-Z0-9_])
            Test(@"isMatch('1', '\\d{1}')", true), // "\d" (match [0-9])
            #endregion

            #region type checking
            Test("isString('abc')", true),
            Test("isString(123)", false),
            Test("isInteger('abc')", false),
            Test("isInteger(123)", true),
            Test("isFloat('abc')", false),
            Test("isFloat(123.234)", true),
            Test("isArray(createArray(1,2,3))", true),
            Test("isArray(123.234)", false),
            Test("isObject(emptyJObject)", true),
            Test("isObject(dialog)", true),
            Test("isObject(123.234)", false),
            Test("isBoolean(2 + 3)", false),
            Test("isBoolean(2 > 1)", true),
            Test("isDateTime(2 + 3)", false),
            Test("isDateTime(timestamp)", true),
            #endregion

            #region Empty expression
            Test(string.Empty, string.Empty),
            Test(string.Empty, string.Empty),
            #endregion

#region TriggerTree Tests
            Test("ignore(true)", true),
#endregion
        };

        public static object[] Test(string input, object value, HashSet<string> paths = null) => new object[] { input, value, paths };

        public static bool IsNumber(object value) =>
           value is sbyte
           || value is byte
           || value is short
           || value is ushort
           || value is int
           || value is uint
           || value is long
           || value is ulong
           || value is float
           || value is double
           || value is decimal;

        [DataTestMethod]
        [DynamicData(nameof(Data))]
        public void Evaluate(string input, object expected, HashSet<string> expectedRefs)
        {
            var parsed = Expression.Parse(input);
            Assert.IsNotNull(parsed);
            var (actual, msg) = parsed.TryEvaluate(scope);
            Assert.AreEqual(null, msg);
            AssertObjectEquals(expected, actual);
            if (expectedRefs != null)
            {
                var actualRefs = parsed.References();
                Assert.IsTrue(expectedRefs.SetEquals(actualRefs), $"References do not match, expected: {string.Join(',', expectedRefs)} acutal: {string.Join(',', actualRefs)}");
            }

            // ToString re-parse
            var newExpression = Expression.Parse(parsed.ToString());
            var newActual = newExpression.TryEvaluate(scope).value;
            AssertObjectEquals(actual, newActual);
        }

        [DataTestMethod]
        [DynamicData(nameof(Data))]
        public void EvaluateJson(string input, object expected, HashSet<string> expectedRefs)
        {
            var jsonScope = JToken.FromObject(scope);
            var parsed = Expression.Parse(input);
            Assert.IsNotNull(parsed);
            var (actual, msg) = parsed.TryEvaluate(jsonScope);
            Assert.AreEqual(null, msg);
            AssertObjectEquals(expected, actual);
            if (expectedRefs != null)
            {
                var actualRefs = parsed.References();
                Assert.IsTrue(expectedRefs.SetEquals(actualRefs), $"References do not match, expected: {string.Join(',', expectedRefs)} acutal: {string.Join(',', actualRefs)}");
            }
        }

        [DataTestMethod]
        [DynamicData(nameof(Data))]
        [Ignore]
        public void Roundtrip(string input, object expected, HashSet<string> expectedRefs)
        {
            var parsed = Expression.Parse(input);
            var json = JsonConvert.SerializeObject(parsed);
            var newExpression = JsonConvert.DeserializeObject<Expression>(json);

            Assert.AreEqual(parsed.ToString(), newExpression.ToString(), $"{input} should have round tripped as string");
        }

        [TestMethod]
        public void TestAccumulatePath()
        {
            var memory = new SimpleObjectMemory(new
            {
                f = "foo",
                b = "bar",
                z = new
                {
                    z = "zar"
                },
                n = 2
            });

            // normal case, note, we doesn't append a " yet
            var exp = Expression.Parse("a[f].b[n].z");
            var (path, left, err) = ExpressionFunctions.TryAccumulatePath(exp, memory);
            Assert.AreEqual(path, "a['foo'].b[2].z");

            // normal case
            exp = Expression.Parse("a[z.z][z.z].y");
            (path, left, err) = ExpressionFunctions.TryAccumulatePath(exp, memory);
            Assert.AreEqual(path, "a['zar']['zar'].y");

            // normal case
            exp = Expression.Parse("a.b[z.z]");
            (path, left, err) = ExpressionFunctions.TryAccumulatePath(exp, memory);
            Assert.AreEqual(path, "a.b['zar']");

            // stop evaluate at middle
            exp = Expression.Parse("json(x).b");
            (path, left, err) = ExpressionFunctions.TryAccumulatePath(exp, memory);
            Assert.AreEqual(path, "b");
        }

        [TestMethod]
        public void TestTryEvaluateOfT()
        {
            AssertResult<bool>("true", true);
            AssertResult<bool>("false", false);
            AssertResult<string>("'this is a test'", "this is a test");
            AssertResult<byte>(byte.MaxValue.ToString(), byte.MaxValue);
            AssertResult<short>(short.MaxValue.ToString(), short.MaxValue);
            AssertResult<int>(int.MaxValue.ToString(), int.MaxValue);
            AssertResult<long>(int.MaxValue.ToString(), int.MaxValue);
            AssertResult<ushort>(ushort.MaxValue.ToString(), ushort.MaxValue);
            AssertResult<uint>(uint.MaxValue.ToString(), uint.MaxValue);
            AssertResult<ulong>(uint.MaxValue.ToString(), uint.MaxValue);
            AssertResult<float>(15.32322F.ToString(), 15.32322F);
            AssertResult<double>(15.32322.ToString(), 15.32322);
        }

        private void AssertResult<T>(string text, T expected)
        {
            var memory = new object();
            var (result, error) = Expression.Parse(text).TryEvaluate<T>(memory);
            Assert.AreEqual(expected, result);
            Assert.IsNull(error);
        }

        private void AssertObjectEquals(object expected, object actual)
        {
            if (IsNumber(actual) && IsNumber(expected))
            {
                if (actual is int)
                {
                    Assert.IsTrue(expected is int);
                    Assert.AreEqual(expected, actual);
                }
                else
                {
                    Assert.IsTrue(Convert.ToSingle(actual) == Convert.ToSingle(expected));
                }
            }

            // Compare two lists
            else if (expected is IList expectedList
                && actual is IList actualList)
            {
                Assert.AreEqual(expectedList.Count, actualList.Count);
                for (var i = 0; i < expectedList.Count; i++)
                {
                    AssertObjectEquals(ResolveValue(expectedList[i]), ResolveValue(actualList[i]));
                }
            }
            else
            {
                Assert.AreEqual(expected, actual);
            }
        }

        private object ResolveValue(object obj)
        {
            object value;
            if (!(obj is JValue jval))
            {
                value = obj;
            }
            else
            {
                value = jval.Value;
                if (jval.Type == JTokenType.Integer)
                {
                    value = jval.ToObject<int>();
                }
                else if (jval.Type == JTokenType.String)
                {
                    value = jval.ToObject<string>();
                }
                else if (jval.Type == JTokenType.Boolean)
                {
                    value = jval.ToObject<bool>();
                }
                else if (jval.Type == JTokenType.Float)
                {
                    value = jval.ToObject<float>();
                }
            }

            return value;
        }

        private class A
        {
            public A(string name)
            {
                this.Name = name;
            }

            public string Name { get; set; }
        }
    }
}<|MERGE_RESOLUTION|>--- conflicted
+++ resolved
@@ -263,7 +263,6 @@
 
         public static IEnumerable<object[]> Data => new[]
         {
-<<<<<<< HEAD
             #region accessor and element
             Test("`hi\\``", "hi`"),  // `hi\`` -> hi`
             Test("`hi\\y`", "hi\\y"), // `hi\y` -> hi\y
@@ -273,10 +272,7 @@
             Test("\"ab\\ncd\"", "ab\ncd"),  // "ab\ncd" -> ab [newline] cd
             Test("\"ab\\ycd\"", "ab\\ycd"), //"ab\ycd" -> ab\ycd
             Test("'ab\\'cd'", "ab'cd"), // 'ab\'cd' -> ab'cd
-=======
-            #region accessProperty and accessIndex
             Test("alist[0].Name", "item1"),
->>>>>>> f2ea94df
             #endregion
 
             #region string interpolation test
