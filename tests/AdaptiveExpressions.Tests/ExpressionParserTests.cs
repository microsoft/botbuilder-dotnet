--- conflicted
+++ resolved
@@ -322,8 +322,6 @@
 
         public static IEnumerable<object[]> Data => new[]
         {
-<<<<<<< HEAD
-=======
             #region locale specific tests
             //on *nix OS, 'de-DE' will return 'MM.dd.YY HH:mm:ss', on Windows it's 'MM.dd.YYYY HH:mm:ss'
             Test("replace(addDays(timestamp, 1, '', 'de-DE'), '20', '')", "16.03.18 13:00:00"),
@@ -354,7 +352,6 @@
             Test("titleCase('abc dEF', 'en-US')", "Abc Def"),
             #endregion
 
->>>>>>> c67abdd6
             #region accessor and element
             Test("`hi\\``", "hi`"),  // `hi\`` -> hi`
             Test("`hi\\y`", "hi\\y"), // `hi\y` -> hi\y
