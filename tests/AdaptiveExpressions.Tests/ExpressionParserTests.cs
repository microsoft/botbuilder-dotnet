﻿// Copyright (c) Microsoft Corporation. All rights reserved.
// Licensed under the MIT License.

#pragma warning disable SA1124 // Do not use regions

using System;
using System.Collections;
using System.Collections.Generic;
using AdaptiveExpressions.Memory;
using Microsoft.VisualStudio.TestTools.UnitTesting;
using Newtonsoft.Json;
using Newtonsoft.Json.Linq;

namespace AdaptiveExpressions.Tests
{
    [TestClass]
    public class ExpressionParserTests
    {
        private static readonly string NullStr = null;

        private readonly object scope = new Dictionary<string, object>
        {
            {
                "alist", new List<A>() { new A("item1"), new A("item2") }
            },
            {
                "emptyList", new List<object>()
            },
            {
                "emptyObject", new Dictionary<string, object>()
            },
            {
                "emptyJObject", new JObject()
            },
            {
                "emptyAnonymousObject", new { }
            },
            {
                "path", new Dictionary<string, object>()
                {
                    {
                        "array", new List<int>() { 1 }
                    }
                }
            },
            { "one", 1.0 },
            { "two", 2.0 },
            { "hello", "hello" },
            { "world", "world" },
            { "cit", "cit" },
            { "y", "y" },
            { "istrue", true },
            { "nullObj", NullStr },
            {
                "bag", new Dictionary<string, object>
                {
                    { "three", 3.0 },
                    { "set", new { four = 4.0 } },
                    { "list", new[] { "red", "blue" } },
                    { "index", 3 },
                    { "name", "mybag" }
                }
            },
            { "items", new string[] { "zero", "one", "two" } },
            {
                "nestedItems",
                new[]
                {
                    new { x = 1 },
                    new { x = 2 },
                    new { x = 3 }
                }
            },
            {
                "user",
                new
                {
                    nickname = "John",
                    lists = new
                    {
                        todo = new[]
                        {
                            "todo1",
                            "todo2",
                            "todo3",
                        }
                    },
                    listType = "todo",
                }
            },
            { "timestamp", "2018-03-15T13:00:00.000Z" },
            { "notISOTimestamp", "2018/03/15 13:00:00" },
            { "timestampObj", DateTime.Parse("2018-03-15T13:00:00.000Z").ToUniversalTime() },
            { "unixTimestamp", 1521118800 },
            { "xmlStr", "<?xml version='1.0'?> <produce> <item> <name>Gala</name> <type>apple</type> <count>20</count> </item> <item> <name>Honeycrisp</name> <type>apple</type> <count>10</count> </item> </produce>" },
            {
                "jsonStr", @"{
                          'Stores': [
                            'Lambton Quay',
                            'Willis Street'
                          ],
                          'Manufacturers': [
                            {
                              'Name': 'Acme Co',
                              'Products': [
                                {
                                  'Name': 'Anvil',
                                  'Price': 50
                                }
                              ]
                            },
                            {
                              'Name': 'Contoso',
                              'Products': [
                                {
                                  'Name': 'Elbow Grease',
                                  'Price': 99.95
                                },
                                {
                                  'Name': 'Headlight Fluid',
                                  'Price': 4
                                }
                              ]
                            }
                          ]
                        }"
            },
            {
                "turn", new
                {
                    recognized = new
                    {
                        entities = new Dictionary<string, object>
                        {
                            {
                                "city",
                                new[]
                                {
                                    "Seattle"
                                }
                            },
                            {
                                "ordinal",
                                new[]
                                {
                                    "1",
                                    "2",
                                    "3"
                                }
                            },
                            {
                                "CompositeList1",
                                new[]
                                {
                                    new[]
                                    {
                                        "firstItem"
                                    }
                                }
                            },
                            {
                                "CompositeList2",
                                new[]
                                {
                                    new[]
                                    {
                                        "firstItem",
                                        "secondItem"
                                    }
                                }
                            }
                        },
                        intents = new
                        {
                            BookFlight = "BookFlight",
                            BookHotel = new[]
                            {
                                new
                                {
                                    Where = "Bellevue",
                                    Time = "Tomorrow",
                                    People= "2"
                                },
                                new
                                {
                                    Where = "Kirkland",
                                    Time = "Today",
                                    People = "4"
                                }
                            }
                        }
                    }
                }
            },
            {
                "dialog",
                new
                {
                    x=3,
                    instance = new
                    {
                        xxx = "instance",
                        yyy = new
                        {
                            instanceY = "instanceY"
                        }
                    },
                    options = new
                    {
                        xxx = "options",
                        yyy = new[] { "optionY1", "optionY2" }
                    },
                    title = "Dialog Title",
                    subTitle = "Dialog Sub Title"
                }
            },
            {
                "doubleNestedItems",
                new object[][]
                {
                    new object[]
                    {
                        new { x = 1 },
                        new { x = 2 }
                    },
                    new object[]
                    {
                        new { x = 3 }
                    }
                }
            },
            {
                "callstack", new object[]
                {
                    new
                    {
                        x = 3,
                        instance = new
                        {
                            xxx = "instance",
                            yyy = new
                            {
                                instanceY = "instanceY"
                            }
                        },
                        options = new
                        {
                            xxx = "options",
                            yyy = new[] { "optionY1", "optionY2" }
                        },
                        title = "Dialog Title",
                        subTitle = "Dialog Sub Title"
                    },
                    new { x = 2, y = 2 },
                    new { x = 1, y = 1, z = 1 }
                }
            }
        };

        public static HashSet<string> One { get; set; } = new HashSet<string> { "one" };

        public static HashSet<string> OneTwo { get; set; } = new HashSet<string> { "one", "two" };

        public static IEnumerable<object[]> Data => new[]
        {
            #region accessor and element
            Test("`hi\\``", "hi`"),  // `hi\`` -> hi`
            Test("`hi\\y`", "hi\\y"), // `hi\y` -> hi\y
            Test("`\\${a}`", "${a}"), // `\${a}` -> ${a}
            Test("\"ab\\\"cd\"", "ab\"cd"), // "ab\"cd" -> ab"cd
            Test("\"ab`cd\"", "ab`cd"), // "ab`cd" -> ab`cd
            Test("\"ab\\ncd\"", "ab\ncd"),  // "ab\ncd" -> ab [newline] cd
            Test("\"ab\\ycd\"", "ab\\ycd"), //"ab\ycd" -> ab\ycd
            Test("'ab\\'cd'", "ab'cd"), // 'ab\'cd' -> ab'cd
<<<<<<< HEAD
=======
            Test("alist[0].Name", "item1"),
>>>>>>> ac1e9927
            #endregion

            #region string interpolation test
            Test("`hi`", "hi"),
            Test(@"`hi\``", "hi`"),
            Test("`${world}`", "world"),
            Test(@"`hi ${string('jack`')}`", "hi jack`"),
            Test(@"`\${world}`", "${world}"), // use escape character
            Test("length(`hello ${world}`)", "hello world".Length),
            Test("json(`{'foo': '${hello}','item': '${world}'}`).foo", "hello"),
            Test("`hello ${world}` == 'hello world'", true),
            Test("`hello ${world}` != 'hello hello'", true),
            Test("`hello ${user.nickname}` == 'hello John'", true),
            Test("`hello ${user.nickname}` != 'hello Dong'", true),
            #endregion

            #region SetPathToProperty test
            Test("setPathToValue(path.simple, 3) + path.simple", 6),
            Test("setPathToValue(path.simple, 5) + path.simple", 10),
            Test("setPathToValue(path.array[0], 7) + path.array[0]", 14),
            Test("setPathToValue(path.array[1], 9) + path.array[1]", 18),

            //Test("setPathToValue(path.darray[2][0], 11) + path.darray[2][0]", 22),
            //Test("setPathToValue(path.darray[2][3].foo, 13) + path.darray[2][3].foo", 26),
            //Test("setPathToValue(path.overwrite, 3) + setPathToValue(path.overwrite[0], 4) + path.overwrite[0]", 11),
            //Test("setPathToValue(path.overwrite[0], 3) + setPathToValue(path.overwrite, 4) + path.overwrite", 11),
            //Test("setPathToValue(path.overwrite.prop, 3) + setPathToValue(path.overwrite, 4) + path.overwrite", 11),
            //Test("setPathToValue(path.overwrite.prop, 3) + setPathToValue(path.overwrite[0], 4) + path.overwrite[0]", 11),
            Test("setPathToValue(path.x, null)", null),
            #endregion

            #region Operators test
            Test("1 + 2", 3),
            Test("1 +\r\n 2", 3),
            Test("- 1 + 2", 1),
            Test("- 1\r\n + 2", 1),
            Test("+ 1 + 2", 3),
            Test("1 - 2", -1),
            Test("1 - (-2)", 3),
            Test("1.0 + 2.0", 3.0),
            Test("1 * 2 + 3", 5),
            Test("1 *\r\n 2 + 3", 5),
            Test("1 + 2 * 3", 7),
            Test("1 + 2\r\n * 3", 7),
            Test("4 / 2", 2),
            Test("1 + 3 / 2", 2),
            Test("(1 + 3) / 2", 2),
            Test("1 * (2 + 3)", 5),
            Test("(1 + 2) * 3", 9),
            Test("(one + two) * bag.three", 9.0, new HashSet<string> { "one", "two", "bag.three" }),
            Test("(one + two) * bag.set.four", 12.0, new HashSet<string> { "one", "two", "bag.set.four" }),
            Test("hello + nullObj", "hello"),
            Test("one + two + hello + world", "3helloworld"),
            Test("one + two + hello + one + two", "3hello12"),

            Test("2^2", 4.0),
            Test("2^\r\n2", 4.0),
            Test("3^2^2", 81.0),
            Test("3\r\n^2^2", 81.0),
            Test("one > 0.5 && two < 2.5", true),
            Test("one > 0.5\r\n && two < 2.5", true),
            Test("one > 0.5 || two < 1.5", true),
            Test("one > 0.5 ||\r\n two < 1.5", true),
            Test("5 % 2", 1),
            Test("!(one == 1.0)", false),
            Test("!!(one == 1.0)", true),
            Test("!exists(xione) || !!exists(two)", true),
            Test("(1 + 2) == (4 - 1)", true),
            Test("!!exists(one) == !!exists(one)", true),
            Test("!(one == 1.0)", false, new HashSet<string> { "one" }),
            Test("!!(one == 1.0)", true, new HashSet<string> { "one" }),
            Test("!(one == 1.0) || !!(two == 2.0)", true, OneTwo),
            Test("!true", false),
            Test("!!true", true),
            Test("!(one == 1.0) || !!(two == 2.0)", true),
            Test("hello == 'hello'", true),
            Test("hello == 'world'", false),
            Test("(1 + 2) != (4 - 1)", false),
            Test("!!exists(one) != !!exists(one)", false),
            Test("!!exists(one) !=\r\n !!exists(one)", false),
            Test("hello != 'hello'", false),
            Test("hello != 'world'", true),
            Test("hello != \"hello\"", false),
            Test("hello != \"world\"", true),
            Test("(1 + 2) >= (4 - 1)", true),
            Test("(2 + 2) >= (4 - 1)", true),
            Test("float(5.5) >= float(4 - 1)", true),
            Test("(1 + 2) <= (4 - 1)", true),
            Test("(2 + 2) <= (4 - 1)", false),
            Test("float(5.5) <= float(4 - 1)", false),
            Test("'string'&'builder'", "stringbuilder"),
            Test("\"string\"&\"builder\"", "stringbuilder"),
            Test("\"string\"&\r\n\"builder\"", "stringbuilder"),
            Test("one > 0.5 && two < 2.5", true, OneTwo),
            Test("notThere > 4", false),
            Test("float(5.5) && float(0.0)", true),
            Test("hello && \"hello\"", true),
            Test("items || ((2 + 2) <= (4 - 1))", true), // true || false
            Test("0 || false", true), // true || false
            Test("!(hello)", false), // false
            Test("!(10)", false),
            Test("!(0)", false),
            Test("one > 0.5 || two < 1.5", true, OneTwo),
            Test("one / 0 || two", true),
            Test("0/3", 0),
            Test("True == true", true),
            #endregion

            #region  String functions test
            Test("concat(hello,world)", "helloworld"),
            Test("concat(hello,\r\nworld)", "helloworld"),
            Test("concat('hello','world')", "helloworld"),
            Test("concat(nullObj,'world')", "world"),
            Test("concat('hello',nullObj)", "hello"),
            Test("concat(\"hello\",\"world\")", "helloworld"),
            Test("add(hello,world)", "helloworld"),
            Test("add('hello','world')", "helloworld"),
            Test("add(nullObj,'world')", "world"),
            Test("add('hello',nullObj)", "hello"),
            Test("add(\"hello\",\"world\")", "helloworld"),
            Test("length('hello')", 5),
            Test("length(\"hello\")", 5),
            Test("length(nullObj)", 0),
            Test("length(concat(hello,world))", 10),
            Test("length(\r\nconcat(hello,\r\nworld))", 10),
            Test("length(hello + world)", 10),
            Test("count('hello')", 5),
            Test("count(\"hello\")", 5),
            Test("count(concat(hello,world))", 10),
            Test("replace('hello', 'l', 'k')", "hekko"),
            Test("replace('hello', 'L', 'k')", "hello"),
            Test("replace(nullObj, 'L', 'k')", string.Empty),
            Test("replace('hello', 'L', 'k')", "hello"),
            Test("replace('hello', 'l', nullObj)", "heo"),
            Test("replace(\"hello'\", \"'\", '\"')", "hello\""),
            Test("replace('hello\"', '\"', \"'\")", "hello'"),
            Test("replace('hello\"', '\"', '\n')", "hello\n"),
            Test("replace('hello\n', '\n', '\\\\')", "hello\\"),
            Test(@"replace('hello\\', '\\', '\\\\')", @"hello\\"),
            Test(@"replace('hello\n', '\n', '\\\\')", @"hello\\"),
            Test("replaceIgnoreCase('hello', 'L', 'k')", "hekko"),
            Test("replaceIgnoreCase(nullObj, 'L', 'k')", string.Empty),
            Test("split('hello','e')", new string[] { "h", "llo" }),
            Test("split('hello','')", new string[] { "h", "e", "l", "l", "o" }),
            Test("split('','')", new string[] { }),
            Test("split(nullObj,'e')", new string[] { string.Empty }),
            Test("split('hello')", new string[] { "h", "e", "l", "l", "o" }),
            Test("split('hello',nullObj)", new string[] { "h", "e", "l", "l", "o" }),
            Test("substring('hello', 0, 5)", "hello"),
            Test("substring('hello', 0, 3)", "hel"),
            Test("substring('hello', 3)", "lo"),
            Test("substring(nullObj, 3)", string.Empty),
            Test("substring('hello', 0, bag.index)", "hel"),
            Test("toLower('UpCase')", "upcase"),
            Test("toLower(nullObj)", string.Empty),
            Test("toUpper('lowercase')", "LOWERCASE"),
            Test("toUpper(nullObj)", string.Empty),
            Test("toLower(toUpper('lowercase'))", "lowercase"),
            Test("trim(' hello ')", "hello"),
            Test("trim(' hello')", "hello"),
            Test("trim(nullObj)", string.Empty),
            Test("trim('hello')", "hello"),
            Test("endsWith('hello','o')", true),
            Test("endsWith('hello','a')", false),
            Test("endsWith(hello,'o')", true),
            Test("endsWith(hello,'a')", false),
            Test("endsWith(nullObj,'h')", false),
            Test("endsWith('hello', nullObj)", true),
            Test("startsWith('hello','h')", true),
            Test("startsWith(nullObj,'h')", false),
            Test("startsWith('hello', nullObj)", true),
            Test("startsWith('hello','a')", false),
            Test("countWord(hello)", 1),
            Test("countWord(nullObj)", 0),
            Test("countWord(concat(hello, ' ', world))", 2),
            Test("addOrdinal(11)", "11th"),
            Test("addOrdinal(11 + 1)", "12th"),
            Test("addOrdinal(11 + 2)", "13th"),
            Test("addOrdinal(11 + 10)", "21st"),
            Test("addOrdinal(11 + 11)", "22nd"),
            Test("addOrdinal(11 + 12)", "23rd"),
            Test("addOrdinal(11 + 13)", "24th"),
            Test("addOrdinal(-1)", "-1"), // original string value
            Test("join(createArray('a','b', 'c', 'd'), '\n')", "a\nb\nc\nd"),
            
            #endregion

            #region  Logical comparison functions test
            Test("and(1 == 1, 1 < 2, 1 > 2)", false),
            Test("and(1 == 1,\r\n 1 < 2,\r\n 1 > 2)", false),
            Test("and(!true, !!true)", false), // false && true
            Test("and(!!true, !!true)", true), // true && true
            Test("and(hello != 'world', bool('true'))", true), // true && true
            Test("and(hello == 'world', bool('true'))", false), // false && true
            Test("or(!exists(one), !!exists(one))", true), // false && true
            Test("or(!exists(one), !exists(one))", false), // false && false
            Test("greater(one, two)", false, OneTwo),
            Test("greater(one , 0.5) && less(two , 2.5)", true), // true && true
            Test("greater(one , 0.5) || less(two , 1.5)", true), // true || false
            Test("greater(5, 2)", true),
            Test("greater(2, 2)", false),
            Test("greater(one, two)", false),
            Test("greaterOrEquals((1 + 2) , (4 - 1))", true),
            Test("greaterOrEquals((2 + 2) , (4 - 1))", true),
            Test("greaterOrEquals(float(5.5) , float(4 - 1))", true),
            Test("greaterOrEquals(one, one)", true),
            Test("greaterOrEquals(one, two)", false),
            Test("greaterOrEquals(one, one)", true, One),
            Test("greaterOrEquals(one, two)", false, OneTwo),
            Test("less(5, 2)", false),
            Test("less(2, 2)", false),
            Test("less(one, two)", true),
            Test("less(one, two)", true, OneTwo),
            Test("lessOrEquals(one, one)", true, new HashSet<string> { "one" }),
            Test("lessOrEquals(one, two)", true, OneTwo),
            Test("lessOrEquals(one, one)", true),
            Test("lessOrEquals(one, two)", true),
            Test("lessOrEquals((1 + 2) , (4 - 1))", true),
            Test("lessOrEquals((2 + 2) , (4 - 1))", false),
            Test("lessOrEquals(float(5.5) , float(4 - 1))", false),
            Test("lessOrEquals(one, one)", true),
            Test("lessOrEquals(one, two)", true),
            Test("equals(hello, 'hello')", true),
            Test("equals(bag.index, 3)", true),
            Test("equals(bag.index, 2)", false),
            Test("equals(max(createArray(1, 2, 3, 4)), 4.0)", true),
            Test("equals(max(createArray(1, 2, 3, 4), 5.0), 5)", true),
            Test("equals(hello == 'world', bool('true'))", false), // false, true
            Test("equals(hello == 'world', bool(0))", false), // false, true
            Test("if(!exists(one), 'r1', 'r2')", "r2"), // false
            Test("if(!!exists(one), 'r1', 'r2')", "r1"), // true
            Test("if(0, 'r1', 'r2')", "r1"), // true
            Test("if(bool('true'), 'r1', 'r2')", "r1"), // true
            Test("if(istrue, 'r1', 'r2')", "r1"), // true
            Test("if(bag.name == null, \"hello\",  bag.name)", "mybag"),
            Test("if(user.name == null, \"hello\",  user.name)", "hello"), // user.name don't exist
            Test("if(user.name == null, '',  user.name)", string.Empty), // user.name don't exist
            Test("if(one > 0, one, two)", 1),
            Test("if(one < 0, one, two)", 2),
            Test("exists(one)", true),
            Test("exists(xxx)", false),
            Test("exists(one.xxx)", false),
            Test("not(one != null)", false),
            Test("not(not(one != null))", true),
            Test("not(false)", true),
            Test("not(one == 1.0)", false, new HashSet<string> { "one" }),
            Test("not(not(one == 1.0))", true, new HashSet<string> { "one" }),
            Test("not(false)", true),
            Test("and(one > 0.5, two < 2.5)", true, OneTwo),
            Test("and(float(5.5), float(0.0))", true),
            Test("and(hello, \"hello\")", true),
            Test("or(items, (2 + 2) <= (4 - 1))", true), // true || false
            Test("or(0, false)", true), // true || false
            Test("not(hello)", false), // false
            Test("not(10)", false),
            Test("not(0)", false),
            Test("if(hello, 'r1', 'r2')", "r1"),
            Test("if(null, 'r1', 'r2')", "r2"),
            Test("if(hello * 5, 'r1', 'r2')", "r2"),
            Test("if(10, 'r1', 'r2')", "r1"),
            Test("emptyList == []", true),
            Test("emptyList != []", false),
            Test("emptyList == {}", false),
            Test("emptyObject == {}", true),
            Test("emptyObject != {}", false),
            Test("emptyObject == []", false),
            Test("emptyJObject == {}", true),
            Test("emptyJObject != {}", false),
            Test("emptyJObject == []", false),
            Test("emptyAnonymousObject == {}", true),
            Test("emptyAnonymousObject != {}", false),
            Test("emptyAnonymousObject == []", false),
            Test("emptyList == [ ]", true),
            Test("emptyList == {  }", false),
            Test("emptyObject == {  }", true),
            Test("emptyObject == [  ]", false),
            #endregion

            #region  Conversion functions test
            Test("float('10.333')", 10.333f),
            Test("float('10')", 10.0f),
            Test("int('10')", 10),
            Test("string('str')", "str"),
            Test("string(one)", "1.0"),
            Test("string(bool(1))", "true"),
            Test("string(bag.set)", "{\"four\":4.0}"),
            Test("bool(1)", true),
            Test("bool(0)", true),
            Test("bool(null)", false),
            Test("bool(hello * 5)", false),
            Test("bool('false')", true),
            Test("bool('hi')", true),
            Test("createArray('h', 'e', 'l', 'l', 'o')", new List<object> { "h", "e", "l", "l", "o" }),
            Test("createArray('h',\r\n 'e',\r\n 'l',\r\n 'l',\r\n 'o')", new List<object> { "h", "e", "l", "l", "o" }),
            Test("createArray(1, bool(0), string(bool(1)), float('10'))", new List<object> { 1, true, "true", 10.0f }),
            Test("binary(hello)", "0110100001100101011011000110110001101111"),
            Test("length(binary(hello))", 40),
            Test("base64(hello)", "aGVsbG8="),
            Test("base64ToBinary(base64(hello))", "0110000101000111010101100111001101100010010001110011100000111101"),
            Test("base64ToString(base64(hello))", "hello"),
            Test("dataUri(hello)", "data:text/plain;charset=utf-8;base64,aGVsbG8="),
            Test("dataUriToBinary(base64(hello))", "0110000101000111010101100111001101100010010001110011100000111101"),
            Test("dataUriToString(dataUri(hello))", "hello"),
            Test("xml('{\"person\": {\"name\": \"Sophia Owen\", \"city\": \"Seattle\"}}')", $"<root type=\"object\">{Environment.NewLine}  <person type=\"object\">{Environment.NewLine}    <name type=\"string\">Sophia Owen</name>{Environment.NewLine}    <city type=\"string\">Seattle</city>{Environment.NewLine}  </person>{Environment.NewLine}</root>"),
            Test("uriComponent('http://contoso.com')", "http%3A%2F%2Fcontoso.com"),
            Test("uriComponentToString('http%3A%2F%2Fcontoso.com')", "http://contoso.com"),
            #endregion

            #region  Math functions test
            Test("add(1, 2, 3)", 6),
            Test("add(1, 2)", 3),
            Test("add(1.0, 2.0)", 3.0),
            Test("add(mul(1, 2), 3)", 5),
            Test("max(mul(1, 2), 5) ", 5),
            Test("max(5) ", 5),
            Test("max(4, 5) ", 5),
            Test("max(createArray(1, 2, 3, 4))", 4),
            Test("max(createArray(1, 2, 3, 4),5.0)", 5.0),
            Test("max(1, 4, 5) ", 5),
            Test("min(mul(1, 2), 5) ", 2),
            Test("min(createArray(1, 2, 3, 4))", 1),
            Test("min(createArray(1, 2, 3, 4),5)", 1),
            Test("min(4, 5) ", 4),
            Test("min(4) ", 4),
            Test("min(1.0, two) + max(one, 2.0)", 3.0, OneTwo),
            Test("sub(2, 1)", 1),
            Test("sub(2, 1, 1)", 0),
            Test("sub(2.0, 0.5)", 1.5),
            Test("mul(2, 5)", 10),
            Test("mul(2, 5, 2)", 20),
            Test("div(mul(2, 5), 2)", 5),
            Test("div(5, 2)", 2),
            Test("div(5, 2 ,2)", 1),
            Test("exp(2,2)", 4.0),
            Test("mod(5,2)", 1),
            Test("rand(1, 2)", 1),
            Test("rand(2, 3)", 2),
            Test("range(1,4)", new[] { 1, 2, 3, 4 }),
            Test("range(-1,6)", new[] { -1, 0, 1, 2, 3, 4 }),
            #endregion

            #region  Date and time function test

            // init dateTime: 2018-03-15T13:00:00Z
            Test("addDays(timestamp, 1)", "2018-03-16T13:00:00.000Z"),
            Test("addDays(timestamp, 1,'MM-dd-yy')", "03-16-18"),
            Test("addHours(timestamp, 1)", "2018-03-15T14:00:00.000Z"),
            Test("addHours(timestamp, 1,'MM-dd-yy hh-mm')", "03-15-18 02-00"),
            Test("addMinutes(timestamp, 1)", "2018-03-15T13:01:00.000Z"),
            Test("addMinutes(timestamp, 1, 'MM-dd-yy hh-mm')", "03-15-18 01-01"),
            Test("addSeconds(timestamp, 1)", "2018-03-15T13:00:01.000Z"),
            Test("addSeconds(timestamp, 1, 'MM-dd-yy hh-mm-ss')", "03-15-18 01-00-01"),
            Test("dayOfMonth(timestamp)", 15),
            Test("dayOfWeek(timestamp)", 4), // Thursday
            Test("dayOfYear(timestamp)", 74),
            Test("month(timestamp)", 3),
            Test("date(timestamp)", "3/15/2018"), // Default. TODO
            Test("year(timestamp)", 2018),
            Test("length(utcNow())", 24),
            Test("utcNow('MM-DD-YY')", DateTime.UtcNow.ToString("MM-DD-YY")),
            Test("formatDateTime(notISOTimestamp)", "2018-03-15T13:00:00.000Z"),
            Test("formatDateTime(notISOTimestamp, 'MM-dd-yy')", "03-15-18"),
            Test("formatDateTime('2018-03-15')", "2018-03-15T00:00:00.000Z"),
            Test("formatDateTime(timestampObj)", "2018-03-15T13:00:00.000Z"),
            Test("formatDateTime(unixTimestamp)", "2018-03-15T13:00:00.000Z"),
            Test("subtractFromTime(timestamp, 1, 'Year')", "2017-03-15T13:00:00.000Z"),
            Test("subtractFromTime(timestamp, 1, 'Month')", "2018-02-15T13:00:00.000Z"),
            Test("subtractFromTime(timestamp, 1, 'Week')", "2018-03-08T13:00:00.000Z"),
            Test("subtractFromTime(timestamp, 1, 'Day')", "2018-03-14T13:00:00.000Z"),
            Test("subtractFromTime(timestamp, 1, 'Hour')", "2018-03-15T12:00:00.000Z"),
            Test("subtractFromTime(timestamp, 1, 'Minute')", "2018-03-15T12:59:00.000Z"),
            Test("subtractFromTime(timestamp, 1, 'Second')", "2018-03-15T12:59:59.000Z"),
            Test("dateReadBack(timestamp, addDays(timestamp, 1))", "tomorrow"),
            Test("dateReadBack(addDays(timestamp, 1),timestamp)", "yesterday"),
            Test("getTimeOfDay('2018-03-15T00:00:00.000Z')", "midnight"),
            Test("getTimeOfDay('2018-03-15T08:00:00.000Z')", "morning"),
            Test("getTimeOfDay('2018-03-15T12:00:00.000Z')", "noon"),
            Test("getTimeOfDay('2018-03-15T13:00:00.000Z')", "afternoon"),
            Test("getTimeOfDay('2018-03-15T18:00:00.000Z')", "evening"),
            Test("getTimeOfDay('2018-03-15T22:00:00.000Z')", "evening"),
            Test("getTimeOfDay('2018-03-15T23:00:00.000Z')", "night"),
            Test("getPastTime(1,'Year','MM-dd-yy')", DateTime.Now.AddYears(-1).ToString("MM-dd-yy")),
            Test("getPastTime(1,'Month','MM-dd-yy')", DateTime.Now.AddMonths(-1).ToString("MM-dd-yy")),
            Test("getPastTime(1,'Week','MM-dd-yy')", DateTime.Now.AddDays(-7).ToString("MM-dd-yy")),
            Test("getPastTime(1,'Day','MM-dd-yy')", DateTime.Now.AddDays(-1).ToString("MM-dd-yy")),
            Test("getFutureTime(1,'Year','MM-dd-yy')", DateTime.Now.AddYears(1).ToString("MM-dd-yy")),
            Test("getFutureTime(1,'Month','MM-dd-yy')", DateTime.Now.AddMonths(1).ToString("MM-dd-yy")),
            Test("getFutureTime(1,'Week','MM-dd-yy')", DateTime.Now.AddDays(7).ToString("MM-dd-yy")),
            Test("getFutureTime(1,'Day','MM-dd-yy')", DateTime.Now.AddDays(1).ToString("MM-dd-yy")),
            Test("convertFromUTC('2018-01-02T02:00:00.000Z', 'Pacific Standard Time', 'D')", "Monday, January 1, 2018"),
            Test("convertFromUTC('2018-01-02T01:00:00.000Z', 'America/Los_Angeles', 'D')", "Monday, January 1, 2018"),
            Test("convertToUTC('01/01/2018 00:00:00', 'Pacific Standard Time')", "2018-01-01T08:00:00.000Z"),
            Test("addToTime('2018-01-01T08:00:00.000Z', 1, 'Day', 'D')", "Tuesday, January 2, 2018"),
            Test("addToTime('2018-01-01T00:00:00.000Z', 1, 'Week')", "2018-01-08T00:00:00.000Z"),
            Test("startOfDay('2018-03-15T13:30:30.000Z')", "2018-03-15T00:00:00.000Z"),
            Test("startOfHour('2018-03-15T13:30:30.000Z')", "2018-03-15T13:00:00.000Z"),
            Test("startOfMonth('2018-03-15T13:30:30.000Z')", "2018-03-01T00:00:00.000Z"),
            Test("ticks('2018-01-01T08:00:00.000Z')", 636503904000000000),
            #endregion

            #region uri parsing function test
            Test("uriHost('https://www.localhost.com:8080')", "www.localhost.com"),
            Test("uriPath('http://www.contoso.com/catalog/shownew.htm?date=today')", "/catalog/shownew.htm"),
            Test("uriPathAndQuery('http://www.contoso.com/catalog/shownew.htm?date=today')", "/catalog/shownew.htm?date=today"),
            Test("uriPort('http://www.localhost:8080')", 8080),
            Test("uriQuery('http://www.contoso.com/catalog/shownew.htm?date=today')", "?date=today"),
            Test("uriScheme('http://www.contoso.com/catalog/shownew.htm?date=today')", "http"),
            #endregion

            #region  collection functions test
            Test("sum(createArray(1, 2))", 3),
            Test("sum(createArray(one, two, 3))", 6.0),
            Test("average(createArray(1, 2))", 1.5),
            Test("average(createArray(one, two, 3))", 2.0),
            Test("contains('hello world', 'hello')", true),
            Test("contains('hello world', 'hellow')", false),
            Test("contains('hello world',\r\n 'hellow')", false),
            Test("contains(items, 'zero')", true),
            Test("contains(items, 'hi')", false),
            Test("contains(bag, 'three')", true),
            Test("contains(bag, 'xxx')", false),
            Test("count(split(hello,'e'))", 2),
            Test("count(createArray('h', 'e', 'l', 'l', 'o'))", 5),
            Test("empty('')", true),
            Test("empty('a')", false),
            Test("empty(bag)", false),
            Test("empty(items)", false),
            Test("first(items)", "zero"),
            Test("first('hello')", "h"),
            Test("first(createArray(0, 1, 2))", 0),
            Test("first(1)", null),
            Test("first(nestedItems).x", 1, new HashSet<string> { "nestedItems" }),
            Test("join(items,',')", "zero,one,two"),
            Test("join(createArray('a', 'b', 'c'), '.')", "a.b.c"),
            Test("join(createArray('a', 'b', 'c'), ',', ' and ')", "a,b and c"),
            Test("join(createArray('a', 'b'), ',', ' and ')", "a and b"),
            Test("join(createArray(\r\n'a',\r\n 'b'), ','\r\n,\r\n ' and ')", "a and b"),
            Test("join(foreach(dialog, item, item.key), ',')", "x,instance,options,title,subTitle"),
            Test("foreach(dialog, item, item.value)[1].xxx", "instance"),
            Test("join(foreach(items, item, item), ',')", "zero,one,two"),
            Test("join(foreach(indicesAndValues(items), item, item.value), ',')", "zero,one,two"),
            Test("join(foreach(nestedItems, i, i.x + first(nestedItems).x), ',')", "2,3,4", new HashSet<string> { "nestedItems" }),
            Test("join(foreach(items, item, concat(item, string(count(items)))), ',')", "zero3,one3,two3", new HashSet<string> { "items" }),
            Test("join(select(items, item, item), ',')", "zero,one,two"),
            Test("join(select(nestedItems, i, i.x + first(nestedItems).x), ',')", "2,3,4", new HashSet<string> { "nestedItems" }),
            Test("join(select(items, item, concat(item, string(count(items)))), ',')", "zero3,one3,two3", new HashSet<string> { "items" }),
            Test("join(where(items, item, item == 'two'), ',')", "two"),
            Test("string(where(dialog, item, item.value=='Dialog Title'))", "{\"title\":\"Dialog Title\"}"),
            Test("first(where(indicesAndValues(items), elt, elt.index > 1)).value", "two"),
            Test("first(where(indicesAndValues(bag), elt, elt.index == \"three\")).value", 3),
            Test("join(foreach(where(nestedItems, item, item.x > 1), result, result.x), ',')", "2,3", new HashSet<string> { "nestedItems" }),
            Test("join(foreach(doubleNestedItems, items, join(foreach(items, item, concat(y, string(item.x))), ',')), ',')", "y1,y2,y3"),
            Test("join(foreach(doubleNestedItems, items, join(foreach(items, item, items[0].x), ',')), ',')", "1,1,3"),
            Test("count(where(doubleNestedItems, items, count(where(items, item, item.x == 1)) == 1))", 1),
            Test("count(where(doubleNestedItems, items, count(where(items, item, count(items) == 1)) == 1))", 1),
            Test("last(items)", "two"),
            Test("last('hello')", "o"),
            Test("last(createArray(0, 1, 2))", 2),
            Test("last(1)", null),
            Test("count(union(createArray('a', 'b')))", 2),
            Test("count(union(createArray('a', 'b'), createArray('b', 'c'), createArray('b', 'd')))", 4),
            Test("count(intersection(createArray('a', 'b')))", 2),
            Test("count(intersection(createArray('a', 'b'), createArray('b', 'c'), createArray('b', 'd')))", 1),
            Test("skip(createArray('H','e','l','l','0'),2)", new List<object> { "l", "l", "0" }),
            Test("take(createArray('H','e','l','l','0'),2)", new List<object> { "H", "e" }),
            Test("subArray(createArray('H','e','l','l','o'),2,5)", new List<object> { "l", "l", "o" }),
            Test("count(newGuid())", 36),
            Test("indexOf(newGuid(), '-')", 8),
            Test("indexOf(nullObj, '-')", -1),
            Test("indexOf(hello, nullObj)", 0),
            Test("indexOf(hello, '-')", -1),
            Test("indexOf(json('[\"a\", \"b\"]'), 'a')", 0),
            Test("indexOf(json('[\"a\", \"b\"]'), 'c')", -1),
            Test("indexOf(createArray('abc', 'def', 'ghi'), 'def')", 1),
            Test("indexOf(createArray('abc', 'def', 'ghi'), 'klm')", -1),
            Test("lastIndexOf(newGuid(), '-')", 23),
            Test("lastIndexOf(hello, '-')", -1),
            Test("lastIndexOf(nullObj, '-')", -1),
            Test("lastIndexOf(hello, nullObj)", 4),
            Test("lastIndexOf(json('[\"a\", \"b\", \"a\"]'), 'a')", 2),
            Test("lastIndexOf(json('[\"a\", \"b\"]'), 'c')", -1),
            Test("lastIndexOf(createArray('abc', 'def', 'ghi', 'def'), 'def')", 3),
            Test("lastIndexOf(createArray('abc', 'def', 'ghi'), 'klm')", -1),
            Test("length(newGuid())", 36),
            Test("sortBy(items)", new List<object> { "one", "two", "zero" }),
            Test("sortBy(nestedItems, 'x')[0].x", 1),
            Test("sortByDescending(items)", new List<object> { "zero", "two", "one" }),
            Test("sortByDescending(nestedItems, 'x')[0].x", 3),
            Test("flatten(createArray(1,createArray(2),createArray(createArray(3, 4), createArray(5,6))))", new List<object> { 1, 2, 3, 4, 5, 6 }),
            Test("flatten(createArray(1,createArray(2),createArray(createArray(3, 4), createArray(5,6))), 1)", new List<object> { 1, 2, new List<object>() { 3, 4 }, new List<object>() { 5, 6 } }),
            Test("unique(createArray(1, 5, 1))", new List<object>() { 1, 5 }),
            #endregion

            #region  Object manipulation and construction functions
            Test("string(addProperty(json('{\"key1\":\"value1\"}'), 'key2','value2'))", "{\"key1\":\"value1\",\"key2\":\"value2\"}"),
            Test("string(setProperty(json('{\"key1\":\"value1\"}'), 'key1','value2'))", "{\"key1\":\"value2\"}"),
            Test("string(removeProperty(json('{\"key1\":\"value1\",\"key2\":\"value2\"}'), 'key2'))", "{\"key1\":\"value1\"}"),
            Test("coalesce(nullObj,hello,nullObj)", "hello"),
            Test("xPath(xmlStr,'/produce/item/name')", new[] { "<name>Gala</name>", "<name>Honeycrisp</name>" }),
            Test("xPath(xmlStr,'sum(/produce/item/count)')", 30),
            Test("jPath(jsonStr,'Manufacturers[0].Products[0].Price')", 50),
            Test("jPath(jsonStr,'$..Products[?(@.Price >= 50)].Name')", new[] { "Anvil", "Elbow Grease" }),
            #endregion

            #region  Memory access
            Test("getProperty(bag, concat('na','me'))", "mybag"),
            Test("items[2]", "two", new HashSet<string> { "items[2]" }),
            Test("bag.list[bag.index - 2]", "blue", new HashSet<string> { "bag.list", "bag.index" }),
            Test("items[nestedItems[1].x]", "two", new HashSet<string> { "items", "nestedItems[1].x" }),
            Test("bag['name']", "mybag"),
            Test("bag[substring(concat('na','me','more'), 0, length('name'))]", "mybag"),
            Test("items[1+1]", "two"),
            Test("getProperty(null, 'p')", null),
            Test("(getProperty(null, 'p'))[1]", null),
            #endregion

            #region Regex
            Test("isMatch('abc', '^[ab]+$')", false), // simple character classes ([abc]), "+" (one or more)
            Test("isMatch('abb', '^[ab]+$')", true), // simple character classes ([abc])
            Test("isMatch('123', '^[^abc]+$')", true), // complemented character classes ([^abc])
            Test("isMatch('12a', '^[^abc]+$')", false), // complemented character classes ([^abc])
            Test("isMatch('123', '^[^a-z]+$')", true), // complemented character classes ([^a-z])
            Test("isMatch('12a', '^[^a-z]+$')", false), // complemented character classes ([^a-z])
            Test("isMatch('a1', '^[a-z]?[0-9]$')", true), // "?" (zero or one)
            Test("isMatch('1', '^[a-z]?[0-9]$')", true), // "?" (zero or one)
            Test("isMatch('1', '^[a-z]*[0-9]$')", true), // "*" (zero or more)
            Test("isMatch('abc1', '^[a-z]*[0-9]$')", true), // "*" (zero or more)
            Test("isMatch('ab', '^[a-z]{1}$')", false), // "{x}" (exactly x occurrences)
            Test("isMatch('ab', '^[a-z]{1,2}$')", true), // "{x,y}" (at least x, at most y, occurrences)
            Test("isMatch('abc', '^[a-z]{1,}$')", true), // "{x,}" (x occurrences or more)
            Test("isMatch('Name', '^(?i)name$')", true), // "(?i)x" (x ignore case)
            Test("isMatch('FORTUNE', '(?i)fortune|future')", true), // "x|y" (alternation)
            Test("isMatch('FUTURE', '(?i)fortune|future')", true), // "x|y" (alternation)
            Test("isMatch('A', '(?i)fortune|future')", false), // "x|y" (alternation)
            Test("isMatch('abacaxc', 'ab.+?c')", true), // "+?" (lazy versions)
            Test("isMatch('abacaxc', 'ab.*?c')", true), // "*?" (lazy versions)
            Test("isMatch('abacaxc', 'ab.??c')", true), // "??" (lazy versions)
            Test("isMatch('12abc34', '([0-9]+)([a-z]+)([0-9]+)')", true), // "(...)" (simple group)
            Test("isMatch('12abc', '([0-9]+)([a-z]+)([0-9]+)')", false), // "(...)" (simple group)
            Test(@"isMatch('a', '\\w{1}')", true), // "\w" (match [a-zA-Z0-9_])
            Test(@"isMatch('1', '\\d{1}')", true), // "\d" (match [0-9])
            #endregion

            #region type checking
            Test("isString('abc')", true),
            Test("isString(123)", false),
            Test("isInteger('abc')", false),
            Test("isInteger(123)", true),
            Test("isFloat('abc')", false),
            Test("isFloat(123.234)", true),
            Test("isArray(createArray(1,2,3))", true),
            Test("isArray(123.234)", false),
            Test("isObject(emptyJObject)", true),
            Test("isObject(dialog)", true),
            Test("isObject(123.234)", false),
            Test("isBoolean(2 + 3)", false),
            Test("isBoolean(2 > 1)", true),
            Test("isDateTime(2 + 3)", false),
            Test("isDateTime(timestamp)", true),
            #endregion

            #region Empty expression
            Test(string.Empty, string.Empty),
            Test(string.Empty, string.Empty),
            #endregion

#region TriggerTree Tests
            Test("ignore(true)", true),
#endregion
        };

        public static object[] Test(string input, object value, HashSet<string> paths = null) => new object[] { input, value, paths };

        public static bool IsNumber(object value) =>
           value is sbyte
           || value is byte
           || value is short
           || value is ushort
           || value is int
           || value is uint
           || value is long
           || value is ulong
           || value is float
           || value is double
           || value is decimal;

        [DataTestMethod]
        [DynamicData(nameof(Data))]
        public void Evaluate(string input, object expected, HashSet<string> expectedRefs)
        {
            var parsed = Expression.Parse(input);
            Assert.IsNotNull(parsed);
            var (actual, msg) = parsed.TryEvaluate(scope);
            Assert.AreEqual(null, msg);
            AssertObjectEquals(expected, actual);
            if (expectedRefs != null)
            {
                var actualRefs = parsed.References();
                Assert.IsTrue(expectedRefs.SetEquals(actualRefs), $"References do not match, expected: {string.Join(',', expectedRefs)} acutal: {string.Join(',', actualRefs)}");
            }

            // ToString re-parse
            var newExpression = Expression.Parse(parsed.ToString());
            var newActual = newExpression.TryEvaluate(scope).value;
            AssertObjectEquals(actual, newActual);
        }

        [DataTestMethod]
        [DynamicData(nameof(Data))]
        public void EvaluateJson(string input, object expected, HashSet<string> expectedRefs)
        {
            var jsonScope = JToken.FromObject(scope);
            var parsed = Expression.Parse(input);
            Assert.IsNotNull(parsed);
            var (actual, msg) = parsed.TryEvaluate(jsonScope);
            Assert.AreEqual(null, msg);
            AssertObjectEquals(expected, actual);
            if (expectedRefs != null)
            {
                var actualRefs = parsed.References();
                Assert.IsTrue(expectedRefs.SetEquals(actualRefs), $"References do not match, expected: {string.Join(',', expectedRefs)} acutal: {string.Join(',', actualRefs)}");
            }
        }

        [DataTestMethod]
        [DynamicData(nameof(Data))]
        [Ignore]
        public void Roundtrip(string input, object expected, HashSet<string> expectedRefs)
        {
            var parsed = Expression.Parse(input);
            var json = JsonConvert.SerializeObject(parsed);
            var newExpression = JsonConvert.DeserializeObject<Expression>(json);

            Assert.AreEqual(parsed.ToString(), newExpression.ToString(), $"{input} should have round tripped as string");
        }

        [TestMethod]
        public void TestAccumulatePath()
        {
            var memory = new SimpleObjectMemory(new
            {
                f = "foo",
                b = "bar",
                z = new
                {
                    z = "zar"
                },
                n = 2
            });

            // normal case, note, we doesn't append a " yet
            var exp = Expression.Parse("a[f].b[n].z");
            var (path, left, err) = ExpressionFunctions.TryAccumulatePath(exp, memory);
            Assert.AreEqual(path, "a['foo'].b[2].z");

            // normal case
            exp = Expression.Parse("a[z.z][z.z].y");
            (path, left, err) = ExpressionFunctions.TryAccumulatePath(exp, memory);
            Assert.AreEqual(path, "a['zar']['zar'].y");

            // normal case
            exp = Expression.Parse("a.b[z.z]");
            (path, left, err) = ExpressionFunctions.TryAccumulatePath(exp, memory);
            Assert.AreEqual(path, "a.b['zar']");

            // stop evaluate at middle
            exp = Expression.Parse("json(x).b");
            (path, left, err) = ExpressionFunctions.TryAccumulatePath(exp, memory);
            Assert.AreEqual(path, "b");
        }

        [TestMethod]
        public void TestTryEvaluateOfT()
        {
            AssertResult<bool>("true", true);
            AssertResult<bool>("false", false);
            AssertResult<string>("'this is a test'", "this is a test");
            AssertResult<byte>(byte.MaxValue.ToString(), byte.MaxValue);
            AssertResult<short>(short.MaxValue.ToString(), short.MaxValue);
            AssertResult<int>(int.MaxValue.ToString(), int.MaxValue);
            AssertResult<long>(int.MaxValue.ToString(), int.MaxValue);
            AssertResult<ushort>(ushort.MaxValue.ToString(), ushort.MaxValue);
            AssertResult<uint>(uint.MaxValue.ToString(), uint.MaxValue);
            AssertResult<ulong>(uint.MaxValue.ToString(), uint.MaxValue);
            AssertResult<float>(15.32322F.ToString(), 15.32322F);
            AssertResult<double>(15.32322.ToString(), 15.32322);
        }

        private void AssertResult<T>(string text, T expected)
        {
            var memory = new object();
            var (result, error) = Expression.Parse(text).TryEvaluate<T>(memory);
            Assert.AreEqual(expected, result);
            Assert.IsNull(error);
        }

        private void AssertObjectEquals(object expected, object actual)
        {
            if (IsNumber(actual) && IsNumber(expected))
            {
                if (actual is int)
                {
                    Assert.IsTrue(expected is int);
                    Assert.AreEqual(expected, actual);
                }
                else
                {
                    Assert.IsTrue(Convert.ToSingle(actual) == Convert.ToSingle(expected));
                }
            }

            // Compare two lists
            else if (expected is IList expectedList
                && actual is IList actualList)
            {
                Assert.AreEqual(expectedList.Count, actualList.Count);
                for (var i = 0; i < expectedList.Count; i++)
                {
                    AssertObjectEquals(ResolveValue(expectedList[i]), ResolveValue(actualList[i]));
                }
            }
            else
            {
                Assert.AreEqual(expected, actual);
            }
        }

        private object ResolveValue(object obj)
        {
            object value;
            if (!(obj is JValue jval))
            {
                value = obj;
            }
            else
            {
                value = jval.Value;
                if (jval.Type == JTokenType.Integer)
                {
                    value = jval.ToObject<int>();
                }
                else if (jval.Type == JTokenType.String)
                {
                    value = jval.ToObject<string>();
                }
                else if (jval.Type == JTokenType.Boolean)
                {
                    value = jval.ToObject<bool>();
                }
                else if (jval.Type == JTokenType.Float)
                {
                    value = jval.ToObject<float>();
                }
            }

            return value;
        }

        private class A
        {
            public A(string name)
            {
                this.Name = name;
            }

            public string Name { get; set; }
        }
    }
}<|MERGE_RESOLUTION|>--- conflicted
+++ resolved
@@ -272,10 +272,7 @@
             Test("\"ab\\ncd\"", "ab\ncd"),  // "ab\ncd" -> ab [newline] cd
             Test("\"ab\\ycd\"", "ab\\ycd"), //"ab\ycd" -> ab\ycd
             Test("'ab\\'cd'", "ab'cd"), // 'ab\'cd' -> ab'cd
-<<<<<<< HEAD
-=======
             Test("alist[0].Name", "item1"),
->>>>>>> ac1e9927
             #endregion
 
             #region string interpolation test
