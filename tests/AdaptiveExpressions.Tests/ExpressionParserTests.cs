﻿// Copyright (c) Microsoft Corporation. All rights reserved.
// Licensed under the MIT License.

#pragma warning disable SA1124 // Do not use regions

using System;
using System.Collections;
using System.Collections.Generic;
using System.Globalization;
using System.Runtime.InteropServices;
using System.Threading;
using AdaptiveExpressions.Memory;
using Microsoft.Recognizers.Text.DataTypes.TimexExpression;
using Newtonsoft.Json.Linq;
using Xunit;

namespace AdaptiveExpressions.Tests
{
    public class ExpressionParserTests
    {
        private static readonly string NullStr = null;

        private readonly object scope = new Dictionary<string, object>
        {
            {
                "jsonContainsDatetime", "{\"date\": \"/Date(634250351766060665)/\", \"invalidDate\": \"/Date(whatever)/\"}"
            },
            { "$index", "index" },
            {
                "alist", new List<A>() { new A("item1"), new A("item2") }
            },
            {
                "emptyList", new List<object>()
            },
            {
                "emptyObject", new Dictionary<string, object>()
            },
            {
                "emptyJObject", new JObject()
            },
            {
                "emptyAnonymousObject", new { }
            },
            {
                "path", new Dictionary<string, object>()
                {
                    {
                        "array", new List<int>() { 1 }
                    }
                }
            },
            { "one", 1.0 },
            { "two", 2.0 },
            { "hello", "hello" },
            { "world", "world" },
            { "newExpr", "new land" },
            { "cit", "cit" },
            { "y", "y" },
            { "istrue", true },
            { "nullObj", NullStr },
            {
                "bag", new Dictionary<string, object>
                {
                    { "three", 3.0 },
                    { "set", new { four = 4.0 } },
                    { "list", new[] { "red", "blue" } },
                    { "index", 3 },
                    { "name", "mybag" }
                }
            },
            { "items", new string[] { "zero", "one", "two" } },
            {
                "nestedItems",
                new[]
                {
                    new { x = 1 },
                    new { x = 2 },
                    new { x = 3 }
                }
            },
            {
                "user",
                new
                {
                    income = 100.1,
                    outcome = 120.1,
                    nickname = "John",
                    lists = new
                    {
                        todo = new[]
                        {
                            "todo1",
                            "todo2",
                            "todo3",
                        }
                    },
                    listType = "todo",
                }
            },
            { "byteArr", new byte[] { 3, 5, 1, 12 } },
            { "timestamp", "2018-03-15T13:00:00.000Z" },
            { "notISOTimestamp", "2018/03/15 13:00:00" },
            { "validFullDateTimex", new TimexProperty("2020-02-20") },
            { "invalidFullDateTimex", new TimexProperty("xxxx-02-20") },
            { "validHourTimex", new TimexProperty("2020-02-20T07:30") },
            { "validTimeRange", new TimexProperty() { PartOfDay = "morning" } },
            { "validNow", new TimexProperty() { Now = true } },
            { "invalidHourTimex", new TimexProperty("2001-02-20") },
            { "timestampObj", DateTime.Parse("2018-03-15T13:00:00.000Z").ToUniversalTime() },
            { "timestampObj2", DateTime.Parse("2018-01-02T02:00:00.000Z").ToUniversalTime() },
            { "timestampObj3", DateTime.Parse("2018-01-01T08:00:00.000Z").ToUniversalTime() },
            { "unixTimestamp", 1521118800 },
            { "unixTimestampFraction", 1521118800.5 },
            { "ticks", 637243624200000000 },
            { "xmlStr", "<?xml version='1.0'?> <produce> <item> <name>Gala</name> <type>apple</type> <count>20</count> </item> <item> <name>Honeycrisp</name> <type>apple</type> <count>10</count> </item> </produce>" },
            {
                "jsonStr", @"{
                          'Stores': [
                            'Lambton Quay',
                            'Willis Street'
                          ],
                          'Manufacturers': [
                            {
                              'Name': 'Acme Co',
                              'Products': [
                                {
                                  'Name': 'Anvil',
                                  'Price': 50
                                }
                              ]
                            },
                            {
                              'Name': 'Contoso',
                              'Products': [
                                {
                                  'Name': 'Elbow Grease',
                                  'Price': 99.95
                                },
                                {
                                  'Name': 'Headlight Fluid',
                                  'Price': 4
                                }
                              ]
                            }
                          ]
                        }"
            },
            {
                "turn", new
                {
                    recognized = new
                    {
                        entities = new Dictionary<string, object>
                        {
                            {
                                "city",
                                new[]
                                {
                                    "Seattle"
                                }
                            },
                            {
                                "ordinal",
                                new[]
                                {
                                    "1",
                                    "2",
                                    "3"
                                }
                            },
                            {
                                "CompositeList1",
                                new[]
                                {
                                    new[]
                                    {
                                        "firstItem"
                                    }
                                }
                            },
                            {
                                "CompositeList2",
                                new[]
                                {
                                    new[]
                                    {
                                        "firstItem",
                                        "secondItem"
                                    }
                                }
                            }
                        },
                        intents = new
                        {
                            BookFlight = "BookFlight",
                            BookHotel = new[]
                            {
                                new
                                {
                                    Where = "Bellevue",
                                    Time = "Tomorrow",
                                    People= "2"
                                },
                                new
                                {
                                    Where = "Kirkland",
                                    Time = "Today",
                                    People = "4"
                                }
                            }
                        }
                    },
                    activity = new
                    {
                        locale = "en-US"
                    }
                }
            },
            {
                "dialog",
                new
                {
                    x=3,
                    instance = new
                    {
                        xxx = "instance",
                        yyy = new
                        {
                            instanceY = "instanceY"
                        }
                    },
                    options = new
                    {
                        xxx = "options",
                        yyy = new[] { "optionY1", "optionY2" }
                    },
                    title = "Dialog Title",
                    subTitle = "Dialog Sub Title"
                }
            },
            {
                "doubleNestedItems",
                new object[][]
                {
                    new object[]
                    {
                        new { x = 1 },
                        new { x = 2 }
                    },
                    new object[]
                    {
                        new { x = 3 }
                    }
                }
            },
            {
                "callstack", new object[]
                {
                    new
                    {
                        x = 3,
                        instance = new
                        {
                            xxx = "instance",
                            yyy = new
                            {
                                instanceY = "instanceY"
                            }
                        },
                        options = new
                        {
                            xxx = "options",
                            yyy = new[] { "optionY1", "optionY2" }
                        },
                        title = "Dialog Title",
                        subTitle = "Dialog Sub Title"
                    },
                    new { x = 2, y = 2 },
                    new { x = 1, y = 1, z = 1 }
                }
            }
        };

        private readonly object scopeForThreadLocale = new Dictionary<string, object>
        {
            { "timestamp", "2018-03-15T13:00:00.000Z" },
            { "unixTimestamp", 1521118800 },
            { "ticks", 637243624200000000 },
            { 
                "turn", 
                new
                {
                    activity = new
                    {
                        locale = "es-ES"
                    }
                }    
            }
        };

        public static HashSet<string> One { get; set; } = new HashSet<string> { "one" };

        public static HashSet<string> OneTwo { get; set; } = new HashSet<string> { "one", "two" };

        public static IEnumerable<object[]> Data => new[]
        {
            //locale specific tests, on Mac OS, 'de-DE' will return 'MM.dd.YY HH:mm:ss', on Windows it's 'MM.dd.YYYY HH:mm:ss'
            Test("replace(addDays(timestamp, 1, '', 'de-DE'), '20', '')", "16.03.18 13:00:00"),
            Test("replace(addDays(timestamp, 1, '', 'de-DE'), '20', '')", "16.03.18 13:00:00"),
            Test("replace(addHours(timestamp, 2, '', 'de-DE'), '20', '')", "15.03.18 15:00:00"),
            Test("replace(addMinutes(timestamp, 30, '', 'de-DE'), '20', '')", "15.03.18 13:30:00"),
            Test("replace(addToTime('2018-01-01T00:00:00.000Z', 1, 'Week', '', 'de-DE'), '20', '')", "08.01.18 00:00:00"),
            Test("startOfDay('2018-03-15T13:30:30.000Z', '', 'fr-FR')", "15/03/2018 00:00:00"),
            Test("startOfHour('2018-03-15T13:30:30.000Z', '', 'fr-FR')", "15/03/2018 13:00:00"),
            Test("startOfMonth('2018-03-15T13:30:30.000Z', '', 'fr-FR')", "01/03/2018 00:00:00"),
            Test("replace(convertToUTC('01/01/2018 00:00:00', 'Pacific Standard Time', '', 'de-DE'), '20', '')", "01.01.18 08:00:00"),
            Test("replace(convertFromUTC('2018-01-02T02:00:00.000Z', 'Pacific Standard Time', '', 'de-DE'), '20', '')", "01.01.18 18:00:00"),
            Test("substring(utcNow('', 'de-DE'), 0, 6)", DateTime.UtcNow.ToString(new CultureInfo("de-DE")).Substring(0, 6)),
            Test("substring(getPastTime(1,'Day', '', 'de-DE'), 0, 6)", DateTime.UtcNow.AddDays(-1).ToString(new CultureInfo("de-DE")).Substring(0, 6)),
            Test("replace(subtractFromTime(timestamp, 1, 'Hour', '', 'de-DE'), '20', '')", "15.03.18 12:00:00"),
            Test("replace(formatEpoch(unixTimestamp, '', 'de-DE'), '20', '')", "15.03.18 13:00:00"),
            Test("replace(formatTicks(ticks, '', 'de-DE'), '2020', '20')", "06.05.20 11:47:00"),
            Test("replace(formatDateTime('2018-03-15', '', 'de-DE'), '20', '')", "15.03.18 00:00:00"),
            Test("substring(getFutureTime(1,'Year', '', 'de-DE'), 0, 10)", DateTime.UtcNow.AddYears(1).ToString(new CultureInfo("de-DE")).Substring(0, 10)),
            Test("replace(addDays(timestamp, 1, '', 'de-DE'), '20', '')", "16.03.18 13:00:00"),
            Test("toUpper('lowercase')", "LOWERCASE"),
            Test("toLower('I AM WHAT I AM', 'fr-FR')", "i am what i am"),
            Test("string(user.income, 'fr-FR')", "100,1"),
            Test("string(user.income)", "100.1"),
            Test("sentenceCase('a', 'fr-FR')", "A"),
            Test("sentenceCase('abc')", "Abc"),
            Test("sentenceCase('aBC', 'fr-FR')", "Abc"),
            Test("titleCase('a')", "A"),
            Test("titleCase('abc dEF')", "Abc Def"),
            #region accessor and element
            Test("`hi\\``", "hi`"),  // `hi\`` -> hi`
            Test("`hi\\y`", "hi\\y"), // `hi\y` -> hi\y
            Test("`\\${a}`", "${a}"), // `\${a}` -> ${a}
            Test("\"ab\\\"cd\"", "ab\"cd"), // "ab\"cd" -> ab"cd
            Test("\"ab`cd\"", "ab`cd"), // "ab`cd" -> ab`cd
            Test("\"ab\\ncd\"", "ab\ncd"),  // "ab\ncd" -> ab [newline] cd
            Test("\"ab\\ycd\"", "ab\\ycd"), //"ab\ycd" -> ab\ycd
            Test("'ab\\'cd'", "ab'cd"), // 'ab\'cd' -> ab'cd
            Test("alist[0].Name", "item1"),
            Test("$index", "index"),
            #endregion

            #region string interpolation test
            Test("`hi`", "hi"),
            Test(@"`hi\``", "hi`"),
            Test("`${world}`", "world"),
            Test(@"`hi ${string('jack`')}`", "hi jack`"),
            Test(@"`\${world}`", "${world}"), // use escape character
            Test("length(`hello ${world}`)", "hello world".Length),
            Test("json(`{'foo': '${hello}','item': '${world}'}`).foo", "hello"),
            Test("`hello ${world}` == 'hello world'", true),
            Test("`hello ${world}` != 'hello hello'", true),
            Test("`hello ${user.nickname}` == 'hello John'", true),
            Test("`hello ${user.nickname}` != 'hello Dong'", true),
            Test("`hi\\`[1,2,3]`", "hi`[1,2,3]"),
            Test("`hi ${join([\'jack\\`\', \'queen\', \'king\'], ',')}`", "hi jack\\`,queen,king"),
            Test("json(`{\"foo\":${{text:\"hello\"}},\"item\": \"${world}\"}`).foo.text", "hello"),
            Test("json(`{\"foo\":${{\"text\":\"hello\"}},\"item\": \"${world}\"}`).foo.text", "hello"),
            Test("`{expr: hello all}`", "{expr: hello all}"),
            #endregion

            #region SetPathToProperty test
            Test("setPathToValue(path.simple, 3) + path.simple", 6),
            Test("setPathToValue(path.simple, 5) + path.simple", 10),
            Test("setPathToValue(path.array[0], 7) + path.array[0]", 14),
            Test("setPathToValue(path.array[1], 9) + path.array[1]", 18),

            //Test("setPathToValue(path.darray[2][0], 11) + path.darray[2][0]", 22),
            //Test("setPathToValue(path.darray[2][3].foo, 13) + path.darray[2][3].foo", 26),
            //Test("setPathToValue(path.overwrite, 3) + setPathToValue(path.overwrite[0], 4) + path.overwrite[0]", 11),
            //Test("setPathToValue(path.overwrite[0], 3) + setPathToValue(path.overwrite, 4) + path.overwrite", 11),
            //Test("setPathToValue(path.overwrite.prop, 3) + setPathToValue(path.overwrite, 4) + path.overwrite", 11),
            //Test("setPathToValue(path.overwrite.prop, 3) + setPathToValue(path.overwrite[0], 4) + path.overwrite[0]", 11),
            Test("setPathToValue(path.x, null)", null),
            #endregion

            #region Operators test
            Test("user.income-user.outcome", -20.0),
            Test("user.income - user.outcome", -20.0),
            Test("user.income != user.outcome", true),
            Test("user.income!=user.outcome", true),
            Test("user.income == user.outcome", false),
            Test("user.income==user.outcome", false),
            Test("1 + 2", 3),
            Test("1 +\r\n 2", 3),
            Test("- 1 + 2", 1),
            Test("- 1\r\n + 2", 1),
            Test("+ 1 + 2", 3),
            Test("1 - 2", -1),
            Test("1 - (-2)", 3),
            Test("1.0 + 2.0", 3.0),
            Test("1 * 2 + 3", 5),
            Test("1 *\r\n 2 + 3", 5),
            Test("1 + 2 * 3", 7),
            Test("1 + 2\r\n * 3", 7),
            Test("4 / 2", 2),
            Test("1 + 3 / 2", 2),
            Test("(1 + 3) / 2", 2),
            Test("1 * (2 + 3)", 5),
            Test("(1 + 2) * 3", 9),
            Test("(one + two) * bag.three", 9.0, new HashSet<string> { "one", "two", "bag.three" }),
            Test("(one + two) * bag.set.four", 12.0, new HashSet<string> { "one", "two", "bag.set.four" }),
            Test("hello + nullObj", "hello"),
            Test("one + two + hello + world", "3helloworld"),
            Test("one + two + hello + one + two", "3hello12"),
            Test("2^2", 4.0),
            Test("2^\r\n2", 4.0),
            Test("3^2^2", 81.0),
            Test("3\r\n^2^2", 81.0),
            Test("one > 0.5 && two < 2.5", true),
            Test("one > 0.5\r\n && two < 2.5", true),
            Test("one > 0.5 || two < 1.5", true),
            Test("one > 0.5 ||\r\n two < 1.5", true),
            Test("5 % 2", 1),
            Test("!(one == 1.0)", false),
            Test("!!(one == 1.0)", true),
            Test("!exists(xione) || !!exists(two)", true),
            Test("(1 + 2) == (4 - 1)", true),
            Test("!!exists(one) == !!exists(one)", true),
            Test("!(one == 1.0)", false, new HashSet<string> { "one" }),
            Test("!!(one == 1.0)", true, new HashSet<string> { "one" }),
            Test("!(one == 1.0) || !!(two == 2.0)", true, OneTwo),
            Test("!true", false),
            Test("!!true", true),
            Test("!(one == 1.0) || !!(two == 2.0)", true),
            Test("hello == 'hello'", true),
            Test("hello == 'world'", false),
            Test("(1 + 2) != (4 - 1)", false),
            Test("!!exists(one) != !!exists(one)", false),
            Test("!!exists(one) !=\r\n !!exists(one)", false),
            Test("hello!= 'hello'", false),
            Test("hello!= 'world'", true),
            Test("hello != \"hello\"", false),
            Test("hello != \"world\"", true),
            Test("(1 + 2) >= (4 - 1)", true),
            Test("(2 + 2) >= (4 - 1)", true),
            Test("float(5.5) >= float(4 - 1)", true),
            Test("(1 + 2) <= (4 - 1)", true),
            Test("(2 + 2) <= (4 - 1)", false),
            Test("float(5.5) <= float(4 - 1)", false),
            Test("'string'&'builder'", "stringbuilder"),
            Test("\"string\"&\"builder\"", "stringbuilder"),
            Test("\"string\"&\r\n\"builder\"", "stringbuilder"),
            Test("one > 0.5 && two < 2.5", true, OneTwo),
            Test("notThere > 4", false),
            Test("float(5.5) && float(0.0)", true),
            Test("hello && \"hello\"", true),
            Test("items || ((2 + 2) <= (4 - 1))", true), // true || false
            Test("0 || false", true), // true || false
            Test("!(hello)", false), // false
            Test("!(10)", false),
            Test("!(0)", false),
            Test("one > 0.5 || two < 1.5", true, OneTwo),
            Test("one / 0 || two", true),
            Test("0/3", 0),
            Test("True == true", true),
            #endregion

            #region  String functions test
            Test("concat(hello,world)", "helloworld"),
            Test("concat(hello,\r\nworld)", "helloworld"),
            Test("concat('hello','world')", "helloworld"),
            Test("concat(nullObj,'world')", "world"),
            Test("concat('hello',nullObj)", "hello"),
            Test("concat(\"hello\",\"world\")", "helloworld"),
            Test("add(hello,world)", "helloworld"),
            Test("add('hello','world')", "helloworld"),
            Test("add(nullObj,'world')", "world"),
            Test("add('hello',nullObj)", "hello"),
            Test("add(\"hello\",\"world\")", "helloworld"),
            Test("length('hello')", 5),
            Test("length(\"hello\")", 5),
            Test("length(nullObj)", 0),
            Test("length(concat(hello,world))", 10),
            Test("length(concat('[]', 'abc'))", 5),
            Test("length(\r\nconcat(hello,\r\nworld))", 10),
            Test("length(hello + world)", 10),
            Test("count('hello')", 5),
            Test("count(\"hello\")", 5),
            Test("count(concat(hello,world))", 10),
            Test("replace('hello', 'l', 'k')", "hekko"),
            Test("replace('hello', 'L', 'k')", "hello"),
            Test("replace(nullObj, 'L', 'k')", string.Empty),
            Test("replace('hello', 'L', 'k')", "hello"),
            Test("replace('hello', 'l', nullObj)", "heo"),
            Test("replace(\"hello'\", \"'\", '\"')", "hello\""),
            Test("replace('hello\"', '\"', \"'\")", "hello'"),
            Test("replace('hello\"', '\"', '\n')", "hello\n"),
            Test("replace('hello\n', '\n', '\\\\')", "hello\\"),
            Test(@"replace('hello\\', '\\', '\\\\')", @"hello\\"),
            Test(@"replace('hello\n', '\n', '\\\\')", @"hello\\"),
            Test("replaceIgnoreCase('hello', 'L', 'k')", "hekko"),
            Test("replaceIgnoreCase(nullObj, 'L', 'k')", string.Empty),
            Test("split('hello','e')", new string[] { "h", "llo" }),
            Test("split('hello','')", new string[] { "h", "e", "l", "l", "o" }),
            Test("split('','')", new string[] { }),
            Test("split(nullObj,'e')", new string[] { string.Empty }),
            Test("split('hello')", new string[] { "h", "e", "l", "l", "o" }),
            Test("split('hello',nullObj)", new string[] { "h", "e", "l", "l", "o" }),
            Test("substring('hello', 0, 5)", "hello"),
            Test("substring('hello', 0, 3)", "hel"),
            Test("substring('hello', 3)", "lo"),
            Test("substring(nullObj, 3)", string.Empty),
            Test("substring('hello', 0, bag.index)", "hel"),
            Test("toLower('UpCase')", "upcase"),
            Test("toLower(nullObj)", string.Empty),
            Test("toUpper('lowercase')", "LOWERCASE"),
            Test("toUpper(nullObj)", string.Empty),
            Test("toLower(toUpper('lowercase'))", "lowercase"),
            Test("trim(' hello ')", "hello"),
            Test("trim(' hello')", "hello"),
            Test("trim(nullObj)", string.Empty),
            Test("trim('hello')", "hello"),
            Test("endsWith('hello','o')", true),
            Test("endsWith('hello','a')", false),
            Test("endsWith(hello,'o')", true),
            Test("endsWith(hello,'a')", false),
            Test("endsWith(nullObj,'h')", false),
            Test("endsWith('hello', nullObj)", true),
            Test("startsWith('hello','h')", true),
            Test("startsWith(nullObj,'h')", false),
            Test("startsWith('hello', nullObj)", true),
            Test("startsWith('hello','a')", false),
            Test("countWord(hello)", 1),
            Test("countWord(nullObj)", 0),
            Test("countWord(concat(hello, ' ', world))", 2),
            Test("addOrdinal(11)", "11th"),
            Test("addOrdinal(11 + 1)", "12th"),
            Test("addOrdinal(11 + 2)", "13th"),
            Test("addOrdinal(11 + 10)", "21st"),
            Test("addOrdinal(11 + 11)", "22nd"),
            Test("addOrdinal(11 + 12)", "23rd"),
            Test("addOrdinal(11 + 13)", "24th"),
            Test("addOrdinal(-1)", "-1"), // original string value
            Test("join(createArray('a','b', 'c', 'd'), '\n')", "a\nb\nc\nd"),
            Test("sentenceCase('a')", "A"),
            Test("sentenceCase('abc')", "Abc"),
            Test("sentenceCase('aBC')", "Abc"),
            Test("titleCase('a')", "A"),
            Test("titleCase('abc dEF')", "Abc Def"),
            #endregion

            #region  Logical comparison functions test
            Test("and(1 == 1, 1 < 2, 1 > 2)", false),
            Test("and(1 == 1,\r\n 1 < 2,\r\n 1 > 2)", false),
            Test("and(!true, !!true)", false), // false && true
            Test("and(!!true, !!true)", true), // true && true
            Test("and(hello != 'world', bool('true'))", true), // true && true
            Test("and(hello == 'world', bool('true'))", false), // false && true
            Test("or(!exists(one), !!exists(one))", true), // false && true
            Test("or(!exists(one), !exists(one))", false), // false && false
            Test("greater(one, two)", false, OneTwo),
            Test("greater(one , 0.5) && less(two , 2.5)", true), // true && true
            Test("greater(one , 0.5) || less(two , 1.5)", true), // true || false
            Test("greater(5, 2)", true),
            Test("greater(2, 2)", false),
            Test("greater(one, two)", false),
            Test("greaterOrEquals((1 + 2) , (4 - 1))", true),
            Test("greaterOrEquals((2 + 2) , (4 - 1))", true),
            Test("greaterOrEquals(float(5.5) , float(4 - 1))", true),
            Test("greaterOrEquals(one, one)", true),
            Test("greaterOrEquals(one, two)", false),
            Test("greaterOrEquals(one, one)", true, One),
            Test("greaterOrEquals(one, two)", false, OneTwo),
            Test("less(5, 2)", false),
            Test("less(2, 2)", false),
            Test("less(one, two)", true),
            Test("less(one, two)", true, OneTwo),
            Test("lessOrEquals(one, one)", true, new HashSet<string> { "one" }),
            Test("lessOrEquals(one, two)", true, OneTwo),
            Test("lessOrEquals(one, one)", true),
            Test("lessOrEquals(one, two)", true),
            Test("lessOrEquals((1 + 2) , (4 - 1))", true),
            Test("lessOrEquals((2 + 2) , (4 - 1))", false),
            Test("lessOrEquals(float(5.5) , float(4 - 1))", false),
            Test("lessOrEquals(one, one)", true),
            Test("lessOrEquals(one, two)", true),
            Test("equals(hello, 'hello')", true),
            Test("equals(bag.index, 3)", true),
            Test("equals(bag.index, 2)", false),
            Test("equals(max(createArray(1, 2, 3, 4)), 4.0)", true),
            Test("equals(max(createArray(1, 2, 3, 4), 5.0), 5)", true),
            Test("equals(hello == 'world', bool('true'))", false), // false, true
            Test("equals(hello == 'world', bool(0))", false), // false, true
            Test("if(!exists(one), 'r1', 'r2')", "r2"), // false
            Test("if(!!exists(one), 'r1', 'r2')", "r1"), // true
            Test("if(0, 'r1', 'r2')", "r1"), // true
            Test("if(bool('true'), 'r1', 'r2')", "r1"), // true
            Test("if(istrue, 'r1', 'r2')", "r1"), // true
            Test("if(bag.name == null, \"hello\",  bag.name)", "mybag"),
            Test("if(user.name == null, \"hello\",  user.name)", "hello"), // user.name don't exist
            Test("if(user.name == null, '',  user.name)", string.Empty), // user.name don't exist
            Test("if(one > 0, one, two)", 1),
            Test("if(one < 0, one, two)", 2),
            Test("exists(one)", true),
            Test("exists(xxx)", false),
            Test("exists(one.xxx)", false),
            Test("not(one != null)", false),
            Test("not(not(one != null))", true),
            Test("not(false)", true),
            Test("not(one == 1.0)", false, new HashSet<string> { "one" }),
            Test("not(not(one == 1.0))", true, new HashSet<string> { "one" }),
            Test("not(false)", true),
            Test("and(one > 0.5, two < 2.5)", true, OneTwo),
            Test("and(float(5.5), float(0.0))", true),
            Test("and(hello, \"hello\")", true),
            Test("or(items, (2 + 2) <= (4 - 1))", true), // true || false
            Test("or(0, false)", true), // true || false
            Test("not(hello)", false), // false
            Test("not(10)", false),
            Test("not(0)", false),
            Test("if(hello, 'r1', 'r2')", "r1"),
            Test("if(null, 'r1', 'r2')", "r2"),
            Test("if(hello * 5, 'r1', 'r2')", "r2"),
            Test("if(10, 'r1', 'r2')", "r1"),
            Test("emptyList == []", true),
            Test("emptyList != []", false),
            Test("emptyList == {}", false),
            Test("emptyObject == {}", true),
            Test("emptyObject != {}", false),
            Test("emptyObject == []", false),
            Test("emptyJObject == {}", true),
            Test("emptyJObject != {}", false),
            Test("emptyJObject == []", false),
            Test("emptyAnonymousObject == {}", true),
            Test("emptyAnonymousObject != {}", false),
            Test("emptyAnonymousObject == []", false),
            Test("emptyList == [ ]", true),
            Test("emptyList == {  }", false),
            Test("emptyObject == {  }", true),
            Test("emptyObject == [  ]", false),
            Test("{} == null", false),
            Test("{} != null", true),
            Test("[] == null", false),
            Test("{} != null", true),
            Test("{} == {}", true),
            Test("[] == []", true),
            Test("{} != []", true),
            Test("[] == {}", false),
            Test("null < 1", false),
            Test("null >= 1", false),
            #endregion

            #region  Conversion functions test
            Test("float('10.333')", 10.333f),
            Test("float('10')", 10.0f),
            Test("int('10')", 10),
            Test("int(12345678912345678 + 1)", 12345678912345679),
            Test("string('str')", "str"),
            Test("string(one)", "1"),
            Test("string(bool(1))", "true"),
            Test("string(bag.set)", "{\"four\":4.0}"),
            Test("bool(1)", true),
            Test("bool(0)", true),
            Test("bool(null)", false),
            Test("bool(hello * 5)", false),
            Test("bool('false')", true),
            Test("bool('hi')", true),
            Test("[1,2,3]", new List<object> { 1, 2, 3 }),
            Test("[1,2,3, [4,5]]", new List<object> { 1, 2, 3, new List<object> { 4, 5 } }),
            Test("\"[1,2,3]\"", "[1,2,3]"),
            Test("[1, bool(0), string(bool(1)), float(\'10\')]", new List<object> { 1, true, "true", 10.0 }),
            Test("[\"a\", \"b[]\", \"c[][][]\"][1]", "b[]"),
            Test("[\'a\', [\'b\', \'c\']][1][0]", "b"),
            Test("union([\"a\", \"b\", \"c\"], [\"d\", [\"e\", \"f\"], \"g\"][1])", new List<string> { "a", "b", "c", "e", "f" }),
            Test("union([\"a\", \"b\", \"c\"], [\"d\", [\"e\", \"f\"], \"g\"][1])[1]",  "b"),
            Test("createArray('h', 'e', 'l', 'l', 'o')", new List<object> { "h", "e", "l", "l", "o" }),
            Test("createArray('h',\r\n 'e',\r\n 'l',\r\n 'l',\r\n 'o')", new List<object> { "h", "e", "l", "l", "o" }),
            Test("createArray(1, bool(0), string(bool(1)), float('10'))", new List<object> { 1, true, "true", 10.0f }),
            Test("createArray()", new List<object> { }),
            Test("[]", new List<object> { }),
            Test("binary(hello)", new byte[] { 104, 101, 108, 108, 111 }),
            Test("count(binary(hello))", 5),
            Test("base64(hello)", "aGVsbG8="),
            Test("base64(byteArr)", "AwUBDA=="),
            Test("base64ToBinary(base64(byteArr))", new byte[] { 3, 5, 1, 12 }),
            Test("base64ToString(base64(hello))", "hello"),
            Test("base64(base64ToBinary(\"AwUBDA==\"))", "AwUBDA=="), 
            Test("dataUri(hello)", "data:text/plain;charset=utf-8;base64,aGVsbG8="),
            Test("dataUriToBinary(base64(hello))", new byte[] { 97, 71, 86, 115, 98, 71, 56, 61 }),
            Test("dataUriToString(dataUri(hello))", "hello"),
            Test("xml('{\"person\": {\"name\": \"Sophia Owen\", \"city\": \"Seattle\"}}')", $"<root type=\"object\">{Environment.NewLine}  <person type=\"object\">{Environment.NewLine}    <name type=\"string\">Sophia Owen</name>{Environment.NewLine}    <city type=\"string\">Seattle</city>{Environment.NewLine}  </person>{Environment.NewLine}</root>"),
            Test("uriComponent('http://contoso.com')", "http%3A%2F%2Fcontoso.com"),
            Test("uriComponentToString('http%3A%2F%2Fcontoso.com')", "http://contoso.com"),
            Test("json(jsonContainsDatetime).date", "/Date(634250351766060665)/"),
            Test("json(jsonContainsDatetime).invalidDate", "/Date(whatever)/"),
            Test("formatNumber(20.0000, 2)", "20.00"),
            Test("formatNumber(12.123, 2)", "12.12"),
            Test("formatNumber(1.551, 2)", "1.55"),
            Test("formatNumber(12.123, 4, 'de-DE')", "12,1230"),
            Test("formatNumber(12000.3, 4, 'fr-fr')", "12\x00a0000,3000"),
            #endregion

            #region  Math functions test
            Test("add(1, 2, 3)", 6),
            Test("add(1, 2)", 3),
            Test("add(1.0, 2.0)", 3.0),
            Test("add(mul(1, 2), 3)", 5),
            Test("max(mul(1, 2), 5) ", 5),
            Test("max(5) ", 5),
            Test("max(4, 5) ", 5),
            Test("max(createArray(1, 2, 3, 4))", 4),
            Test("max(createArray(1, 2, 3, 4),5.0)", 5.0),
            Test("max(1, 4, 5) ", 5),
            Test("min(mul(1, 2), 5) ", 2),
            Test("min(createArray(1, 2, 3, 4))", 1),
            Test("min(createArray(1, 2, 3, 4),5)", 1),
            Test("min(4, 5) ", 4),
            Test("min(4) ", 4),
            Test("min(1.0, two) + max(one, 2.0)", 3.0, OneTwo),
            Test("sub(2, 1)", 1),
            Test("sub(2, 1, 1)", 0),
            Test("sub(2.0, 0.5)", 1.5),
            Test("mul(2, 5)", 10),
            Test("mul(2, 5, 2)", 20),
            Test("div(mul(2, 5), 2)", 5),
            Test("div(5, 2)", 2),
            Test("div(5, 2 ,2)", 1),
            Test("exp(2,2)", 4.0),
            Test("mod(5,2)", 1),
            Test("rand(1, 2)", 1),
            Test("rand(2, 3)", 2),
            Test("range(1,4)", new[] { 1, 2, 3, 4 }),
            Test("range(-1,6)", new[] { -1, 0, 1, 2, 3, 4 }),
            Test("floor(3.51)", 3),
            Test("floor(4.00)", 4),
            Test("ceiling(3.51)", 4),
            Test("ceiling(4.00)", 4),
            Test("round(3.51)", 4),
            Test("round(3.55, 1)", 3.6),
            Test("round(3.12134, 3)", 3.121),
            #endregion

            #region  Date and time function test

            // init dateTime: 2018-03-15T13:00:00Z
            Test("isDefinite('helloworld')", false),
            Test("isDefinite('2012-12-21')", true),
            Test("isDefinite('xxxx-12-21')", false),
            Test("isDefinite(validFullDateTimex)", true),
            Test("isDefinite(invalidFullDateTimex)", false),
            Test("isTime(validHourTimex)", true),
            Test("isTime(invalidHourTimex)", false),
            Test("isDuration('PT30M')", true),
            Test("isDuration('2012-12-21T12:30')", false),
            Test("isDate('PT30M')", false),
            Test("isDate('2012-12-21T12:30')", true),
            Test("isTimeRange('PT30M')", false),
            Test("isTimeRange(validTimeRange)", true),
            Test("isDateRange('PT30M')", false),
            Test("isDateRange('2012-02')", true),
            Test("isPresent('PT30M')", false),
            Test("isPresent(validNow)", true),
            Test("addDays(timestamp, 1)", "2018-03-16T13:00:00.000Z"),
            Test("addDays(timestampObj, 1)", "2018-03-16T13:00:00.000Z"),
            Test("addDays(timestamp, 1,'MM-dd-yy')", "03-16-18"),
            Test("addHours(timestamp, 1)", "2018-03-15T14:00:00.000Z"),
            Test("addHours(timestampObj, 1)", "2018-03-15T14:00:00.000Z"),
            Test("addHours(timestamp, 1,'MM-dd-yy hh-mm')", "03-15-18 02-00"),
            Test("addMinutes(timestamp, 1)", "2018-03-15T13:01:00.000Z"),
            Test("addMinutes(timestampObj, 1)", "2018-03-15T13:01:00.000Z"),
            Test("addMinutes(timestamp, 1, 'MM-dd-yy hh-mm')", "03-15-18 01-01"),
            Test("addSeconds(timestamp, 1)", "2018-03-15T13:00:01.000Z"),
            Test("addSeconds(timestampObj, 1)", "2018-03-15T13:00:01.000Z"),
            Test("addSeconds(timestamp, 1, 'MM-dd-yy hh-mm-ss')", "03-15-18 01-00-01"),
            Test("dayOfMonth(timestamp)", 15),
            Test("dayOfMonth(timestampObj)", 15),
            Test("dayOfWeek(timestamp)", 4), // Thursday
            Test("dayOfWeek(timestampObj)", 4), // Thursday
            Test("dayOfYear(timestamp)", 74),
            Test("dayOfYear(timestampObj)", 74),
            Test("month(timestamp)", 3),
            Test("month(timestampObj)", 3),
            Test("date(timestamp)", "3/15/2018"), // Default. TODO
            Test("date(timestampObj)", "3/15/2018"),
            Test("year(timestamp)", 2018),
            Test("year(timestampObj)", 2018),
            Test("length(utcNow())", 24),
            Test("utcNow('MM-DD-YY')", DateTime.UtcNow.ToString("MM-DD-YY")), 
            Test("formatDateTime(notISOTimestamp)", "2018-03-15T13:00:00.000Z"),
            Test("formatDateTime(notISOTimestamp, 'MM-dd-yy')", "03-15-18"),
            Test("formatDateTime('2018-03-15')", "2018-03-15T00:00:00.000Z"),
            Test("formatDateTime(timestampObj)", "2018-03-15T13:00:00.000Z"),
            Test("formatEpoch(unixTimestamp)", "2018-03-15T13:00:00.000Z"),
            Test("formatEpoch(unixTimestampFraction)", "2018-03-15T13:00:00.500Z"),
            Test("formatTicks(ticks)", "2020-05-06T11:47:00.000Z"),
            Test("subtractFromTime(timestamp, 1, 'Year')", "2017-03-15T13:00:00.000Z"),
            Test("subtractFromTime(timestampObj, 1, 'Year')", "2017-03-15T13:00:00.000Z"),
            Test("subtractFromTime(timestamp, 1, 'Month')", "2018-02-15T13:00:00.000Z"),
            Test("subtractFromTime(timestamp, 1, 'Week')", "2018-03-08T13:00:00.000Z"),
            Test("subtractFromTime(timestamp, 1, 'Day')", "2018-03-14T13:00:00.000Z"),
            Test("subtractFromTime(timestamp, 1, 'Hour')", "2018-03-15T12:00:00.000Z"),
            Test("subtractFromTime(timestamp, 1, 'Minute')", "2018-03-15T12:59:00.000Z"),
            Test("subtractFromTime(timestamp, 1, 'Second')", "2018-03-15T12:59:59.000Z"),
            Test("dateReadBack(timestamp, addDays(timestamp, 1))", "tomorrow"),
            Test("dateReadBack(timestampObj, addDays(timestamp, 1))", "tomorrow"),
            Test("dateReadBack(addDays(timestamp, 1),timestamp)", "yesterday"),
            Test("getTimeOfDay('2018-03-15T00:00:00.000Z')", "midnight"),
            Test("getTimeOfDay(timestampObj)", "afternoon"),
            Test("getTimeOfDay('2018-03-15T08:00:00.000Z')", "morning"),
            Test("getTimeOfDay('2018-03-15T12:00:00.000Z')", "noon"),
            Test("getTimeOfDay('2018-03-15T13:00:00.000Z')", "afternoon"),
            Test("getTimeOfDay('2018-03-15T18:00:00.000Z')", "evening"),
            Test("getTimeOfDay('2018-03-15T22:00:00.000Z')", "evening"),
            Test("getTimeOfDay('2018-03-15T23:00:00.000Z')", "night"),
            Test("getPastTime(1,'Year','MM-dd-yy')", DateTime.UtcNow.AddYears(-1).ToString("MM-dd-yy")),
            Test("getPastTime(1,'Month','MM-dd-yy')", DateTime.UtcNow.AddMonths(-1).ToString("MM-dd-yy")),
            Test("getPastTime(1,'Week','MM-dd-yy')", DateTime.UtcNow.AddDays(-7).ToString("MM-dd-yy")),
            Test("getPastTime(1,'Day','MM-dd-yy')", DateTime.UtcNow.AddDays(-1).ToString("MM-dd-yy")),
            Test("getFutureTime(1,'Year','MM-dd-yy')", DateTime.UtcNow.AddYears(1).ToString("MM-dd-yy")),
            Test("getFutureTime(1,'Month','MM-dd-yy')", DateTime.UtcNow.AddMonths(1).ToString("MM-dd-yy")),
            Test("getFutureTime(1,'Week','MM-dd-yy')", DateTime.UtcNow.AddDays(7).ToString("MM-dd-yy")),
            Test("getFutureTime(1,'Day','MM-dd-yy')", DateTime.UtcNow.AddDays(1).ToString("MM-dd-yy")),
            Test("convertFromUTC('2018-01-02T02:00:00.000Z', 'Pacific Standard Time', 'D')", "Monday, January 1, 2018"),
            Test("convertFromUTC(timestampObj2, 'Pacific Standard Time', 'D')", "Monday, January 1, 2018"),
            Test("convertFromUTC('2018-01-02T01:00:00.000Z', 'America/Los_Angeles', 'D')", "Monday, January 1, 2018"),
            Test("convertToUTC('01/01/2018 00:00:00', 'Pacific Standard Time')", "2018-01-01T08:00:00.000Z"),
            Test("addToTime('2018-01-01T08:00:00.000Z', 1, 'Day', 'D')", "Tuesday, January 2, 2018"),
            Test("addToTime('2018-01-01T00:00:00.000Z', 1, 'Week')", "2018-01-08T00:00:00.000Z"),
            Test("addToTime(timestampObj2, 1, 'Week')", "2018-01-09T02:00:00.000Z"),
            Test("startOfDay('2018-03-15T13:30:30.000Z')", "2018-03-15T00:00:00.000Z"),
            Test("startOfDay(timestampObj2)", "2018-01-02T00:00:00.000Z"),
            Test("startOfHour('2018-03-15T13:30:30.000Z')", "2018-03-15T13:00:00.000Z"),
            Test("startOfHour(timestampObj)", "2018-03-15T13:00:00.000Z"),
            Test("startOfMonth('2018-03-15T13:30:30.000Z')", "2018-03-01T00:00:00.000Z"),
            Test("startOfMonth(timestampObj)", "2018-03-01T00:00:00.000Z"),
            Test("ticks('2018-01-01T08:00:00.000Z')", 636503904000000000),
            Test("dateTimeDiff('2019-01-01T08:00:00.000Z','2018-01-01T08:00:00.000Z')", 315360000000000),
            Test("dateTimeDiff('2017-01-01T08:00:00.000Z','2018-01-01T08:00:00.000Z')", -315360000000000),
            Test("dateTimeDiff(timestampObj,timestampObj2)", 62604000000000),
            Test("ticks(timestampObj3)", 636503904000000000),
            Test("ticksToDays(2193385800000000)", 2538.64097222),
            Test("ticksToHours(2193385800000000)", 60927.383333333331),
            Test("ticksToMinutes(2193385811100000)", 3655643.0185), 
            #endregion

            #region uri parsing function test
            Test("uriHost('https://www.localhost.com:8080')", "www.localhost.com"),
            Test("uriPath('http://www.contoso.com/catalog/shownew.htm?date=today')", "/catalog/shownew.htm"),
            Test("uriPathAndQuery('http://www.contoso.com/catalog/shownew.htm?date=today')", "/catalog/shownew.htm?date=today"),
            Test("uriPort('http://www.localhost:8080')", 8080),
            Test("uriQuery('http://www.contoso.com/catalog/shownew.htm?date=today')", "?date=today"),
            Test("uriScheme('http://www.contoso.com/catalog/shownew.htm?date=today')", "http"),
            #endregion

            #region  collection functions test
            Test("sum(createArray(1, 2))", 3),
            Test("sum(createArray(one, two, 3))", 6.0),
            Test("average(createArray(1, 2))", 1.5),
            Test("average(createArray(one, two, 3))", 2.0),
            Test("contains('hello world', 'hello')", true),
            Test("contains('hello world', 'hellow')", false),
            Test("contains('hello world',\r\n 'hellow')", false),
            Test("contains(items, 'zero')", true),
            Test("contains(items, 'hi')", false),
            Test("contains(bag, 'three')", true),
            Test("contains(bag, 'xxx')", false),
            Test("concat(null, [1, 2], null)", new List<object> { 1, 2 }),
            Test("concat(createArray(1, 2), createArray(3, 4))", new List<object> { 1, 2, 3, 4 }),
            Test("concat(['a', 'b'], ['b', 'c'], ['c', 'd'])", new List<object> { "a", "b", "b", "c", "c", "d" }),
            Test("count(split(hello,'e'))", 2),
            Test("count(createArray('h', 'e', 'l', 'l', 'o'))", 5),
            Test("empty('')", true),
            Test("empty('a')", false),
            Test("empty(bag)", false),
            Test("empty(items)", false),
            Test("first(items)", "zero"),
            Test("first('hello')", "h"),
            Test("first(createArray(0, 1, 2))", 0),
            Test("first(1)", null),
            Test("first(nestedItems).x", 1, new HashSet<string> { "nestedItems" }),
            Test("join(items,',')", "zero,one,two"),
            Test("join(createArray('a', 'b', 'c'), '.')", "a.b.c"),
            Test("join(createArray('a', 'b', 'c'), ',', ' and ')", "a,b and c"),
            Test("join(createArray('a', 'b'), ',', ' and ')", "a and b"),
            Test("join(createArray(\r\n'a',\r\n 'b'), ','\r\n,\r\n ' and ')", "a and b"),
            Test("join(foreach(dialog, item, item.key), ',')", "x,instance,options,title,subTitle"),
            Test("join(foreach(dialog, item => item.key), ',')", "x,instance,options,title,subTitle"),
            Test("foreach(dialog, item, item.value)[1].xxx", "instance"),
            Test("foreach(dialog, item=>item.value)[1].xxx", "instance"),
            Test("join(foreach(items, item, item), ',')", "zero,one,two"),
            Test("join(foreach(items, item=>item), ',')", "zero,one,two"),
            Test("join(foreach(indicesAndValues(items), item, item.value), ',')", "zero,one,two"),
            Test("join(foreach(nestedItems, i, i.x + first(nestedItems).x), ',')", "2,3,4", new HashSet<string> { "nestedItems" }),
            Test("join(foreach(items, item, concat(item, string(count(items)))), ',')", "zero3,one3,two3", new HashSet<string> { "items" }),
            Test("join(select(items, item, item), ',')", "zero,one,two"),
            Test("join(select(items, item=> item), ',')", "zero,one,two"),
            Test("join(select(nestedItems, i, i.x + first(nestedItems).x), ',')", "2,3,4", new HashSet<string> { "nestedItems" }),
            Test("join(select(items, item, concat(item, string(count(items)))), ',')", "zero3,one3,two3", new HashSet<string> { "items" }),
            Test("join(where(items, item, item == 'two'), ',')", "two"),
            Test("join(where(items, item => item == 'two'), ',')", "two"),
            Test("string(where(dialog, item, item.value=='Dialog Title'))", "{\"title\":\"Dialog Title\"}"),
            Test("first(where(indicesAndValues(items), elt, elt.index > 1)).value", "two"),
            Test("first(where(indicesAndValues(bag), elt, elt.index == \"three\")).value", 3),
            Test("join(foreach(where(nestedItems, item, item.x > 1), result, result.x), ',')", "2,3", new HashSet<string> { "nestedItems" }),
            Test("join(foreach(doubleNestedItems, items, join(foreach(items, item, concat(y, string(item.x))), ',')), ',')", "y1,y2,y3"),
            Test("join(foreach(doubleNestedItems, items, join(foreach(items, item, items[0].x), ',')), ',')", "1,1,3"),
            Test("count(where(doubleNestedItems, items, count(where(items, item, item.x == 1)) == 1))", 1),
            Test("count(where(doubleNestedItems, items, count(where(items, item, count(items) == 1)) == 1))", 1),
            Test("last(items)", "two"),
            Test("last('hello')", "o"),
            Test("last(createArray(0, 1, 2))", 2),
            Test("last(1)", null),
            Test("count(union(createArray('a', 'b')))", 2),
            Test("count(union(createArray('a', 'b'), createArray('b', 'c'), createArray('b', 'd')))", 4),
            Test("count(intersection(createArray('a', 'b')))", 2),
            Test("count(intersection(createArray('a', 'b'), createArray('b', 'c'), createArray('b', 'd')))", 1),
            Test("skip(createArray('H','e','l','l','0'),2)", new List<object> { "l", "l", "0" }),
            Test("take(createArray('H','e','l','l','0'),2)", new List<object> { "H", "e" }),
            Test("subArray(createArray('H','e','l','l','o'),2,5)", new List<object> { "l", "l", "o" }),
            Test("count(newGuid())", 36),
            Test("indexOf(newGuid(), '-')", 8),
            Test("EOL()", RuntimeInformation.IsOSPlatform(OSPlatform.Windows) ? "\r\n" : "\n"),
            Test("indexOf(nullObj, '-')", -1),
            Test("indexOf(hello, nullObj)", 0),
            Test("indexOf(hello, '-')", -1),
            Test("indexOf(json('[\"a\", \"b\"]'), 'a')", 0),
            Test("indexOf(json('[\"a\", \"b\"]'), 'c')", -1),
            Test("indexOf([\'abc\', \'def\', \'ghi\'], \'def\')", 1),
            Test("indexOf(createArray('abc', 'def', 'ghi'), 'def')", 1),
            Test("indexOf(createArray('abc', 'def', 'ghi'), 'klm')", -1),
            Test("lastIndexOf(newGuid(), '-')", 23),
            Test("lastIndexOf(hello, '-')", -1),
            Test("lastIndexOf(nullObj, '-')", -1),
            Test("lastIndexOf(hello, nullObj)", 4),
            Test("lastIndexOf(json('[\"a\", \"b\", \"a\"]'), 'a')", 2),
            Test("lastIndexOf(json('[\"a\", \"b\"]'), 'c')", -1),
            Test("lastIndexOf(createArray('abc', 'def', 'ghi', 'def'), 'def')", 3),
            Test("lastIndexOf(createArray('abc', 'def', 'ghi'), 'klm')", -1),
            Test("length(newGuid())", 36),
            Test("sortBy(items)", new List<object> { "one", "two", "zero" }),
            Test("sortBy(nestedItems, 'x')[0].x", 1),
            Test("sortByDescending(items)", new List<object> { "zero", "two", "one" }),
            Test("sortByDescending(nestedItems, 'x')[0].x", 3),
            Test("flatten(createArray(1,createArray(2),createArray(createArray(3, 4), createArray(5,6))))", new List<object> { 1, 2, 3, 4, 5, 6 }),
            Test("flatten(createArray(1,createArray(2),createArray(createArray(3, 4), createArray(5,6))), 1)", new List<object> { 1, 2, new List<object>() { 3, 4 }, new List<object>() { 5, 6 } }),
            Test("unique(createArray(1, 5, 1))", new List<object>() { 1, 5 }),
            #endregion

            #region  Object manipulation and construction functions
            Test("string(addProperty(json('{\"key1\":\"value1\"}'), 'key2','value2'))", "{\"key1\":\"value1\",\"key2\":\"value2\"}"),
            Test("string(setProperty(json('{\"key1\":\"value1\"}'), 'key1','value2'))", "{\"key1\":\"value2\"}"),
            Test("string(removeProperty(json('{\"key1\":\"value1\",\"key2\":\"value2\"}'), 'key2'))", "{\"key1\":\"value1\"}"),
            Test("coalesce(nullObj,hello,nullObj)", "hello"),
            Test("xPath(xmlStr,'/produce/item/name')", new[] { "<name>Gala</name>", "<name>Honeycrisp</name>" }),
            Test("xPath(xmlStr,'sum(/produce/item/count)')", 30),
            Test("jPath(jsonStr,'Manufacturers[0].Products[0].Price')", 50),
            Test("jPath(jsonStr,'$..Products[?(@.Price >= 50)].Name')", new[] { "Anvil", "Elbow Grease" }),
            Test("{text: 'hello'}.text", "hello"),
            Test("string(addProperty({'key1':'value1'}, 'key2','value2'))", "{\"key1\":\"value1\",\"key2\":\"value2\"}"),
            Test("foreach(items, x, addProperty({}, 'a', x))[0].a", "zero"),
            Test("foreach(items, x => addProperty({}, 'a', x))[0].a", "zero"),
            Test("string(setProperty({'key1':'value1'}, 'key1','value2'))", "{\"key1\":\"value2\"}"),
            Test("string(setProperty({}, 'key1','value2'))", "{\"key1\":\"value2\"}"),
            Test("string([{a: 1}, {b: 2}, {c: 3}][0])", "{\"a\":1}"),
            Test("string({obj: {'name': 'adams'}})", "{\"obj\":{\"name\":\"adams\"}}"),
            Test("string({obj: {'name': 'adams'}, txt: {utter: 'hello'}})", "{\"obj\":{\"name\":\"adams\"},\"txt\":{\"utter\":\"hello\"}}"),
            Test("{a: 1, b: newExpr}.b", "new land"),
            Test("{name: user.name}.name", null),
            Test("{name: user.nickname}.name", "John"),
            Test("setProperty({}, 'name', user.name).name", null),
            Test("setProperty({name: 'Paul'}, 'name', user.name).name", null),
            Test("setProperty({}, 'name', user.nickname).name", "John"),
            Test("addProperty({}, 'name', user.name).name", null),
            #endregion

            #region  Memory access
            Test("getProperty(bag, concat('na','me'))", "mybag"),
            Test("items[2]", "two", new HashSet<string> { "items[2]" }),
            Test("bag.list[bag.index - 2]", "blue", new HashSet<string> { "bag.list", "bag.index" }),
            Test("items[nestedItems[1].x]", "two", new HashSet<string> { "items", "nestedItems[1].x" }),
            Test("bag['name']", "mybag"),
            Test("bag[substring(concat('na','me','more'), 0, length('name'))]", "mybag"),
            Test("items[1+1]", "two"),
            Test("getProperty(null, 'p')", null),
            Test("(getProperty(null, 'p'))[1]", null),
            #endregion

            #region Regex
            Test("isMatch('abc', '^[ab]+$')", false), // simple character classes ([abc]), "+" (one or more)
            Test("isMatch('abb', '^[ab]+$')", true), // simple character classes ([abc])
            Test("isMatch('123', '^[^abc]+$')", true), // complemented character classes ([^abc])
            Test("isMatch('12a', '^[^abc]+$')", false), // complemented character classes ([^abc])
            Test("isMatch('123', '^[^a-z]+$')", true), // complemented character classes ([^a-z])
            Test("isMatch('12a', '^[^a-z]+$')", false), // complemented character classes ([^a-z])
            Test("isMatch('a1', '^[a-z]?[0-9]$')", true), // "?" (zero or one)
            Test("isMatch('1', '^[a-z]?[0-9]$')", true), // "?" (zero or one)
            Test("isMatch('1', '^[a-z]*[0-9]$')", true), // "*" (zero or more)
            Test("isMatch('abc1', '^[a-z]*[0-9]$')", true), // "*" (zero or more)
            Test("isMatch('ab', '^[a-z]{1}$')", false), // "{x}" (exactly x occurrences)
            Test("isMatch('ab', '^[a-z]{1,2}$')", true), // "{x,y}" (at least x, at most y, occurrences)
            Test("isMatch('abc', '^[a-z]{1,}$')", true), // "{x,}" (x occurrences or more)
            Test("isMatch('Name', '^(?i)name$')", true), // "(?i)x" (x ignore case)
            Test("isMatch('FORTUNE', '(?i)fortune|future')", true), // "x|y" (alternation)
            Test("isMatch('FUTURE', '(?i)fortune|future')", true), // "x|y" (alternation)
            Test("isMatch('A', '(?i)fortune|future')", false), // "x|y" (alternation)
            Test("isMatch('abacaxc', 'ab.+?c')", true), // "+?" (lazy versions)
            Test("isMatch('abacaxc', 'ab.*?c')", true), // "*?" (lazy versions)
            Test("isMatch('abacaxc', 'ab.??c')", true), // "??" (lazy versions)
            Test("isMatch('12abc34', '([0-9]+)([a-z]+)([0-9]+)')", true), // "(...)" (simple group)
            Test("isMatch('12abc', '([0-9]+)([a-z]+)([0-9]+)')", false), // "(...)" (simple group)
            Test(@"isMatch('a', '\\w{1}')", true), // "\w" (match [a-zA-Z0-9_])
            Test(@"isMatch('1', '\\d{1}')", true), // "\d" (match [0-9])
            Test(@"isMatch('12.5', '[0-9]+(\\.5)')", true), // "\." (match .)
            Test(@"isMatch('12x5', '[0-9]+(\\.5)')", false), // "\." (match .)
            #endregion

            #region type checking
            Test("isString('abc')", true),
            Test("isString(123)", false),
            Test("isString(null)", false),
            Test("isInteger('abc')", false),
            Test("isInteger(123)", true),
            Test("isInteger(null)", false),
            Test("isFloat('abc')", false),
            Test("isFloat(123.234)", true),
            Test("isFloat(null)", false),
            Test("isArray(createArray(1,2,3))", true),
            Test("isArray(123.234)", false),
            Test("isArray(null)", false),
            Test("isObject(null)", false),
            Test("isObject(emptyJObject)", true),
            Test("isObject(dialog)", true),
            Test("isObject(123.234)", false),
            Test("isBoolean(null)", false),
            Test("isBoolean(2 + 3)", false),
            Test("isBoolean(2 > 1)", true),
            Test("isDateTime(2 + 3)", false),
            Test("isDateTime(null)", false),
            Test("isDateTime(timestamp)", true),
            Test("isDateTime(timestampObj)", true),
            #endregion

            #region Empty expression
            Test(string.Empty, string.Empty),
            Test(string.Empty, string.Empty),
            #endregion

            #region TriggerTree Tests
            Test("ignore(true)", true),
            #endregion
        };

        public static IEnumerable<object[]> DataForThreadLocale => new[]
        {
            Test("replace(addDays(timestamp, 1, '', 'en-US'), '20', '')", "3/16/18 1:00:00 PM"),
            Test("addDays(timestamp, 1, 'D')", "vendredi 16 mars 2018"),
            Test("addHours(timestamp, 2, 'D')", "jeudi 15 mars 2018"),
            Test("addMinutes(timestamp, 30, '')", "15/03/2018 13:30:00"),
            Test("addToTime('2018-01-01T00:00:00.000Z', 1, 'Week', 'D')", "lundi 8 janvier 2018"),
            Test("startOfDay('2018-03-15T13:30:30.000Z', 'D')", "jeudi 15 mars 2018"),
            Test("startOfHour('2018-03-15T13:30:30.000Z', '')", "15/03/2018 13:00:00"),
            Test("startOfMonth('2018-03-15T13:30:30.000Z', '')", "01/03/2018 00:00:00"),
            Test("convertToUTC('01/01/2018 00:00:00', 'Pacific Standard Time', 'D')", "lundi 1 janvier 2018"),
            Test("convertFromUTC('2018-01-02T02:00:00.000Z', 'Pacific Standard Time', '')", "01/01/2018 18:00:00"),
            Test("utcNow('D')", DateTime.UtcNow.ToString("D", new CultureInfo("fr-FR"))),
            Test("getPastTime(1,'Day', 'D')", DateTime.UtcNow.AddDays(-1).ToString("D", new CultureInfo("fr-FR"))),
            Test("subtractFromTime(timestamp, 1, 'Hour', '')", "15/03/2018 12:00:00"),
            Test("formatEpoch(unixTimestamp, '')", "15/03/2018 13:00:00"),
            Test("formatTicks(ticks, '')", "06/05/2020 11:47:00"),
            Test("formatDateTime('2018-03-15', 'D')", "jeudi 15 mars 2018"),
            Test("getFutureTime(1, 'Year', 'D')", DateTime.UtcNow.AddYears(1).ToString("D", new CultureInfo("fr-FR"))),
            Test("addDays(timestamp, 1, '')", "16/03/2018 13:00:00"),
            Test("toUpper('lowercase')", "LOWERCASE"),
            Test("toLower('I AM WHAT I AM')", "i am what i am"),
            Test("string(100.1)", "100,1"),
            Test("sentenceCase('a')", "A"),
            Test("sentenceCase('abc')", "Abc"),
            Test("sentenceCase('aBC')", "Abc"),
            Test("titleCase('a')", "A"),
            Test("titleCase('abc dEF')", "Abc Def")
        };

        public static object[] Test(string input, object value, HashSet<string> paths = null) => new object[] { input, value, paths };

        public static bool IsNumber(object value) =>
           value is sbyte
           || value is byte
           || value is short
           || value is ushort
           || value is int
           || value is uint
           || value is long
           || value is ulong
           || value is float
           || value is double
           || value is decimal;

        [Theory]
        [MemberData(nameof(Data))]
        public void Evaluate(string input, object expected, HashSet<string> expectedRefs)
        {
            var parsed = Expression.Parse(input);
            Assert.NotNull(parsed);
            var (actual, msg) = parsed.TryEvaluate(scope);
            Assert.Null(msg);
            AssertObjectEquals(expected, actual);
            if (expectedRefs != null)
            {
                var actualRefs = parsed.References();
                Assert.True(expectedRefs.SetEquals(actualRefs));
            }

            // ToString re-parse
            var newExpression = Expression.Parse(parsed.ToString());
            var newActual = newExpression.TryEvaluate(scope).value;
            AssertObjectEquals(actual, newActual);
        }

<<<<<<< HEAD
        [DataTestMethod]
        [DynamicData(nameof(DataForThreadLocale))]
        public void EvaluateWithLocale(string input, object expected, HashSet<string> expectedRefs)
        {
            var parsed = Expression.Parse(input);
            Assert.IsNotNull(parsed);
            var (actual, msg) = parsed.TryEvaluate(scopeForThreadLocale, locale: "fr-FR");
            Assert.AreEqual(null, msg);
            AssertObjectEquals(expected, actual);
            if (expectedRefs != null)
            {
                var actualRefs = parsed.References();
                Assert.IsTrue(expectedRefs.SetEquals(actualRefs), $"References do not match, expected: {string.Join(',', expectedRefs)} acutal: {string.Join(',', actualRefs)}");
            }

            // ToString re-parse
            var newExpression = Expression.Parse(parsed.ToString());
            var newActual = newExpression.TryEvaluate(scopeForThreadLocale, locale: "fr-FR").value;
            AssertObjectEquals(actual, newActual);
        }

        [DataTestMethod]
        [DynamicData(nameof(Data))]
=======
        [Theory]
        [MemberData(nameof(Data))]
>>>>>>> ec9439e6
        public void EvaluateInOtherCultures(string input, object expected, HashSet<string> expectedRefs)
        {
            var cultureList = new List<string>() { "de-DE", "fr-FR", "es-ES" };
            foreach (var newCultureInfo in cultureList)
            {
                var originalCuture = Thread.CurrentThread.CurrentCulture;
                Thread.CurrentThread.CurrentCulture = new CultureInfo(newCultureInfo);
                Thread.SetData(Thread.GetNamedDataSlot("locale"), null);
                var parsed = Expression.Parse(input);
                Assert.NotNull(parsed);
                var (actual, msg) = parsed.TryEvaluate(scope);
                Assert.Null(msg);
                AssertObjectEquals(expected, actual);
                if (expectedRefs != null)
                {
                    var actualRefs = parsed.References();
                    Assert.True(expectedRefs.SetEquals(actualRefs));
                }

                // ToString re-parse
                var newExpression = Expression.Parse(parsed.ToString());
                var newActual = newExpression.TryEvaluate(scope).value;
                AssertObjectEquals(actual, newActual);

                Thread.CurrentThread.CurrentCulture = originalCuture;
            }
        }

        [Theory]
        [MemberData(nameof(Data))]
        public void EvaluateJson(string input, object expected, HashSet<string> expectedRefs)
        {
            var jsonScope = JToken.FromObject(scope);
            var parsed = Expression.Parse(input);
            Assert.NotNull(parsed);
            var (actual, msg) = parsed.TryEvaluate(jsonScope);
            Assert.Null(msg);
            AssertObjectEquals(expected, actual);
            if (expectedRefs != null)
            {
                var actualRefs = parsed.References();
                Assert.True(expectedRefs.SetEquals(actualRefs), $"References do not match, expected: {string.Join(',', expectedRefs)} acutal: {string.Join(',', actualRefs)}");
            }
        }

        [Fact]
        public void TestAccumulatePath()
        {
            var memory = new SimpleObjectMemory(new
            {
                f = "foo",
                b = "bar",
                z = new
                {
                    z = "zar"
                },
                n = 2
            });

            // normal case, note, we doesn't append a " yet
            var exp = Expression.Parse("a[f].b[n].z");
            var (path, left, err) = ExpressionFunctions.TryAccumulatePath(exp, memory, null);
            Assert.Equal("a['foo'].b[2].z", path);

            // normal case
            exp = Expression.Parse("a[z.z][z.z].y");
            (path, left, err) = ExpressionFunctions.TryAccumulatePath(exp, memory, null);
            Assert.Equal("a['zar']['zar'].y", path);

            // normal case
            exp = Expression.Parse("a.b[z.z]");
            (path, left, err) = ExpressionFunctions.TryAccumulatePath(exp, memory, null);
            Assert.Equal("a.b['zar']", path);

            // stop evaluate at middle
            exp = Expression.Parse("json(x).b");
            (path, left, err) = ExpressionFunctions.TryAccumulatePath(exp, memory, null);
            Assert.Equal("b", path);
        }

        [Fact]
        public void TestTryEvaluateOfT()
        {
            AssertResult<bool>("true", true);
            AssertResult<bool>("false", false);
            AssertResult<string>("'this is a test'", "this is a test");
            AssertResult<byte>(byte.MaxValue.ToString(), byte.MaxValue);
            AssertResult<short>(short.MaxValue.ToString(), short.MaxValue);
            AssertResult<int>(int.MaxValue.ToString(), int.MaxValue);
            AssertResult<long>(int.MaxValue.ToString(), int.MaxValue);
            AssertResult<ushort>(ushort.MaxValue.ToString(), ushort.MaxValue);
            AssertResult<uint>(uint.MaxValue.ToString(), uint.MaxValue);
            AssertResult<ulong>(uint.MaxValue.ToString(), uint.MaxValue);
            AssertResult<float>(15.32322F.ToString(CultureInfo.InvariantCulture), 15.32322F);
            AssertResult<double>(15.32322.ToString(CultureInfo.InvariantCulture), 15.32322);
        }

        [Fact]
        public void TestEvaluationOptions()
        {
            var mockMemory = new Dictionary<string, object>();

            var options = new Options
            {
                NullSubstitution = (path) => $"{path} is undefined"
            };

            object value = null;
            string error = null;

            // normal case null value is substituted
            var exp = Expression.Parse("foo");
            (value, error) = exp.TryEvaluate(mockMemory, options);
            AssertObjectEquals("foo is undefined", value);

            // in boolean context, substitution is not allowed, use raw value instead
            exp = Expression.Parse("if(foo, 1, 2)");
            (value, error) = exp.TryEvaluate(mockMemory, options);
            AssertObjectEquals(2, value);

            // in boolean context, substitution is not allowed, use raw value instead
            exp = Expression.Parse("foo && true");
            (value, error) = exp.TryEvaluate(mockMemory, options);
            AssertObjectEquals(false, value);

            // in boolean context, substitution is not allowed, use raw value instead
            exp = Expression.Parse("foo || true");
            (value, error) = exp.TryEvaluate(mockMemory, options);
            AssertObjectEquals(true, value);

            // in boolean context, substitution is not allowed, use raw value instead
            exp = Expression.Parse("foo == 'foo is undefined'");
            (value, error) = exp.TryEvaluate(mockMemory, options);
            AssertObjectEquals(false, value);

            // in boolean context, substitution is not allowed, use raw value instead
            exp = Expression.Parse("bool(foo)");
            (value, error) = exp.TryEvaluate(mockMemory, options);
            AssertObjectEquals(false, value);

            // in boolean context, substitution is not allowed, use raw value instead
            exp = Expression.Parse("not(foo)");
            (value, error) = exp.TryEvaluate(mockMemory, options);
            AssertObjectEquals(true, value);

            // concat is evaluated in boolean context also, use raw value
            exp = Expression.Parse("if(concat(foo, 'bar'), 1, 2)");
            (value, error) = exp.TryEvaluate(mockMemory, options);
            AssertObjectEquals(1, value);

            // index is not boolean context, but it also requires raw value
            exp = Expression.Parse("a[b]");
            (value, error) = exp.TryEvaluate(mockMemory, options);
            Assert.True(error != null);
        }

        private void AssertResult<T>(string text, T expected)
        {
            var memory = new object();
            var (result, error) = Expression.Parse(text).TryEvaluate<T>(memory);
            Assert.Equal(expected, result);
            Assert.Null(error);
        }

        private void AssertObjectEquals(object expected, object actual)
        {
            if (IsNumber(actual) && IsNumber(expected))
            {
                if (actual is int || actual is long)
                {
                    Assert.True(expected is int || expected is long);
                    Assert.Equal(Convert.ToInt64(expected), Convert.ToInt64(actual));
                }
                else
                {
                    Assert.True(Convert.ToSingle(actual) == Convert.ToSingle(expected));
                }
            }

            // Compare two lists
            else if (expected is IList expectedList
                && actual is IList actualList)
            {
                Assert.Equal(expectedList.Count, actualList.Count);
                for (var i = 0; i < expectedList.Count; i++)
                {
                    AssertObjectEquals(ResolveValue(expectedList[i]), ResolveValue(actualList[i]));
                }
            }
            else
            {
                Assert.Equal(expected, actual);
            }
        }

        private object ResolveValue(object obj)
        {
            object value;
            if (!(obj is JValue jval))
            {
                value = obj;
            }
            else
            {
                value = jval.Value;
                if (jval.Type == JTokenType.Integer)
                {
                    value = jval.ToObject<int>();
                }
                else if (jval.Type == JTokenType.String)
                {
                    value = jval.ToObject<string>();
                }
                else if (jval.Type == JTokenType.Boolean)
                {
                    value = jval.ToObject<bool>();
                }
                else if (jval.Type == JTokenType.Float)
                {
                    value = jval.ToObject<float>();
                }
            }

            return value;
        }

        private class A
        {
            public A(string name)
            {
                this.Name = name;
            }

            public string Name { get; set; }
        }
    }
}<|MERGE_RESOLUTION|>--- conflicted
+++ resolved
@@ -1111,10 +1111,8 @@
             var newActual = newExpression.TryEvaluate(scope).value;
             AssertObjectEquals(actual, newActual);
         }
-
-<<<<<<< HEAD
-        [DataTestMethod]
-        [DynamicData(nameof(DataForThreadLocale))]
+        [Theory]
+        [MemberData(nameof(DataForThreadLocale))]
         public void EvaluateWithLocale(string input, object expected, HashSet<string> expectedRefs)
         {
             var parsed = Expression.Parse(input);
@@ -1134,12 +1132,8 @@
             AssertObjectEquals(actual, newActual);
         }
 
-        [DataTestMethod]
-        [DynamicData(nameof(Data))]
-=======
         [Theory]
         [MemberData(nameof(Data))]
->>>>>>> ec9439e6
         public void EvaluateInOtherCultures(string input, object expected, HashSet<string> expectedRefs)
         {
             var cultureList = new List<string>() { "de-DE", "fr-FR", "es-ES" };
