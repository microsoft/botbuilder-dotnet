﻿#pragma warning disable SA1124 // Do not use regions
using System.Collections.Generic;
using System.Data;
using Newtonsoft.Json.Linq;
using Xunit;

namespace AdaptiveExpressions.Tests
{
    public class BadExpressionTests
    {
        public static IEnumerable<object[]> SyntaxErrorExpressions => new[]
        {
            Test("hello world"),
            Test("a+"),
            Test("a+b*"),
            Test("fun(a, b, c"),
            Test("func(A,b,b,)"),
            Test("\"hello'"),
            Test("'hello'.length()"), // not supported currently
            Test("user.lists.{dialog.listName}"),
            Test("`hi` world")
        };

        public static IEnumerable<object[]> BadExpressions => new[]
        {
            #region General test
            Test("length(func())"), // no such function in children
            Test("func()"), // no such func
            Test("a.func()"), // no such function
            Test("(1.foreach)()"), // error func
            Test("('str'.foreach)()"), // error func
            #endregion

            #region Operators test
            Test("istrue + 1"), // params should be number or string
            Test("one + two + nullObj"), // Operator '+' or add cannot be applied to operands of type 'number' and null object.
            Test("'1' * 2"), // params should be number
            Test("'1' - 2"), // params should be number
            Test("'1' / 2"), // params should be number
            Test("'1' % 2"), // params should be number
            Test("'1' ^ 2"), // params should be number
            Test("1/0"), // $ can not divide 0
            #endregion
            
            #region String functions test
            Test("length(one, 1)"), // length can only have one param
            Test("length(replace(hello))"), // children func error
            Test("replace(hello)"), // replace need three parameters
            Test("replace(one, 'l', 'k')"), // replace only accept string parameter
            Test("replace('hi', 1, 'k')"), // replace only accept string parameter
            Test("replace('hi', 'l', 1)"), // replace only accept string parameter
            Test("replace('hi', '', 1)"), // oldValue cannot be null or string.empty
            Test("replaceIgnoreCase(hello)"), // replaceIgnoreCase need three parameters
            Test("replaceIgnoreCase('hi', '', 1)"), // oldValue cannot be null or string.empty
            Test("replaceIgnoreCase(one, 'l', 'k')"), // replaceIgnoreCase only accept string parameter
            Test("replaceIgnoreCase('hi', 1, 'k')"), // replaceIgnoreCase only accept string parameter
            Test("replaceIgnoreCase('hi', 'l', 1)"), // replaceIgnoreCase only accept string parameter
            Test("split(hello, 'a', 'b')"), // split need one or two parameters
            Test("split(one, 'l')"), // split only accept string parameter
            Test("split(hello, 1)"), // split only accept string parameter
            Test("substring(hello, 0.5)"), // the second parameter of substring must be integer
            Test("substring(hello, 10)"), // the start index is out of the range of the string length
            Test("substring(hello, 0, hello)"), // length is not integer
            Test("substring(hello, 0, 10)"), // the length of substring is out of the range of the original string
            Test("substring(hello, 0, 'hello')"), // length is not integer
            Test("toLower(one)"), // the parameter of toLower must be string
            Test("toLower('hi', 1)"), // the second argument must be a locale string
            Test("toLower('hi', 1)"), // should have 1 param
            Test("toLower('hi', locale, 1)"), // should have 1 or 2 params
            Test("toUpper(one)"), // the parameter of toUpper must be string
            Test("toUpper('hi', 1)"), // the second argument must be a locale string
            Test("toUpper('hi', locale, 1)"), // should have 1 or 2 params
            Test("trim(one)"), // the parameter of trim must be string
            Test("trim('hi', 1)"), // should have 1 param
            Test("endsWith(hello, one)"), // should have string params
            Test("endsWith(one, hello)"), // should have string params
            Test("endsWith(hello)"), // should have two params
            Test("startsWith(hello, one)"), // should have string params
            Test("startsWith(one, hello)"), // should have string params
            Test("startsWith(hello)"), // should have two params
            Test("countWord(hello, 1)"), // should have one param
            Test("countWord(one)"), // should have string param
            Test("countWord(one)"), // should have string param
            Test("addOrdinal(one)"), // should have Integer param
            Test("addOrdinal(one, two)"), // should have one param
            Test("addOrdinal(122332132123123123)"), // should have a 32-bit signed integer
            Test("newGuid(one)"), // should have no parameters
            Test("EOL(one)"), // should have no parameters
            Test("indexOf(hello)"), // should have two parameters
            Test("indexOf(hello, world, one)"), // should have two parameters
            Test("indexOf(hello, one)"), // second parameter should be string
            Test("indexOf(one, hello)"), // first parameter should be list or string
            Test("lastIndexOf(hello)"), // should have two parameters
            Test("lastIndexOf(hello, world, one)"), // should have two parameters
            Test("lastIndexOf(hello, one)"), // second parameter should be string
            Test("lastIndexOf(one, hello)"), // first parameter should be list or string
            Test("sentenceCase(hello, locale, hello)"), // should have 1 or 2 parameters
            Test("sentenceCase(one)"), // first parameter should be string
            Test("sentenceCase(hello, one)"), // the second parameter should be locale string
            Test("titleCase(hello, locale, hello)"), // should have 1 or 2 parameters
            Test("titleCase(one)"), // first parameter should be string
            Test("titleCase(hello, one)"), // the second parameter should be locale string
            
            //Test("titleCase(hello, hello)"), // On Mac OS, a wrong locale string won't throw an error.
            #endregion

            #region Logical comparison functions test
            Test("greater(one, hello)"), // string and integer are not comparable
            Test("greater(one)"), // greater need two parameters
            Test("greaterOrEquals(one, hello)"), // string and integer are not comparable
            Test("greaterOrEquals(one)"), // function need two parameters
            Test("less(false, true)"), // string or number parameters are needed
            Test("less(one, hello)"), // string and integer are not comparable
            Test("less(one)"), // function need two parameters
            Test("lessOrEquals(one, hello)"), // string and integer are not comparable
            Test("lessOrEquals(one)"), // function need two parameters
            Test("equals(one)"), // equals must accept two parameters
            Test("exists(1, 2)"), // function need one parameter
            Test("not(false, one)"), // function need one parameter
            #endregion

            #region Conversion functions test
            Test("float(hello)"), // param shoud be float format string
            Test("float(hello, 1)"), // shold have 1 param
            Test("int(hello)"), // param shoud be int format string
            Test("int(1, 1)"), // shold have 1 param
            Test("string(hello, 1)"), // shold have 1 param
            Test("bool(false, 1)"), // shold have 1 param
            Test("array(hello,world)"), // shold have 1 param
            Test("array(one)"), // shold have 1 param
            Test("DataUri(hello, world)"), // shoule have 1 param
            Test("DataUri(false)"), // should have string param
            Test("uriComponent(hello, world)"), // shoule have 1 param
            Test("uriComponent(false)"), // should have string param
            Test("uriComponentToString(hello, world)"), // shoule have 1 param
            Test("uriComponentToString(false)"), // should have string param
            Test("dataUriToBinary(hello, world)"), // shoule have 1 param
            Test("dataUriToBinary(false)"), // should have string param
            Test("dataUriToString(hello, world)"), // shoule have 1 param
            Test("dataUriToString(false)"), // should have string param
            Test("binary(hello, world)"),      // shoule have 1 param
            Test("binary(one)"), // should have string param
            Test("base64(hello, world)"),      // shoule have 1 param
            Test("base64(createArray('a', 'b')"), // should have string param or byte array
            Test("base64ToBinary(hello, world)"), // shoule have 1 param
            Test("base64ToBinary(one)"), // should have string param
            Test("base64ToString(hello, world)"), // shoule have 1 param
            Test("base64ToString(false)"), // should have string param
            Test("formatNumber(1,2,3)"), // invalid locale type
            Test("formatNumber(1,2,'dlkj'"), // invalid locale
            Test("formatNumber(1,2.0)"), // the second parameter should be an integer
            Test("formatNumber(hello,2.0)"), // the first parameter should be a number
            Test("formatNumber(hello,2232131231231)"), // the first parameter should be a 32-bit signed integer
            #endregion

            #region Math functions test
            Test("max(hello, one)"), // param should be number
            Test("max()"), // function need 1 or more than 1 parameters
            Test("min(hello, one)"), // param should be number
            Test("min()"), // function need 1 or more than 1 parameters
            Test("add(istrue, 2)"), // param should be number or string
            Test("add()"), // arg count doesn't match
            Test("add(one)"), // add function need 2 or more than two parameters
            Test("sub(hello, 2)"), // param should be number
            Test("sub()"), // arg count doesn't match
            Test("sub(five, six)"), // no such variables
            Test("sub(one)"), // sub function need 2 or more than two parameters
            Test("mul(hello, one)"), // param should be number
            Test("mul(one)"), // mul function need 2 or more than two parameters
            Test("div(one, 0)"), // one cannot be divided by zero
            Test("div(one)"), // // div function need 2 or more than two parameters
            Test("div(hello, one)"), // string hello cannot be divided
            Test("exp(2, hello)"), // exp cannot accept parameter of string
            Test("mod(1, 0)"), // mod cannot accept zero as the second parameter
            Test("mod(5.5, 2)"), //  param should be integer
            Test("mod(5, 2.1)"), //  param should be integer
            Test("mod(5, 2.1 ,3)"), //  need two params
            Test("rand(5, 6.1)"), //  param should be integer
            Test("rand(5)"), //  need two params
            Test("rand(7, 6)"), //  minvalue cannot be greater than maxValue
            Test("rand(21223123221322, 10)"), // the first parameter should be a 32-bit signed integer
            Test("rand(10, 21223123221322)"), // the first parameter should be a 32-bit signed integer
            Test("sum(items)"), //  should have number parameters
            Test("range(hello,one)"), // params should be integer
            Test("range(one,0)"), // the second param should be more than 0
            Test("floor(hello)"), // should have a number parameter
            Test("floor(1.2, 2.1)"), // should have one parameter
            Test("ceiling(hello)"), // should have a number parameter
            Test("ceiling(1.2, 2.1)"), // should have one parameter
            Test("round(hello)"), // should have number parameters
            Test("round(1.2, hello)"), // should have a number as the 2nd parameter
            Test("round(1.2, 2.1)"), // should have integer as the 2nd parameter
            Test("round(1.2, -2)"), // the 2nd parameter should not less than 0
            Test("round(1.2, 16)"), // the 2nd parameter should not greater than 15
            Test("round(1.2, 2, 3)"), // should have one or two number parameters
            Test("round(1.2, 21232123123123123)"), // the second parameter should be a 32-bit signed integer
            #endregion
            
            #region Date and time function test
            Test("isDefinite(12345)"), // should hava a string or a TimexProperty parameter
            Test("isDefinite('world', 123445)"), // should have only one parameter
            Test("isTime(123445)"), // should hava a string or a TimexProperty parameter
            Test("isTime('world', 123445)"), // should have only one parameter
            Test("isDuration(123445)"), // should hava a string or a TimexProperty parameter
            Test("isDuration('world', 123445)"), // should have only one parameter
            Test("isDate(123445)"), // should hava a string or a TimexProperty parameter
            Test("isDate('world', 123445)"), // should have only one parameter
            Test("isTimeRange(123445)"), // should hava a string or a TimexProperty parameter
            Test("isTimeRange('world', 123445)"), // should have only one parameter
            Test("isDateRange(123445)"), // should hava a string or a TimexProperty parameter
            Test("isDateRange('world', 123445)"), // should have only one parameter
            Test("isPresent(123445)"), // should hava a string or a TimexProperty parameter
            Test("isPresent('world', 123445)"), // should have only one parameter
            Test("addDays('errortime', 1)"), // error datetime format
            Test("addDays(timestamp, 'hi')"), // second param should be integer
<<<<<<< HEAD
            Test("addDays(timestamp)"), // should have 2 or 3 or 4 params
            Test("addDays(timestamp, 1, 'D', locale, hello)"), // should have 2 or 3 or 4 params
=======
            Test("addDays(timestamp)"), // should have 2 or 3 params
            Test("addDays(timestamp, 1,'yyyy', 2)"), // should have 2 or 3 params
            Test("addDays(timestamp, 12345678901234)"), // the second parameter should be a 32-bit signed integer
>>>>>>> 9825df04
            Test("addDays(notISOTimestamp, 1)"), // not ISO datetime format
            Test("addHours('errortime', 1)"), // error datetime format
            Test("addHours(timestamp, 'hi')"), // second param should be integer
            Test("addHours(timestamp)"), // should have 2 or 3 params
<<<<<<< HEAD
            Test("addHours(timestamp, 1,'yyyy', locale, 2)"), // should have 2 or 3 or 4 params
=======
            Test("addHours(timestamp, 1,'yyyy', 2)"), // should have 2 or 3 params
            Test("addHours(timestamp, 12345678901234)"), // the second parameter should be a 32-bit signed integer
>>>>>>> 9825df04
            Test("addHours(notISOTimestamp, 1)"), // not ISO datetime format
            Test("addMinutes('errortime', 1)"), // error datetime format
            Test("addMinutes(timestamp, 'hi')"), // second param should be integer
            Test("addMinutes(timestamp)"), // should have 2 or 3 params
<<<<<<< HEAD
            Test("addMinutes(timestamp, 1,'yyyy', locale, 2)"), // should have 2 or 3 or 4 params
=======
            Test("addMinutes(timestamp, 1,'yyyy', 2)"), // should have 2 or 3 params
            Test("addMinutes(timestamp, 12345678901234)"), // the second parameter should be a 32-bit signed integer
>>>>>>> 9825df04
            Test("addMinutes(notISOTimestamp, 1)"), // not ISO datetime format
            Test("addSeconds('errortime', 1)"), // error datetime format
            Test("addSeconds(timestamp, 'hi')"), // second param should be integer
            Test("addSeconds(timestamp)"), // should have 2 or 3 or 4 params
            Test("addSeconds(timestamp, 1, 'yyyy', locale, 2)"), // should have 2 or 3 or 4 params
            Test("addSeconds(notISOTimestamp, 1)"), // not ISO datetime format
            Test("addSeconds(timestamp, 12345678901234)"), // the second parameter should be a 32-bit signed integer
            Test("dayOfMonth('errortime')"), // error datetime format
            Test("dayOfMonth(timestamp, 1)"), // should have 1 param
            Test("dayOfMonth(notISOTimestamp)"), // not ISO datetime format
            Test("dayOfWeek('errortime')"), // error datetime format
            Test("dayOfWeek(timestamp, 1)"), // should have 1 param
            Test("dayOfWeek(notISOTimestamp)"), // not ISO datetime format
            Test("dayOfYear('errortime')"), // error datetime format
            Test("dayOfYear(timestamp, 1)"), // should have 1 param
            Test("dayOfYear(notISOTimestamp)"), // not ISO datetime format
            Test("month('errortime')"), // error datetime format
            Test("month(timestamp, 1)"), // should have 1 param
            Test("month(notISOTimestamp)"), // not ISO datetime format
            Test("date('errortime')"), // error datetime format
            Test("date(timestamp, 1)"), // should have 1 param
            Test("date(notISOTimestamp)"), // not ISO datetime format
            Test("year('errortime')"), // error datetime format
            Test("year(timestamp, 1)"), // should have 1 param
            Test("year(notISOTimestamp)"), // not ISO datetime format
            Test("formatDateTime('errortime')"), // error datetime format
            Test("formatDateTime(notValidTimestamp)"), // error datetime format
            Test("formatDateTime(notValidTimestamp2)"), // error datetime format
            Test("formatDateTime(notValidTimestamp3)"), // error datetime format
            Test("formatDateTime({})"), // error valid datetime
            Test("formatDateTime(timestamp, 1)"), // invalid format string
            Test("formatDateTime(timestamp, 'yyyy', locale, hello)"), // should have 1 or 2 or 3params
            Test("formatEpoch('time')"), // error string
            Test("formatEpoch(timestamp, 'yyyy', locale, 1)"), // should have 1 or 2 or 3 params
            Test("formatTicks('string')"), // String is not valid
            Test("formatTicks(2.3)"), // float is not valid
            Test("formatTicks({})"), // object is not valid
            Test("formatTicks({})"), // object is not valid
            Test("formatTicks(9809789278, 'yyyy', locale, 1)"), // should have 1 or 2 or 3 params
            Test("subtractFromTime('errortime', 'yyyy', 1)"), // error datetime format
            Test("subtractFromTime(timestamp, 1, 'W')"), // error time unit
            Test("subtractFromTime(timestamp, timestamp, 'W')"), // error parameters format
            Test("subtractFromTime(timestamp, '1', 'Year')"), // second param should be integer
            Test("subtractFromTime(timestamp, 'yyyy')"), // should have 3 or 4 or 5 params
            Test("subtractFromTime(timestamp, '1', 'Year', 'yyyy', locale, hello)"), // should have 3 or 4 or 5 params
            Test("subtractFromTime(notISOTimestamp, 1, 'Year')"), // not ISO datetime format
            Test("dateReadBack('errortime', 'errortime')"), // error datetime format
            Test("dateReadBack(timestamp)"), // shold have two params
            Test("dateReadBack(notISOTimestamp, addDays(timestamp, 1))"), // not ISO datetime format
            Test("getTimeOfDay('errortime')"), // error datetime format
            Test("getTimeOfDay(timestamp, timestamp)"), // should have 1 param
            Test("getTimeOfDay(notISOTimestamp)"), // not ISO datetime format
            Test("getPastTime(1, 'W')"), // error time unit
            Test("getPastTime(timestamp, 'W')"), // error parameters format
            Test("getPastTime('yyyy', '1')"), // second param should be integer
            Test("getPastTime('yyyy')"), // should have 2 or 3 or 4 params
            Test("getPastTime(1, 'day', 'D', locale, hello)"), // should have 2 or 3 or 4 params
            Test("getFutureTime(1, 'W')"), // error time unit
            Test("getFutureTime(timestamp, 'W')"), // error parameters format
            Test("getFutureTime('yyyy', '1')"), // second param should be integer
            Test("getFutureTime('yyyy')"), // should have 2 or 3 or 4 params
            Test("getFutureTime(1, 'day', 'D', locale, hello)"), // should have 2 or 3 or 4 params
            Test("utcNow('D', locale, hello)"), // should have 0 or 1 or 2 params
            Test("convertFromUTC(notValidTimestamp, timezone)"), // not valid iso timestamp
            Test("convertFromUTC(timestamp, invalidTimezone,'D')"), // not valid timezone
            Test("convertFromUTC(timestamp, timezone, 'a')"),  // not valid format 
            Test("convertFromUTC(timestamp, timezone, 'D', locale, hello)"),  // should have 2 or 3 or 4 params
            Test("convertToUTC(notValidTimestamp, timezone)"), // not valid timestamp
            Test("convertToUTC(timestamp, invalidTimezone, 'D')"), // not valid timezone
            Test("convertToUTC(timestamp, timezone, 'a')"),  // not valid format 
            Test("convertToUTC(timestamp, timezone, 'D', locale, hello)"),  // should have 2 or 3 or 4 params
            Test("addToTime(notValidTimeStamp, one, 'day')"), // not valid timestamp
            Test("addToTime(timeStamp, hello, 'day')"), // interval should be integer
            Test("addToTime(timeStamp, one, 'decade', 'D')"), // not valid time unit 
            Test("addToTime(timeStamp, one, 'week', 'D')"), // not valid format
            Test("addToTime(timeStamp, one, 'week', 'D', locale, one)"), // should have 3 or 4 or 5 params
            Test("startOfDay(notValidTimeStamp)"), // not valid timestamp
            Test("startOfDay(timeStamp, 'A')"), // not valid format
            Test("startOfDay(timeStamp, 'D', 'de-DE', hello)"), // should have 1 or 2 or 3 params
            Test("startOfHour(notValidTimeStamp)"), // not valid timestamp
            Test("startOfHour(timeStamp, 'A')"), // not valid format
            Test("startOfHour(timeStamp, 'D', 'de-DE', hello)"), // should have 1 or 2 or 3 params
            Test("startOfMonth(notValidTimeStamp)"), // not valid timestamp
            Test("startOfMonth(timeStamp, 'A')"), // not valid format
            Test("startOfMonth(timeStamp, 'D', 'de-DE', hello)"), // should have 1 or 2 or 3 params
            Test("ticks(notValidTimeStamp)"), // not valid timestamp
            Test("ticksToDays(12.12)"), // not an integer
            Test("ticksToHours(timestamp)"), // not an integer
            Test("ticksToMinutes(timestamp)"), // not an integer
            Test("dateTimeDiff(notValidTimeStamp,'2018-01-01T08:00:00.000Z')"), // the first parameter is not a valid timestamp
            Test("dateTimeDiff('2017-01-01T08:00:00.000Z',notValidTimeStamp)"), // the second parameter is not a valid timestamp
            Test("dateTimeDiff('2017-01-01T08:00:00.000Z','2018-01-01T08:00:00.000Z', 'years')"), // should only have 2 parameters
            #endregion

            #region uri parsing function test
            Test("uriHost(relatibeUri)"),
            Test("uriPath(relatibeUri)"),
            Test("uriPathAndQuery(relatibeUri)"),
            Test("uriPort(relatibeUri)"),
            Test("uriQuery(relatibeUri)"),
            Test("uriScheme(relatibeUri)"),
            #endregion

            #region collection functions test
            Test("sum(items, 'hello')"), // should have 1 parameter
            Test("sum('hello')"), // first param should be list
            Test("average(items, 'hello')"), // should have 1 parameter
            Test("average('hello')"), // first param should be list
            Test("average(hello)"), // first param should be list
            Test("contains('hello world', 'hello', 'new')"), // should have 2 parameter
            Test("count(items, 1)"), // should have 1 parameter
            Test("count(1)"), // first param should be list or string
            Test("empty(1,2)"), // should have two params
            Test("first(items,2)"), // should have 1 param
            Test("last(items,2)"), // should have 1 param
            Test("join(items, 'p1', 'p2','p3')"), // builtin function should have 2-3 params, 
            Test("join(hello, 'hi')"), // first param must list
            Test("join(items, 1)"), // second param must string 
            Test("join(items, '1', 2)"), // third param must string 
            Test("foreach(hello, item, item)"), // first arg is not list or structure object
            Test("foreach(items, item)"), // should have three parameters
            Test("foreach(items, item, item2, item3)"), // should have three parameters
            Test("foreach(items, add(1), item)"), // Second paramter of foreach is not an identifier
            Test("foreach(items, 1, item)"), // Second paramter error
            Test("foreach(items, x, sum(x))"), // third paramter error
            Test("select(hello, item, item)"), // first arg is not list
            Test("select(items, item)"), // should have three parameters
            Test("select(items, item, item2, item3)"), // should have three parameters
            Test("select(items, add(1), item)"), // Second paramter of foreach is not an identifier
            Test("select(items, 1, item)"), // Second paramter error
            Test("select(items, x, sum(x))"), // third paramter error
            Test("where(hello, item, item)"), // first arg is not list or structure
            Test("where(items, item)"), // should have three parameters
            Test("where(items, item, item2, item3)"), // should have three parameters
            Test("where(items, add(1), item)"), // Second paramter of where is not an identifier
            Test("where(items, 1, item)"), // Second paramter error
            Test("indicesAndValues(items, 1)"), // only one param
            Test("indicesAndValues(1)"), // shoud have array param
            Test("union(one, two)"), // should have collection param
            Test("intersection(one, two)"), // should have collection param
            Test("skip(one, two)"), // should have collection param
            Test("skip(items,-1)"), // the second parameter shoule not less than zero
            Test("skip(items,3)"), // the second parameter shoule  less than the length of the collection
            Test("take(one, two)"), // should have collection param
            Test("take(createArray('H','e','l','l','0'),items[5])"), // the second param expr is wrong
            Test("take(items,-1)"), // the second parameter shoule not less than zero
            Test("take(items,4)"), // the second parameter shoule  less than the length of the collection
            Test("subArray(one,1,4)"), // should have collection param
            Test("subArray(items,-1,4)"), // the second parameter shoule not less than zero
            Test("subArray(items,1,4)"), // the second parameter shoule  less than the length of the collection
            Test("subArray(createArray('H','e','l','l','o'),items[5],5)"), // the second parameter expression is invalid
            Test("subArray(createArray('H','e','l','l','o'),2,items[5])"), // the second parameter expression is invalid
            Test("sortBy(hello, 'x')"), // first param should be list
            Test("sortBy(createArray('H','e','l','l','o'), 1)"), // second param should be string
            Test("sortBy(createArray('H','e','l','l','o'), 'x', hi)"), // second param should be string
            Test("flatten(createArray(1,createArray(2),createArray(createArray(3, 4), createArray(5,6))), 123456789012345)"), // the second parameter should be a 32-bit signed integer
#endregion

            #region Object manipulation and construction functions test
            Test("json(1,2)"), // should have 1 parameter
            Test("json(1)"), // should be string parameter
            Test("json('{\"key1\":value1\"}')"), // invalid json format string 
            Test("addProperty(json('{\"key1\":\"value1\"}'), 'key2','value2','key3')"), // should have 3 parameter
            Test("addProperty(json('{\"key1\":\"value1\"}'), 1,'value2')"), // second param should be string
            Test("addProperty(json('{\"key1\":\"value1\"}'), 'key1', 3)"), // cannot add existing property
            Test("setProperty(json('{\"key1\":\"value1\"}'), 'key2','value2','key3')"), // should have 3 parameter
            Test("setProperty(json('{\"key1\":\"value1\"}'), 1,'value2')"), // second param should be string
            Test("removeProperty(json('{\"key1\":\"value1\",\"key2\":\"value2\"}'), 1))"), // second param should be string
            Test("removeProperty(json('{\"key1\":\"value1\",\"key2\":\"value2\"}'), '1', '2'))"), // should have 2 parameters
            Test("coalesce()"), // should have at least 1 parameter
            Test("xPath(invalidXml, ''sum(/produce/item/count)')"), // not a valid xml
            Test("xPath(xmlStr)"), // should have two params
            Test("xPath(xmlStr, 'getTotal')"), // invalid xpath query
            Test("jPath(hello,'Manufacturers[0].Products[0].Price')"), // not a valid json
            Test("jPath(hello,'Manufacturers[0]/Products[0]/Price')"), // not a valid path
            Test("jPath(jsonStr,'$..Products[?(@.Price >= 100)].Name')"), // no matched node
            Test("merge(json(json1))"), // should have at least two arguments
            Test("merge(json(json1), json(jarray1))"), // arguments should all be JSON objects
            Test("merge(json(jarray1), json(json1))"), // arguments should all be JSON objects
            #endregion

            #region Memory access test
            Test("getProperty(bag, 1)"), // second param should be string
            Test("getProperty(1)"), // if getProperty contains only one parameter, the parameter should be string
            Test("Accessor(1)"), // first param should be string
            Test("Accessor(bag, 1)"), // second should be object
            Test("one[0]"),  // one is not list
            Test("items[3]"), // index out of range
            Test("items[one+0.5]"), // index is not integer
            #endregion
            
            #region Regex
            Test("isMatch('^[a-z]+$')"), // should have 2 parameter
            Test("isMatch('abC', one)"), // second param should be string
            Test("isMatch(1, '^[a-z]+$')"), // first param should be string
            Test("isMatch('abC', '^[a-z+$')"), // bad regular expression
            #endregion

            #region Type Checking
            Test("isString(hello, hello)"), // should have 1 parameter
            Test("isInteger(2, 3)"), // should have 1 parameter
            Test("isFloat(1.2, 3.1)"), // should have 1 parameter
            Test("isArray(createArray(1,2,3), 1)"), // should have 1 parameter
            Test("isObejct(emptyJObject, hello)"), // should have 1 parameter
            Test("isDateTime('2018-03-15T13:00:00.000Z', hello)"), // should have 1 parameter
            Test("isBoolean(false, false)"), // should have 1 parameter
            #endregion

            #region SetPathToValue tests
            Test("setPathToValue(2+3, 4)"), // Not a real path
            Test("setPathToValue(a)"), // Missing value
            #endregion

            #region TriggerTree Tests

            // optional throws because it's a placeholder only interpreted by trigger tree and is removed before evaluation
            Test("optional(true)"), 
            #endregion
        };

        /// <summary>
        ///  Gets or sets the test context which provides
        ///  information about and functionality for the current test run.
        /// </summary>
        /// <param name="input">Input.</param>
        /// <returns>object[].</returns>
        public static object[] Test(string input) => new object[] { input };
                
        [Theory]
        [MemberData(nameof(SyntaxErrorExpressions))]
        public void ParseSyntaxErrors(string exp)
        {
            Assert.Throws<SyntaxErrorException>(() => Expression.Parse(exp));
        }

        [Theory]
        [MemberData(nameof(BadExpressions))]
        public void Evaluate(string exp)
        {
            var passed = false;
            object scope = new
            {
                one = 1.0,
                two = 2.0,
                hello = "hello",
                world = "world",
                istrue = true,
                emptyJObject = new JObject(),
                bag = new
                {
                    three = 3.0,
                    set = new
                    {
                        four = 4.0,
                    },
                    list = new[] { "red", "blue" },
                    index = 3,
                    name = "mybag"
                },
                items = new string[] { "zero", "one", "two" },
                xmlStr = "<?xml version='1.0'?> <produce> <item> <name>Gala</name> <type>apple</type> <count>20</count> </item> <item> <name>Honeycrisp</name> <type>apple</type> <count>10</count> </item> </produce>",
                invalidXml = "<?xml version='1.0'?> <produce> <item> <name>Gala</name> <type>apple</type> <count>20</count> </item> <item> <name>Honeycrisp</name> <type>apple</type> <count>10</count>",
                nestedItems = new[]
                {
                    new { x = 1 },
                    new { x = 2 },
                    new { x = 3 }
                },
                timestamp = "2018-03-15T13:00:00.000Z",
                timestamp2 = "2018-01-01T03:00:00.000Z",
                timezone = "Pacific Standard Time",
                invalidTimeZone = "Local",
                notISOTimestamp = "2018/03/15 13:00:00",
                notValidTimestamp = "2018timestmap",
                notValidTimestamp2 = "1521118800",
                notValidTimestamp3 = "20181115",
                relativeUri = "../catalog/shownew.htm?date=today",
                locale = "en-US",
                json1 = @"{
                          'Enabled': true,
                          'Roles': [ 'User', 'Admin' ]
                        }",
                jarray1 = @"['a', 'b']",
                turn = new
                {
                    recognized = new
                    {
                        entities = new
                        {
                            city = "Seattle"
                        },
                        intents = new
                        {
                            BookFlight = "BookFlight"
                        }
                    }
                },
                dialog = new
                {
                    result = new
                    {
                        title = "Dialog Title",
                        subTitle = "Dialog Sub Title"
                    }
                },
            };

            try
            {
                var (value, error) = Expression.Parse(exp).TryEvaluate(scope);
                if (error != null)
                {
                    passed = true;
                }
            }
            catch
            {
                passed = true;
            }

            Assert.True(passed);
        }
    }
}<|MERGE_RESOLUTION|>--- conflicted
+++ resolved
@@ -213,34 +213,21 @@
             Test("isPresent('world', 123445)"), // should have only one parameter
             Test("addDays('errortime', 1)"), // error datetime format
             Test("addDays(timestamp, 'hi')"), // second param should be integer
-<<<<<<< HEAD
             Test("addDays(timestamp)"), // should have 2 or 3 or 4 params
             Test("addDays(timestamp, 1, 'D', locale, hello)"), // should have 2 or 3 or 4 params
-=======
-            Test("addDays(timestamp)"), // should have 2 or 3 params
-            Test("addDays(timestamp, 1,'yyyy', 2)"), // should have 2 or 3 params
             Test("addDays(timestamp, 12345678901234)"), // the second parameter should be a 32-bit signed integer
->>>>>>> 9825df04
             Test("addDays(notISOTimestamp, 1)"), // not ISO datetime format
             Test("addHours('errortime', 1)"), // error datetime format
             Test("addHours(timestamp, 'hi')"), // second param should be integer
             Test("addHours(timestamp)"), // should have 2 or 3 params
-<<<<<<< HEAD
             Test("addHours(timestamp, 1,'yyyy', locale, 2)"), // should have 2 or 3 or 4 params
-=======
-            Test("addHours(timestamp, 1,'yyyy', 2)"), // should have 2 or 3 params
             Test("addHours(timestamp, 12345678901234)"), // the second parameter should be a 32-bit signed integer
->>>>>>> 9825df04
             Test("addHours(notISOTimestamp, 1)"), // not ISO datetime format
             Test("addMinutes('errortime', 1)"), // error datetime format
             Test("addMinutes(timestamp, 'hi')"), // second param should be integer
             Test("addMinutes(timestamp)"), // should have 2 or 3 params
-<<<<<<< HEAD
             Test("addMinutes(timestamp, 1,'yyyy', locale, 2)"), // should have 2 or 3 or 4 params
-=======
-            Test("addMinutes(timestamp, 1,'yyyy', 2)"), // should have 2 or 3 params
             Test("addMinutes(timestamp, 12345678901234)"), // the second parameter should be a 32-bit signed integer
->>>>>>> 9825df04
             Test("addMinutes(notISOTimestamp, 1)"), // not ISO datetime format
             Test("addSeconds('errortime', 1)"), // error datetime format
             Test("addSeconds(timestamp, 'hi')"), // second param should be integer
