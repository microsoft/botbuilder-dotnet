--- conflicted
+++ resolved
@@ -262,23 +262,15 @@
             #region string interpolation test
             Test("`hi`", "hi"),
             Test(@"`hi\``", "hi`"),
-<<<<<<< HEAD
             Test("`${world}`", "world"),
             Test(@"`hi ${string('jack\`')}`", "hi jack`"),
             Test(@"`\${world}`", "${world}"), // use escape character
             Test("length(`hello ${world}`)", "hello world".Length),
             Test("json(`{'foo': '${hello}','item': '${world}'}`).foo", "hello"),
-=======
-            Test("`@{world}`", "world"),
-            Test(@"`hi @{string('jack\`')}`", "hi jack`"),
-            Test(@"`\@{world}`", "@{world}"), // use escape character
-            Test("length(`hello @{world}`)", "hello world".Length),
-            Test("json(`{'foo': '@{hello}','item': '@{world}'}`).foo", "hello"),
-            Test("`hello @{world}` == 'hello world'", true),
-            Test("`hello @{world}` != 'hello hello'", true),
-            Test("`hello @{user.nickname}` == 'hello John'", true),
-            Test("`hello @{user.nickname}` != 'hello Dong'", true),
->>>>>>> a0486222
+            Test("`hello ${world}` == 'hello world'", true),
+            Test("`hello ${world}` != 'hello hello'", true),
+            Test("`hello ${user.nickname}` == 'hello John'", true),
+            Test("`hello ${user.nickname}` != 'hello Dong'", true),
             #endregion
 
             #region SetPathToProperty test
