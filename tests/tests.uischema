--- conflicted
+++ resolved
@@ -1227,7 +1227,6 @@
       "subtitle": "Trace Activity"
     }
   },
-<<<<<<< HEAD
   "Teams.GetPagedMembers": {
     "form": {
       "label": "Get paged members",
@@ -1592,28 +1591,6 @@
         "*"
       ],
       "subtitle": "Send a continue response containing a url."
-=======
-  "Microsoft.UpdateActivity": {
-    "flow": {
-      "body": {
-        "field": "activity",
-        "widget": "LgWidget"
-      },
-      "header": {
-        "colors": {
-          "icon": "#656565",
-          "theme": "#D7D7D7"
-        },
-        "icon": "MessageBot",
-        "title": "Update activity",
-        "widget": "ActionHeader"
-      },
-      "widget": "ActionCard"
-    },
-    "form": {
-      "label": "Update an activity",
-      "subtitle": "Update Activity"
->>>>>>> 512604fa
     }
   }
 }