--- conflicted
+++ resolved
@@ -53,13 +53,9 @@
                             },
                             new IfCondition()
                             {
-<<<<<<< HEAD
                                 Condition = "conversation.cancelConfirmation == true",
                                 Actions = new List<IDialog>()
-=======
-                                Condition = "conversation.addTodo.cancelConfirmation == true",
-                                Actions = new List<Dialog>()
->>>>>>> 5ba25bd7
+
                                 {
                                     new SendActivity("canceling"),
                                     new EndDialog()
