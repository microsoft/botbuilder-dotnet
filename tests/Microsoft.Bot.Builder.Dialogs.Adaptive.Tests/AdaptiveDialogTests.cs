--- conflicted
+++ resolved
@@ -88,17 +88,13 @@
             await TestUtils.RunTestScript(_resourceExplorerFixture.ResourceExplorer);
         }
 
-<<<<<<< HEAD
-        [TestMethod]
+        [Fact]
         public async Task AdaptiveDialog_BeginDialog_With_Dup_Dialog_Ref()
         {
-            await TestUtils.RunTestScript(ResourceExplorer);
-        }
-
-        [TestMethod]
-=======
-        [Fact]
->>>>>>> 9bbeb514
+            await TestUtils.RunTestScript(_resourceExplorerFixture.ResourceExplorer);
+        }
+
+        [Fact]
         public async Task AdaptiveDialog_BindingCaptureValueWithinSameAdaptive()
         {
             await TestUtils.RunTestScript(_resourceExplorerFixture.ResourceExplorer);
