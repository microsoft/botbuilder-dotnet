﻿// Copyright (c) Microsoft Corporation. All rights reserved.
// Licensed under the MIT License.
#pragma warning disable SA1118 // Parameter should not span multiple lines
#pragma warning disable SA1210 // namespace order

using System;
using System.Collections.Generic;
using System.IO;
using System.Linq;
using System.Net.Http;
using System.Threading;
using System.Threading.Tasks;
using Microsoft.Bot.Builder.Adapters;
using Microsoft.Bot.Builder.Dialogs.Adaptive.Actions;
using Microsoft.Bot.Builder.Dialogs.Adaptive.Conditions;
using Microsoft.Bot.Builder.Dialogs.Declarative.Resources;
using Microsoft.Bot.Builder.Skills;
using Microsoft.Bot.Schema;
using Moq;
using Newtonsoft.Json;
using Newtonsoft.Json.Linq;
using RichardSzalay.MockHttp;
using Xunit;
using HttpMethod = System.Net.Http.HttpMethod;

namespace Microsoft.Bot.Builder.Dialogs.Adaptive.Tests
{
    [CollectionDefinition("Dialogs.Adaptive")]
    public class ActionTests : IClassFixture<ResourceExplorerFixture>
    {
        private readonly ResourceExplorerFixture _resourceExplorerFixture;

        public ActionTests(ResourceExplorerFixture resourceExplorerFixture)
        {
            _resourceExplorerFixture = resourceExplorerFixture.Initialize(nameof(ActionTests));
        }

        [Fact]
        public async Task Action_AttachmentInput()
        {
            await TestUtils.RunTestScript(_resourceExplorerFixture.ResourceExplorer);
        }

        [Fact]
        public async Task Action_BeginDialog()
        {
            await TestUtils.RunTestScript(_resourceExplorerFixture.ResourceExplorer);
        }

        [Fact]
        public async Task Action_BeginDialogWithExpr()
        {
            await TestUtils.RunTestScript(_resourceExplorerFixture.ResourceExplorer);
        }

        [Fact]
        public async Task Action_BeginDialogWithExpr2()
        {
            await TestUtils.RunTestScript(_resourceExplorerFixture.ResourceExplorer);
        }

        [Fact]
        public async Task Action_BeginDialogWithExpr3()
        {
            await TestUtils.RunTestScript(_resourceExplorerFixture.ResourceExplorer);
        }

        [Fact]
        public async Task Action_BeginDialogWithActivity()
        {
            await TestUtils.RunTestScript(_resourceExplorerFixture.ResourceExplorer);
        }

        [Fact]
        public async Task Action_BeginDialogWithoutActivity()
        {
            await TestUtils.RunTestScript(_resourceExplorerFixture.ResourceExplorer);
        }

        [Fact]
        public async Task Action_BeginSkill()
        {
            var middleware = new List<IMiddleware>();
            middleware.Add(new SetSkillConversationIdFactoryBaseMiddleware());
            middleware.Add(new SetSkillBotFrameworkClientMiddleware());
            await TestUtils.RunTestScript(_resourceExplorerFixture.ResourceExplorer, middlweare: middleware);
        }

        [Fact]
        public async Task Action_BeginSkillEndDialog()
        {
            var middleware = new List<IMiddleware>();
            middleware.Add(new SetSkillConversationIdFactoryBaseMiddleware());
            middleware.Add(new SetSkillBotFrameworkClientMiddleware());
            await TestUtils.RunTestScript(_resourceExplorerFixture.ResourceExplorer, middlweare: middleware);
        }

        [Fact]
        public async Task Action_CancelDialog()
        {
            await TestUtils.RunTestScript(_resourceExplorerFixture.ResourceExplorer);
        }

        [Fact]
        public async Task Action_CancelDialog_Processed()
        {
            await TestUtils.RunTestScript(_resourceExplorerFixture.ResourceExplorer);
        }

        [Fact]
        public async Task Action_CancelAllDialogs()
        {
            await TestUtils.RunTestScript(_resourceExplorerFixture.ResourceExplorer);
        }

        [Fact]
        public async Task Action_CancelAllDialogs_DoubleCancel()
        {
            await TestUtils.RunTestScript(_resourceExplorerFixture.ResourceExplorer);
        }

        [Fact]
        public async Task Action_ChoiceInput()
        {
            await TestUtils.RunTestScript(_resourceExplorerFixture.ResourceExplorer);
        }

        [Fact]
        public async Task Action_ChoiceInput_WithLocale()
        {
            await TestUtils.RunTestScript(_resourceExplorerFixture.ResourceExplorer);
        }

        [Fact]
        public async Task Action_ChoiceInput_SimpleTemplate_en()
        {
            await TestUtils.RunTestScript(_resourceExplorerFixture.ResourceExplorer);
        }

        [Fact]
        public async Task Action_ChoiceInput_SimpleTemplate_es()
        {
            await TestUtils.RunTestScript(_resourceExplorerFixture.ResourceExplorer);
        }

        [Fact]
        public async Task Action_ChoiceInput_ComplexTemplate_en()
        {
            await TestUtils.RunTestScript(_resourceExplorerFixture.ResourceExplorer);
        }

        [Fact]
        public async Task Action_ChoiceInput_ComplexTemplate_es()
        {
            await TestUtils.RunTestScript(_resourceExplorerFixture.ResourceExplorer);
        }

        [Fact]
        public async Task Action_ChoicesInMemory()
        {
            await TestUtils.RunTestScript(_resourceExplorerFixture.ResourceExplorer);
        }

        [Fact]
        public async Task Action_ChoiceStringInMemory()
        {
            await TestUtils.RunTestScript(_resourceExplorerFixture.ResourceExplorer);
        }

        [Fact]
        public async Task Action_ConfirmInput()
        {
            await TestUtils.RunTestScript(_resourceExplorerFixture.ResourceExplorer);
        }

        [Fact]
        public async Task Action_ConfirmInput_SimpleTemplate_en()
        {
            await TestUtils.RunTestScript(_resourceExplorerFixture.ResourceExplorer);
        }

        [Fact]
        public async Task Action_ConfirmInput_ComplexTemplate_en()
        {
            await TestUtils.RunTestScript(_resourceExplorerFixture.ResourceExplorer);
        }

        [Fact]
        public async Task Action_ConfirmInput_SimpleTemplate_es()
        {
            await TestUtils.RunTestScript(_resourceExplorerFixture.ResourceExplorer);
        }

        [Fact]
        public async Task Action_ConfirmInput_ComplexTemplate_es()
        {
            await TestUtils.RunTestScript(_resourceExplorerFixture.ResourceExplorer);
        }

        [Fact]
        public async Task Action_DatetimeInput()
        {
            await TestUtils.RunTestScript(_resourceExplorerFixture.ResourceExplorer);
        }

        [Fact]
        public async Task Action_DeleteActivity()
        {
            await TestUtils.RunTestScript(_resourceExplorerFixture.ResourceExplorer);
        }

        [Fact]
        public async Task Action_DoActions()
        {
            await TestUtils.RunTestScript(_resourceExplorerFixture.ResourceExplorer);
        }

        [Fact]
        public async Task Action_DynamicBeginDialog()
        {
            await TestUtils.RunTestScript(_resourceExplorerFixture.ResourceExplorer);
        }

        [Fact]
        public async Task Action_EditActionInsertActions()
        {
            await TestUtils.RunTestScript(_resourceExplorerFixture.ResourceExplorer);
        }

        [Fact]
        public async Task Action_EditActionAppendActions()
        {
            await TestUtils.RunTestScript(_resourceExplorerFixture.ResourceExplorer);
        }

        [Fact]
        public async Task Action_EditActionReplaceSequence()
        {
            await TestUtils.RunTestScript(_resourceExplorerFixture.ResourceExplorer);
        }

        [Fact]
        public async Task Action_EmitEvent()
        {
            await TestUtils.RunTestScript(_resourceExplorerFixture.ResourceExplorer);
        }

        [Fact]
        public async Task Action_EndDialog()
        {
            await TestUtils.RunTestScript(_resourceExplorerFixture.ResourceExplorer);
        }

        [Fact]
        public async Task Action_Foreach()
        {
            await TestUtils.RunTestScript(_resourceExplorerFixture.ResourceExplorer);
        }

        [Fact]
        public async Task Action_Foreach_Nested()
        {
            await TestUtils.RunTestScript(_resourceExplorerFixture.ResourceExplorer);
        }

        [Fact]
        public async Task Action_Foreach_Object()
        {
            await TestUtils.RunTestScript(_resourceExplorerFixture.ResourceExplorer);
        }

        [Fact]
        public async Task Action_Foreach_Empty()
        {
            await TestUtils.RunTestScript(_resourceExplorerFixture.ResourceExplorer);
        }

        [Fact]
        public async Task Action_ForeachPage()
        {
            await TestUtils.RunTestScript(_resourceExplorerFixture.ResourceExplorer);
        }

        [Fact]
        public async Task Action_ForeachPage_Nested()
        {
            await TestUtils.RunTestScript(_resourceExplorerFixture.ResourceExplorer);
        }

        [Fact]
        public async Task Action_ForeachPage_Empty()
        {
            await TestUtils.RunTestScript(_resourceExplorerFixture.ResourceExplorer);
        }

        [Fact]
        public async Task Action_ForeachPage_Partial()
        {
            await TestUtils.RunTestScript(_resourceExplorerFixture.ResourceExplorer);
        }

        [Fact]
        public async Task Action_GetActivityMembers()
        {
            await TestUtils.RunTestScript(_resourceExplorerFixture.ResourceExplorer);
        }

        [Fact]
        public async Task Action_GetConversationMembers()
        {
            await TestUtils.RunTestScript(_resourceExplorerFixture.ResourceExplorer);
        }

        [Fact]
        public async Task Action_IfCondition()
        {
            await TestUtils.RunTestScript(_resourceExplorerFixture.ResourceExplorer);
        }

        [Fact]
        public async Task Action_NumberInput()
        {
            await TestUtils.RunTestScript(_resourceExplorerFixture.ResourceExplorer);
        }

        [Fact]
<<<<<<< HEAD
        public async Task Action_NumberInputWithHints()
=======
        public async Task Action_NumberInput_LargeNumber()
>>>>>>> d95c163e
        {
            await TestUtils.RunTestScript(_resourceExplorerFixture.ResourceExplorer);
        }

        [Fact]
        public async Task Action_NumberInputWithDefaultValue()
        {
            await TestUtils.RunTestScript(_resourceExplorerFixture.ResourceExplorer);
        }

        [Fact]
        public async Task Action_NumberInputWithValueExpression()
        {
            await TestUtils.RunTestScript(_resourceExplorerFixture.ResourceExplorer);
        }

        [Fact]
        public async Task Action_NumberInputWithDefaultResponse()
        {
            await TestUtils.RunTestScript(_resourceExplorerFixture.ResourceExplorer);
        }

        [Fact]
        public async Task Action_RepeatDialog()
        {
            await TestUtils.RunTestScript(_resourceExplorerFixture.ResourceExplorer);
        }

        [Fact]
        public async Task Action_RepeatDialogLoop()
        {
            await TestUtils.RunTestScript(_resourceExplorerFixture.ResourceExplorer);
        }

        [Fact]
        public async Task Action_ReplaceDialog()
        {
            await TestUtils.RunTestScript(_resourceExplorerFixture.ResourceExplorer);
        }

        [Fact]
        public async Task Action_ReplaceDialogRecursive()
        {
            await TestUtils.RunTestScript(_resourceExplorerFixture.ResourceExplorer);
        }

        [Fact]
        public async Task Action_SignOutUser()
        {
            await TestUtils.RunTestScript(_resourceExplorerFixture.ResourceExplorer);
        }

        [Fact]
        public async Task Action_Switch()
        {
            await TestUtils.RunTestScript(_resourceExplorerFixture.ResourceExplorer);
        }

        [Fact]
        public async Task Action_Switch_Bool()
        {
            await TestUtils.RunTestScript(_resourceExplorerFixture.ResourceExplorer);
        }

        [Fact]
        public async Task Action_Switch_Default()
        {
            await TestUtils.RunTestScript(_resourceExplorerFixture.ResourceExplorer);
        }

        [Fact]
        public async Task Action_Switch_Number()
        {
            await TestUtils.RunTestScript(_resourceExplorerFixture.ResourceExplorer);
        }

        [Fact]
        public async Task Action_TextInput()
        {
            await TestUtils.RunTestScript(_resourceExplorerFixture.ResourceExplorer);
        }

        [Fact]
        public async Task Action_TextInput_WithEmptyPrompt()
        {
            await TestUtils.RunTestScript(_resourceExplorerFixture.ResourceExplorer);
        }

        [Fact]
        public async Task Action_TextInputWithInvalidPrompt()
        {
            await TestUtils.RunTestScript(_resourceExplorerFixture.ResourceExplorer);
        }

        [Fact]
        public async Task Action_TextInputWithInvalidResponse()
        {
            await TestUtils.RunTestScript(_resourceExplorerFixture.ResourceExplorer);
        }

        [Fact]
        public async Task Action_TextInputWithNonStringInput()
        {
            await TestUtils.RunTestScript(_resourceExplorerFixture.ResourceExplorer);
        }

        [Fact]
        public async Task Action_TextInputWithValueExpression()
        {
            await TestUtils.RunTestScript(_resourceExplorerFixture.ResourceExplorer);
        }

        [Fact]
        public async Task Action_ThrowException()
        {
            await TestUtils.RunTestScript(_resourceExplorerFixture.ResourceExplorer);
        }

        [Fact]
        public async Task Action_TraceActivity()
        {
            await TestUtils.RunTestScript(_resourceExplorerFixture.ResourceExplorer);
        }

        [Fact]
        public async Task Action_UpdateActivity()
        {
            await TestUtils.RunTestScript(_resourceExplorerFixture.ResourceExplorer);
        }

        [Fact]
        public async Task Action_WaitForInput()
        {
            await TestUtils.RunTestScript(_resourceExplorerFixture.ResourceExplorer);
        }

        [Fact]
        public async Task InputDialog_ActivityProcessed()
        {
            await TestUtils.RunTestScript(_resourceExplorerFixture.ResourceExplorer);
        }

        [Fact]
        public async Task Action_SendActivity()
        {
            await TestUtils.RunTestScript(_resourceExplorerFixture.ResourceExplorer);
        }

        [Fact]
        public async Task Action_SendActivity_LGAlias()
        {
            await TestUtils.RunTestScript(_resourceExplorerFixture.ResourceExplorer);
        }

        [Fact]
        public async Task Action_SetProperty()
        {
            await TestUtils.RunTestScript(_resourceExplorerFixture.ResourceExplorer);
        }

        [Fact]
        public async Task Action_SetProperties()
        {
            await TestUtils.RunTestScript(_resourceExplorerFixture.ResourceExplorer);
        }

        [Fact]
        public async Task Action_DeleteProperty()
        {
            await TestUtils.RunTestScript(_resourceExplorerFixture.ResourceExplorer);
        }

        [Fact]
        public async Task Action_DeleteProperties()
        {
            await TestUtils.RunTestScript(_resourceExplorerFixture.ResourceExplorer);
        }

        [Fact]
        public async Task Action_ReplaceDialogDifferentLevel()
        {
            await TestUtils.RunTestScript(_resourceExplorerFixture.ResourceExplorer);
        }

        [Fact]
        public async Task Action_ReplaceDialogRoot()
        {
            await TestUtils.RunTestScript(_resourceExplorerFixture.ResourceExplorer);
        }

        [Fact]
        public async Task Action_SendHandoffActivity()
        {
            await TestUtils.RunTestScript(_resourceExplorerFixture.ResourceExplorer);
        }

        [Fact]
        public async Task Action_HttpRequest()
        {
            var handler = new MockHttpMessageHandler();
            handler
                .When(HttpMethod.Post, "http://foo.com/")
                .WithContent("Joe is 52")
                .Respond("plain/text", "string");

            handler
                .When(HttpMethod.Post, "http://foo.com/")
                .WithContent("{\r\n  \"text\": \"Joe is 52\",\r\n  \"age\": 52\r\n}".Replace("\r\n", Environment.NewLine))
                .Respond("plain/text", "object");

            handler
                .When(HttpMethod.Post, "http://foo.com/")
                .WithHeaders(new List<KeyValuePair<string, string>>()
                {
                    new KeyValuePair<string, string>("bound", "52"),
                    new KeyValuePair<string, string>("unbound", "dialog.age")
                })
                .WithContent("[\r\n  {\r\n    \"text\": \"Joe is 52\",\r\n    \"age\": 52\r\n  },\r\n  {\r\n    \"text\": \"text\",\r\n    \"age\": 11\r\n  }\r\n]".Replace("\r\n", Environment.NewLine))
                .Respond("plain/text", "array");

            handler
                .When(HttpMethod.Put, "http://foo.com/")
                .WithContent("Joe is 52")
                .Respond("plain/text", "put:string");

            handler
                .When(HttpMethod.Put, "http://foo.com/")
                .WithContent("{\r\n  \"text\": \"Joe is 52\",\r\n  \"age\": 52\r\n}".Replace("\r\n", Environment.NewLine))
                .Respond("plain/text", "put:object");

            handler
                .When(HttpMethod.Put, "http://foo.com/")
                .WithHeaders(new List<KeyValuePair<string, string>>()
                {
                    new KeyValuePair<string, string>("bound", "52"),
                    new KeyValuePair<string, string>("unbound", "dialog.age")
                })
                .WithContent("[\r\n  {\r\n    \"text\": \"Joe is 52\",\r\n    \"age\": 52\r\n  },\r\n  {\r\n    \"text\": \"text\",\r\n    \"age\": 11\r\n  }\r\n]".Replace("\r\n", Environment.NewLine))
                .Respond("plain/text", "put:array");

            // Reply with a bytes array and this bytes array would be base64encoded by the sdk
            handler
                .When(HttpMethod.Get, "http://foo.com/image")
                .Respond("image/jpeg", new MemoryStream(System.Text.Encoding.ASCII.GetBytes("TestImage")));

            handler
                .When(HttpMethod.Get, "http://foo.com/json")
                .Respond("application/json", "{\"test\": \"test\"}");

            var messageActivityWithText = Activity.CreateMessageActivity();
            messageActivityWithText.Text = "testtest";
            handler
                .When(HttpMethod.Get, "http://foo.com/activity")
                .Respond("application/vnd.microsoft.activity", JsonConvert.SerializeObject(messageActivityWithText));

            var message1 = Activity.CreateMessageActivity();
            message1.Text = "test1";

            var message2 = Activity.CreateMessageActivity();
            message2.Text = "test2";

            var message3 = Activity.CreateMessageActivity();
            message3.Text = "test3";

            var listOfActivites = new Activity[]
            {
                (Activity)message1,
                (Activity)message2,
                (Activity)message3
            };
            handler
                .When(HttpMethod.Get, "http://foo.com/activities")
                .Respond("application/vnd.microsoft.activities", JsonConvert.SerializeObject(listOfActivites));

            var testAdapter = new TestAdapter()
                .UseStorage(new MemoryStorage())
                .UseBotState(new ConversationState(new MemoryStorage()), new UserState(new MemoryStorage()));

            var rootDialog = new AdaptiveDialog()
            {
                Triggers = new List<Conditions.OnCondition>()
                {
                    new OnBeginDialog()
                    {
                        Actions = new List<Dialog>()
                        {
                            new SetProperties()
                            {
                                Assignments = new List<PropertyAssignment>()
                                {
                                    new PropertyAssignment() { Property = "dialog.name", Value = "Joe" },
                                    new PropertyAssignment() { Property = "dialog.age", Value = 52 },
                                }
                            },
                            new HttpRequest()
                            {
                                Url = "http://foo.com/",
                                Method = HttpRequest.HttpMethod.POST,
                                ContentType = "plain/text",
                                Body = "${dialog.name} is ${dialog.age}"
                            },
                            new SendActivity("${turn.lastresult.content}"),
                            new HttpRequest()
                            {
                                Url = "http://foo.com/",
                                Method = HttpRequest.HttpMethod.POST,
                                ContentType = "application/json",
                                Body = JToken.FromObject(new
                                {
                                    text = "${dialog.name} is ${dialog.age}",
                                    age = "=dialog.age"
                                })
                            },
                            new SendActivity("${turn.lastresult.content}"),
                            new HttpRequest()
                            {
                                Url = "http://foo.com/",
                                Method = HttpRequest.HttpMethod.POST,
                                ContentType = "application/json",
                                Headers = new Dictionary<string, AdaptiveExpressions.Properties.StringExpression>()
                                {
                                    { "bound", "=dialog.age" },
                                    { "unbound", "dialog.age" }
                                },
                                Body = JToken.FromObject(new object[]
                                {
                                    new
                                    {
                                        text = "${dialog.name} is ${dialog.age}",
                                        age = "=dialog.age"
                                    },
                                    new
                                    {
                                        text = "text",
                                        age = 11
                                    }
                                })
                            },
                            new SendActivity("${turn.lastresult.content}"),
                            new HttpRequest()
                            {
                                Url = "http://foo.com/",
                                Method = HttpRequest.HttpMethod.PUT,
                                ContentType = "plain/text",
                                Body = "${dialog.name} is ${dialog.age}"
                            },
                            new SendActivity("${turn.lastresult.content}"),
                            new HttpRequest()
                            {
                                Url = "http://foo.com/",
                                Method = HttpRequest.HttpMethod.PUT,
                                ContentType = "application/json",
                                Body = JToken.FromObject(new
                                {
                                    text = "${dialog.name} is ${dialog.age}",
                                    age = "=dialog.age"
                                })
                            },
                            new SendActivity("${turn.lastresult.content}"),
                            new HttpRequest()
                            {
                                Url = "http://foo.com/",
                                Method = HttpRequest.HttpMethod.PUT,
                                ContentType = "application/json",
                                Headers = new Dictionary<string, AdaptiveExpressions.Properties.StringExpression>()
                                {
                                    { "bound", "=dialog.age" },
                                    { "unbound", "dialog.age" }
                                },
                                Body = JToken.FromObject(new object[]
                                {
                                    new
                                    {
                                        text = "${dialog.name} is ${dialog.age}",
                                        age = "=dialog.age"
                                    },
                                    new
                                    {
                                        text = "text",
                                        age = 11
                                    }
                                })
                            },
                            new SendActivity("${turn.lastresult.content}"),
                            new HttpRequest()
                            {
                                Url = "http://foo.com/image",
                                Method = HttpRequest.HttpMethod.GET,
                                ResponseType = HttpRequest.ResponseTypes.Binary
                            },
                            new SendActivity("${turn.lastresult.content}"),
                            new HttpRequest()
                            {
                                Url = "http://foo.com/json",
                                Method = HttpRequest.HttpMethod.GET,
                                ResponseType = HttpRequest.ResponseTypes.Json
                            },
                            new SendActivity("${turn.lastresult.content.test}"),
                            new HttpRequest()
                            {
                                Url = "http://foo.com/activity",
                                Method = HttpRequest.HttpMethod.GET,
                                ResponseType = HttpRequest.ResponseTypes.Activity
                            },
                            new HttpRequest()
                            {
                                Url = "http://foo.com/activities",
                                Method = HttpRequest.HttpMethod.GET,
                                ResponseType = HttpRequest.ResponseTypes.Activities
                            },
                            new SendActivity("done")
                        }
                    }
                }
            };

            var dm = new DialogManager(rootDialog)
                .UseResourceExplorer(new ResourceExplorer())
                .UseLanguageGeneration();
            dm.InitialTurnState.Set<HttpClient>(handler.ToHttpClient());

            await new TestFlow((TestAdapter)testAdapter, dm.OnTurnAsync)
                .SendConversationUpdate()
                    .AssertReply("string")
                    .AssertReply("object")
                    .AssertReply("array")
                    .AssertReply("put:string")
                    .AssertReply("put:object")
                    .AssertReply("put:array")
                    .AssertReply("VGVzdEltYWdl")
                    .AssertReply("test")
                    .AssertReply("testtest")
                    .AssertReply("test1")
                    .AssertReply("test2")
                    .AssertReply("test3")
                    .AssertReply("done")
                .StartTestAsync();
        }

        [Fact]
        public async Task Action_TelemetryTrackEvent()
        {
            var mockTelemetryClient = new Mock<IBotTelemetryClient>();

            var testAdapter = new TestAdapter()
                .UseStorage(new MemoryStorage())
                .UseBotState(new ConversationState(new MemoryStorage()), new UserState(new MemoryStorage()));

            var rootDialog = new AdaptiveDialog
            {
                Triggers = new List<OnCondition>()
                {
                    new OnBeginDialog()
                    {
                        Actions = new List<Dialog>()
                        {
                            new TelemetryTrackEventAction("testEvent")
                            {
                                Properties =
                                    new Dictionary<string, AdaptiveExpressions.Properties.
                                        StringExpression>()
                                    {
                                        { "prop1", "value1" },
                                        { "prop2", "value2" }
                                    }
                            },
                        }
                    }
                },
                TelemetryClient = mockTelemetryClient.Object
            };

            var dm = new DialogManager(rootDialog)
                .UseResourceExplorer(new ResourceExplorer())
                .UseLanguageGeneration();

            await new TestFlow((TestAdapter)testAdapter, dm.OnTurnAsync)
                .SendConversationUpdate()
                .StartTestAsync();

            var testEventInvocation = mockTelemetryClient.Invocations.FirstOrDefault(i => i.Arguments[0]?.ToString() == "testEvent");

            Assert.NotNull(testEventInvocation);
            Assert.Equal(2, ((Dictionary<string, string>)testEventInvocation.Arguments[1]).Count);
            Assert.Equal("value1", ((Dictionary<string, string>)testEventInvocation.Arguments[1])["prop1"]);
            Assert.Equal("value2", ((Dictionary<string, string>)testEventInvocation.Arguments[1])["prop2"]);
        }

        private class SetSkillConversationIdFactoryBaseMiddleware : IMiddleware
        {
            public async Task OnTurnAsync(ITurnContext turnContext, NextDelegate next, CancellationToken cancellationToken = default)
            {
                if (turnContext.Activity.Type == ActivityTypes.Message)
                {
                    var mockSkillConversationIdFactoryBase = new Mock<SkillConversationIdFactoryBase>();
                    mockSkillConversationIdFactoryBase.SetupAllProperties();
                    turnContext.TurnState.Add(mockSkillConversationIdFactoryBase.Object);
                }

                await next(cancellationToken).ConfigureAwait(false);
            }
        }

        private class SetSkillBotFrameworkClientMiddleware : IMiddleware
        {
            /// <inheritdoc/>
            public async Task OnTurnAsync(ITurnContext turnContext, NextDelegate next, CancellationToken cancellationToken = default)
            {
                if (turnContext.Activity.Type == ActivityTypes.Message)
                {
                    turnContext.TurnState.Add<BotFrameworkClient>(new MockSkillBotFrameworkClient());
                }

                await next(cancellationToken).ConfigureAwait(false);
            }
        }

        private class MockSkillBotFrameworkClient : BotFrameworkClient
        {
            public override Task<InvokeResponse<T>> PostActivityAsync<T>(string fromBotId, string toBotId, Uri toUrl, Uri serviceUrl, string conversationId, Activity activity, CancellationToken cancellationToken = default)
            {
                var responseActivity = activity;

                if (activity.Text.Contains("skill"))
                {
                    responseActivity = new Activity()
                    {
                        Type = "message",
                        Text = "This is the skill talking: hello"
                    };
                }

                if (activity.Text.Contains("end"))
                {
                    responseActivity = new Activity()
                    {
                        Type = "endOfConversation"
                    };
                }

                var response = new InvokeResponse<ExpectedReplies>()
                {
                    Status = 200,
                    Body = new ExpectedReplies
                    {
                        Activities = new List<Activity>()
                    {
                        responseActivity
                    }
                    }
                };

                var casted = (InvokeResponse<T>)Convert.ChangeType(response, typeof(InvokeResponse<T>), new System.Globalization.CultureInfo("en-US"));
                var result = Task.FromResult(casted);
                return result;
            }

            /// <inheritdoc/>
            /// <remarks>Not implemented.</remarks>
            public override Task<InvokeResponse> PostActivityAsync(string fromBotId, string toBotId, Uri toUrl, Uri serviceUrl, string conversationId, Activity activity, CancellationToken cancellationToken = default)
            {
                throw new NotImplementedException();
            }
        }
    }
}<|MERGE_RESOLUTION|>--- conflicted
+++ resolved
@@ -324,11 +324,13 @@
         }
 
         [Fact]
-<<<<<<< HEAD
+        public async Task Action_NumberInput_LargeNumber()
+        {
+            await TestUtils.RunTestScript(_resourceExplorerFixture.ResourceExplorer);
+        }
+
+        [Fact]
         public async Task Action_NumberInputWithHints()
-=======
-        public async Task Action_NumberInput_LargeNumber()
->>>>>>> d95c163e
         {
             await TestUtils.RunTestScript(_resourceExplorerFixture.ResourceExplorer);
         }
