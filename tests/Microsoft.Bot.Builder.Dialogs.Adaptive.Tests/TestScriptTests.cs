--- conflicted
+++ resolved
@@ -102,7 +102,6 @@
         }
 
         [TestMethod]
-<<<<<<< HEAD
         public async Task TestScriptTests_HttpRequestLuisMock()
         {
             var config = new ConfigurationBuilder()
@@ -114,11 +113,12 @@
                 .RegisterType(LuisAdaptiveRecognizer.Kind, typeof(MockLuisRecognizer), new MockLuisLoader(config));
 
             await TestUtils.RunTestScript(resourceExplorer, configuration: config);
-=======
+        }
+
+        [TestMethod]
         public async Task TestScriptTests_CustomEvent()
         {
             await TestUtils.RunTestScript(ResourceExplorer);
->>>>>>> d3047ff8
         }
 
         [TestMethod]
