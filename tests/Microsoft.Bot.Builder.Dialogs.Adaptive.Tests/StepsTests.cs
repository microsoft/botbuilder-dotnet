﻿// Copyright (c) Microsoft Corporation. All rights reserved.
// Licensed under the MIT License.

using System.Collections.Generic;
using System.Threading.Tasks;
using Microsoft.Bot.Builder.Adapters;
using Microsoft.Bot.Builder.Dialogs.Declarative;
using Microsoft.Bot.Builder.Dialogs.Adaptive.Input;
using Microsoft.Bot.Builder.Dialogs.Adaptive.Recognizers;
using Microsoft.Bot.Builder.Dialogs.Adaptive.Rules;
using Microsoft.Bot.Builder.Dialogs.Adaptive.Steps;
using Microsoft.Bot.Builder.Expressions;
using Microsoft.Bot.Builder.Expressions.Parser;
using Microsoft.VisualStudio.TestTools.UnitTesting;
using Microsoft.Bot.Builder.Dialogs.Declarative.Resources;
using Microsoft.Bot.Schema;
using Microsoft.Bot.Builder.Dialogs.Choices;
using Microsoft.Bot.Builder.Dialogs.Declarative.Types;
using Microsoft.Extensions.Configuration;
using Microsoft.Bot.Builder.LanguageGeneration;

namespace Microsoft.Bot.Builder.Dialogs.Adaptive.Tests
{
    [TestClass]
    public class StepsTests
    {
        public TestContext TestContext { get; set; }

        private TestFlow CreateFlow(AdaptiveDialog testDialog, bool sendTrace = false)
        {
            TypeFactory.Configuration = new ConfigurationBuilder().Build();
            var storage = new MemoryStorage();
            var convoState = new ConversationState(storage);
            var userState = new UserState(storage);
            var resourceExplorer = new ResourceExplorer();
            var adapter = new TestAdapter(TestAdapter.CreateConversation(TestContext.TestName), sendTrace);
            adapter
                .UseStorage(storage)
                .UseState(userState, convoState)
                .UseResourceExplorer(resourceExplorer)
                .UseLanguageGeneration(resourceExplorer)
                .Use(new TranscriptLoggerMiddleware(new FileTranscriptLogger()));
            DialogManager dm = new DialogManager(testDialog);

            return new TestFlow(adapter, async (turnContext, cancellationToken) =>
            {
                await dm.OnTurnAsync(turnContext, cancellationToken: cancellationToken).ConfigureAwait(false);
            });
        }


        [TestMethod]
        public async Task Step_WaitForInput()
        {
            var testDialog = new AdaptiveDialog("planningTest");

            testDialog.AddRules(new List<IRule>()
            {
                new UnknownIntentRule(
                    new List<IDialog>()
                    {
                        new TextInput() { Prompt = new ActivityTemplate("Hello, what is your name?"),  OutputBinding = "user.name" },
                        new SendActivity("Hello {user.name}, nice to meet you!"),
                    })});

            await CreateFlow(testDialog)
            .Send("hi")
                .AssertReply("Hello, what is your name?")
            .Send("Carlos")
                .AssertReply("Hello Carlos, nice to meet you!")
            .StartTestAsync();
        }


        [TestMethod]
        public async Task Step_TraceActivity()
        {
            var dialog = new AdaptiveDialog("traceActivity");

            dialog.AddRules(new List<IRule>()
            {
                new UnknownIntentRule(
                    new List<IDialog>()
                    {
                        new SetProperty()
                        {
                             Property = "user.name",
                             Value = new ExpressionEngine().Parse("'frank'")
                        },
                        new TraceActivity()
                        {
                            Name = "test",
                            ValueType = "user",
                            Value = "user"
                        },
                        new TraceActivity()
                        {
                            Name = "test",
                            ValueType = "memory"
                        }
                    })});

            await CreateFlow(dialog, sendTrace: true)
            .Send("hi")
                .AssertReply((activity) =>
                {
                    var traceActivity = (ITraceActivity)activity;
                    Assert.AreEqual(ActivityTypes.Trace, traceActivity.Type, "type doesn't match");
                    Assert.AreEqual("user", traceActivity.ValueType, "ValueType doesn't match");
                    Assert.AreEqual("frank", (string)((dynamic)traceActivity.Value).name, "Value doesn't match");
                })
                .AssertReply((activity) =>
                {
                    var traceActivity = (ITraceActivity)activity;
                    Assert.AreEqual(ActivityTypes.Trace, traceActivity.Type, "type doesn't match");
                    Assert.AreEqual("memory", traceActivity.ValueType, "ValueType doesn't match");
                    Assert.AreEqual("frank", (string)((dynamic)traceActivity.Value).user.name, "Value doesn't match");
                })
                .StartTestAsync();
        }

        [TestMethod]
        public async Task Step_IfCondition()
        {
            var testDialog = new AdaptiveDialog("planningTest");
            testDialog.AddRules(new List<IRule>()
            {
                new UnknownIntentRule(
                    new List<IDialog>()
                    {
                        new IfCondition()
                        {
                            Condition = new ExpressionEngine().Parse("user.name == null"),
                            Steps = new List<IDialog>()
                            {
                                new TextInput() {
                                    Prompt  = new ActivityTemplate("Hello, what is your name?"),
                                    OutputBinding = "user.name"
                                },
                                new SendActivity("Hello {user.name}, nice to meet you!")
                            },
                            ElseSteps = new List<IDialog>()
                            {
                                new SendActivity("Hello {user.name}, nice to see you again!")
                            }
                        },
                    })});

            await CreateFlow(testDialog)
            .Send("hi")
                .AssertReply("Hello, what is your name?")
            .Send("Carlos")
                .AssertReply("Hello Carlos, nice to meet you!")
            .Send("hi")
                .AssertReply("Hello Carlos, nice to see you again!")
            .StartTestAsync();
        }

        [TestMethod]
        public async Task Step_Switch()
        {
            var testDialog = new AdaptiveDialog("planningTest")
            {
                Steps = new List<IDialog>()
                    {
                        new SetProperty()
                        {
                            Property = "user.name",
                            Value = new ExpressionEngine().Parse("'frank'")
                        },
                        new SwitchCondition()
                        {
                            Condition = "user.name",
                            Cases = new List<Case>()
                            {
                                new Case("'susan'", new List<IDialog>() { new SendActivity("hi susan") } ),
                                new Case("'bob'", new List<IDialog>() { new SendActivity("hi bob") } ),
                                new Case("'frank'", new List<IDialog>() { new SendActivity("hi frank") } )
                            },
                            Default = new List<IDialog>() { new SendActivity("Who are you?") }
                        },
                    }
            };

            await CreateFlow(testDialog)
            .Send("hi")
                .AssertReply("hi frank")
            .StartTestAsync();
        }

        [TestMethod]
        public async Task Step_TextInput()
        {
            var testDialog = new AdaptiveDialog("planningTest");

            testDialog.AddRules(new List<IRule>()
            {
                new UnknownIntentRule(
                    new List<IDialog>()
                    {
                        new IfCondition()
                        {
                            Condition = new ExpressionEngine().Parse("user.name == null"),
                            Steps = new List<IDialog>()
                            {
                                new TextInput()
                                {
                                    Prompt = new ActivityTemplate("Hello, what is your name?"),
                                    UnrecognizedPrompt = new ActivityTemplate("How should I call you?"),
                                    Property = "user.name",
                                    Validations = new List<Expression>()
                                    {
                                        new ExpressionEngine().Parse("turn._input.Length > 3")
                                    }
                                }
                            }
                        },
                        new SendActivity("Hello {user.name}, nice to meet you!")
                    })});

            await CreateFlow(testDialog)
            .Send("hi")
                .AssertReply("Hello, what is your name?")
            .Send("c")
                .AssertReply("How should I call you?")
            .Send("Carlos")
                .AssertReply("Hello Carlos, nice to meet you!")
            .StartTestAsync();
        }

        [TestMethod]
        public async Task Step_ConfirmInput()
        {
            var testDialog = new AdaptiveDialog("planningTest")
            {
                AutoEndDialog = false,
                Steps = new List<IDialog>()
                {
                    new ConfirmInput()
                    {
                        Prompt = new ActivityTemplate("yes or no"),
                        UnrecognizedPrompt = new ActivityTemplate("I need a yes or no."),
                        Property = "user.confirmed"
                    },
                    new SendActivity("confirmation: {user.confirmed}"),
                    new ConfirmInput()
                    {
                        Prompt = new ActivityTemplate("yes or no"),
                        UnrecognizedPrompt = new ActivityTemplate("I need a yes or no."),
                        Property = "user.confirmed"
                    },
                    new SendActivity("confirmation: {user.confirmed}"),
                    new ConfirmInput()
                    {
                        Prompt = new ActivityTemplate("yes or no"),
                        UnrecognizedPrompt = new ActivityTemplate("I need a yes or no."),
                        Property = "user.confirmed",
                        AlwaysPrompt = true
                    },
                    new SendActivity("confirmation: {user.confirmed}"),
                }
            };

            await CreateFlow(testDialog)
            .Send("hi")
                .AssertReply("yes or no (1) Yes or (2) No")
            .Send("asdasd")
                .AssertReply("I need a yes or no. (1) Yes or (2) No")
            .Send("yes")
                .AssertReply("confirmation: True")
                .AssertReply("yes or no (1) Yes or (2) No")
            .Send("nope")
                .AssertReply("confirmation: False")
            .StartTestAsync();
        }

        [TestMethod]
        public async Task Step_ChoiceInput()
        {
            var testDialog = new AdaptiveDialog("planningTest")
            {
                AutoEndDialog = false,
                Steps = new List<IDialog>()
                {
                    new ChoiceInput()
                    {
                        Property = "user.color",
                        Prompt = new ActivityTemplate("Please select a color:"),
                        UnrecognizedPrompt = new ActivityTemplate("Not a color. Please select a color:"),
                        Choices = new List<Choice>() { new Choice("red"), new Choice("green"), new Choice("blue") },
                        Style = ListStyle.Inline
                    },
                    new SendActivity("{user.color}"),
                    new ChoiceInput()
                    {
                        Property = "user.color",
                        Prompt = new ActivityTemplate("Please select a color:"),
                        UnrecognizedPrompt = new ActivityTemplate("Please select a color:"),
                        Choices = new List<Choice>() { new Choice("red"), new Choice("green"), new Choice("blue") },
                        Style = ListStyle.Inline,
                        ResultType = ResultType.Value,
                        AlwaysPrompt = true,
                    },
                    new SendActivity("Value {user.color}"),
                    new ChoiceInput()
                    {
                        Property = "user.color",
                        Prompt = new ActivityTemplate("Please select a color:"),
                        UnrecognizedPrompt = new ActivityTemplate("Please select a color:"),
                        Choices = new List<Choice>() { new Choice("red"), new Choice("green"), new Choice("blue") },
                        Style = ListStyle.Inline,
                        ResultType = ResultType.Index,
                        AlwaysPrompt = true,
                    },
                    new SendActivity("Index {user.color}"),
                    new ChoiceInput()
                    {
                        Property = "user.color",
                        Prompt = new ActivityTemplate("Please select a color:"),
                        RetryPrompt = new ActivityTemplate("Please select a color:"),
                        Choices = new List<Choice>() { new Choice("red"), new Choice("green"), new Choice("blue") },
                        Style = ListStyle.Inline,
                        ResultType = ResultType.FoundChoice,
                        AlwaysPrompt = true
                    },
                    new SendActivity("Choice {user.color.value} {user.color.index}"),
                }
            };

            await CreateFlow(testDialog)
            .Send("hi")
                .AssertReply("Please select a color: (1) red, (2) green, or (3) blue")
            .Send("asdasd")
                .AssertReply("Not a color. Please select a color: (1) red, (2) green, or (3) blue")
            .Send("blue")
                .AssertReply("blue")
<<<<<<< HEAD
                .AssertReply("Please select a color: (1) red, (2) green, or (3) blue")
            .Send("green")
                .AssertReply("Value green")
=======
>>>>>>> 83952849
                .AssertReply("Please select a color: (1) red, (2) green, or (3) blue")
            .Send("red")
                .AssertReply("Index 0")
                .AssertReply("Please select a color: (1) red, (2) green, or (3) blue")
            .Send("blue")
                .AssertReply("Choice blue 2")
            .StartTestAsync();
        }

        [TestMethod]
        public async Task Step_NumberInput()
        {
            var testDialog = new AdaptiveDialog("planningTest")
            {
                AutoEndDialog = false
            };

            testDialog.AddRules(new List<IRule>()
            {
                new UnknownIntentRule(
                    new List<IDialog>()
                    {
                        new NumberInput()
                        {
                            Prompt = new ActivityTemplate("Please enter your age."),
                            UnrecognizedPrompt = new ActivityTemplate("The value entered must be greater than 0 and less than 150."),
                            Value = new ExpressionEngine().Parse("user.userProfile.Age"),
                            Property = "user.userProfile.Age",
                            OutputFormat = NumberOutputFormat.Integer,
                            Validations = new List<Expression>()
                            {
                                new ExpressionEngine().Parse("turn._input > 0 && turn._input < 150")
                            }
                        },
                        new SendActivity("I have your age as {user.userProfile.Age}."),
                    })
            });

            await CreateFlow(testDialog)
            .Send("hi")
                .AssertReply("Please enter your age.")
            .Send("1000")
                .AssertReply("The value entered must be greater than 0 and less than 150.")
            .Send("15.3")
                .AssertReply("I have your age as 15.")
            .Send("hi")
                .AssertReply("I have your age as 15.")
            .StartTestAsync();
        }

        [TestMethod]
        public async Task Step_DatetimeInput()
        {
            var testDialog = new AdaptiveDialog("planningTest")
            {
                AutoEndDialog = false
            };

            testDialog.AddRules(new List<IRule>()
            {
                new UnknownIntentRule(
                    new List<IDialog>()
                    {
                        new DateTimeInput()
                        {
                            Prompt = new ActivityTemplate("Please enter a date."),
                            Value = new ExpressionEngine().Parse("user.date"),
                            Property = "user.date",
                        },
                        new SendActivity("You entered {user.date[0].Value}"),
                    })
            });

            await CreateFlow(testDialog)
            .Send("hi")
                .AssertReply("Please enter a date.")
            .Send("June 1st 2019")
                .AssertReply("You entered 2019-06-01")
            .StartTestAsync();
        }

        [TestMethod]
        public async Task Step_TextInputWithInvalidPrompt()
        {
            var testDialog = new AdaptiveDialog("planningTest");

            testDialog.AddRules(new List<IRule>()
            {
                new UnknownIntentRule(
                    new List<IDialog>()
                    {
                        new IfCondition()
                        {
                            Condition = new ExpressionEngine().Parse("user.name == null"),
                            Steps = new List<IDialog>()
                            {
                                new TextInput()
                                {
                                    Prompt = new ActivityTemplate("Hello, what is your name?"),
                                    UnrecognizedPrompt = new ActivityTemplate("How should I call you?"),
                                    InvalidPrompt  = new ActivityTemplate("That does not soud like a name"),
                                    Property = "user.name",
                                    Validations = new List<Expression>()
                                    {
                                        new ExpressionEngine().Parse("turn._input.Length > 3")
                                    }
                                }
                            }
                        },
                        new SendActivity("Hello {user.name}, nice to meet you!")
                    })});

            await CreateFlow(testDialog)
            .Send("hi")
                .AssertReply("Hello, what is your name?")
            .Send("c")
                .AssertReply("That does not soud like a name")
            .Send("Carlos")
                .AssertReply("Hello Carlos, nice to meet you!")
            .StartTestAsync();
        }

        [TestMethod]
        public async Task Step_DoSteps()
        {
            var testDialog = new AdaptiveDialog("planningTest");

            testDialog.Recognizer = new RegexRecognizer() { Intents = new Dictionary<string, string>() { { "JokeIntent", "joke" } } };

            testDialog.AddRules(new List<IRule>()
            {
                new IntentRule("JokeIntent",
                    steps: new List<IDialog>()
                    {
                        new SendActivity("Why did the chicken cross the road?"),
                        new EndTurn(),
                        new SendActivity("To get to the other side")
                    }),
                new UnknownIntentRule(
                    new List<IDialog>()
                    {
                        new IfCondition()
                        {
                            Condition = new ExpressionEngine().Parse("user.name == null"),
                            Steps = new List<IDialog>()
                            {
                                new TextInput()
                                {
                                    Prompt  = new ActivityTemplate("Hello, what is your name?"),
                                    OutputBinding = "user.name"
                                }
                            }
                        },
                        new SendActivity("Hello {user.name}, nice to meet you!")
                    })});

            await CreateFlow(testDialog)
            .Send("hi")
                .AssertReply("Hello, what is your name?")
            .Send("Carlos")
                .AssertReply("Hello Carlos, nice to meet you!")
            .Send("Do you know a joke?")
                .AssertReply("Why did the chicken cross the road?")
            .Send("Why?")
                .AssertReply("To get to the other side")
            .Send("hi")
                .AssertReply("Hello Carlos, nice to meet you!")
            .StartTestAsync();
        }


        [TestMethod]
        public async Task Step_BeginDialog()
        {
            var tellJokeDialog = new AdaptiveDialog("TellJokeDialog");
            tellJokeDialog.AddRules(new List<IRule>()
            {
                new UnknownIntentRule(
                    new List<IDialog>()
                    {
                        new SendActivity("Why did the chicken cross the road?"),
                        new EndTurn(),
                        new SendActivity("To get to the other side")
                    }
                 )
            });

            var askNameDialog = new AdaptiveDialog("AskNameDialog")
            {
                Steps = new List<IDialog>()
                {
                    new IfCondition()
                    {
                        Condition = new ExpressionEngine().Parse("user.name == null"),
                        Steps = new List<IDialog>()
                        {
                            new TextInput()
                            {
                                Prompt  = new ActivityTemplate("Hello, what is your name?"),
                                OutputBinding = "user.name"
                            }
                        }
                    },
                    new SendActivity("Hello {user.name}, nice to meet you!")
                }
            };


            var testDialog = new AdaptiveDialog("planningTest");
            testDialog.AutoEndDialog = false;

            testDialog.Recognizer = new RegexRecognizer() { Intents = new Dictionary<string, string>() { { "JokeIntent", "joke" } } };

            testDialog.Steps = new List<IDialog>()
                    {
                        new SendActivity("I'm a joke bot. To get started say 'tell me a joke'"),
                        new BeginDialog() { Dialog = askNameDialog }
                    };

            testDialog.AddRules(new List<IRule>()
            {
                new IntentRule("JokeIntent",
                    steps: new List<IDialog>()
                    {
                        new BeginDialog() { Dialog = tellJokeDialog }
                    }),
                new UnknownIntentRule(
                    steps: new List<IDialog>()
                    {
                        new SendActivity("I'm a joke bot. To get started say 'tell me a joke'")
                    }),
            });

            await CreateFlow(testDialog)
            .SendConversationUpdate()
                .AssertReply("I'm a joke bot. To get started say 'tell me a joke'")
                .AssertReply("Hello, what is your name?")
            .Send("Carlos")
                .AssertReply("Hello Carlos, nice to meet you!")
            .Send("Cool")
                .AssertReply("I'm a joke bot. To get started say 'tell me a joke'")
            .StartTestAsync();
        }

        [TestMethod]
        public async Task Step_ReplaceDialog()
        {
            var tellJokeDialog = new AdaptiveDialog("TellJokeDialog");
            tellJokeDialog.AddRules(new List<IRule>()
            {
                new UnknownIntentRule(
                    new List<IDialog>()
                    {
                        new SendActivity("Why did the chicken cross the road?"),
                        new EndTurn(),
                        new SendActivity("To get to the other side")
                    }
                 )
            });

            var askNameDialog = new AdaptiveDialog("AskNameDialog")
            {
                Steps = new List<IDialog>()
                {
                    new IfCondition()
                    {
                        Condition = new ExpressionEngine().Parse("user.name == null"),
                        Steps = new List<IDialog>()
                        {
                            new TextInput()
                            {
                                Prompt = new ActivityTemplate("Hello, what is your name?"),
                                UnrecognizedPrompt = new ActivityTemplate("How should I call you?"),
                                InvalidPrompt  = new ActivityTemplate("That does not soud like a name"),
                                Property = "user.name",
                            }
                        }
                    },
                    new SendActivity("Hello {user.name}, nice to meet you!")
                }
            };

            var testDialog = new AdaptiveDialog("planningTest");
            testDialog.AutoEndDialog = false;
            testDialog.Recognizer = new RegexRecognizer() { Intents = new Dictionary<string, string>() { { "JokeIntent", "joke" } } };
            testDialog.Steps = new List<IDialog>()
            {
                new SendActivity("I'm a joke bot. To get started say 'tell me a joke'"),
                new ReplaceDialog("AskNameDialog")
            };

            testDialog.AddRules(new List<IRule>()
            {
                new IntentRule("JokeIntent",
                    steps: new List<IDialog>()
                    {
                        new ReplaceDialog("TellJokeDialog")
                    }),
            });

            testDialog.AddDialog(new List<IDialog>()
            {
                tellJokeDialog,
                askNameDialog
            });

            await CreateFlow(testDialog)
            .SendConversationUpdate()
                .AssertReply("I'm a joke bot. To get started say 'tell me a joke'")
                .AssertReply("Hello, what is your name?")
            .Send("Carlos")
                .AssertReply("Hello Carlos, nice to meet you!")
            .Send("Do you know a joke?")
                .AssertReply("Why did the chicken cross the road?")
            .Send("Why?")
                .AssertReply("To get to the other side")
            .StartTestAsync();
        }

        [TestMethod]
        public async Task Step_EndDialog()
        {
            var testDialog = new AdaptiveDialog("planningTest");

            testDialog.Recognizer = new RegexRecognizer() { Intents = new Dictionary<string, string>() { { "EndIntent", "end" } } };

            var tellJokeDialog = new AdaptiveDialog("TellJokeDialog");
            tellJokeDialog.AddRules(new List<IRule>()
            {
                new IntentRule("EndIntent",
                    steps: new List<IDialog>()
                    {
                        new EndDialog()
                    }),
                new UnknownIntentRule(
                    new List<IDialog>()
                    {
                        new SendActivity("Why did the chicken cross the road?"),
                        new EndTurn(),
                        new SendActivity("To get to the other side")
                    }
                 )
            });
            tellJokeDialog.Recognizer = new RegexRecognizer() { Intents = new Dictionary<string, string>() { { "EndIntent", "end" } } };

            testDialog.AddRules(new List<IRule>()
            {
                new UnknownIntentRule(
                    new List<IDialog>()
                    {
                        new BeginDialog() { Dialog = tellJokeDialog },
                        new SendActivity("You went out from ask name dialog.")
                    })
            });

            await CreateFlow(testDialog)
            .Send("hi")
                .AssertReply("Why did the chicken cross the road?")
            .Send("end")
                .AssertReply("You went out from ask name dialog.")
            .StartTestAsync();
        }

        [TestMethod]
        public async Task Step_RepeatDialog()
        {
            var testDialog = new AdaptiveDialog("testDialog")
            {
                Steps = new List<IDialog>()
                {
                    new TextInput() { Prompt = new ActivityTemplate("Hello, what is your name?"), OutputBinding = "user.name" , Value = new ExpressionEngine().Parse("user.name") },
                    new SendActivity("Hello {user.name}, nice to meet you!"),
                    new EndTurn(),
                    new RepeatDialog()
                }
            };

            await CreateFlow(testDialog)
                .Send("hi")
                    .AssertReply("Hello, what is your name?")
                .Send("Carlos")
                    .AssertReply("Hello Carlos, nice to meet you!")
                .Send("hi")
                    .AssertReply("Hello Carlos, nice to meet you!")
                .StartTestAsync();
        }


        [TestMethod]
        public async Task Step_EmitEvent()
        {
            var convoState = new ConversationState(new MemoryStorage());
            var userState = new UserState(new MemoryStorage());

            var rootDialog = new AdaptiveDialog("root")
            {
                Steps = new List<IDialog>()
                {
                    new BeginDialog()
                    {
                        Dialog = new AdaptiveDialog("outer")
                        {
                            AutoEndDialog = false,
                            Recognizer = new RegexRecognizer()
                            {
                                Intents = new Dictionary<string, string>()
                                {
                                    { "EmitIntent" , "emit" },
                                    { "CowboyIntent" , "moo" }
                                }
                            },
                            Rules = new List<IRule>()
                            {
                                new IntentRule(intent: "CowboyIntent")
                                {
                                    Steps = new List<IDialog>()
                                    {
                                        new SendActivity("Yippee ki-yay!")
                                    }
                                },
                                new IntentRule(intent: "EmitIntent")
                                {
                                    Steps = new List<IDialog>()
                                    {
                                        new EmitEvent()
                                        {
                                            EventName = "CustomEvent",
                                            BubbleEvent = true,
                                        }
                                    }
                                }
                            }
                        }
                    }
                },
                Rules = new List<IRule>()
                {
                    new EventRule()
                    {
                        Events = new List<string>() { "CustomEvent"},
                        Steps = new List<IDialog>()
                        {
                            new SendActivity("CustomEventFired")
                        }
                    }
                }
            };


            await CreateFlow(rootDialog)
            .Send("moo")
                .AssertReply("Yippee ki-yay!")
            .Send("emit")
                .AssertReply("CustomEventFired")
            .Send("moo")
                .AssertReply("Yippee ki-yay!")
            .StartTestAsync();
        }

        [TestMethod]
        public async Task Step_Foreach()
        {
            var convoState = new ConversationState(new MemoryStorage());
            var userState = new UserState(new MemoryStorage());

            var rootDialog = new AdaptiveDialog("root")
            {
                Steps = new List<IDialog>()
                {
                    new InitProperty()
                    {
                        Property = "dialog.todo",
                        Type = "Array"
                    },

                    new EditArray()
                    {
                        ArrayProperty = "dialog.todo",
                        ChangeType = EditArray.ArrayChangeType.Push,
                        Value = new ExpressionEngine().Parse("1")
                    },

                    new EditArray()
                    {
                        ArrayProperty = "dialog.todo",
                        ChangeType = EditArray.ArrayChangeType.Push,
                        Value = new ExpressionEngine().Parse("2")
                    },

                    new EditArray()
                    {
                        ArrayProperty = "dialog.todo",
                        ChangeType = EditArray.ArrayChangeType.Push,
                        Value = new ExpressionEngine().Parse("3")
                    },

                    new Foreach()
                    {
                        ListProperty = new ExpressionEngine().Parse("dialog.todo"),
                        Steps = new List<IDialog>()
                        {
                            new SendActivity("index is: {dialog.index} and value is: {dialog.value}")
                        }
                    }
                }
            };


            await CreateFlow(rootDialog)
            .Send("hi")
                .AssertReply("index is: 0 and value is: 1")
                .AssertReply("index is: 1 and value is: 2")
                .AssertReply("index is: 2 and value is: 3")
            .StartTestAsync();
        }

        [TestMethod]
        public async Task Step_ForeachPage()
        {
            var convoState = new ConversationState(new MemoryStorage());
            var userState = new UserState(new MemoryStorage());

            var rootDialog = new AdaptiveDialog("root")
            {
                Steps = new List<IDialog>()
                {
                    new InitProperty()
                    {
                        Property = "dialog.todo",
                        Type = "Array"
                    },

                    new EditArray()
                    {
                        ArrayProperty = "dialog.todo",
                        ChangeType = EditArray.ArrayChangeType.Push,
                        Value = new ExpressionEngine().Parse("1")
                    },

                    new EditArray()
                    {
                        ArrayProperty = "dialog.todo",
                        ChangeType = EditArray.ArrayChangeType.Push,
                        Value = new ExpressionEngine().Parse("2")
                    },

                    new EditArray()
                    {
                        ArrayProperty = "dialog.todo",
                        ChangeType = EditArray.ArrayChangeType.Push,
                        Value = new ExpressionEngine().Parse("3")
                    },

                    new EditArray()
                    {
                        ArrayProperty = "dialog.todo",
                        ChangeType = EditArray.ArrayChangeType.Push,
                        Value = new ExpressionEngine().Parse("4")
                    },

                    new EditArray()
                    {
                        ArrayProperty = "dialog.todo",
                        ChangeType = EditArray.ArrayChangeType.Push,
                        Value = new ExpressionEngine().Parse("5")
                    },

                    new EditArray()
                    {
                        ArrayProperty = "dialog.todo",
                        ChangeType = EditArray.ArrayChangeType.Push,
                        Value = new ExpressionEngine().Parse("6")
                    },

                    new ForeachPage()
                    {
                        ListProperty = new ExpressionEngine().Parse("dialog.todo"),
                        PageSize = 3,
                        ValueProperty = "dialog.page",
                        Steps = new List<IDialog>()
                        {
                            new SendActivity("This page have 3 items"),
                            new Foreach()
                            {
                                ListProperty = new ExpressionEngine().Parse("dialog.page"),
                                Steps = new List<IDialog>()
                                {
                                    new SendActivity("index is: {dialog.index} and value is: {dialog.value}")
                                }
                            }
                        }
                    }
                }
            };


            await CreateFlow(rootDialog)
            .Send("hi")
                .AssertReply("This page have 3 items")
                .AssertReply("index is: 0 and value is: 1")
                .AssertReply("index is: 1 and value is: 2")
                .AssertReply("index is: 2 and value is: 3")
                .AssertReply("This page have 3 items")
                .AssertReply("index is: 0 and value is: 4")
                .AssertReply("index is: 1 and value is: 5")
                .AssertReply("index is: 2 and value is: 6")
            .StartTestAsync();
        }
    }
}<|MERGE_RESOLUTION|>--- conflicted
+++ resolved
@@ -334,12 +334,9 @@
                 .AssertReply("Not a color. Please select a color: (1) red, (2) green, or (3) blue")
             .Send("blue")
                 .AssertReply("blue")
-<<<<<<< HEAD
                 .AssertReply("Please select a color: (1) red, (2) green, or (3) blue")
             .Send("green")
                 .AssertReply("Value green")
-=======
->>>>>>> 83952849
                 .AssertReply("Please select a color: (1) red, (2) green, or (3) blue")
             .Send("red")
                 .AssertReply("Index 0")
