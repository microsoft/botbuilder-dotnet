﻿{
    "$schema": "../../../tests.schema",
    "$kind": "Microsoft.Test.Script",
    "description": "Test retries from Ask with DeleteProperties",
    "httpRequestMocks": [
        "LuisNoEntities.mock",
        "LuisBreadEntity.mock"
    ],
    "dialog": {
        "$kind": "Microsoft.AdaptiveDialog",
        "recognizer": {
            "$kind": "Microsoft.LuisRecognizer",
            "applicationId": "00000000-0000-0000-0000-000000000000",
            "endpointKey": "00000000000000000000000000000000",
            "endpoint": "https://westus.api.cognitive.microsoft.com",
            "predictionOptions": {
                "IncludeAPIResults": true
            }
        },
        "schema": "oneProperty.json",
        "triggers": [
            {
                "$kind": "Microsoft.OnBeginDialog",
                "actions": [
                    {
                        "$kind": "Microsoft.SendActivity",
                        "activity": "welcome"
                    }
                ]
            },
            {
                "$kind": "Microsoft.OnEndOfActions",
                "condition": "=!$Bread",
                "priority": 0,
                "actions": [
                    {
                        "$kind": "Microsoft.Ask",
                        "activity": "Bread?",
                        "expectedProperties": [
                            "Bread"
                        ]
                    }
                ]
            },
            {
                "$kind": "Microsoft.OnAssignEntity",
                "operation": "Add()",
                "property": "Bread",
                "entity": "BreadEntity",
                "actions": [
                    {
                        "$kind": "Microsoft.SendActivity",
                        "activity": "Set bread to rye"
                    },
                    {
                        "$kind": "Microsoft.SetProperty",
                        "property": "$Bread",
<<<<<<< HEAD
                        "value":  "@BreadEntity"
=======
                        "value": "@BreadEntity"
>>>>>>> 91dc72af
                    }
                ]
            }
        ]
    },
    "script": [
        {
            "$kind": "Microsoft.Test.UserConversationUpdate",
            "membersAdded": [
                "Bot",
                "User"
            ],
            "membersRemoved": []
        },
        {
            "$kind": "Microsoft.Test.AssertReply",
            "text": "welcome"
        },
        {
            "$kind": "Microsoft.Test.AssertReply",
            "text": "Bread?"
        },
        {
            "$kind": "Microsoft.Test.MemoryAssertions",
            "assertions": [
                "$retries == 0"
            ],
            "description": "Ensure retries is initialized"
        },
        {
            "$kind": "Microsoft.Test.UserSays",
            "text": "no entities"
        },
        {
            "$kind": "Microsoft.Test.AssertReply",
            "text": "Bread?"
        },
        {
            "$kind": "Microsoft.Test.MemoryAssertions",
            "assertions": [
                "$retries == 1"
            ]
        },
        {
            "$kind": "Microsoft.Test.UserSays",
            "text": "rye"
        },
        {
            "$kind": "Microsoft.Test.AssertReply",
            "text": "Set bread to rye"
        },
        {
            "$kind": "Microsoft.Test.MemoryAssertions",
            "assertions": [
                "!$retries"
            ]
        },
        {
            "$kind": "Microsoft.Test.AssertNoActivity",
        }
    ]
}<|MERGE_RESOLUTION|>--- conflicted
+++ resolved
@@ -55,11 +55,7 @@
                     {
                         "$kind": "Microsoft.SetProperty",
                         "property": "$Bread",
-<<<<<<< HEAD
                         "value":  "@BreadEntity"
-=======
-                        "value": "@BreadEntity"
->>>>>>> 91dc72af
                     }
                 ]
             }
