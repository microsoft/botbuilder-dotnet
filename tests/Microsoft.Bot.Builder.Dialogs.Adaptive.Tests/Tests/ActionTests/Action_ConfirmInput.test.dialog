{
<<<<<<< HEAD
    "$schema": "../../../../schemas/sdk.schema",
    "$kind": "Microsoft.Test.Script",
    "dialog": {
        "$kind": "Microsoft.AdaptiveDialog",
        "id": "planningTest",
        "triggers": [
            {
                "$kind": "Microsoft.OnBeginDialog",
                "actions": [
                    {
                        "$kind": "Microsoft.ConfirmInput",
                        "style": 1,
                        "property": "user.confirmed",
                        "prompt": "yes or no",
                        "unrecognizedPrompt": "I need a yes or no."
                    },
                    {
                        "$kind": "Microsoft.SendActivity",
                        "activity": "confirmation: @{user.confirmed}"
                    },
                    {
                        "$kind": "Microsoft.ConfirmInput",
                        "style": 1,
                        "alwaysPrompt": true,
                        "property": "user.confirmed",
                        "prompt": "yes or no",
                        "unrecognizedPrompt": "I need a yes or no."
                    },
                    {
                        "$kind": "Microsoft.SendActivity",
                        "activity": "confirmation: @{user.confirmed}"
                    },
                    {
                        "$kind": "Microsoft.ConfirmInput",
                        "style": 1,
                        "alwaysPrompt": true,
                        "property": "user.confirmed",
                        "prompt": "yes or no",
                        "unrecognizedPrompt": "I need a yes or no."
                    },
                    {
                        "$kind": "Microsoft.SendActivity",
                        "activity": "confirmation: @{user.confirmed}"
                    }
                ]
            }
        ],
        "defaultResultProperty": "dialog.result"
    },
    "script": [
        {
            "$kind": "Microsoft.Test.UserSays",
            "text": "hi"
        },
        {
            "$kind": "Microsoft.Test.AssertReply",
            "text": "yes or no (1) Yes or (2) No"
        },
        {
            "$kind": "Microsoft.Test.UserSays",
            "text": "asdasd"
        },
        {
            "$kind": "Microsoft.Test.AssertReply",
            "text": "I need a yes or no. (1) Yes or (2) No"
        },
        {
            "$kind": "Microsoft.Test.UserSays",
            "text": "yes"
        },
        {
            "$kind": "Microsoft.Test.AssertReply",
            "text": "confirmation: True"
        },
        {
            "$kind": "Microsoft.Test.AssertReply",
            "text": "yes or no (1) Yes or (2) No"
        },
        {
            "$kind": "Microsoft.Test.UserSays",
            "text": "nope"
        },
        {
            "$kind": "Microsoft.Test.AssertReply",
            "text": "confirmation: False"
        }
    ]
=======
  "$kind": "Microsoft.Test.Script",
  "dialog": {
    "$kind": "Microsoft.AdaptiveDialog",
    "id": "planningTest",
    "triggers": [
      {
        "$kind": "Microsoft.OnBeginDialog",
        "actions": [
          {
            "$kind": "Microsoft.ConfirmInput",
            "style": 1,
            "property": "user.confirmed",
            "prompt": "yes or no",
            "unrecognizedPrompt": "I need a yes or no."
          },
          {
            "$kind": "Microsoft.SendActivity",
            "activity": "confirmation: @{user.confirmed}"
          },
          {
            "$kind": "Microsoft.ConfirmInput",
            "style": 1,
            "alwaysPrompt": true,
            "property": "user.confirmed",
            "prompt": "yes or no",
            "unrecognizedPrompt": "I need a yes or no."
          },
          {
            "$kind": "Microsoft.SendActivity",
            "activity": "confirmation: @{user.confirmed}"
          },
          {
            "$kind": "Microsoft.ConfirmInput",
            "style": 1,
            "alwaysPrompt": true,
            "property": "user.confirmed",
            "prompt": "yes or no",
            "unrecognizedPrompt": "I need a yes or no.",
          },
          {
            "$kind": "Microsoft.SendActivity",
            "activity": "confirmation: @{user.confirmed}"
          },
          {
            "$kind": "Microsoft.ConfirmInput",
            "style": 1,
            "alwaysPrompt": true,
            "property": "user.confirmed",
            "prompt": "yes or no",
            "unrecognizedPrompt": "I need a yes or no.",
            "outputFormat": "concat('confirmation: ', this.value)"
          },
          {
            "$kind": "Microsoft.SendActivity",
            "activity": "@{user.confirmed}"
          }
        ]
      }
    ],
    "defaultResultProperty": "dialog.result"
  },
  "script": [
    {
      "$kind": "Microsoft.Test.UserSays",
      "text": "hi"
    },
    {
      "$kind": "Microsoft.Test.AssertReply",
      "text": "yes or no (1) Yes or (2) No"
    },
    {
      "$kind": "Microsoft.Test.UserSays",
      "text": "asdasd"
    },
    {
      "$kind": "Microsoft.Test.AssertReply",
      "text": "I need a yes or no. (1) Yes or (2) No"
    },
    {
      "$kind": "Microsoft.Test.UserSays",
      "text": "yes"
    },
    {
      "$kind": "Microsoft.Test.AssertReply",
      "text": "confirmation: True"
    },
    {
      "$kind": "Microsoft.Test.AssertReply",
      "text": "yes or no (1) Yes or (2) No"
    },
    {
      "$kind": "Microsoft.Test.UserSays",
      "text": "nope"
    },
    {
      "$kind": "Microsoft.Test.AssertReply",
      "text": "confirmation: False"
    },
    {
      "$kind": "Microsoft.Test.AssertReply",
      "text": "yes or no (1) Yes or (2) No"
    },
    {
      "$kind": "Microsoft.Test.UserSays",
      "text": "nope"
    },
    {
      "$kind": "Microsoft.Test.AssertReply",
      "text": "confirmation: False"
    }
  ]
>>>>>>> 6d02b06f
}<|MERGE_RESOLUTION|>--- conflicted
+++ resolved
@@ -1,5 +1,4 @@
 {
-<<<<<<< HEAD
     "$schema": "../../../../schemas/sdk.schema",
     "$kind": "Microsoft.Test.Script",
     "dialog": {
@@ -38,11 +37,24 @@
                         "alwaysPrompt": true,
                         "property": "user.confirmed",
                         "prompt": "yes or no",
-                        "unrecognizedPrompt": "I need a yes or no."
+                        "unrecognizedPrompt": "I need a yes or no.",
                     },
                     {
                         "$kind": "Microsoft.SendActivity",
                         "activity": "confirmation: @{user.confirmed}"
+                    },
+                    {
+                        "$kind": "Microsoft.ConfirmInput",
+                        "style": 1,
+                        "alwaysPrompt": true,
+                        "property": "user.confirmed",
+                        "prompt": "yes or no",
+                        "unrecognizedPrompt": "I need a yes or no.",
+                        "outputFormat": "concat('confirmation: ', this.value)"
+                    },
+                    {
+                        "$kind": "Microsoft.SendActivity",
+                        "activity": "@{user.confirmed}"
                     }
                 ]
             }
@@ -85,119 +97,18 @@
         {
             "$kind": "Microsoft.Test.AssertReply",
             "text": "confirmation: False"
+        },
+        {
+            "$kind": "Microsoft.Test.AssertReply",
+            "text": "yes or no (1) Yes or (2) No"
+        },
+        {
+            "$kind": "Microsoft.Test.UserSays",
+            "text": "nope"
+        },
+        {
+            "$kind": "Microsoft.Test.AssertReply",
+            "text": "confirmation: False"
         }
     ]
-=======
-  "$kind": "Microsoft.Test.Script",
-  "dialog": {
-    "$kind": "Microsoft.AdaptiveDialog",
-    "id": "planningTest",
-    "triggers": [
-      {
-        "$kind": "Microsoft.OnBeginDialog",
-        "actions": [
-          {
-            "$kind": "Microsoft.ConfirmInput",
-            "style": 1,
-            "property": "user.confirmed",
-            "prompt": "yes or no",
-            "unrecognizedPrompt": "I need a yes or no."
-          },
-          {
-            "$kind": "Microsoft.SendActivity",
-            "activity": "confirmation: @{user.confirmed}"
-          },
-          {
-            "$kind": "Microsoft.ConfirmInput",
-            "style": 1,
-            "alwaysPrompt": true,
-            "property": "user.confirmed",
-            "prompt": "yes or no",
-            "unrecognizedPrompt": "I need a yes or no."
-          },
-          {
-            "$kind": "Microsoft.SendActivity",
-            "activity": "confirmation: @{user.confirmed}"
-          },
-          {
-            "$kind": "Microsoft.ConfirmInput",
-            "style": 1,
-            "alwaysPrompt": true,
-            "property": "user.confirmed",
-            "prompt": "yes or no",
-            "unrecognizedPrompt": "I need a yes or no.",
-          },
-          {
-            "$kind": "Microsoft.SendActivity",
-            "activity": "confirmation: @{user.confirmed}"
-          },
-          {
-            "$kind": "Microsoft.ConfirmInput",
-            "style": 1,
-            "alwaysPrompt": true,
-            "property": "user.confirmed",
-            "prompt": "yes or no",
-            "unrecognizedPrompt": "I need a yes or no.",
-            "outputFormat": "concat('confirmation: ', this.value)"
-          },
-          {
-            "$kind": "Microsoft.SendActivity",
-            "activity": "@{user.confirmed}"
-          }
-        ]
-      }
-    ],
-    "defaultResultProperty": "dialog.result"
-  },
-  "script": [
-    {
-      "$kind": "Microsoft.Test.UserSays",
-      "text": "hi"
-    },
-    {
-      "$kind": "Microsoft.Test.AssertReply",
-      "text": "yes or no (1) Yes or (2) No"
-    },
-    {
-      "$kind": "Microsoft.Test.UserSays",
-      "text": "asdasd"
-    },
-    {
-      "$kind": "Microsoft.Test.AssertReply",
-      "text": "I need a yes or no. (1) Yes or (2) No"
-    },
-    {
-      "$kind": "Microsoft.Test.UserSays",
-      "text": "yes"
-    },
-    {
-      "$kind": "Microsoft.Test.AssertReply",
-      "text": "confirmation: True"
-    },
-    {
-      "$kind": "Microsoft.Test.AssertReply",
-      "text": "yes or no (1) Yes or (2) No"
-    },
-    {
-      "$kind": "Microsoft.Test.UserSays",
-      "text": "nope"
-    },
-    {
-      "$kind": "Microsoft.Test.AssertReply",
-      "text": "confirmation: False"
-    },
-    {
-      "$kind": "Microsoft.Test.AssertReply",
-      "text": "yes or no (1) Yes or (2) No"
-    },
-    {
-      "$kind": "Microsoft.Test.UserSays",
-      "text": "nope"
-    },
-    {
-      "$kind": "Microsoft.Test.AssertReply",
-      "text": "confirmation: False"
-    }
-  ]
->>>>>>> 6d02b06f
 }