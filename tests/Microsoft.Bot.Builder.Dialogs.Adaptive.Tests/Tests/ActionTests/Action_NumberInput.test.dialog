--- conflicted
+++ resolved
@@ -1,5 +1,4 @@
 {
-<<<<<<< HEAD
     "$schema": "../../../../schemas/sdk.schema",
     "$kind": "Microsoft.Test.Script",
     "dialog": {
@@ -11,7 +10,7 @@
                 "actions": [
                     {
                         "$kind": "Microsoft.NumberInput",
-                        "outputFormat": 1,
+                        "outputFormat": "int(this.value)",
                         "property": "user.userProfile.Age",
                         "prompt": "Please enter your age.",
                         "unrecognizedPrompt": "The value entered must be greater than 0 and less than 150.",
@@ -27,72 +26,44 @@
             }
         ],
         "defaultResultProperty": "dialog.result"
-=======
-  "$kind": "Microsoft.Test.Script",
-  "dialog": {
-    "$kind": "Microsoft.AdaptiveDialog",
-    "id": "planningTest",
-    "triggers": [
-      {
-        "$kind": "Microsoft.OnUnknownIntent",
-        "actions": [
-          {
-            "$kind": "Microsoft.NumberInput",
-            "outputFormat": "int(this.value)",
-            "property": "user.userProfile.Age",
-            "prompt": "Please enter your age.",
-            "unrecognizedPrompt": "The value entered must be greater than 0 and less than 150.",
-            "validations": [
-              "this.value > 0 && this.value < 150"
-            ]
-          },
-          {
-            "$kind": "Microsoft.SendActivity",
-            "activity": "I have your age as @{user.userProfile.Age}."
-          }
-        ]
-      }
-    ],
-    "defaultResultProperty": "dialog.result"
-  },
-  "script": [
-    {
-      "$kind": "Microsoft.Test.UserSays",
-      "text": "hi"
->>>>>>> 6d02b06f
     },
     "script": [
         {
             "$kind": "Microsoft.Test.UserSays",
             "text": "hi"
         },
-        {
-            "$kind": "Microsoft.Test.AssertReply",
-            "text": "Please enter your age."
-        },
-        {
-            "$kind": "Microsoft.Test.UserSays",
-            "text": "1000"
-        },
-        {
-            "$kind": "Microsoft.Test.AssertReply",
-            "text": "The value entered must be greater than 0 and less than 150."
-        },
-        {
-            "$kind": "Microsoft.Test.UserSays",
-            "text": "15.3"
-        },
-        {
-            "$kind": "Microsoft.Test.AssertReply",
-            "text": "I have your age as 15."
-        },
-        {
-            "$kind": "Microsoft.Test.UserSays",
-            "text": "hi"
-        },
-        {
-            "$kind": "Microsoft.Test.AssertReply",
-            "text": "I have your age as 15."
-        }
-    ]
-}+        "script": [
+            {
+                "$kind": "Microsoft.Test.UserSays",
+                "text": "hi"
+            },
+            {
+                "$kind": "Microsoft.Test.AssertReply",
+                "text": "Please enter your age."
+            },
+            {
+                "$kind": "Microsoft.Test.UserSays",
+                "text": "1000"
+            },
+            {
+                "$kind": "Microsoft.Test.AssertReply",
+                "text": "The value entered must be greater than 0 and less than 150."
+            },
+            {
+                "$kind": "Microsoft.Test.UserSays",
+                "text": "15.3"
+            },
+            {
+                "$kind": "Microsoft.Test.AssertReply",
+                "text": "I have your age as 15."
+            },
+            {
+                "$kind": "Microsoft.Test.UserSays",
+                "text": "hi"
+            },
+            {
+                "$kind": "Microsoft.Test.AssertReply",
+                "text": "I have your age as 15."
+            }
+        ]
+    }