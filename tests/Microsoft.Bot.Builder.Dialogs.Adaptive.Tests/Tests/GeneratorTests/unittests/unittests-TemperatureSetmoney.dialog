
{
    "$schema": "https://raw.githubusercontent.com/microsoft/botbuilder-dotnet/master/schemas/sdk.schema",
    "$kind": "Microsoft.OnAssignEntity",
    "property": "Temperature",
    "entity": "temperature",
    "actions": [
        {
            "$kind": "Microsoft.SendActivity",
            "activity": "@{setObjectPropertyMessage('Temperature', concat(string(@temperature.number), ' ', @temperature.units))}"
        },
        {
            "$kind": "Microsoft.SetProperty",
            "property": "$Temperature.number",
<<<<<<< HEAD
            "value": "=@temperature['number']"          
=======
            "value": "@temperature.number"          
>>>>>>> 27430298
        },
        {
            "$kind": "Microsoft.SetProperty",
            "property": "$Temperature.units",
<<<<<<< HEAD
            "value": "=@temperature['units']"          
=======
            "value": "@temperature.units"          
>>>>>>> 27430298
        }
    ]               
}<|MERGE_RESOLUTION|>--- conflicted
+++ resolved
@@ -12,20 +12,12 @@
         {
             "$kind": "Microsoft.SetProperty",
             "property": "$Temperature.number",
-<<<<<<< HEAD
-            "value": "=@temperature['number']"          
-=======
-            "value": "@temperature.number"          
->>>>>>> 27430298
+            "value": "=@temperature.number"          
         },
         {
             "$kind": "Microsoft.SetProperty",
             "property": "$Temperature.units",
-<<<<<<< HEAD
-            "value": "=@temperature['units']"          
-=======
-            "value": "@temperature.units"          
->>>>>>> 27430298
+            "value": "=@temperature.units"          
         }
     ]               
 }