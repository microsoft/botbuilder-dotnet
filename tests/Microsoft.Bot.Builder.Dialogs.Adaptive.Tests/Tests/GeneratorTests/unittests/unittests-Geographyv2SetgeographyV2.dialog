
{
    "$schema": "https://raw.githubusercontent.com/microsoft/botbuilder-dotnet/master/schemas/sdk.schema",
    "$kind": "Microsoft.OnAssignEntity",
    "property": "Geographyv2",
    "entity": "geographyV2",
    "actions": [
        {
            "$kind": "Microsoft.SendActivity",
            "activity": "@{setObjectPropertyMessage('Geographyv2', concat(@geographyV2.type, ' ', @geographyV2.location))}"
        }, 
        {
            "$kind": "Microsoft.SetProperty",
            "property": "$Geographyv2.type",
<<<<<<< HEAD
            "value": "=@geographyV2['type']"          
=======
            "value": "@geographyV2.type"          
>>>>>>> 27430298
        },
        {
            "$kind": "Microsoft.SetProperty",
            "property": "$Geographyv2.location",
<<<<<<< HEAD
            "value": "=@geographyV2['location']"          
=======
            "value": "@geographyV2.location"          
>>>>>>> 27430298
        }
    ]               
}<|MERGE_RESOLUTION|>--- conflicted
+++ resolved
@@ -12,20 +12,12 @@
         {
             "$kind": "Microsoft.SetProperty",
             "property": "$Geographyv2.type",
-<<<<<<< HEAD
-            "value": "=@geographyV2['type']"          
-=======
-            "value": "@geographyV2.type"          
->>>>>>> 27430298
+            "value": "=@geographyV2.type"          
         },
         {
             "$kind": "Microsoft.SetProperty",
             "property": "$Geographyv2.location",
-<<<<<<< HEAD
-            "value": "=@geographyV2['location']"          
-=======
-            "value": "@geographyV2.location"          
->>>>>>> 27430298
+            "value": "=@geographyV2.location"          
         }
     ]               
 }