--- conflicted
+++ resolved
@@ -12,20 +12,12 @@
         {
             "$kind": "Microsoft.SetProperty",
             "property": "$Age.number",
-<<<<<<< HEAD
-            "value": "=@age['number']"          
-=======
-            "value": "@age.number"          
->>>>>>> 27430298
+            "value": "=@age.number"          
         },
         {
             "$kind": "Microsoft.SetProperty",
             "property": "$Age.units",
-<<<<<<< HEAD
-            "value": "=@age['units']"          
-=======
-            "value": "@age.units"          
->>>>>>> 27430298
+            "value": "=@age.units"          
         }
     ]               
 }