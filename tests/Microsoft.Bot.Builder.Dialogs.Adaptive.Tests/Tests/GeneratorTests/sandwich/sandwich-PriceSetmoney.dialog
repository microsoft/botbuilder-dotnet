
{
    "$schema": "https://raw.githubusercontent.com/microsoft/botbuilder-dotnet/master/schemas/sdk.schema",
    "$kind": "Microsoft.OnAssignEntity",
    "property": "Price",
    "entity": "money",
    "actions": [
        {
            "$kind": "Microsoft.SendActivity",
            "activity": "@{setObjectPropertyMessage('Price', concat(string(@money.number), ' ', @money.units))}"
        }, 
        {
            "$kind": "Microsoft.SetProperty",
            "property": "$Price.number",
            "value": "=@money.number"          
        },
        {
            "$kind": "Microsoft.SetProperty",
            "property": "$Price.units",
<<<<<<< HEAD
            "value": "=@money['units']"          
=======
            "value": "@money.units"          
>>>>>>> 93e6e636
        }
    ]               
}<|MERGE_RESOLUTION|>--- conflicted
+++ resolved
@@ -17,11 +17,7 @@
         {
             "$kind": "Microsoft.SetProperty",
             "property": "$Price.units",
-<<<<<<< HEAD
-            "value": "=@money['units']"          
-=======
-            "value": "@money.units"          
->>>>>>> 93e6e636
+            "value": "=@money.units"          
         }
     ]               
 }