--- conflicted
+++ resolved
@@ -33,22 +33,5 @@
 
             await TestUtils.RunTestScript(resourceExplorer, configuration: config);
         }
-<<<<<<< HEAD
-=======
-
-        [TestMethod]
-        public async Task Generator_unittests()
-        {
-            var config = new ConfigurationBuilder()
-                .UseMockLuisSettings(unitTestsDirectory, "TestBot")
-                .Build();
-
-            var resourceExplorer = new ResourceExplorer()
-                .AddFolder(Path.Combine(TestUtils.GetProjectPath(), "Tests", nameof(GeneratorTests)), monitorChanges: false)
-                .RegisterType(LuisAdaptiveRecognizer.Kind, typeof(MockLuisRecognizer), new MockLuisLoader(config));
-
-            await TestUtils.RunTestScript(resourceExplorer, configuration: config);
-        }
->>>>>>> 37b1c5d5
     }
 }