--- conflicted
+++ resolved
@@ -4138,12 +4138,8 @@
           "$ref": "#/definitions/Testbot.Multiply"
         },
         {
-<<<<<<< HEAD
-          "type": "string"
-=======
           "type": "string",
           "pattern": "^(?!(=)).*"
->>>>>>> 122126d5
         }
       ]
     },
