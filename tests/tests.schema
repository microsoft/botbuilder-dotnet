{
  "$schema": "https://schemas.botframework.com/schemas/component/v1.0/component.schema",
  "type": "object",
  "title": "Component kinds",
  "description": "These are all of the kinds that can be created by the loader.",
  "oneOf": [
    {
      "$ref": "#/definitions/CustomAction.dialog"
    },
    {
      "$ref": "#/definitions/CustomAction2.dialog"
    },
    {
      "$ref": "#/definitions/Microsoft.ActivityTemplate"
    },
    {
      "$ref": "#/definitions/Microsoft.AdaptiveDialog"
    },
    {
      "$ref": "#/definitions/Microsoft.AgeEntityRecognizer"
    },
    {
      "$ref": "#/definitions/Microsoft.Ask"
    },
    {
      "$ref": "#/definitions/Microsoft.AttachmentInput"
    },
    {
      "$ref": "#/definitions/Microsoft.BeginDialog"
    },
    {
      "$ref": "#/definitions/Microsoft.BeginSkill"
    },
    {
      "$ref": "#/definitions/Microsoft.BreakLoop"
    },
    {
      "$ref": "#/definitions/Microsoft.CancelAllDialogs"
    },
    {
      "$ref": "#/definitions/Microsoft.CancelDialog"
    },
    {
      "$ref": "#/definitions/Microsoft.ChannelMentionEntityRecognizer"
    },
    {
      "$ref": "#/definitions/Microsoft.ChoiceInput"
    },
    {
      "$ref": "#/definitions/Microsoft.ConditionalSelector"
    },
    {
      "$ref": "#/definitions/Microsoft.ConfirmInput"
    },
    {
      "$ref": "#/definitions/Microsoft.ConfirmationEntityRecognizer"
    },
    {
      "$ref": "#/definitions/Microsoft.ContinueConversation"
    },
    {
      "$ref": "#/definitions/Microsoft.ContinueConversationLater"
    },
    {
      "$ref": "#/definitions/Microsoft.ContinueLoop"
    },
    {
      "$ref": "#/definitions/Microsoft.CrossTrainedRecognizerSet"
    },
    {
      "$ref": "#/definitions/Microsoft.CurrencyEntityRecognizer"
    },
    {
      "$ref": "#/definitions/Microsoft.DateTimeEntityRecognizer"
    },
    {
      "$ref": "#/definitions/Microsoft.DateTimeInput"
    },
    {
      "$ref": "#/definitions/Microsoft.DebugBreak"
    },
    {
      "$ref": "#/definitions/Microsoft.DeleteActivity"
    },
    {
      "$ref": "#/definitions/Microsoft.DeleteProperties"
    },
    {
      "$ref": "#/definitions/Microsoft.DeleteProperty"
    },
    {
      "$ref": "#/definitions/Microsoft.DimensionEntityRecognizer"
    },
    {
      "$ref": "#/definitions/Microsoft.EditActions"
    },
    {
      "$ref": "#/definitions/Microsoft.EditArray"
    },
    {
      "$ref": "#/definitions/Microsoft.EmailEntityRecognizer"
    },
    {
      "$ref": "#/definitions/Microsoft.EmitEvent"
    },
    {
      "$ref": "#/definitions/Microsoft.EndDialog"
    },
    {
      "$ref": "#/definitions/Microsoft.EndTurn"
    },
    {
      "$ref": "#/definitions/Microsoft.FirstSelector"
    },
    {
      "$ref": "#/definitions/Microsoft.Foreach"
    },
    {
      "$ref": "#/definitions/Microsoft.ForeachPage"
    },
    {
      "$ref": "#/definitions/Microsoft.GetActivityMembers"
    },
    {
      "$ref": "#/definitions/Microsoft.GetConversationMembers"
    },
    {
      "$ref": "#/definitions/Microsoft.GetConversationReference"
    },
    {
      "$ref": "#/definitions/Microsoft.GotoAction"
    },
    {
      "$ref": "#/definitions/Microsoft.GuidEntityRecognizer"
    },
    {
      "$ref": "#/definitions/Microsoft.HashtagEntityRecognizer"
    },
    {
      "$ref": "#/definitions/Microsoft.HttpRequest"
    },
    {
      "$ref": "#/definitions/Microsoft.IfCondition"
    },
    {
      "$ref": "#/definitions/Microsoft.IpEntityRecognizer"
    },
    {
      "$ref": "#/definitions/Microsoft.LogAction"
    },
    {
      "$ref": "#/definitions/Microsoft.LuisRecognizer"
    },
    {
      "$ref": "#/definitions/Microsoft.MentionEntityRecognizer"
    },
    {
      "$ref": "#/definitions/Microsoft.MostSpecificSelector"
    },
    {
      "$ref": "#/definitions/Microsoft.MultiLanguageRecognizer"
    },
    {
      "$ref": "#/definitions/Microsoft.NumberEntityRecognizer"
    },
    {
      "$ref": "#/definitions/Microsoft.NumberInput"
    },
    {
      "$ref": "#/definitions/Microsoft.NumberRangeEntityRecognizer"
    },
    {
      "$ref": "#/definitions/Microsoft.OAuthInput"
    },
    {
      "$ref": "#/definitions/Microsoft.OnActivity"
    },
    {
      "$ref": "#/definitions/Microsoft.OnAssignEntity"
    },
    {
      "$ref": "#/definitions/Microsoft.OnBeginDialog"
    },
    {
      "$ref": "#/definitions/Microsoft.OnCancelDialog"
    },
    {
      "$ref": "#/definitions/Microsoft.OnChooseEntity"
    },
    {
      "$ref": "#/definitions/Microsoft.OnChooseIntent"
    },
    {
      "$ref": "#/definitions/Microsoft.OnChooseProperty"
    },
    {
      "$ref": "#/definitions/Microsoft.OnCondition"
    },
    {
      "$ref": "#/definitions/Microsoft.OnContinueConversation"
    },
    {
      "$ref": "#/definitions/Microsoft.OnConversationUpdateActivity"
    },
    {
      "$ref": "#/definitions/Microsoft.OnDialogEvent"
    },
    {
      "$ref": "#/definitions/Microsoft.OnEndOfActions"
    },
    {
      "$ref": "#/definitions/Microsoft.OnEndOfConversationActivity"
    },
    {
      "$ref": "#/definitions/Microsoft.OnError"
    },
    {
      "$ref": "#/definitions/Microsoft.OnEventActivity"
    },
    {
      "$ref": "#/definitions/Microsoft.OnHandoffActivity"
    },
    {
      "$ref": "#/definitions/Microsoft.OnInstallationUpdateActivity"
    },
    {
      "$ref": "#/definitions/Microsoft.OnIntent"
    },
    {
      "$ref": "#/definitions/Microsoft.OnInvokeActivity"
    },
    {
      "$ref": "#/definitions/Microsoft.OnMessageActivity"
    },
    {
      "$ref": "#/definitions/Microsoft.OnMessageDeleteActivity"
    },
    {
      "$ref": "#/definitions/Microsoft.OnMessageReactionActivity"
    },
    {
      "$ref": "#/definitions/Microsoft.OnMessageUpdateActivity"
    },
    {
      "$ref": "#/definitions/Microsoft.OnQnAMatch"
    },
    {
      "$ref": "#/definitions/Microsoft.OnRepromptDialog"
    },
    {
      "$ref": "#/definitions/Microsoft.OnTypingActivity"
    },
    {
      "$ref": "#/definitions/Microsoft.OnUnknownIntent"
    },
    {
      "$ref": "#/definitions/Microsoft.OrchestratorRecognizer"
    },
    {
      "$ref": "#/definitions/Microsoft.OrdinalEntityRecognizer"
    },
    {
      "$ref": "#/definitions/Microsoft.PercentageEntityRecognizer"
    },
    {
      "$ref": "#/definitions/Microsoft.PhoneNumberEntityRecognizer"
    },
    {
      "$ref": "#/definitions/Microsoft.QnAMakerDialog"
    },
    {
      "$ref": "#/definitions/Microsoft.QnAMakerRecognizer"
    },
    {
      "$ref": "#/definitions/Microsoft.RandomSelector"
    },
    {
      "$ref": "#/definitions/Microsoft.RecognizerSet"
    },
    {
      "$ref": "#/definitions/Microsoft.RegexEntityRecognizer"
    },
    {
      "$ref": "#/definitions/Microsoft.RegexRecognizer"
    },
    {
      "$ref": "#/definitions/Microsoft.RepeatDialog"
    },
    {
      "$ref": "#/definitions/Microsoft.ReplaceDialog"
    },
    {
      "$ref": "#/definitions/Microsoft.ResourceMultiLanguageGenerator"
    },
    {
      "$ref": "#/definitions/Microsoft.SendActivity"
    },
    {
      "$ref": "#/definitions/Microsoft.SendHandoffActivity"
    },
    {
      "$ref": "#/definitions/Microsoft.SetProperties"
    },
    {
      "$ref": "#/definitions/Microsoft.SetProperty"
    },
    {
      "$ref": "#/definitions/Microsoft.SignOutUser"
    },
    {
      "$ref": "#/definitions/Microsoft.StaticActivityTemplate"
    },
    {
      "$ref": "#/definitions/Microsoft.SwitchCondition"
    },
    {
      "$ref": "#/definitions/Microsoft.TelemetryTrackEventAction"
    },
    {
      "$ref": "#/definitions/Microsoft.TemperatureEntityRecognizer"
    },
    {
      "$ref": "#/definitions/Microsoft.TemplateEngineLanguageGenerator"
    },
    {
      "$ref": "#/definitions/Microsoft.Test.AssertCondition"
    },
    {
      "$ref": "#/definitions/Microsoft.Test.AssertNoActivity"
    },
    {
      "$ref": "#/definitions/Microsoft.Test.AssertReply"
    },
    {
      "$ref": "#/definitions/Microsoft.Test.AssertReplyActivity"
    },
    {
      "$ref": "#/definitions/Microsoft.Test.AssertReplyOneOf"
    },
    {
      "$ref": "#/definitions/Microsoft.Test.CustomEvent"
    },
    {
      "$ref": "#/definitions/Microsoft.Test.HttpRequestSequenceMock"
    },
    {
      "$ref": "#/definitions/Microsoft.Test.MemoryAssertions"
    },
    {
      "$ref": "#/definitions/Microsoft.Test.Script"
    },
    {
      "$ref": "#/definitions/Microsoft.Test.SetProperties"
    },
    {
      "$ref": "#/definitions/Microsoft.Test.SettingStringMock"
    },
    {
      "$ref": "#/definitions/Microsoft.Test.UserActivity"
    },
    {
      "$ref": "#/definitions/Microsoft.Test.UserConversationUpdate"
    },
    {
      "$ref": "#/definitions/Microsoft.Test.UserDelay"
    },
    {
      "$ref": "#/definitions/Microsoft.Test.UserSays"
    },
    {
      "$ref": "#/definitions/Microsoft.Test.UserTokenBasicMock"
    },
    {
      "$ref": "#/definitions/Microsoft.Test.UserTyping"
    },
    {
      "$ref": "#/definitions/Microsoft.TextInput"
    },
    {
      "$ref": "#/definitions/Microsoft.TextTemplate"
    },
    {
      "$ref": "#/definitions/Microsoft.ThrowException"
    },
    {
      "$ref": "#/definitions/Microsoft.TraceActivity"
    },
    {
      "$ref": "#/definitions/Microsoft.TrueSelector"
    },
    {
      "$ref": "#/definitions/Microsoft.UpdateActivity"
    },
    {
      "$ref": "#/definitions/Microsoft.UrlEntityRecognizer"
    },
    {
      "$ref": "#/definitions/Teams.GetMeetingParticipant"
    },
    {
      "$ref": "#/definitions/Teams.GetMember"
    },
    {
      "$ref": "#/definitions/Teams.GetPagedMembers"
    },
    {
      "$ref": "#/definitions/Teams.GetPagedTeamMembers"
    },
    {
      "$ref": "#/definitions/Teams.GetTeamChannels"
    },
    {
      "$ref": "#/definitions/Teams.GetTeamDetails"
    },
    {
      "$ref": "#/definitions/Teams.GetTeamMember"
    },
    {
      "$ref": "#/definitions/Teams.OnAppBasedLinkQuery"
    },
    {
      "$ref": "#/definitions/Teams.OnCardAction"
    },
    {
      "$ref": "#/definitions/Teams.OnChannelCreated"
    },
    {
      "$ref": "#/definitions/Teams.OnChannelDeleted"
    },
    {
      "$ref": "#/definitions/Teams.OnChannelRenamed"
    },
    {
      "$ref": "#/definitions/Teams.OnChannelRestored"
    },
    {
      "$ref": "#/definitions/Teams.OnFileConsent"
    },
    {
      "$ref": "#/definitions/Teams.OnMEBotMessagePreviewEdit"
    },
    {
      "$ref": "#/definitions/Teams.OnMEBotMessagePreviewSend"
    },
    {
      "$ref": "#/definitions/Teams.OnMECardButtonClicked"
    },
    {
      "$ref": "#/definitions/Teams.OnMEConfigQuerySettingUrl"
    },
    {
      "$ref": "#/definitions/Teams.OnMEConfigSetting"
    },
    {
      "$ref": "#/definitions/Teams.OnMEFetchTask"
    },
    {
      "$ref": "#/definitions/Teams.OnMEQuery"
    },
    {
      "$ref": "#/definitions/Teams.OnMESelectItem"
    },
    {
      "$ref": "#/definitions/Teams.OnMESubmitAction"
    },
    {
      "$ref": "#/definitions/Teams.OnO365ConnectorCardAction"
    },
    {
      "$ref": "#/definitions/Teams.OnTabFetch"
    },
    {
      "$ref": "#/definitions/Teams.OnTabSubmit"
    },
    {
      "$ref": "#/definitions/Teams.OnTaskModuleFetch"
    },
    {
      "$ref": "#/definitions/Teams.OnTaskModuleSubmit"
    },
    {
      "$ref": "#/definitions/Teams.OnTeamArchived"
    },
    {
      "$ref": "#/definitions/Teams.OnTeamDeleted"
    },
    {
      "$ref": "#/definitions/Teams.OnTeamHardDeleted"
    },
    {
      "$ref": "#/definitions/Teams.OnTeamRenamed"
    },
    {
      "$ref": "#/definitions/Teams.OnTeamRestored"
    },
    {
      "$ref": "#/definitions/Teams.OnTeamUnarchived"
    },
    {
      "$ref": "#/definitions/Teams.SendAppBasedLinkQueryResponse"
    },
    {
      "$ref": "#/definitions/Teams.SendMEActionResponse"
    },
    {
      "$ref": "#/definitions/Teams.SendMEAttachmentsResponse"
    },
    {
      "$ref": "#/definitions/Teams.SendMEAuthResponse"
    },
    {
      "$ref": "#/definitions/Teams.SendMEBotMessagePreviewResponse"
    },
    {
      "$ref": "#/definitions/Teams.SendMEConfigQuerySettingUrlResponse"
    },
    {
      "$ref": "#/definitions/Teams.SendMEMessageResponse"
    },
    {
      "$ref": "#/definitions/Teams.SendMESelectItemResponse"
    },
    {
      "$ref": "#/definitions/Teams.SendMessageToTeamsChannel"
    },
    {
      "$ref": "#/definitions/Teams.SendTabAuthResponse"
    },
    {
      "$ref": "#/definitions/Teams.SendTabCardResponse"
    },
    {
      "$ref": "#/definitions/Teams.SendTaskModuleCardResponse"
    },
    {
      "$ref": "#/definitions/Teams.SendTaskModuleMessageResponse"
    },
    {
      "$ref": "#/definitions/Teams.SendTaskModuleUrlResponse"
    },
    {
      "$ref": "#/definitions/Testbot.JavascriptAction"
    },
    {
      "$ref": "#/definitions/Testbot.Multiply"
    }
  ],
  "definitions": {
    "CustomAction.dialog": {
      "$role": "implements(Microsoft.IDialog)",
      "title": "Custom Action",
      "description": "My Custom Action.",
      "type": "object",
      "required": [
        "$kind"
      ],
      "additionalProperties": false,
      "patternProperties": {
        "^\\$": {
          "title": "Tooling property",
          "description": "Open ended property for tooling."
        }
      },
      "properties": {
        "age": {
          "$ref": "#/definitions/numberExpression",
          "title": "Age",
          "description": "The age.",
          "examples": [
            20,
            "=$foo"
          ]
        },
        "name": {
          "$ref": "#/definitions/stringExpression",
          "title": "Name",
          "description": "The name."
        },
        "resultProperty": {
          "$ref": "#/definitions/stringExpression",
          "title": "Property",
          "description": "Property to store any value returned by the dialog that is called.",
          "examples": [
            "$name"
          ]
        },
        "$kind": {
          "title": "Kind of dialog object",
          "description": "Defines the valid properties for the component you are configuring (from a dialog .schema file)",
          "type": "string",
          "pattern": "^[a-zA-Z][a-zA-Z0-9.]*$",
          "const": "CustomAction.dialog"
        },
        "$designer": {
          "title": "Designer information",
          "type": "object",
          "description": "Extra information for the Bot Framework Composer."
        }
      }
    },
    "CustomAction2.dialog": {
      "$role": "implements(Microsoft.IDialog)",
      "title": "Custom Action",
      "description": "My Custom Action.",
      "type": "object",
      "required": [
        "$kind"
      ],
      "additionalProperties": false,
      "patternProperties": {
        "^\\$": {
          "title": "Tooling property",
          "description": "Open ended property for tooling."
        }
      },
      "properties": {
        "age": {
          "$ref": "#/definitions/numberExpression",
          "title": "Age",
          "description": "The age.",
          "examples": [
            20,
            "=$foo"
          ]
        },
        "name": {
          "$ref": "#/definitions/stringExpression",
          "title": "Name",
          "description": "The name."
        },
        "resultProperty": {
          "$ref": "#/definitions/stringExpression",
          "title": "Property",
          "description": "Property to store any value returned by the dialog that is called.",
          "examples": [
            "$name"
          ]
        },
        "$kind": {
          "title": "Kind of dialog object",
          "description": "Defines the valid properties for the component you are configuring (from a dialog .schema file)",
          "type": "string",
          "pattern": "^[a-zA-Z][a-zA-Z0-9.]*$",
          "const": "CustomAction2.dialog"
        },
        "$designer": {
          "title": "Designer information",
          "type": "object",
          "description": "Extra information for the Bot Framework Composer."
        }
      }
    },
    "Microsoft.ActivityTemplate": {
      "$role": "implements(Microsoft.IActivityTemplate)",
      "title": "Microsoft activity template",
      "type": "object",
      "required": [
        "template",
        "$kind"
      ],
      "additionalProperties": false,
      "patternProperties": {
        "^\\$": {
          "title": "Tooling property",
          "description": "Open ended property for tooling."
        }
      },
      "properties": {
        "template": {
          "title": "Template",
          "description": "Language Generator template to use to create the activity",
          "type": "string"
        },
        "$kind": {
          "title": "Kind of dialog object",
          "description": "Defines the valid properties for the component you are configuring (from a dialog .schema file)",
          "type": "string",
          "pattern": "^[a-zA-Z][a-zA-Z0-9.]*$",
          "const": "Microsoft.ActivityTemplate"
        },
        "$designer": {
          "title": "Designer information",
          "type": "object",
          "description": "Extra information for the Bot Framework Composer."
        }
      }
    },
    "Microsoft.AdaptiveDialog": {
      "$role": "implements(Microsoft.IDialog)",
      "title": "Adaptive dialog",
      "description": "Flexible, data driven dialog that can adapt to the conversation.",
      "type": "object",
      "required": [
        "$kind"
      ],
      "additionalProperties": false,
      "patternProperties": {
        "^\\$": {
          "title": "Tooling property",
          "description": "Open ended property for tooling."
        }
      },
      "properties": {
        "id": {
          "type": "string",
          "pattern": "^(?!(=)).*",
          "title": "Id",
          "description": "Optional dialog ID."
        },
        "autoEndDialog": {
          "$ref": "#/definitions/booleanExpression",
          "title": "Auto end dialog",
          "description": "If set to true the dialog will automatically end when there are no further actions.  If set to false, remember to manually end the dialog using EndDialog action.",
          "default": true
        },
        "defaultResultProperty": {
          "type": "string",
          "title": "Default result property",
          "description": "Value that will be passed back to the parent dialog.",
          "default": "dialog.result"
        },
        "dialogs": {
          "type": "array",
          "title": "Dialogs added to DialogSet",
          "items": {
            "$kind": "Microsoft.IDialog",
            "title": "Dialog",
            "description": "Dialogs will be added to DialogSet.",
            "$ref": "#/definitions/Microsoft.IDialog"
          }
        },
        "recognizer": {
          "$kind": "Microsoft.IRecognizer",
          "title": "Recognizer",
          "description": "Input recognizer that interprets user input into intent and entities.",
          "$ref": "#/definitions/Microsoft.IRecognizer"
        },
        "generator": {
          "$kind": "Microsoft.ILanguageGenerator",
          "title": "Language generator",
          "description": "Language generator that generates bot responses.",
          "$ref": "#/definitions/Microsoft.ILanguageGenerator"
        },
        "selector": {
          "$kind": "Microsoft.ITriggerSelector",
          "title": "Selector",
          "description": "Policy to determine which trigger is executed. Defaults to a 'best match' selector (optional).",
          "$ref": "#/definitions/Microsoft.ITriggerSelector"
        },
        "triggers": {
          "type": "array",
          "description": "List of triggers defined for this dialog.",
          "title": "Triggers",
          "items": {
            "$kind": "Microsoft.ITrigger",
            "title": "Event triggers",
            "description": "Event triggers for handling events.",
            "$ref": "#/definitions/Microsoft.ITrigger"
          }
        },
        "schema": {
          "title": "Schema",
          "description": "Schema to fill in.",
          "anyOf": [
            {
              "$ref": "#/definitions/schema"
            },
            {
              "type": "string",
              "title": "Reference to JSON schema",
              "description": "Reference to JSON schema .dialog file."
            }
          ]
        },
        "$kind": {
          "title": "Kind of dialog object",
          "description": "Defines the valid properties for the component you are configuring (from a dialog .schema file)",
          "type": "string",
          "pattern": "^[a-zA-Z][a-zA-Z0-9.]*$",
          "const": "Microsoft.AdaptiveDialog"
        },
        "$designer": {
          "title": "Designer information",
          "type": "object",
          "description": "Extra information for the Bot Framework Composer."
        }
      }
    },
    "Microsoft.AgeEntityRecognizer": {
      "$role": [
        "implements(Microsoft.IRecognizer)",
        "implements(Microsoft.IEntityRecognizer)"
      ],
      "title": "Age entity recognizer",
      "description": "Recognizer which recognizes age.",
      "type": "object",
      "required": [
        "$kind"
      ],
      "additionalProperties": false,
      "patternProperties": {
        "^\\$": {
          "title": "Tooling property",
          "description": "Open ended property for tooling."
        }
      },
      "properties": {
        "$kind": {
          "title": "Kind of dialog object",
          "description": "Defines the valid properties for the component you are configuring (from a dialog .schema file)",
          "type": "string",
          "pattern": "^[a-zA-Z][a-zA-Z0-9.]*$",
          "const": "Microsoft.AgeEntityRecognizer"
        },
        "$designer": {
          "title": "Designer information",
          "type": "object",
          "description": "Extra information for the Bot Framework Composer."
        }
      }
    },
    "Microsoft.Ask": {
      "$role": [
        "implements(Microsoft.IDialog)",
        "extends(Microsoft.SendActivity)"
      ],
      "title": "Send activity to ask a question",
      "description": "This is an action which sends an activity to the user when a response is expected",
      "type": "object",
      "$policies": {
        "interactive": true
      },
      "required": [
        "$kind"
      ],
      "additionalProperties": false,
      "patternProperties": {
        "^\\$": {
          "title": "Tooling property",
          "description": "Open ended property for tooling."
        }
      },
      "properties": {
        "expectedProperties": {
          "$ref": "#/definitions/arrayExpression",
          "title": "Expected properties",
          "description": "Properties expected from the user.",
          "examples": [
            [
              "age",
              "name"
            ]
          ],
          "items": {
            "type": "string",
            "title": "Name",
            "description": "Name of the property"
          }
        },
        "defaultOperation": {
          "$ref": "#/definitions/stringExpression",
          "title": "Default operation",
          "description": "Sets the default operation that will be used when no operation is recognized in the response to this Ask.",
          "examples": [
            "Add()",
            "Remove()"
          ]
        },
        "id": {
          "type": "string",
          "title": "Id",
          "description": "Optional id for the dialog"
        },
        "disabled": {
          "$ref": "#/definitions/booleanExpression",
          "title": "Disabled",
          "description": "Optional condition which if true will disable this action."
        },
        "activity": {
          "$kind": "Microsoft.IActivityTemplate",
          "title": "Activity",
          "description": "Activity to send.",
          "$ref": "#/definitions/Microsoft.IActivityTemplate"
        },
        "$kind": {
          "title": "Kind of dialog object",
          "description": "Defines the valid properties for the component you are configuring (from a dialog .schema file)",
          "type": "string",
          "pattern": "^[a-zA-Z][a-zA-Z0-9.]*$",
          "const": "Microsoft.Ask"
        },
        "$designer": {
          "title": "Designer information",
          "type": "object",
          "description": "Extra information for the Bot Framework Composer."
        }
      }
    },
    "Microsoft.AttachmentInput": {
      "$role": [
        "implements(Microsoft.IDialog)",
        "extends(Microsoft.InputDialog)"
      ],
      "title": "Attachment input dialog",
      "description": "Collect information - Ask for a file or image.",
      "$policies": {
        "interactive": true
      },
      "type": "object",
      "required": [
        "$kind"
      ],
      "additionalProperties": false,
      "patternProperties": {
        "^\\$": {
          "title": "Tooling property",
          "description": "Open ended property for tooling."
        }
      },
      "properties": {
        "defaultValue": {
          "$role": "expression",
          "title": "Default value",
          "description": "'Property' will be set to the object or the result of this expression when max turn count is exceeded.",
          "oneOf": [
            {
              "$ref": "#/definitions/botframework.json/definitions/Attachment",
              "title": "Object",
              "description": "Attachment object."
            },
            {
              "$ref": "#/definitions/equalsExpression"
            }
          ]
        },
        "value": {
          "$role": "expression",
          "title": "Value",
          "description": "'Property' will be set to the object or the result of this expression unless it evaluates to null.",
          "oneOf": [
            {
              "$ref": "#/definitions/botframework.json/definitions/Attachment",
              "title": "Object",
              "description": "Attachment object."
            },
            {
              "$ref": "#/definitions/equalsExpression"
            }
          ]
        },
        "outputFormat": {
          "$role": "expression",
          "title": "Output format",
          "description": "Attachment output format.",
          "oneOf": [
            {
              "type": "string",
              "title": "Standard format",
              "description": "Standard output formats.",
              "enum": [
                "all",
                "first"
              ],
              "default": "first"
            },
            {
              "$ref": "#/definitions/equalsExpression"
            }
          ]
        },
        "id": {
          "type": "string",
          "title": "Id",
          "description": "Optional id for the dialog"
        },
        "disabled": {
          "$ref": "#/definitions/booleanExpression",
          "title": "Disabled",
          "description": "Optional condition which if true will disable this action.",
          "default": false,
          "examples": [
            false,
            "=user.isVip"
          ]
        },
        "prompt": {
          "$kind": "Microsoft.IActivityTemplate",
          "title": "Initial prompt",
          "description": "Message to send to collect information.",
          "examples": [
            "What is your birth date?"
          ],
          "$ref": "#/definitions/Microsoft.IActivityTemplate"
        },
        "unrecognizedPrompt": {
          "$kind": "Microsoft.IActivityTemplate",
          "title": "Unrecognized prompt",
          "description": "Message to send when max turn count (if specified) has been exceeded and the default value is selected as the value.",
          "examples": [
            "Sorry, I'm having trouble understanding you. I will just use {this.options.defaultValue} for now. You can say 'I'm 36 years old' to change it."
          ],
          "$ref": "#/definitions/Microsoft.IActivityTemplate"
        },
        "invalidPrompt": {
          "$kind": "Microsoft.IActivityTemplate",
          "title": "Invalid prompt",
          "description": "Message to send when the user input does not meet any validation expression.",
          "examples": [
            "Sorry, '{this.value}' does not work. I need a number between 1-150. What is your age?"
          ],
          "$ref": "#/definitions/Microsoft.IActivityTemplate"
        },
        "defaultValueResponse": {
          "$kind": "Microsoft.IActivityTemplate",
          "title": "Default value response",
          "description": "Message to send when max turn count (if specified) has been exceeded and the default value is selected as the value.",
          "examples": [
            "Sorry, I'm having trouble understanding you. I will just use {this.options.defaultValue} for now. You can say 'I'm 36 years old' to change it."
          ],
          "$ref": "#/definitions/Microsoft.IActivityTemplate"
        },
        "maxTurnCount": {
          "$ref": "#/definitions/integerExpression",
          "title": "Max turn count",
          "description": "Maximum number of re-prompt attempts to collect information.",
          "default": 3,
          "minimum": 0,
          "maximum": 2147483647,
          "examples": [
            3,
            "=settings.xyz"
          ]
        },
        "validations": {
          "type": "array",
          "title": "Validation expressions",
          "description": "Expression to validate user input.",
          "items": {
            "$ref": "#/definitions/condition",
            "title": "Condition",
            "description": "Expression which needs to met for the input to be considered valid",
            "examples": [
              "int(this.value) > 1 && int(this.value) <= 150",
              "count(this.value) < 300"
            ]
          }
        },
        "property": {
          "$ref": "#/definitions/stringExpression",
          "title": "Property",
          "description": "Property to store collected information. Input will be skipped if property has value (unless 'Always prompt' is true).",
          "examples": [
            "$birthday",
            "dialog.${user.name}",
            "=f(x)"
          ]
        },
        "alwaysPrompt": {
          "$ref": "#/definitions/booleanExpression",
          "title": "Always prompt",
          "description": "Collect information even if the specified 'property' is not empty.",
          "default": false,
          "examples": [
            false,
            "=$val"
          ]
        },
        "allowInterruptions": {
          "$ref": "#/definitions/booleanExpression",
          "title": "Allow Interruptions",
          "description": "A boolean expression that determines whether the parent should be allowed to interrupt the input.",
          "default": true,
          "examples": [
            true,
            "=user.xyz"
          ]
        },
        "$kind": {
          "title": "Kind of dialog object",
          "description": "Defines the valid properties for the component you are configuring (from a dialog .schema file)",
          "type": "string",
          "pattern": "^[a-zA-Z][a-zA-Z0-9.]*$",
          "const": "Microsoft.AttachmentInput"
        },
        "$designer": {
          "title": "Designer information",
          "type": "object",
          "description": "Extra information for the Bot Framework Composer."
        }
      }
    },
    "Microsoft.BeginDialog": {
      "$role": "implements(Microsoft.IDialog)",
      "title": "Begin a dialog",
      "description": "Begin another dialog.",
      "type": "object",
      "required": [
        "$kind"
      ],
      "additionalProperties": false,
      "patternProperties": {
        "^\\$": {
          "title": "Tooling property",
          "description": "Open ended property for tooling."
        }
      },
      "properties": {
        "id": {
          "type": "string",
          "title": "Id",
          "description": "Optional id for the dialog"
        },
        "disabled": {
          "$ref": "#/definitions/booleanExpression",
          "title": "Disabled",
          "description": "Optional condition which if true will disable this action.",
          "examples": [
            "user.age > 3"
          ]
        },
        "dialog": {
          "oneOf": [
            {
              "$kind": "Microsoft.IDialog",
              "pattern": "^(?!(=)).*",
              "title": "Dialog",
              "$ref": "#/definitions/Microsoft.IDialog"
            },
            {
              "$ref": "#/definitions/equalsExpression"
            }
          ],
          "title": "Dialog name",
          "description": "Name of the dialog to call."
        },
        "options": {
          "$ref": "#/definitions/objectExpression",
          "title": "Options",
          "description": "One or more options that are passed to the dialog that is called.",
          "examples": [
            {
              "arg1": "=expression"
            }
          ],
          "additionalProperties": {
            "type": "string",
            "title": "Options",
            "description": "Options for dialog."
          }
        },
        "activityProcessed": {
          "$ref": "#/definitions/booleanExpression",
          "title": "Activity processed",
          "description": "When set to false, the dialog that is called can process the current activity.",
          "default": true
        },
        "resultProperty": {
          "$ref": "#/definitions/stringExpression",
          "title": "Property",
          "description": "Property to store any value returned by the dialog that is called.",
          "examples": [
            "dialog.userName"
          ]
        },
        "$kind": {
          "title": "Kind of dialog object",
          "description": "Defines the valid properties for the component you are configuring (from a dialog .schema file)",
          "type": "string",
          "pattern": "^[a-zA-Z][a-zA-Z0-9.]*$",
          "const": "Microsoft.BeginDialog"
        },
        "$designer": {
          "title": "Designer information",
          "type": "object",
          "description": "Extra information for the Bot Framework Composer."
        }
      }
    },
    "Microsoft.BeginSkill": {
      "$role": "implements(Microsoft.IDialog)",
      "title": "Begin a skill",
      "description": "Begin a remote skill.",
      "type": "object",
      "required": [
        "$kind"
      ],
      "additionalProperties": false,
      "patternProperties": {
        "^\\$": {
          "title": "Tooling property",
          "description": "Open ended property for tooling."
        }
      },
      "properties": {
        "id": {
          "type": "string",
          "title": "Id",
          "description": "Optional id for the skill dialog"
        },
        "disabled": {
          "$ref": "#/definitions/booleanExpression",
          "title": "Disabled",
          "description": "Optional condition which if true will disable this action.",
          "examples": [
            true,
            "=f(x)"
          ]
        },
        "activityProcessed": {
          "$ref": "#/definitions/booleanExpression",
          "title": "Activity processed",
          "description": "When set to false, the skill will be started using the activity in the current turn context instead of the activity in the Activity property.",
          "default": true,
          "examples": [
            true,
            "=f(x)"
          ]
        },
        "resultProperty": {
          "$ref": "#/definitions/stringExpression",
          "title": "Property",
          "description": "Property to store any value returned by the dialog that is called.",
          "examples": [
            "dialog.userName"
          ]
        },
        "botId": {
          "$ref": "#/definitions/stringExpression",
          "title": "Skill host bot ID",
          "description": "The Microsoft App ID that will be calling the skill.",
          "default": "=settings.MicrosoftAppId"
        },
        "skillHostEndpoint": {
          "$ref": "#/definitions/stringExpression",
          "title": "Skill host",
          "description": "The callback Url for the skill host.",
          "default": "=settings.skillHostEndpoint",
          "examples": [
            "https://mybot.contoso.com/api/skills/"
          ]
        },
        "connectionName": {
          "$ref": "#/definitions/stringExpression",
          "title": "OAuth connection name (SSO)",
          "description": "The OAuth Connection Name, that would be used to perform Single SignOn with a skill.",
          "default": "=settings.connectionName"
        },
        "skillAppId": {
          "$ref": "#/definitions/stringExpression",
          "title": "Skill App Id",
          "description": "The Microsoft App ID for the skill."
        },
        "skillEndpoint": {
          "$ref": "#/definitions/stringExpression",
          "title": "Skill endpoint ",
          "description": "The /api/messages endpoint for the skill.",
          "examples": [
            "https://myskill.contoso.com/api/messages/"
          ]
        },
        "activity": {
          "$kind": "Microsoft.IActivityTemplate",
          "title": "Activity",
          "description": "The activity to send to the skill.",
          "$ref": "#/definitions/Microsoft.IActivityTemplate"
        },
        "allowInterruptions": {
          "$ref": "#/definitions/booleanExpression",
          "title": "Allow interruptions",
          "description": "A boolean expression that determines whether the parent should be allowed to interrupt the skill.",
          "default": true,
          "examples": [
            true,
            "=user.xyz"
          ]
        },
        "$kind": {
          "title": "Kind of dialog object",
          "description": "Defines the valid properties for the component you are configuring (from a dialog .schema file)",
          "type": "string",
          "pattern": "^[a-zA-Z][a-zA-Z0-9.]*$",
          "const": "Microsoft.BeginSkill"
        },
        "$designer": {
          "title": "Designer information",
          "type": "object",
          "description": "Extra information for the Bot Framework Composer."
        }
      }
    },
    "Microsoft.BreakLoop": {
      "$role": "implements(Microsoft.IDialog)",
      "title": "Break loop",
      "description": "Stop executing this loop",
      "type": "object",
      "required": [
        "$kind"
      ],
      "$policies": {
        "lastAction": true
      },
      "additionalProperties": false,
      "patternProperties": {
        "^\\$": {
          "title": "Tooling property",
          "description": "Open ended property for tooling."
        }
      },
      "properties": {
        "id": {
          "type": "string",
          "title": "Id",
          "description": "Optional id for the dialog"
        },
        "disabled": {
          "$ref": "#/definitions/booleanExpression",
          "title": "Disabled",
          "description": "Optional condition which if true will disable this action.",
          "examples": [
            "user.age > 3"
          ]
        },
        "$kind": {
          "title": "Kind of dialog object",
          "description": "Defines the valid properties for the component you are configuring (from a dialog .schema file)",
          "type": "string",
          "pattern": "^[a-zA-Z][a-zA-Z0-9.]*$",
          "const": "Microsoft.BreakLoop"
        },
        "$designer": {
          "title": "Designer information",
          "type": "object",
          "description": "Extra information for the Bot Framework Composer."
        }
      }
    },
    "Microsoft.CancelAllDialogs": {
      "$role": "implements(Microsoft.IDialog)",
      "title": "Cancel all dialogs",
      "description": "Cancel all active dialogs. All dialogs in the dialog chain will need a trigger to capture the event configured in this action.",
      "type": "object",
      "$policies": {
        "lastAction": true
      },
      "required": [
        "$kind"
      ],
      "additionalProperties": false,
      "patternProperties": {
        "^\\$": {
          "title": "Tooling property",
          "description": "Open ended property for tooling."
        }
      },
      "properties": {
        "id": {
          "type": "string",
          "title": "Id",
          "description": "Optional id for the dialog"
        },
        "disabled": {
          "$ref": "#/definitions/booleanExpression",
          "title": "Disabled",
          "description": "Optional condition which if true will disable this action.",
          "examples": [
            "user.age > 3"
          ]
        },
        "activityProcessed": {
          "$ref": "#/definitions/booleanExpression",
          "title": "Activity processed",
          "description": "When set to false, the caller dialog is told it should process the current activity.",
          "default": true
        },
        "eventName": {
          "$ref": "#/definitions/stringExpression",
          "title": "Event name",
          "description": "Name of the event to emit."
        },
        "eventValue": {
          "$ref": "#/definitions/valueExpression",
          "title": "Event value",
          "description": "Value to emit with the event (optional).",
          "additionalProperties": true
        },
        "$kind": {
          "title": "Kind of dialog object",
          "description": "Defines the valid properties for the component you are configuring (from a dialog .schema file)",
          "type": "string",
          "pattern": "^[a-zA-Z][a-zA-Z0-9.]*$",
          "const": "Microsoft.CancelAllDialogs"
        },
        "$designer": {
          "title": "Designer information",
          "type": "object",
          "description": "Extra information for the Bot Framework Composer."
        }
      }
    },
    "Microsoft.CancelDialog": {
      "$role": "implements(Microsoft.IDialog)",
      "title": "Cancel all dialogs",
      "description": "Cancel all active dialogs. All dialogs in the dialog chain will need a trigger to capture the event configured in this action.",
      "type": "object",
      "$policies": {
        "lastAction": true
      },
      "required": [
        "$kind"
      ],
      "additionalProperties": false,
      "patternProperties": {
        "^\\$": {
          "title": "Tooling property",
          "description": "Open ended property for tooling."
        }
      },
      "properties": {
        "id": {
          "type": "string",
          "title": "Id",
          "description": "Optional id for the dialog"
        },
        "disabled": {
          "$ref": "#/definitions/booleanExpression",
          "title": "Disabled",
          "description": "Optional condition which if true will disable this action.",
          "examples": [
            "user.age > 3"
          ]
        },
        "activityProcessed": {
          "$ref": "#/definitions/booleanExpression",
          "title": "Activity processed",
          "description": "When set to false, the caller dialog is told it should process the current activity.",
          "default": true
        },
        "eventName": {
          "$ref": "#/definitions/stringExpression",
          "title": "Event name",
          "description": "Name of the event to emit."
        },
        "eventValue": {
          "$ref": "#/definitions/valueExpression",
          "title": "Event value",
          "description": "Value to emit with the event (optional).",
          "additionalProperties": true
        },
        "$kind": {
          "title": "Kind of dialog object",
          "description": "Defines the valid properties for the component you are configuring (from a dialog .schema file)",
          "type": "string",
          "pattern": "^[a-zA-Z][a-zA-Z0-9.]*$",
          "const": "Microsoft.CancelDialog"
        },
        "$designer": {
          "title": "Designer information",
          "type": "object",
          "description": "Extra information for the Bot Framework Composer."
        }
      }
    },
    "Microsoft.ChannelMentionEntityRecognizer": {
      "$role": [
        "implements(Microsoft.IRecognizer)"
      ],
      "title": "Channel mention entity recognizer",
      "description": "Promotes mention entities passed by a channel via the activity.entities into recognizer result.",
      "type": "object",
      "required": [
        "$kind"
      ],
      "additionalProperties": false,
      "patternProperties": {
        "^\\$": {
          "title": "Tooling property",
          "description": "Open ended property for tooling."
        }
      },
      "properties": {
        "$kind": {
          "title": "Kind of dialog object",
          "description": "Defines the valid properties for the component you are configuring (from a dialog .schema file)",
          "type": "string",
          "pattern": "^[a-zA-Z][a-zA-Z0-9.]*$",
          "const": "Microsoft.ChannelMentionEntityRecognizer"
        },
        "$designer": {
          "title": "Designer information",
          "type": "object",
          "description": "Extra information for the Bot Framework Composer."
        }
      }
    },
    "Microsoft.ChoiceInput": {
      "$role": [
        "implements(Microsoft.IDialog)",
        "extends(Microsoft.InputDialog)"
      ],
      "title": "Choice input dialog",
      "description": "Collect information - Pick from a list of choices",
      "type": "object",
      "$policies": {
        "interactive": true
      },
      "required": [
        "$kind"
      ],
      "additionalProperties": false,
      "patternProperties": {
        "^\\$": {
          "title": "Tooling property",
          "description": "Open ended property for tooling."
        }
      },
      "properties": {
        "defaultValue": {
          "$ref": "#/definitions/stringExpression",
          "title": "Default value",
          "description": "'Property' will be set to the value of this expression when max turn count is exceeded.",
          "examples": [
            "hello world",
            "Hello ${user.name}",
            "=concat(user.firstname, user.lastName)"
          ]
        },
        "value": {
          "$ref": "#/definitions/stringExpression",
          "title": "Value",
          "description": "'Property' will be set to the value of this expression unless it evaluates to null.",
          "examples": [
            "hello world",
            "Hello ${user.name}",
            "=concat(user.firstname, user.lastName)"
          ]
        },
        "outputFormat": {
          "$role": "expression",
          "title": "Output format",
          "description": "Sets the desired choice output format (either value or index into choices).",
          "oneOf": [
            {
              "type": "string",
              "title": "Standard",
              "description": "Standard output format.",
              "enum": [
                "value",
                "index"
              ],
              "default": "value"
            },
            {
              "$ref": "#/definitions/equalsExpression"
            }
          ]
        },
        "choices": {
          "$role": "expression",
          "title": "Array of choices",
          "description": "Choices to choose from.",
          "oneOf": [
            {
              "type": "array",
              "title": "Simple choices",
              "description": "Simple choices to choose from.",
              "items": [
                {
                  "type": "string",
                  "title": "Simple choice",
                  "description": "One choice for choice input."
                }
              ]
            },
            {
              "type": "array",
              "title": "Structured choices",
              "description": "Choices that allow full control.",
              "items": [
                {
                  "type": "object",
                  "title": "Structured choice",
                  "description": "Structured choice to choose from.",
                  "properties": {
                    "value": {
                      "type": "string",
                      "title": "Value",
                      "description": "Value to return when this choice is selected."
                    },
                    "action": {
                      "$ref": "#/definitions/botframework.json/definitions/CardAction",
                      "title": "Action",
                      "description": "Card action for the choice."
                    },
                    "synonyms": {
                      "type": "array",
                      "title": "Synonyms",
                      "description": "List of synonyms to recognize in addition to the value (optional).",
                      "items": {
                        "type": "string",
                        "title": "Synonym",
                        "description": "Synonym for value."
                      }
                    }
                  }
                }
              ]
            },
            {
              "$ref": "#/definitions/stringExpression"
            }
          ]
        },
        "defaultLocale": {
          "$ref": "#/definitions/stringExpression",
          "title": "Default locale",
          "description": "The default locale to use to parse confirmation choices if there is not one passed by the caller.",
          "default": "en-us",
          "examples": [
            "en-us"
          ]
        },
        "style": {
          "$role": "expression",
          "title": "List style",
          "description": "Sets the ListStyle to control how choices are rendered.",
          "oneOf": [
            {
              "type": "string",
              "title": "List style",
              "description": "Standard list style.",
              "enum": [
                "none",
                "auto",
                "inline",
                "list",
                "suggestedAction",
                "heroCard"
              ],
              "default": "auto"
            },
            {
              "$ref": "#/definitions/equalsExpression"
            }
          ]
        },
        "choiceOptions": {
          "title": "Choice options",
          "description": "Sets the choice options used for controlling how choices are combined.",
          "oneOf": [
            {
              "type": "object",
              "title": "Object",
              "description": "Choice options object.",
              "properties": {
                "inlineSeparator": {
                  "type": "string",
                  "title": "Inline separator",
                  "description": "Character used to separate individual choices when there are more than 2 choices",
                  "default": ", "
                },
                "inlineOr": {
                  "type": "string",
                  "title": "Inline or",
                  "description": "Separator inserted between the choices when there are only 2 choices",
                  "default": " or "
                },
                "inlineOrMore": {
                  "type": "string",
                  "title": "Inline or more",
                  "description": "Separator inserted between the last 2 choices when their are more than 2 choices.",
                  "default": ", or "
                },
                "includeNumbers": {
                  "type": "boolean",
                  "title": "Include numbers",
                  "description": "If true, 'inline' and 'list' list style will be prefixed with the index of the choice.",
                  "default": true
                }
              }
            },
            {
              "$ref": "#/definitions/equalsExpression"
            }
          ]
        },
        "recognizerOptions": {
          "title": "Recognizer options",
          "description": "Sets how to recognize choices in the response",
          "oneOf": [
            {
              "type": "object",
              "title": "Object",
              "description": "Options for recognizer.",
              "properties": {
                "noValue": {
                  "type": "boolean",
                  "title": "No value",
                  "description": "If true, the choices value field will NOT be search over",
                  "default": false
                },
                "noAction": {
                  "type": "boolean",
                  "title": "No action",
                  "description": "If true, the choices action.title field will NOT be searched over",
                  "default": false
                },
                "recognizeNumbers": {
                  "type": "boolean",
                  "title": "Recognize numbers",
                  "description": "If true, the number recognizer will be used to recognize an index response (1,2,3...) to the prompt.",
                  "default": true
                },
                "recognizeOrdinals": {
                  "type": "boolean",
                  "title": "Recognize ordinals",
                  "description": "If true, the ordinal recognizer will be used to recognize ordinal response (first/second/...) to the prompt.",
                  "default": true
                }
              }
            },
            {
              "$ref": "#/definitions/equalsExpression"
            }
          ]
        },
        "id": {
          "type": "string",
          "title": "Id",
          "description": "Optional id for the dialog"
        },
        "disabled": {
          "$ref": "#/definitions/booleanExpression",
          "title": "Disabled",
          "description": "Optional condition which if true will disable this action.",
          "default": false,
          "examples": [
            false,
            "=user.isVip"
          ]
        },
        "prompt": {
          "$kind": "Microsoft.IActivityTemplate",
          "title": "Initial prompt",
          "description": "Message to send to collect information.",
          "examples": [
            "What is your birth date?"
          ],
          "$ref": "#/definitions/Microsoft.IActivityTemplate"
        },
        "unrecognizedPrompt": {
          "$kind": "Microsoft.IActivityTemplate",
          "title": "Unrecognized prompt",
          "description": "Message to send when max turn count (if specified) has been exceeded and the default value is selected as the value.",
          "examples": [
            "Sorry, I'm having trouble understanding you. I will just use {this.options.defaultValue} for now. You can say 'I'm 36 years old' to change it."
          ],
          "$ref": "#/definitions/Microsoft.IActivityTemplate"
        },
        "invalidPrompt": {
          "$kind": "Microsoft.IActivityTemplate",
          "title": "Invalid prompt",
          "description": "Message to send when the user input does not meet any validation expression.",
          "examples": [
            "Sorry, '{this.value}' does not work. I need a number between 1-150. What is your age?"
          ],
          "$ref": "#/definitions/Microsoft.IActivityTemplate"
        },
        "defaultValueResponse": {
          "$kind": "Microsoft.IActivityTemplate",
          "title": "Default value response",
          "description": "Message to send when max turn count (if specified) has been exceeded and the default value is selected as the value.",
          "examples": [
            "Sorry, I'm having trouble understanding you. I will just use {this.options.defaultValue} for now. You can say 'I'm 36 years old' to change it."
          ],
          "$ref": "#/definitions/Microsoft.IActivityTemplate"
        },
        "maxTurnCount": {
          "$ref": "#/definitions/integerExpression",
          "title": "Max turn count",
          "description": "Maximum number of re-prompt attempts to collect information.",
          "default": 3,
          "minimum": 0,
          "maximum": 2147483647,
          "examples": [
            3,
            "=settings.xyz"
          ]
        },
        "validations": {
          "type": "array",
          "title": "Validation expressions",
          "description": "Expression to validate user input.",
          "items": {
            "$ref": "#/definitions/condition",
            "title": "Condition",
            "description": "Expression which needs to met for the input to be considered valid",
            "examples": [
              "int(this.value) > 1 && int(this.value) <= 150",
              "count(this.value) < 300"
            ]
          }
        },
        "property": {
          "$ref": "#/definitions/stringExpression",
          "title": "Property",
          "description": "Property to store collected information. Input will be skipped if property has value (unless 'Always prompt' is true).",
          "examples": [
            "$birthday",
            "dialog.${user.name}",
            "=f(x)"
          ]
        },
        "alwaysPrompt": {
          "$ref": "#/definitions/booleanExpression",
          "title": "Always prompt",
          "description": "Collect information even if the specified 'property' is not empty.",
          "default": false,
          "examples": [
            false,
            "=$val"
          ]
        },
        "allowInterruptions": {
          "$ref": "#/definitions/booleanExpression",
          "title": "Allow Interruptions",
          "description": "A boolean expression that determines whether the parent should be allowed to interrupt the input.",
          "default": true,
          "examples": [
            true,
            "=user.xyz"
          ]
        },
        "$kind": {
          "title": "Kind of dialog object",
          "description": "Defines the valid properties for the component you are configuring (from a dialog .schema file)",
          "type": "string",
          "pattern": "^[a-zA-Z][a-zA-Z0-9.]*$",
          "const": "Microsoft.ChoiceInput"
        },
        "$designer": {
          "title": "Designer information",
          "type": "object",
          "description": "Extra information for the Bot Framework Composer."
        }
      }
    },
    "Microsoft.ConditionalSelector": {
      "$role": "implements(Microsoft.ITriggerSelector)",
      "title": "Conditional trigger selector",
      "description": "Use a rule selector based on a condition",
      "type": "object",
      "required": [
        "condition",
        "ifTrue",
        "ifFalse",
        "$kind"
      ],
      "additionalProperties": false,
      "patternProperties": {
        "^\\$": {
          "title": "Tooling property",
          "description": "Open ended property for tooling."
        }
      },
      "properties": {
        "condition": {
          "$ref": "#/definitions/condition",
          "title": "Condition",
          "description": "Expression to evaluate"
        },
        "ifTrue": {
          "$kind": "Microsoft.ITriggerSelector",
          "$ref": "#/definitions/Microsoft.ITriggerSelector"
        },
        "ifFalse": {
          "$kind": "Microsoft.ITriggerSelector",
          "$ref": "#/definitions/Microsoft.ITriggerSelector"
        },
        "$kind": {
          "title": "Kind of dialog object",
          "description": "Defines the valid properties for the component you are configuring (from a dialog .schema file)",
          "type": "string",
          "pattern": "^[a-zA-Z][a-zA-Z0-9.]*$",
          "const": "Microsoft.ConditionalSelector"
        },
        "$designer": {
          "title": "Designer information",
          "type": "object",
          "description": "Extra information for the Bot Framework Composer."
        }
      }
    },
    "Microsoft.ConfirmInput": {
      "$role": [
        "implements(Microsoft.IDialog)",
        "extends(Microsoft.InputDialog)"
      ],
      "title": "Confirm input dialog",
      "description": "Collect information - Ask for confirmation (yes or no).",
      "type": "object",
      "$policies": {
        "interactive": true
      },
      "required": [
        "$kind"
      ],
      "additionalProperties": false,
      "patternProperties": {
        "^\\$": {
          "title": "Tooling property",
          "description": "Open ended property for tooling."
        }
      },
      "properties": {
        "outputFormat": {
          "$ref": "#/definitions/valueExpression",
          "title": "Output format",
          "description": "Optional expression to use to format the output.",
          "examples": [
            "=concat('confirmation:', this.value)"
          ]
        },
        "defaultLocale": {
          "$ref": "#/definitions/stringExpression",
          "title": "Default locale",
          "description": "The Default locale or an expression which provides the default locale to use as default if not found in the activity.",
          "default": "en-us",
          "examples": [
            "en-us"
          ]
        },
        "style": {
          "$role": "expression",
          "title": "List style",
          "description": "Sets the ListStyle to control how choices are rendered.",
          "oneOf": [
            {
              "type": "string",
              "title": "Standard style",
              "description": "Standard style for rendering choices.",
              "enum": [
                "none",
                "auto",
                "inline",
                "list",
                "suggestedAction",
                "heroCard"
              ],
              "default": "auto"
            },
            {
              "$ref": "#/definitions/equalsExpression"
            }
          ]
        },
        "choiceOptions": {
          "title": "Choice options",
          "description": "Choice Options or expression which provides Choice Options to control display choices to the user.",
          "oneOf": [
            {
              "type": "object",
              "title": "Choice options",
              "description": "Choice options.",
              "properties": {
                "inlineSeparator": {
                  "type": "string",
                  "title": "Inline separator",
                  "description": "Text to separate individual choices when there are more than 2 choices",
                  "default": ", "
                },
                "inlineOr": {
                  "type": "string",
                  "title": "Inline or",
                  "description": "Text to be inserted between the choices when their are only 2 choices",
                  "default": " or "
                },
                "inlineOrMore": {
                  "type": "string",
                  "title": "Inline or more",
                  "description": "Text to be inserted between the last 2 choices when their are more than 2 choices.",
                  "default": ", or "
                },
                "includeNumbers": {
                  "type": "boolean",
                  "title": "Include numbers",
                  "description": "If true, inline and list style choices will be prefixed with the index of the choice.",
                  "default": true
                }
              }
            },
            {
              "$ref": "#/definitions/equalsExpression"
            }
          ]
        },
        "defaultValue": {
          "$ref": "#/definitions/booleanExpression",
          "title": "Default value",
          "description": "'Property' will be set to the value of this expression when max turn count is exceeded.",
          "examples": [
            true,
            "=user.age > 3"
          ]
        },
        "value": {
          "$ref": "#/definitions/booleanExpression",
          "title": "Value",
          "description": "'Property' will be set to the value of this expression unless it evaluates to null.",
          "examples": [
            true,
            "=user.isVip"
          ]
        },
        "confirmChoices": {
          "$role": "expression",
          "title": "Array of choice objects",
          "description": "Array of simple or structured choices.",
          "oneOf": [
            {
              "type": "array",
              "title": "Simple choices",
              "description": "Simple choices to confirm from.",
              "items": [
                {
                  "type": "string",
                  "title": "Simple choice",
                  "description": "Simple choice to confirm."
                }
              ]
            },
            {
              "type": "array",
              "title": "Structured choices",
              "description": "Structured choices for confirmations.",
              "items": [
                {
                  "type": "object",
                  "title": "Choice",
                  "description": "Choice to confirm.",
                  "properties": {
                    "value": {
                      "type": "string",
                      "title": "Value",
                      "description": "Value to return when this choice is selected."
                    },
                    "action": {
                      "$ref": "#/definitions/botframework.json/definitions/CardAction",
                      "title": "Action",
                      "description": "Card action for the choice."
                    },
                    "synonyms": {
                      "type": "array",
                      "title": "Synonyms",
                      "description": "List of synonyms to recognize in addition to the value (optional).",
                      "items": {
                        "type": "string",
                        "title": "Synonym",
                        "description": "Synonym for choice."
                      }
                    }
                  }
                }
              ]
            },
            {
              "$ref": "#/definitions/stringExpression"
            }
          ]
        },
        "id": {
          "type": "string",
          "title": "Id",
          "description": "Optional id for the dialog"
        },
        "disabled": {
          "$ref": "#/definitions/booleanExpression",
          "title": "Disabled",
          "description": "Optional condition which if true will disable this action.",
          "default": false,
          "examples": [
            false,
            "=user.isVip"
          ]
        },
        "prompt": {
          "$kind": "Microsoft.IActivityTemplate",
          "title": "Initial prompt",
          "description": "Message to send to collect information.",
          "examples": [
            "What is your birth date?"
          ],
          "$ref": "#/definitions/Microsoft.IActivityTemplate"
        },
        "unrecognizedPrompt": {
          "$kind": "Microsoft.IActivityTemplate",
          "title": "Unrecognized prompt",
          "description": "Message to send when max turn count (if specified) has been exceeded and the default value is selected as the value.",
          "examples": [
            "Sorry, I'm having trouble understanding you. I will just use {this.options.defaultValue} for now. You can say 'I'm 36 years old' to change it."
          ],
          "$ref": "#/definitions/Microsoft.IActivityTemplate"
        },
        "invalidPrompt": {
          "$kind": "Microsoft.IActivityTemplate",
          "title": "Invalid prompt",
          "description": "Message to send when the user input does not meet any validation expression.",
          "examples": [
            "Sorry, '{this.value}' does not work. I need a number between 1-150. What is your age?"
          ],
          "$ref": "#/definitions/Microsoft.IActivityTemplate"
        },
        "defaultValueResponse": {
          "$kind": "Microsoft.IActivityTemplate",
          "title": "Default value response",
          "description": "Message to send when max turn count (if specified) has been exceeded and the default value is selected as the value.",
          "examples": [
            "Sorry, I'm having trouble understanding you. I will just use {this.options.defaultValue} for now. You can say 'I'm 36 years old' to change it."
          ],
          "$ref": "#/definitions/Microsoft.IActivityTemplate"
        },
        "maxTurnCount": {
          "$ref": "#/definitions/integerExpression",
          "title": "Max turn count",
          "description": "Maximum number of re-prompt attempts to collect information.",
          "default": 3,
          "minimum": 0,
          "maximum": 2147483647,
          "examples": [
            3,
            "=settings.xyz"
          ]
        },
        "validations": {
          "type": "array",
          "title": "Validation expressions",
          "description": "Expression to validate user input.",
          "items": {
            "$ref": "#/definitions/condition",
            "title": "Condition",
            "description": "Expression which needs to met for the input to be considered valid",
            "examples": [
              "int(this.value) > 1 && int(this.value) <= 150",
              "count(this.value) < 300"
            ]
          }
        },
        "property": {
          "$ref": "#/definitions/stringExpression",
          "title": "Property",
          "description": "Property to store collected information. Input will be skipped if property has value (unless 'Always prompt' is true).",
          "examples": [
            "$birthday",
            "dialog.${user.name}",
            "=f(x)"
          ]
        },
        "alwaysPrompt": {
          "$ref": "#/definitions/booleanExpression",
          "title": "Always prompt",
          "description": "Collect information even if the specified 'property' is not empty.",
          "default": false,
          "examples": [
            false,
            "=$val"
          ]
        },
        "allowInterruptions": {
          "$ref": "#/definitions/booleanExpression",
          "title": "Allow Interruptions",
          "description": "A boolean expression that determines whether the parent should be allowed to interrupt the input.",
          "default": true,
          "examples": [
            true,
            "=user.xyz"
          ]
        },
        "$kind": {
          "title": "Kind of dialog object",
          "description": "Defines the valid properties for the component you are configuring (from a dialog .schema file)",
          "type": "string",
          "pattern": "^[a-zA-Z][a-zA-Z0-9.]*$",
          "const": "Microsoft.ConfirmInput"
        },
        "$designer": {
          "title": "Designer information",
          "type": "object",
          "description": "Extra information for the Bot Framework Composer."
        }
      }
    },
    "Microsoft.ConfirmationEntityRecognizer": {
      "$role": [
        "implements(Microsoft.IRecognizer)",
        "implements(Microsoft.IEntityRecognizer)"
      ],
      "title": "Confirmation entity recognizer",
      "description": "Recognizer which recognizes confirmation choices (yes/no).",
      "type": "object",
      "required": [
        "$kind"
      ],
      "additionalProperties": false,
      "patternProperties": {
        "^\\$": {
          "title": "Tooling property",
          "description": "Open ended property for tooling."
        }
      },
      "properties": {
        "$kind": {
          "title": "Kind of dialog object",
          "description": "Defines the valid properties for the component you are configuring (from a dialog .schema file)",
          "type": "string",
          "pattern": "^[a-zA-Z][a-zA-Z0-9.]*$",
          "const": "Microsoft.ConfirmationEntityRecognizer"
        },
        "$designer": {
          "title": "Designer information",
          "type": "object",
          "description": "Extra information for the Bot Framework Composer."
        }
      }
    },
    "Microsoft.ContinueConversation": {
      "$role": "implements(Microsoft.IDialog)",
      "title": "Continue conversation (Queue)",
      "description": "Continue a specific conversation (via StorageQueue implementation).",
      "type": "object",
      "required": [
        "conversationReference",
        "$kind"
      ],
      "additionalProperties": false,
      "patternProperties": {
        "^\\$": {
          "title": "Tooling property",
          "description": "Open ended property for tooling."
        }
      },
      "properties": {
        "id": {
          "type": "string",
          "title": "Id",
          "description": "Optional id for the dialog"
        },
        "disabled": {
          "$ref": "#/definitions/booleanExpression",
          "title": "Disabled",
          "description": "Optional condition which if true will disable this action.",
          "examples": [
            "user.age > 3"
          ]
        },
        "conversationReference": {
          "$ref": "#/definitions/objectExpression",
          "title": "Conversation Reference",
          "description": "A conversation reference. (NOTE: Minimum required values or channelId, conversation).",
          "examples": [
            {
              "channelId": "skype",
              "serviceUrl": "http://smba.skype.com",
              "conversation": {
                "id": "11111"
              },
              "bot": {
                "id": "22222"
              },
              "user": {
                "id": "33333"
              },
              "locale": "en-us"
            }
          ]
        },
        "value": {
          "$ref": "#/definitions/valueExpression",
          "title": "Value",
          "description": "Value to send in the activity.value."
        },
        "$kind": {
          "title": "Kind of dialog object",
          "description": "Defines the valid properties for the component you are configuring (from a dialog .schema file)",
          "type": "string",
          "pattern": "^[a-zA-Z][a-zA-Z0-9.]*$",
          "const": "Microsoft.ContinueConversation"
        },
        "$designer": {
          "title": "Designer information",
          "type": "object",
          "description": "Extra information for the Bot Framework Composer."
        }
      }
    },
    "Microsoft.ContinueConversationLater": {
      "$role": "implements(Microsoft.IDialog)",
      "title": "Continue conversation later (Queue)",
      "description": "Continue conversation at later time (via StorageQueue implementation).",
      "type": "object",
      "required": [
        "date",
        "$kind"
      ],
      "additionalProperties": false,
      "patternProperties": {
        "^\\$": {
          "title": "Tooling property",
          "description": "Open ended property for tooling."
        }
      },
      "properties": {
        "id": {
          "type": "string",
          "title": "Id",
          "description": "Optional id for the dialog"
        },
        "disabled": {
          "$ref": "#/definitions/booleanExpression",
          "title": "Disabled",
          "description": "Optional condition which if true will disable this action.",
          "examples": [
            "user.age > 3"
          ]
        },
        "date": {
          "$ref": "#/definitions/stringExpression",
          "title": "Date",
          "description": "Date in the future as a ISO string when the conversation should continue.",
          "examples": [
            "=addHours(utcNow(), 1)"
          ]
        },
        "value": {
          "$ref": "#/definitions/valueExpression",
          "title": "Value",
          "description": "Value to send in the activity.value."
        },
        "$kind": {
          "title": "Kind of dialog object",
          "description": "Defines the valid properties for the component you are configuring (from a dialog .schema file)",
          "type": "string",
          "pattern": "^[a-zA-Z][a-zA-Z0-9.]*$",
          "const": "Microsoft.ContinueConversationLater"
        },
        "$designer": {
          "title": "Designer information",
          "type": "object",
          "description": "Extra information for the Bot Framework Composer."
        }
      }
    },
    "Microsoft.ContinueLoop": {
      "$role": "implements(Microsoft.IDialog)",
      "title": "Continue loop",
      "description": "Stop executing this template and continue with the next iteration of the loop.",
      "type": "object",
      "required": [
        "$kind"
      ],
      "$policies": {
        "lastAction": true
      },
      "additionalProperties": false,
      "patternProperties": {
        "^\\$": {
          "title": "Tooling property",
          "description": "Open ended property for tooling."
        }
      },
      "properties": {
        "id": {
          "type": "string",
          "title": "Id",
          "description": "Optional id for the dialog"
        },
        "disabled": {
          "$ref": "#/definitions/booleanExpression",
          "title": "Disabled",
          "description": "Optional condition which if true will disable this action.",
          "examples": [
            "user.age > 3"
          ]
        },
        "$kind": {
          "title": "Kind of dialog object",
          "description": "Defines the valid properties for the component you are configuring (from a dialog .schema file)",
          "type": "string",
          "pattern": "^[a-zA-Z][a-zA-Z0-9.]*$",
          "const": "Microsoft.ContinueLoop"
        },
        "$designer": {
          "title": "Designer information",
          "type": "object",
          "description": "Extra information for the Bot Framework Composer."
        }
      }
    },
    "Microsoft.CrossTrainedRecognizerSet": {
      "$role": "implements(Microsoft.IRecognizer)",
      "title": "Cross-trained recognizer set",
      "description": "Recognizer for selecting between cross trained recognizers.",
      "type": "object",
      "required": [
        "recognizers",
        "$kind"
      ],
      "additionalProperties": false,
      "patternProperties": {
        "^\\$": {
          "title": "Tooling property",
          "description": "Open ended property for tooling."
        }
      },
      "properties": {
        "id": {
          "type": "string",
          "title": "Id",
          "description": "Optional unique id using with RecognizerSet."
        },
        "recognizers": {
          "type": "array",
          "title": "Recognizers",
          "description": "List of Recognizers defined for this set.",
          "items": {
            "$kind": "Microsoft.IRecognizer",
            "$ref": "#/definitions/Microsoft.IRecognizer"
          }
        },
        "$kind": {
          "title": "Kind of dialog object",
          "description": "Defines the valid properties for the component you are configuring (from a dialog .schema file)",
          "type": "string",
          "pattern": "^[a-zA-Z][a-zA-Z0-9.]*$",
          "const": "Microsoft.CrossTrainedRecognizerSet"
        },
        "$designer": {
          "title": "Designer information",
          "type": "object",
          "description": "Extra information for the Bot Framework Composer."
        }
      }
    },
    "Microsoft.CurrencyEntityRecognizer": {
      "$role": [
        "implements(Microsoft.IRecognizer)",
        "implements(Microsoft.IEntityRecognizer)"
      ],
      "title": "Currency entity recognizer",
      "description": "Recognizer which recognizes currency.",
      "type": "object",
      "required": [
        "$kind"
      ],
      "additionalProperties": false,
      "patternProperties": {
        "^\\$": {
          "title": "Tooling property",
          "description": "Open ended property for tooling."
        }
      },
      "properties": {
        "$kind": {
          "title": "Kind of dialog object",
          "description": "Defines the valid properties for the component you are configuring (from a dialog .schema file)",
          "type": "string",
          "pattern": "^[a-zA-Z][a-zA-Z0-9.]*$",
          "const": "Microsoft.CurrencyEntityRecognizer"
        },
        "$designer": {
          "title": "Designer information",
          "type": "object",
          "description": "Extra information for the Bot Framework Composer."
        }
      }
    },
    "Microsoft.DateTimeEntityRecognizer": {
      "$role": [
        "implements(Microsoft.IRecognizer)",
        "implements(Microsoft.IEntityRecognizer)"
      ],
      "title": "Date and time entity recognizer",
      "description": "Recognizer which recognizes dates and time fragments.",
      "type": "object",
      "required": [
        "$kind"
      ],
      "additionalProperties": false,
      "patternProperties": {
        "^\\$": {
          "title": "Tooling property",
          "description": "Open ended property for tooling."
        }
      },
      "properties": {
        "$kind": {
          "title": "Kind of dialog object",
          "description": "Defines the valid properties for the component you are configuring (from a dialog .schema file)",
          "type": "string",
          "pattern": "^[a-zA-Z][a-zA-Z0-9.]*$",
          "const": "Microsoft.DateTimeEntityRecognizer"
        },
        "$designer": {
          "title": "Designer information",
          "type": "object",
          "description": "Extra information for the Bot Framework Composer."
        }
      }
    },
    "Microsoft.DateTimeInput": {
      "$role": [
        "implements(Microsoft.IDialog)",
        "extends(Microsoft.InputDialog)"
      ],
      "title": "Date/time input dialog",
      "description": "Collect information - Ask for date and/ or time",
      "type": "object",
      "defaultLocale": {
        "$ref": "#/definitions/stringExpression",
        "title": "Default locale",
        "description": "Default locale.",
        "default": "en-us"
      },
      "$policies": {
        "interactive": true
      },
      "required": [
        "$kind"
      ],
      "additionalProperties": false,
      "patternProperties": {
        "^\\$": {
          "title": "Tooling property",
          "description": "Open ended property for tooling."
        }
      },
      "properties": {
        "defaultValue": {
          "$ref": "#/definitions/stringExpression",
          "format": "date-time",
          "title": "Default date",
          "description": "'Property' will be set to the value or the result of the expression when max turn count is exceeded.",
          "examples": [
            "=user.birthday"
          ]
        },
        "value": {
          "$ref": "#/definitions/stringExpression",
          "format": "date-time",
          "title": "Value",
          "description": "'Property' will be set to the value or the result of the expression unless it evaluates to null.",
          "examples": [
            "=user.birthday"
          ]
        },
        "outputFormat": {
          "$ref": "#/definitions/expression",
          "title": "Output format",
          "description": "Expression to use for formatting the output.",
          "examples": [
            "=this.value[0].Value"
          ]
        },
        "id": {
          "type": "string",
          "title": "Id",
          "description": "Optional id for the dialog"
        },
        "disabled": {
          "$ref": "#/definitions/booleanExpression",
          "title": "Disabled",
          "description": "Optional condition which if true will disable this action.",
          "default": false,
          "examples": [
            false,
            "=user.isVip"
          ]
        },
        "prompt": {
          "$kind": "Microsoft.IActivityTemplate",
          "title": "Initial prompt",
          "description": "Message to send to collect information.",
          "examples": [
            "What is your birth date?"
          ],
          "$ref": "#/definitions/Microsoft.IActivityTemplate"
        },
        "unrecognizedPrompt": {
          "$kind": "Microsoft.IActivityTemplate",
          "title": "Unrecognized prompt",
          "description": "Message to send when max turn count (if specified) has been exceeded and the default value is selected as the value.",
          "examples": [
            "Sorry, I'm having trouble understanding you. I will just use {this.options.defaultValue} for now. You can say 'I'm 36 years old' to change it."
          ],
          "$ref": "#/definitions/Microsoft.IActivityTemplate"
        },
        "invalidPrompt": {
          "$kind": "Microsoft.IActivityTemplate",
          "title": "Invalid prompt",
          "description": "Message to send when the user input does not meet any validation expression.",
          "examples": [
            "Sorry, '{this.value}' does not work. I need a number between 1-150. What is your age?"
          ],
          "$ref": "#/definitions/Microsoft.IActivityTemplate"
        },
        "defaultValueResponse": {
          "$kind": "Microsoft.IActivityTemplate",
          "title": "Default value response",
          "description": "Message to send when max turn count (if specified) has been exceeded and the default value is selected as the value.",
          "examples": [
            "Sorry, I'm having trouble understanding you. I will just use {this.options.defaultValue} for now. You can say 'I'm 36 years old' to change it."
          ],
          "$ref": "#/definitions/Microsoft.IActivityTemplate"
        },
        "maxTurnCount": {
          "$ref": "#/definitions/integerExpression",
          "title": "Max turn count",
          "description": "Maximum number of re-prompt attempts to collect information.",
          "default": 3,
          "minimum": 0,
          "maximum": 2147483647,
          "examples": [
            3,
            "=settings.xyz"
          ]
        },
        "validations": {
          "type": "array",
          "title": "Validation expressions",
          "description": "Expression to validate user input.",
          "items": {
            "$ref": "#/definitions/condition",
            "title": "Condition",
            "description": "Expression which needs to met for the input to be considered valid",
            "examples": [
              "int(this.value) > 1 && int(this.value) <= 150",
              "count(this.value) < 300"
            ]
          }
        },
        "property": {
          "$ref": "#/definitions/stringExpression",
          "title": "Property",
          "description": "Property to store collected information. Input will be skipped if property has value (unless 'Always prompt' is true).",
          "examples": [
            "$birthday",
            "dialog.${user.name}",
            "=f(x)"
          ]
        },
        "alwaysPrompt": {
          "$ref": "#/definitions/booleanExpression",
          "title": "Always prompt",
          "description": "Collect information even if the specified 'property' is not empty.",
          "default": false,
          "examples": [
            false,
            "=$val"
          ]
        },
        "allowInterruptions": {
          "$ref": "#/definitions/booleanExpression",
          "title": "Allow Interruptions",
          "description": "A boolean expression that determines whether the parent should be allowed to interrupt the input.",
          "default": true,
          "examples": [
            true,
            "=user.xyz"
          ]
        },
        "$kind": {
          "title": "Kind of dialog object",
          "description": "Defines the valid properties for the component you are configuring (from a dialog .schema file)",
          "type": "string",
          "pattern": "^[a-zA-Z][a-zA-Z0-9.]*$",
          "const": "Microsoft.DateTimeInput"
        },
        "$designer": {
          "title": "Designer information",
          "type": "object",
          "description": "Extra information for the Bot Framework Composer."
        }
      }
    },
    "Microsoft.DebugBreak": {
      "$role": "implements(Microsoft.IDialog)",
      "title": "Debugger break",
      "description": "If debugger is attached, stop the execution at this point in the conversation.",
      "type": "object",
      "required": [
        "$kind"
      ],
      "additionalProperties": false,
      "patternProperties": {
        "^\\$": {
          "title": "Tooling property",
          "description": "Open ended property for tooling."
        }
      },
      "properties": {
        "id": {
          "type": "string",
          "title": "Id",
          "description": "Optional id for the dialog"
        },
        "disabled": {
          "$ref": "#/definitions/booleanExpression",
          "title": "Disabled",
          "description": "Optional condition which if true will disable this action.",
          "examples": [
            "user.age > 3"
          ]
        },
        "$kind": {
          "title": "Kind of dialog object",
          "description": "Defines the valid properties for the component you are configuring (from a dialog .schema file)",
          "type": "string",
          "pattern": "^[a-zA-Z][a-zA-Z0-9.]*$",
          "const": "Microsoft.DebugBreak"
        },
        "$designer": {
          "title": "Designer information",
          "type": "object",
          "description": "Extra information for the Bot Framework Composer."
        }
      }
    },
    "Microsoft.DeleteActivity": {
      "$role": "implements(Microsoft.IDialog)",
      "title": "Delete Activity",
      "description": "Delete an activity that was previously sent.",
      "type": "object",
      "required": [
        "activityId",
        "$kind"
      ],
      "additionalProperties": false,
      "patternProperties": {
        "^\\$": {
          "title": "Tooling property",
          "description": "Open ended property for tooling."
        }
      },
      "properties": {
        "id": {
          "type": "string",
          "title": "Id",
          "description": "Optional id for the dialog"
        },
        "activityId": {
          "$ref": "#/definitions/stringExpression",
          "title": "ActivityId",
          "description": "expression to an activityId to delete",
          "examples": [
            "=turn.lastresult.id"
          ]
        },
        "disabled": {
          "$ref": "#/definitions/booleanExpression",
          "title": "Disabled",
          "description": "Optional condition which if true will disable this action.",
          "examples": [
            "user.age > 3"
          ]
        },
        "$kind": {
          "title": "Kind of dialog object",
          "description": "Defines the valid properties for the component you are configuring (from a dialog .schema file)",
          "type": "string",
          "pattern": "^[a-zA-Z][a-zA-Z0-9.]*$",
          "const": "Microsoft.DeleteActivity"
        },
        "$designer": {
          "title": "Designer information",
          "type": "object",
          "description": "Extra information for the Bot Framework Composer."
        }
      }
    },
    "Microsoft.DeleteProperties": {
      "$role": "implements(Microsoft.IDialog)",
      "title": "Delete Properties",
      "description": "Delete multiple properties and any value it holds.",
      "type": "object",
      "required": [
        "properties",
        "$kind"
      ],
      "additionalProperties": false,
      "patternProperties": {
        "^\\$": {
          "title": "Tooling property",
          "description": "Open ended property for tooling."
        }
      },
      "properties": {
        "id": {
          "type": "string",
          "title": "Id",
          "description": "Optional id for the dialog"
        },
        "disabled": {
          "$ref": "#/definitions/booleanExpression",
          "title": "Disabled",
          "description": "Optional condition which if true will disable this action.",
          "examples": [
            "user.age > 3"
          ]
        },
        "properties": {
          "type": "array",
          "title": "Properties",
          "description": "Properties to delete.",
          "items": {
            "$ref": "#/definitions/stringExpression",
            "title": "Property",
            "description": "Property to delete."
          }
        },
        "$kind": {
          "title": "Kind of dialog object",
          "description": "Defines the valid properties for the component you are configuring (from a dialog .schema file)",
          "type": "string",
          "pattern": "^[a-zA-Z][a-zA-Z0-9.]*$",
          "const": "Microsoft.DeleteProperties"
        },
        "$designer": {
          "title": "Designer information",
          "type": "object",
          "description": "Extra information for the Bot Framework Composer."
        }
      }
    },
    "Microsoft.DeleteProperty": {
      "$role": "implements(Microsoft.IDialog)",
      "title": "Delete property",
      "description": "Delete a property and any value it holds.",
      "type": "object",
      "required": [
        "property",
        "$kind"
      ],
      "additionalProperties": false,
      "patternProperties": {
        "^\\$": {
          "title": "Tooling property",
          "description": "Open ended property for tooling."
        }
      },
      "properties": {
        "id": {
          "type": "string",
          "title": "Id",
          "description": "Optional id for the dialog"
        },
        "disabled": {
          "$ref": "#/definitions/booleanExpression",
          "title": "Disabled",
          "description": "Optional condition which if true will disable this action.",
          "examples": [
            "user.age > 3"
          ]
        },
        "property": {
          "$ref": "#/definitions/stringExpression",
          "title": "Property",
          "description": "Property to delete."
        },
        "$kind": {
          "title": "Kind of dialog object",
          "description": "Defines the valid properties for the component you are configuring (from a dialog .schema file)",
          "type": "string",
          "pattern": "^[a-zA-Z][a-zA-Z0-9.]*$",
          "const": "Microsoft.DeleteProperty"
        },
        "$designer": {
          "title": "Designer information",
          "type": "object",
          "description": "Extra information for the Bot Framework Composer."
        }
      }
    },
    "Microsoft.DimensionEntityRecognizer": {
      "$role": [
        "implements(Microsoft.IRecognizer)",
        "implements(Microsoft.IEntityRecognizer)"
      ],
      "title": "Dimension entity recognizer",
      "description": "Recognizer which recognizes dimension.",
      "type": "object",
      "required": [
        "$kind"
      ],
      "additionalProperties": false,
      "patternProperties": {
        "^\\$": {
          "title": "Tooling property",
          "description": "Open ended property for tooling."
        }
      },
      "properties": {
        "$kind": {
          "title": "Kind of dialog object",
          "description": "Defines the valid properties for the component you are configuring (from a dialog .schema file)",
          "type": "string",
          "pattern": "^[a-zA-Z][a-zA-Z0-9.]*$",
          "const": "Microsoft.DimensionEntityRecognizer"
        },
        "$designer": {
          "title": "Designer information",
          "type": "object",
          "description": "Extra information for the Bot Framework Composer."
        }
      }
    },
    "Microsoft.EditActions": {
      "$role": "implements(Microsoft.IDialog)",
      "title": "Edit actions.",
      "description": "Edit the current list of actions.",
      "type": "object",
      "required": [
        "changeType",
        "actions",
        "$kind"
      ],
      "additionalProperties": false,
      "patternProperties": {
        "^\\$": {
          "title": "Tooling property",
          "description": "Open ended property for tooling."
        }
      },
      "properties": {
        "id": {
          "type": "string",
          "title": "Id",
          "description": "Optional id for the dialog"
        },
        "disabled": {
          "$ref": "#/definitions/booleanExpression",
          "title": "Disabled",
          "description": "Optional condition which if true will disable this action.",
          "examples": [
            "user.age > 3"
          ]
        },
        "changeType": {
          "title": "Type of change",
          "description": "Type of change to apply to the current actions.",
          "oneOf": [
            {
              "type": "string",
              "title": "Standard change",
              "description": "Standard change types.",
              "enum": [
                "insertActions",
                "insertActionsBeforeTags",
                "appendActions",
                "endSequence",
                "replaceSequence"
              ]
            },
            {
              "$ref": "#/definitions/equalsExpression"
            }
          ]
        },
        "actions": {
          "type": "array",
          "title": "Actions",
          "description": "Actions to apply.",
          "items": {
            "$kind": "Microsoft.IDialog",
            "$ref": "#/definitions/Microsoft.IDialog"
          }
        },
        "$kind": {
          "title": "Kind of dialog object",
          "description": "Defines the valid properties for the component you are configuring (from a dialog .schema file)",
          "type": "string",
          "pattern": "^[a-zA-Z][a-zA-Z0-9.]*$",
          "const": "Microsoft.EditActions"
        },
        "$designer": {
          "title": "Designer information",
          "type": "object",
          "description": "Extra information for the Bot Framework Composer."
        }
      }
    },
    "Microsoft.EditArray": {
      "$role": "implements(Microsoft.IDialog)",
      "title": "Edit array",
      "description": "Modify an array in memory",
      "type": "object",
      "required": [
        "itemsProperty",
        "$kind"
      ],
      "additionalProperties": false,
      "patternProperties": {
        "^\\$": {
          "title": "Tooling property",
          "description": "Open ended property for tooling."
        }
      },
      "properties": {
        "id": {
          "type": "string",
          "title": "Id",
          "description": "Optional id for the dialog"
        },
        "changeType": {
          "title": "Type of change",
          "description": "Type of change to the array in memory.",
          "oneOf": [
            {
              "type": "string",
              "title": "Change type",
              "description": "Standard change type.",
              "enum": [
                "push",
                "pop",
                "take",
                "remove",
                "clear"
              ]
            },
            {
              "$ref": "#/definitions/equalsExpression"
            }
          ]
        },
        "disabled": {
          "$ref": "#/definitions/booleanExpression",
          "title": "Disabled",
          "description": "Optional condition which if true will disable this action.",
          "examples": [
            "user.age > 3"
          ]
        },
        "itemsProperty": {
          "$ref": "#/definitions/stringExpression",
          "title": "Items property",
          "description": "Property that holds the array to update."
        },
        "resultProperty": {
          "$ref": "#/definitions/stringExpression",
          "title": "Result property",
          "description": "Property to store the result of this action."
        },
        "value": {
          "$ref": "#/definitions/valueExpression",
          "title": "Value",
          "description": "New value or expression.",
          "examples": [
            "milk",
            "=dialog.favColor",
            "=dialog.favColor == 'red'"
          ]
        },
        "$kind": {
          "title": "Kind of dialog object",
          "description": "Defines the valid properties for the component you are configuring (from a dialog .schema file)",
          "type": "string",
          "pattern": "^[a-zA-Z][a-zA-Z0-9.]*$",
          "const": "Microsoft.EditArray"
        },
        "$designer": {
          "title": "Designer information",
          "type": "object",
          "description": "Extra information for the Bot Framework Composer."
        }
      }
    },
    "Microsoft.EmailEntityRecognizer": {
      "$role": [
        "implements(Microsoft.IRecognizer)",
        "implements(Microsoft.IEntityRecognizer)"
      ],
      "title": "Email entity recognizer",
      "description": "Recognizer which recognizes email.",
      "type": "object",
      "required": [
        "$kind"
      ],
      "additionalProperties": false,
      "patternProperties": {
        "^\\$": {
          "title": "Tooling property",
          "description": "Open ended property for tooling."
        }
      },
      "properties": {
        "$kind": {
          "title": "Kind of dialog object",
          "description": "Defines the valid properties for the component you are configuring (from a dialog .schema file)",
          "type": "string",
          "pattern": "^[a-zA-Z][a-zA-Z0-9.]*$",
          "const": "Microsoft.EmailEntityRecognizer"
        },
        "$designer": {
          "title": "Designer information",
          "type": "object",
          "description": "Extra information for the Bot Framework Composer."
        }
      }
    },
    "Microsoft.EmitEvent": {
      "$role": "implements(Microsoft.IDialog)",
      "title": "Emit a custom event",
      "description": "Emit an event. Capture this event with a trigger.",
      "type": "object",
      "required": [
        "eventName",
        "$kind"
      ],
      "additionalProperties": false,
      "patternProperties": {
        "^\\$": {
          "title": "Tooling property",
          "description": "Open ended property for tooling."
        }
      },
      "properties": {
        "id": {
          "type": "string",
          "title": "Id",
          "description": "Optional id for the dialog"
        },
        "disabled": {
          "$ref": "#/definitions/booleanExpression",
          "title": "Disabled",
          "description": "Optional condition which if true will disable this action.",
          "examples": [
            "user.age > 3"
          ]
        },
        "eventName": {
          "$role": "expression",
          "title": "Event name",
          "description": "Name of the event to emit.",
          "oneOf": [
            {
              "type": "string",
              "title": "Built-in event",
              "description": "Standard event type.",
              "enum": [
                "beginDialog",
                "resumeDialog",
                "repromptDialog",
                "cancelDialog",
                "endDialog",
                "activityReceived",
                "recognizedIntent",
                "unknownIntent",
                "actionsStarted",
                "actionsSaved",
                "actionsEnded",
                "actionsResumed"
              ]
            },
            {
              "type": "string",
              "title": "Custom event",
              "description": "Custom event type",
              "pattern": "^(?!(beginDialog$|resumeDialog$|repromptDialog$|cancelDialog$|endDialog$|activityReceived$|recognizedIntent$|unknownIntent$|actionsStarted$|actionsSaved$|actionsEnded$|actionsResumed))(\\S){1}.*"
            },
            {
              "$ref": "#/definitions/equalsExpression"
            }
          ]
        },
        "eventValue": {
          "$ref": "#/definitions/valueExpression",
          "title": "Event value",
          "description": "Value to emit with the event (optional)."
        },
        "bubbleEvent": {
          "$ref": "#/definitions/booleanExpression",
          "title": "Bubble event",
          "description": "If true this event is passed on to parent dialogs."
        },
        "$kind": {
          "title": "Kind of dialog object",
          "description": "Defines the valid properties for the component you are configuring (from a dialog .schema file)",
          "type": "string",
          "pattern": "^[a-zA-Z][a-zA-Z0-9.]*$",
          "const": "Microsoft.EmitEvent"
        },
        "$designer": {
          "title": "Designer information",
          "type": "object",
          "description": "Extra information for the Bot Framework Composer."
        }
      }
    },
    "Microsoft.EndDialog": {
      "$role": "implements(Microsoft.IDialog)",
      "title": "End dialog",
      "description": "End this dialog.",
      "type": "object",
      "$policies": {
        "lastAction": true
      },
      "required": [
        "$kind"
      ],
      "additionalProperties": false,
      "patternProperties": {
        "^\\$": {
          "title": "Tooling property",
          "description": "Open ended property for tooling."
        }
      },
      "properties": {
        "id": {
          "type": "string",
          "title": "Id",
          "description": "Optional id for the dialog"
        },
        "disabled": {
          "$ref": "#/definitions/booleanExpression",
          "title": "Disabled",
          "description": "Optional condition which if true will disable this action.",
          "examples": [
            "user.age > 3"
          ]
        },
        "value": {
          "$ref": "#/definitions/valueExpression",
          "title": "Value",
          "description": "Result value returned to the parent dialog.",
          "examples": [
            "=dialog.userName",
            "='tomato'"
          ]
        },
        "$kind": {
          "title": "Kind of dialog object",
          "description": "Defines the valid properties for the component you are configuring (from a dialog .schema file)",
          "type": "string",
          "pattern": "^[a-zA-Z][a-zA-Z0-9.]*$",
          "const": "Microsoft.EndDialog"
        },
        "$designer": {
          "title": "Designer information",
          "type": "object",
          "description": "Extra information for the Bot Framework Composer."
        }
      }
    },
    "Microsoft.EndTurn": {
      "$role": "implements(Microsoft.IDialog)",
      "title": "End turn",
      "description": "End the current turn without ending the dialog.",
      "type": "object",
      "required": [
        "$kind"
      ],
      "additionalProperties": false,
      "patternProperties": {
        "^\\$": {
          "title": "Tooling property",
          "description": "Open ended property for tooling."
        }
      },
      "properties": {
        "id": {
          "type": "string",
          "title": "Id",
          "description": "Optional id for the dialog"
        },
        "disabled": {
          "$ref": "#/definitions/booleanExpression",
          "title": "Disabled",
          "description": "Optional condition which if true will disable this action.",
          "examples": [
            "user.age > 3"
          ]
        },
        "$kind": {
          "title": "Kind of dialog object",
          "description": "Defines the valid properties for the component you are configuring (from a dialog .schema file)",
          "type": "string",
          "pattern": "^[a-zA-Z][a-zA-Z0-9.]*$",
          "const": "Microsoft.EndTurn"
        },
        "$designer": {
          "title": "Designer information",
          "type": "object",
          "description": "Extra information for the Bot Framework Composer."
        }
      }
    },
    "Microsoft.FirstSelector": {
      "$role": "implements(Microsoft.ITriggerSelector)",
      "title": "First trigger selector",
      "description": "Selector for first true rule",
      "type": "object",
      "required": [
        "$kind"
      ],
      "additionalProperties": false,
      "patternProperties": {
        "^\\$": {
          "title": "Tooling property",
          "description": "Open ended property for tooling."
        }
      },
      "properties": {
        "$kind": {
          "title": "Kind of dialog object",
          "description": "Defines the valid properties for the component you are configuring (from a dialog .schema file)",
          "type": "string",
          "pattern": "^[a-zA-Z][a-zA-Z0-9.]*$",
          "const": "Microsoft.FirstSelector"
        },
        "$designer": {
          "title": "Designer information",
          "type": "object",
          "description": "Extra information for the Bot Framework Composer."
        }
      }
    },
    "Microsoft.Foreach": {
      "$role": "implements(Microsoft.IDialog)",
      "title": "For each item",
      "description": "Execute actions on each item in an a collection.",
      "type": "object",
      "required": [
        "itemsProperty",
        "$kind"
      ],
      "additionalProperties": false,
      "patternProperties": {
        "^\\$": {
          "title": "Tooling property",
          "description": "Open ended property for tooling."
        }
      },
      "properties": {
        "id": {
          "type": "string",
          "title": "Id",
          "description": "Optional id for the dialog"
        },
        "disabled": {
          "$ref": "#/definitions/booleanExpression",
          "title": "Disabled",
          "description": "Optional condition which if true will disable this action.",
          "examples": [
            "user.age > 3"
          ]
        },
        "itemsProperty": {
          "$ref": "#/definitions/stringExpression",
          "title": "Items property",
          "description": "Property that holds the array.",
          "examples": [
            "user.todoList"
          ]
        },
        "index": {
          "$ref": "#/definitions/stringExpression",
          "title": "Index property",
          "description": "Property that holds the index of the item.",
          "default": "dialog.foreach.index"
        },
        "value": {
          "$ref": "#/definitions/stringExpression",
          "title": "Value property",
          "description": "Property that holds the value of the item.",
          "default": "dialog.foreach.value"
        },
        "actions": {
          "type": "array",
          "title": "Actions",
          "description": "Actions to execute for each item. Use '$foreach.value' to access the value of each item. Use '$foreach.index' to access the index of each item.",
          "items": {
            "$kind": "Microsoft.IDialog",
            "$ref": "#/definitions/Microsoft.IDialog"
          }
        },
        "$kind": {
          "title": "Kind of dialog object",
          "description": "Defines the valid properties for the component you are configuring (from a dialog .schema file)",
          "type": "string",
          "pattern": "^[a-zA-Z][a-zA-Z0-9.]*$",
          "const": "Microsoft.Foreach"
        },
        "$designer": {
          "title": "Designer information",
          "type": "object",
          "description": "Extra information for the Bot Framework Composer."
        }
      }
    },
    "Microsoft.ForeachPage": {
      "$role": "implements(Microsoft.IDialog)",
      "title": "For each page",
      "description": "Execute actions on each page (collection of items) in an array.",
      "type": "object",
      "required": [
        "itemsProperty",
        "$kind"
      ],
      "additionalProperties": false,
      "patternProperties": {
        "^\\$": {
          "title": "Tooling property",
          "description": "Open ended property for tooling."
        }
      },
      "properties": {
        "id": {
          "type": "string",
          "title": "Id",
          "description": "Optional id for the dialog"
        },
        "disabled": {
          "$ref": "#/definitions/booleanExpression",
          "title": "Disabled",
          "description": "Optional condition which if true will disable this action.",
          "examples": [
            "user.age > 3"
          ]
        },
        "itemsProperty": {
          "$ref": "#/definitions/stringExpression",
          "title": "Items property",
          "description": "Property that holds the array.",
          "examples": [
            "user.todoList"
          ]
        },
        "actions": {
          "type": "array",
          "title": "Actions",
          "description": "Actions to execute for each page. Use '$foreach.page' to access each page.",
          "items": {
            "$kind": "Microsoft.IDialog",
            "$ref": "#/definitions/Microsoft.IDialog"
          }
        },
        "pageIndex": {
          "$ref": "#/definitions/stringExpression",
          "title": "Index property",
          "description": "Property that holds the index of the page.",
          "default": "dialog.foreach.pageindex"
        },
        "page": {
          "$ref": "#/definitions/stringExpression",
          "title": "Page property",
          "description": "Property that holds the value of the page.",
          "default": "dialog.foreach.page"
        },
        "pageSize": {
          "$ref": "#/definitions/integerExpression",
          "title": "Page size",
          "description": "Number of items in each page.",
          "default": 10
        },
        "$kind": {
          "title": "Kind of dialog object",
          "description": "Defines the valid properties for the component you are configuring (from a dialog .schema file)",
          "type": "string",
          "pattern": "^[a-zA-Z][a-zA-Z0-9.]*$",
          "const": "Microsoft.ForeachPage"
        },
        "$designer": {
          "title": "Designer information",
          "type": "object",
          "description": "Extra information for the Bot Framework Composer."
        }
      }
    },
    "Microsoft.GetActivityMembers": {
      "$role": "implements(Microsoft.IDialog)",
      "title": "Get activity members",
      "description": "Get the members who are participating in an activity. (BotFrameworkAdapter only)",
      "type": "object",
      "required": [
        "$kind"
      ],
      "additionalProperties": false,
      "patternProperties": {
        "^\\$": {
          "title": "Tooling property",
          "description": "Open ended property for tooling."
        }
      },
      "properties": {
        "id": {
          "type": "string",
          "title": "Id",
          "description": "Optional id for the dialog"
        },
        "property": {
          "$ref": "#/definitions/stringExpression",
          "title": "Property",
          "description": "Property (named location to store information).",
          "examples": [
            "user.age"
          ]
        },
        "activityId": {
          "$ref": "#/definitions/stringExpression",
          "title": "Activity Id",
          "description": "Activity ID or expression to an activityId to use to get the members. If none is defined then the current activity id will be used.",
          "examples": [
            "turn.lastresult.id"
          ]
        },
        "disabled": {
          "$ref": "#/definitions/booleanExpression",
          "title": "Disabled",
          "description": "Optional condition which if true will disable this action.",
          "examples": [
            "user.age > 3"
          ]
        },
        "$kind": {
          "title": "Kind of dialog object",
          "description": "Defines the valid properties for the component you are configuring (from a dialog .schema file)",
          "type": "string",
          "pattern": "^[a-zA-Z][a-zA-Z0-9.]*$",
          "const": "Microsoft.GetActivityMembers"
        },
        "$designer": {
          "title": "Designer information",
          "type": "object",
          "description": "Extra information for the Bot Framework Composer."
        }
      }
    },
    "Microsoft.GetConversationMembers": {
      "$role": "implements(Microsoft.IDialog)",
      "title": "Get conversation members",
      "description": "Get the members who are participating in an conversation. (BotFrameworkAdapter only)",
      "type": "object",
      "required": [
        "$kind"
      ],
      "additionalProperties": false,
      "patternProperties": {
        "^\\$": {
          "title": "Tooling property",
          "description": "Open ended property for tooling."
        }
      },
      "properties": {
        "id": {
          "type": "string",
          "title": "Id",
          "description": "Optional id for the dialog"
        },
        "property": {
          "$ref": "#/definitions/stringExpression",
          "title": "Property",
          "description": "Property (named location to store information).",
          "examples": [
            "user.age"
          ]
        },
        "disabled": {
          "$ref": "#/definitions/booleanExpression",
          "title": "Disabled",
          "description": "Optional condition which if true will disable this action.",
          "examples": [
            "user.age > 3"
          ]
        },
        "$kind": {
          "title": "Kind of dialog object",
          "description": "Defines the valid properties for the component you are configuring (from a dialog .schema file)",
          "type": "string",
          "pattern": "^[a-zA-Z][a-zA-Z0-9.]*$",
          "const": "Microsoft.GetConversationMembers"
        },
        "$designer": {
          "title": "Designer information",
          "type": "object",
          "description": "Extra information for the Bot Framework Composer."
        }
      }
    },
    "Microsoft.GetConversationReference": {
      "$role": "implements(Microsoft.IDialog)",
      "title": "Get ConversationReference",
      "description": "Gets the ConversationReference from current context and stores it in property so it can be used to with ContinueConversation action.",
      "type": "object",
      "required": [
        "$kind"
      ],
      "additionalProperties": false,
      "patternProperties": {
        "^\\$": {
          "title": "Tooling property",
          "description": "Open ended property for tooling."
        }
      },
      "properties": {
        "id": {
          "type": "string",
          "title": "Id",
          "description": "Optional id for the dialog"
        },
        "property": {
          "$ref": "#/definitions/stringExpression",
          "title": "Property",
          "description": "Property (named location to store information).",
          "examples": [
            "user.age"
          ]
        },
        "disabled": {
          "$ref": "#/definitions/booleanExpression",
          "title": "Disabled",
          "description": "Optional condition which if true will disable this action.",
          "examples": [
            "user.age > 3"
          ]
        },
        "$kind": {
          "title": "Kind of dialog object",
          "description": "Defines the valid properties for the component you are configuring (from a dialog .schema file)",
          "type": "string",
          "pattern": "^[a-zA-Z][a-zA-Z0-9.]*$",
          "const": "Microsoft.GetConversationReference"
        },
        "$designer": {
          "title": "Designer information",
          "type": "object",
          "description": "Extra information for the Bot Framework Composer."
        }
      }
    },
    "Microsoft.GotoAction": {
      "$role": "implements(Microsoft.IDialog)",
      "title": "Go to action",
      "description": "Go to an an action by id.",
      "type": "object",
      "required": [
        "actionId",
        "$kind"
      ],
      "$policies": {
        "lastAction": true
      },
      "additionalProperties": false,
      "patternProperties": {
        "^\\$": {
          "title": "Tooling property",
          "description": "Open ended property for tooling."
        }
      },
      "properties": {
        "id": {
          "type": "string",
          "title": "Id",
          "description": "Optional id for the dialog"
        },
        "disabled": {
          "$ref": "#/definitions/booleanExpression",
          "title": "Disabled",
          "description": "Optional condition which if true will disable this action.",
          "examples": [
            "user.age > 3"
          ]
        },
        "actionId": {
          "$ref": "#/definitions/stringExpression",
          "title": "Action Id",
          "description": "Action Id to execute next"
        },
        "$kind": {
          "title": "Kind of dialog object",
          "description": "Defines the valid properties for the component you are configuring (from a dialog .schema file)",
          "type": "string",
          "pattern": "^[a-zA-Z][a-zA-Z0-9.]*$",
          "const": "Microsoft.GotoAction"
        },
        "$designer": {
          "title": "Designer information",
          "type": "object",
          "description": "Extra information for the Bot Framework Composer."
        }
      }
    },
    "Microsoft.GuidEntityRecognizer": {
      "$role": [
        "implements(Microsoft.IRecognizer)",
        "implements(Microsoft.IEntityRecognizer)"
      ],
      "title": "Guid entity recognizer",
      "description": "Recognizer which recognizes guids.",
      "type": "object",
      "required": [
        "$kind"
      ],
      "additionalProperties": false,
      "patternProperties": {
        "^\\$": {
          "title": "Tooling property",
          "description": "Open ended property for tooling."
        }
      },
      "properties": {
        "$kind": {
          "title": "Kind of dialog object",
          "description": "Defines the valid properties for the component you are configuring (from a dialog .schema file)",
          "type": "string",
          "pattern": "^[a-zA-Z][a-zA-Z0-9.]*$",
          "const": "Microsoft.GuidEntityRecognizer"
        },
        "$designer": {
          "title": "Designer information",
          "type": "object",
          "description": "Extra information for the Bot Framework Composer."
        }
      }
    },
    "Microsoft.HashtagEntityRecognizer": {
      "$role": [
        "implements(Microsoft.IRecognizer)",
        "implements(Microsoft.IEntityRecognizer)"
      ],
      "title": "Hashtag entity recognizer",
      "description": "Recognizer which recognizes Hashtags.",
      "type": "object",
      "required": [
        "$kind"
      ],
      "additionalProperties": false,
      "patternProperties": {
        "^\\$": {
          "title": "Tooling property",
          "description": "Open ended property for tooling."
        }
      },
      "properties": {
        "$kind": {
          "title": "Kind of dialog object",
          "description": "Defines the valid properties for the component you are configuring (from a dialog .schema file)",
          "type": "string",
          "pattern": "^[a-zA-Z][a-zA-Z0-9.]*$",
          "const": "Microsoft.HashtagEntityRecognizer"
        },
        "$designer": {
          "title": "Designer information",
          "type": "object",
          "description": "Extra information for the Bot Framework Composer."
        }
      }
    },
    "Microsoft.HttpRequest": {
      "$role": "implements(Microsoft.IDialog)",
      "type": "object",
      "title": "HTTP request",
      "description": "Make a HTTP request.",
      "required": [
        "url",
        "method",
        "$kind"
      ],
      "additionalProperties": false,
      "patternProperties": {
        "^\\$": {
          "title": "Tooling property",
          "description": "Open ended property for tooling."
        }
      },
      "properties": {
        "id": {
          "type": "string",
          "title": "Id",
          "description": "Optional id for the dialog"
        },
        "disabled": {
          "$ref": "#/definitions/booleanExpression",
          "title": "Disabled",
          "description": "Optional condition which if true will disable this action.",
          "examples": [
            "user.age > 3"
          ]
        },
        "method": {
          "type": "string",
          "title": "HTTP method",
          "description": "HTTP method to use.",
          "enum": [
            "GET",
            "POST",
            "PATCH",
            "PUT",
            "DELETE"
          ],
          "examples": [
            "GET",
            "POST"
          ]
        },
        "url": {
          "$ref": "#/definitions/stringExpression",
          "title": "Url",
          "description": "URL to call (supports data binding).",
          "examples": [
            "https://contoso.com"
          ]
        },
        "body": {
          "$ref": "#/definitions/valueExpression",
          "title": "Body",
          "description": "Body to include in the HTTP call (supports data binding).",
          "additionalProperties": true
        },
        "resultProperty": {
          "$ref": "#/definitions/stringExpression",
          "title": "Result property",
          "description": "A property to store the result of this action. The result can include any of the 4 properties from the HTTP response: statusCode, reasonPhrase, content, and headers. If the content is JSON it will be a deserialized object. The values can be accessed via .content for example.",
          "examples": [
            "dialog.contosodata"
          ]
        },
        "contentType": {
          "$ref": "#/definitions/stringExpression",
          "title": "Content type",
          "description": "Content media type for the body.",
          "examples": [
            "application/json",
            "text/plain"
          ]
        },
        "headers": {
          "type": "object",
          "title": "Headers",
          "description": "One or more headers to include in the request (supports data binding).",
          "additionalProperties": {
            "$ref": "#/definitions/stringExpression"
          }
        },
        "responseType": {
          "$ref": "#/definitions/stringExpression",
          "title": "Response type",
          "description": "Defines the type of HTTP response. Automatically calls the 'Send a response' action if set to 'Activity' or 'Activities'.",
          "oneOf": [
            {
              "type": "string",
              "title": "Standard response",
              "description": "Standard response type.",
              "enum": [
                "none",
                "json",
                "activity",
                "activities",
                "binary"
              ],
              "default": "json"
            },
            {
              "$ref": "#/definitions/equalsExpression"
            }
          ]
        },
        "$kind": {
          "title": "Kind of dialog object",
          "description": "Defines the valid properties for the component you are configuring (from a dialog .schema file)",
          "type": "string",
          "pattern": "^[a-zA-Z][a-zA-Z0-9.]*$",
          "const": "Microsoft.HttpRequest"
        },
        "$designer": {
          "title": "Designer information",
          "type": "object",
          "description": "Extra information for the Bot Framework Composer."
        }
      }
    },
    "Microsoft.IActivityTemplate": {
      "title": "Microsoft ActivityTemplates",
      "description": "Components which are ActivityTemplate, which is string template, an activity, or a implementation of ActivityTemplate",
      "$role": "interface",
      "oneOf": [
        {
          "$ref": "#/definitions/Microsoft.ActivityTemplate"
        },
        {
          "$ref": "#/definitions/Microsoft.StaticActivityTemplate"
        },
        {
          "$ref": "#/definitions/botframework.json/definitions/Activity",
          "required": [
            "type"
          ]
        },
        {
          "type": "string"
        }
      ]
    },
    "Microsoft.IAdapter": {
      "$role": "interface",
      "title": "Bot adapter",
      "description": "Component that enables connecting bots to chat clients and applications.",
      "type": "object",
      "properties": {
        "route": {
          "type": "string",
          "title": "Adapter http route",
          "description": "Route where to expose the adapter."
        }
      }
    },
    "Microsoft.IDialog": {
      "title": "Microsoft dialogs",
      "description": "Components which derive from Dialog",
      "$role": "interface",
      "oneOf": [
        {
          "$ref": "#/definitions/CustomAction.dialog"
        },
        {
          "$ref": "#/definitions/CustomAction2.dialog"
        },
        {
          "$ref": "#/definitions/Microsoft.AdaptiveDialog"
        },
        {
          "$ref": "#/definitions/Microsoft.Ask"
        },
        {
          "$ref": "#/definitions/Microsoft.AttachmentInput"
        },
        {
          "$ref": "#/definitions/Microsoft.BeginDialog"
        },
        {
          "$ref": "#/definitions/Microsoft.BeginSkill"
        },
        {
          "$ref": "#/definitions/Microsoft.BreakLoop"
        },
        {
          "$ref": "#/definitions/Microsoft.CancelAllDialogs"
        },
        {
          "$ref": "#/definitions/Microsoft.CancelDialog"
        },
        {
          "$ref": "#/definitions/Microsoft.ChoiceInput"
        },
        {
          "$ref": "#/definitions/Microsoft.ConfirmInput"
        },
        {
          "$ref": "#/definitions/Microsoft.ContinueConversation"
        },
        {
          "$ref": "#/definitions/Microsoft.ContinueConversationLater"
        },
        {
          "$ref": "#/definitions/Microsoft.ContinueLoop"
        },
        {
          "$ref": "#/definitions/Microsoft.DateTimeInput"
        },
        {
          "$ref": "#/definitions/Microsoft.DebugBreak"
        },
        {
          "$ref": "#/definitions/Microsoft.DeleteActivity"
        },
        {
          "$ref": "#/definitions/Microsoft.DeleteProperties"
        },
        {
          "$ref": "#/definitions/Microsoft.DeleteProperty"
        },
        {
          "$ref": "#/definitions/Microsoft.EditActions"
        },
        {
          "$ref": "#/definitions/Microsoft.EditArray"
        },
        {
          "$ref": "#/definitions/Microsoft.EmitEvent"
        },
        {
          "$ref": "#/definitions/Microsoft.EndDialog"
        },
        {
          "$ref": "#/definitions/Microsoft.EndTurn"
        },
        {
          "$ref": "#/definitions/Microsoft.Foreach"
        },
        {
          "$ref": "#/definitions/Microsoft.ForeachPage"
        },
        {
          "$ref": "#/definitions/Microsoft.GetActivityMembers"
        },
        {
          "$ref": "#/definitions/Microsoft.GetConversationMembers"
        },
        {
          "$ref": "#/definitions/Microsoft.GetConversationReference"
        },
        {
          "$ref": "#/definitions/Microsoft.GotoAction"
        },
        {
          "$ref": "#/definitions/Microsoft.HttpRequest"
        },
        {
          "$ref": "#/definitions/Microsoft.IfCondition"
        },
        {
          "$ref": "#/definitions/Microsoft.LogAction"
        },
        {
          "$ref": "#/definitions/Microsoft.NumberInput"
        },
        {
          "$ref": "#/definitions/Microsoft.OAuthInput"
        },
        {
          "$ref": "#/definitions/Microsoft.QnAMakerDialog"
        },
        {
          "$ref": "#/definitions/Microsoft.RepeatDialog"
        },
        {
          "$ref": "#/definitions/Microsoft.ReplaceDialog"
        },
        {
          "$ref": "#/definitions/Microsoft.SendActivity"
        },
        {
          "$ref": "#/definitions/Microsoft.SendHandoffActivity"
        },
        {
          "$ref": "#/definitions/Microsoft.SetProperties"
        },
        {
          "$ref": "#/definitions/Microsoft.SetProperty"
        },
        {
          "$ref": "#/definitions/Microsoft.SignOutUser"
        },
        {
          "$ref": "#/definitions/Microsoft.SwitchCondition"
        },
        {
          "$ref": "#/definitions/Microsoft.TelemetryTrackEventAction"
        },
        {
          "$ref": "#/definitions/Microsoft.Test.AssertCondition"
        },
        {
          "$ref": "#/definitions/Microsoft.TextInput"
        },
        {
          "$ref": "#/definitions/Microsoft.ThrowException"
        },
        {
          "$ref": "#/definitions/Microsoft.TraceActivity"
        },
        {
          "$ref": "#/definitions/Microsoft.UpdateActivity"
        },
        {
          "$ref": "#/definitions/Teams.GetMeetingParticipant"
        },
        {
          "$ref": "#/definitions/Teams.GetMember"
        },
        {
          "$ref": "#/definitions/Teams.GetPagedMembers"
        },
        {
          "$ref": "#/definitions/Teams.GetPagedTeamMembers"
        },
        {
          "$ref": "#/definitions/Teams.GetTeamChannels"
        },
        {
          "$ref": "#/definitions/Teams.GetTeamDetails"
        },
        {
          "$ref": "#/definitions/Teams.GetTeamMember"
        },
        {
          "$ref": "#/definitions/Teams.SendAppBasedLinkQueryResponse"
        },
        {
          "$ref": "#/definitions/Teams.SendMEActionResponse"
        },
        {
          "$ref": "#/definitions/Teams.SendMEAttachmentsResponse"
        },
        {
          "$ref": "#/definitions/Teams.SendMEAuthResponse"
        },
        {
          "$ref": "#/definitions/Teams.SendMEBotMessagePreviewResponse"
        },
        {
          "$ref": "#/definitions/Teams.SendMEConfigQuerySettingUrlResponse"
        },
        {
          "$ref": "#/definitions/Teams.SendMEMessageResponse"
        },
        {
          "$ref": "#/definitions/Teams.SendMESelectItemResponse"
        },
        {
          "$ref": "#/definitions/Teams.SendMessageToTeamsChannel"
        },
        {
          "$ref": "#/definitions/Teams.SendTabAuthResponse"
        },
        {
          "$ref": "#/definitions/Teams.SendTabCardResponse"
        },
        {
          "$ref": "#/definitions/Teams.SendTaskModuleCardResponse"
        },
        {
          "$ref": "#/definitions/Teams.SendTaskModuleMessageResponse"
        },
        {
          "$ref": "#/definitions/Teams.SendTaskModuleUrlResponse"
        },
        {
          "$ref": "#/definitions/Testbot.JavascriptAction"
        },
        {
          "$ref": "#/definitions/Testbot.Multiply"
        },
        {
<<<<<<< HEAD
          "type": "string",
          "pattern": "^(?!(=)).*"
=======
          "type": "string"
>>>>>>> 6611dcfb
        }
      ]
    },
    "Microsoft.IEntityRecognizer": {
      "$role": "interface",
      "title": "Entity recognizers",
      "description": "Components which derive from EntityRecognizer.",
      "type": "object",
      "oneOf": [
        {
          "$ref": "#/definitions/Microsoft.AgeEntityRecognizer"
        },
        {
          "$ref": "#/definitions/Microsoft.ConfirmationEntityRecognizer"
        },
        {
          "$ref": "#/definitions/Microsoft.CurrencyEntityRecognizer"
        },
        {
          "$ref": "#/definitions/Microsoft.DateTimeEntityRecognizer"
        },
        {
          "$ref": "#/definitions/Microsoft.DimensionEntityRecognizer"
        },
        {
          "$ref": "#/definitions/Microsoft.EmailEntityRecognizer"
        },
        {
          "$ref": "#/definitions/Microsoft.GuidEntityRecognizer"
        },
        {
          "$ref": "#/definitions/Microsoft.HashtagEntityRecognizer"
        },
        {
          "$ref": "#/definitions/Microsoft.IpEntityRecognizer"
        },
        {
          "$ref": "#/definitions/Microsoft.MentionEntityRecognizer"
        },
        {
          "$ref": "#/definitions/Microsoft.NumberEntityRecognizer"
        },
        {
          "$ref": "#/definitions/Microsoft.NumberRangeEntityRecognizer"
        },
        {
          "$ref": "#/definitions/Microsoft.OrdinalEntityRecognizer"
        },
        {
          "$ref": "#/definitions/Microsoft.PercentageEntityRecognizer"
        },
        {
          "$ref": "#/definitions/Microsoft.PhoneNumberEntityRecognizer"
        },
        {
          "$ref": "#/definitions/Microsoft.RegexEntityRecognizer"
        },
        {
          "$ref": "#/definitions/Microsoft.TemperatureEntityRecognizer"
        },
        {
          "$ref": "#/definitions/Microsoft.UrlEntityRecognizer"
        },
        {
          "type": "string",
          "title": "Reference to Microsoft.IEntityRecognizer",
          "description": "Reference to Microsoft.IEntityRecognizer .dialog file."
        }
      ]
    },
    "Microsoft.ILanguageGenerator": {
      "title": "Microsoft LanguageGenerator",
      "description": "Components which dervie from the LanguageGenerator class",
      "$role": "interface",
      "oneOf": [
        {
          "$ref": "#/definitions/Microsoft.ResourceMultiLanguageGenerator"
        },
        {
          "$ref": "#/definitions/Microsoft.TemplateEngineLanguageGenerator"
        },
        {
          "type": "string"
        }
      ]
    },
    "Microsoft.IRecognizer": {
      "title": "Microsoft recognizer",
      "description": "Components which derive from Recognizer class",
      "$role": "interface",
      "oneOf": [
        {
          "$ref": "#/definitions/Microsoft.AgeEntityRecognizer"
        },
        {
          "$ref": "#/definitions/Microsoft.ChannelMentionEntityRecognizer"
        },
        {
          "$ref": "#/definitions/Microsoft.ConfirmationEntityRecognizer"
        },
        {
          "$ref": "#/definitions/Microsoft.CrossTrainedRecognizerSet"
        },
        {
          "$ref": "#/definitions/Microsoft.CurrencyEntityRecognizer"
        },
        {
          "$ref": "#/definitions/Microsoft.DateTimeEntityRecognizer"
        },
        {
          "$ref": "#/definitions/Microsoft.DimensionEntityRecognizer"
        },
        {
          "$ref": "#/definitions/Microsoft.EmailEntityRecognizer"
        },
        {
          "$ref": "#/definitions/Microsoft.GuidEntityRecognizer"
        },
        {
          "$ref": "#/definitions/Microsoft.HashtagEntityRecognizer"
        },
        {
          "$ref": "#/definitions/Microsoft.IpEntityRecognizer"
        },
        {
          "$ref": "#/definitions/Microsoft.LuisRecognizer"
        },
        {
          "$ref": "#/definitions/Microsoft.MentionEntityRecognizer"
        },
        {
          "$ref": "#/definitions/Microsoft.MultiLanguageRecognizer"
        },
        {
          "$ref": "#/definitions/Microsoft.NumberEntityRecognizer"
        },
        {
          "$ref": "#/definitions/Microsoft.NumberRangeEntityRecognizer"
        },
        {
          "$ref": "#/definitions/Microsoft.OrchestratorRecognizer"
        },
        {
          "$ref": "#/definitions/Microsoft.OrdinalEntityRecognizer"
        },
        {
          "$ref": "#/definitions/Microsoft.PercentageEntityRecognizer"
        },
        {
          "$ref": "#/definitions/Microsoft.PhoneNumberEntityRecognizer"
        },
        {
          "$ref": "#/definitions/Microsoft.QnAMakerRecognizer"
        },
        {
          "$ref": "#/definitions/Microsoft.RecognizerSet"
        },
        {
          "$ref": "#/definitions/Microsoft.RegexEntityRecognizer"
        },
        {
          "$ref": "#/definitions/Microsoft.RegexRecognizer"
        },
        {
          "$ref": "#/definitions/Microsoft.TemperatureEntityRecognizer"
        },
        {
          "$ref": "#/definitions/Microsoft.UrlEntityRecognizer"
        },
        {
          "type": "string"
        }
      ]
    },
    "Microsoft.ITextTemplate": {
      "title": "Microsoft TextTemplate",
      "description": "Components which derive from TextTemplate class",
      "$role": "interface",
      "oneOf": [
        {
          "$ref": "#/definitions/Microsoft.TextTemplate"
        },
        {
          "type": "string"
        }
      ]
    },
    "Microsoft.ITrigger": {
      "$role": "interface",
      "title": "Microsoft Triggers",
      "description": "Components which derive from OnCondition class.",
      "oneOf": [
        {
          "$ref": "#/definitions/Microsoft.OnActivity"
        },
        {
          "$ref": "#/definitions/Microsoft.OnAssignEntity"
        },
        {
          "$ref": "#/definitions/Microsoft.OnBeginDialog"
        },
        {
          "$ref": "#/definitions/Microsoft.OnCancelDialog"
        },
        {
          "$ref": "#/definitions/Microsoft.OnChooseEntity"
        },
        {
          "$ref": "#/definitions/Microsoft.OnChooseIntent"
        },
        {
          "$ref": "#/definitions/Microsoft.OnChooseProperty"
        },
        {
          "$ref": "#/definitions/Microsoft.OnCondition"
        },
        {
          "$ref": "#/definitions/Microsoft.OnContinueConversation"
        },
        {
          "$ref": "#/definitions/Microsoft.OnConversationUpdateActivity"
        },
        {
          "$ref": "#/definitions/Microsoft.OnDialogEvent"
        },
        {
          "$ref": "#/definitions/Microsoft.OnEndOfActions"
        },
        {
          "$ref": "#/definitions/Microsoft.OnEndOfConversationActivity"
        },
        {
          "$ref": "#/definitions/Microsoft.OnError"
        },
        {
          "$ref": "#/definitions/Microsoft.OnEventActivity"
        },
        {
          "$ref": "#/definitions/Microsoft.OnHandoffActivity"
        },
        {
          "$ref": "#/definitions/Microsoft.OnInstallationUpdateActivity"
        },
        {
          "$ref": "#/definitions/Microsoft.OnIntent"
        },
        {
          "$ref": "#/definitions/Microsoft.OnInvokeActivity"
        },
        {
          "$ref": "#/definitions/Microsoft.OnMessageActivity"
        },
        {
          "$ref": "#/definitions/Microsoft.OnMessageDeleteActivity"
        },
        {
          "$ref": "#/definitions/Microsoft.OnMessageReactionActivity"
        },
        {
          "$ref": "#/definitions/Microsoft.OnMessageUpdateActivity"
        },
        {
          "$ref": "#/definitions/Microsoft.OnQnAMatch"
        },
        {
          "$ref": "#/definitions/Microsoft.OnRepromptDialog"
        },
        {
          "$ref": "#/definitions/Microsoft.OnTypingActivity"
        },
        {
          "$ref": "#/definitions/Microsoft.OnUnknownIntent"
        },
        {
          "$ref": "#/definitions/Teams.OnAppBasedLinkQuery"
        },
        {
          "$ref": "#/definitions/Teams.OnCardAction"
        },
        {
          "$ref": "#/definitions/Teams.OnChannelCreated"
        },
        {
          "$ref": "#/definitions/Teams.OnChannelDeleted"
        },
        {
          "$ref": "#/definitions/Teams.OnChannelRenamed"
        },
        {
          "$ref": "#/definitions/Teams.OnChannelRestored"
        },
        {
          "$ref": "#/definitions/Teams.OnFileConsent"
        },
        {
          "$ref": "#/definitions/Teams.OnMEBotMessagePreviewEdit"
        },
        {
          "$ref": "#/definitions/Teams.OnMEBotMessagePreviewSend"
        },
        {
          "$ref": "#/definitions/Teams.OnMECardButtonClicked"
        },
        {
          "$ref": "#/definitions/Teams.OnMEConfigQuerySettingUrl"
        },
        {
          "$ref": "#/definitions/Teams.OnMEConfigSetting"
        },
        {
          "$ref": "#/definitions/Teams.OnMEFetchTask"
        },
        {
          "$ref": "#/definitions/Teams.OnMEQuery"
        },
        {
          "$ref": "#/definitions/Teams.OnMESelectItem"
        },
        {
          "$ref": "#/definitions/Teams.OnMESubmitAction"
        },
        {
          "$ref": "#/definitions/Teams.OnO365ConnectorCardAction"
        },
        {
          "$ref": "#/definitions/Teams.OnTabFetch"
        },
        {
          "$ref": "#/definitions/Teams.OnTabSubmit"
        },
        {
          "$ref": "#/definitions/Teams.OnTaskModuleFetch"
        },
        {
          "$ref": "#/definitions/Teams.OnTaskModuleSubmit"
        },
        {
          "$ref": "#/definitions/Teams.OnTeamArchived"
        },
        {
          "$ref": "#/definitions/Teams.OnTeamDeleted"
        },
        {
          "$ref": "#/definitions/Teams.OnTeamHardDeleted"
        },
        {
          "$ref": "#/definitions/Teams.OnTeamRenamed"
        },
        {
          "$ref": "#/definitions/Teams.OnTeamRestored"
        },
        {
          "$ref": "#/definitions/Teams.OnTeamUnarchived"
        },
        {
          "type": "string",
          "title": "Reference to Microsoft.ITrigger",
          "description": "Reference to Microsoft.ITrigger .dialog file."
        }
      ]
    },
    "Microsoft.ITriggerSelector": {
      "$role": "interface",
      "title": "Selectors",
      "description": "Components which derive from TriggerSelector class.",
      "oneOf": [
        {
          "$ref": "#/definitions/Microsoft.ConditionalSelector"
        },
        {
          "$ref": "#/definitions/Microsoft.FirstSelector"
        },
        {
          "$ref": "#/definitions/Microsoft.MostSpecificSelector"
        },
        {
          "$ref": "#/definitions/Microsoft.RandomSelector"
        },
        {
          "$ref": "#/definitions/Microsoft.TrueSelector"
        },
        {
          "type": "string",
          "title": "Reference to Microsoft.ITriggerSelector",
          "description": "Reference to Microsoft.ITriggerSelector .dialog file."
        }
      ]
    },
    "Microsoft.IfCondition": {
      "$role": "implements(Microsoft.IDialog)",
      "title": "If condition",
      "description": "Two-way branch the conversation flow based on a condition.",
      "type": "object",
      "required": [
        "condition",
        "$kind"
      ],
      "additionalProperties": false,
      "patternProperties": {
        "^\\$": {
          "title": "Tooling property",
          "description": "Open ended property for tooling."
        }
      },
      "properties": {
        "id": {
          "type": "string",
          "title": "Id",
          "description": "Optional id for the dialog"
        },
        "condition": {
          "$ref": "#/definitions/condition",
          "title": "Condition",
          "description": "Expression to evaluate.",
          "examples": [
            "user.age > 3"
          ]
        },
        "disabled": {
          "$ref": "#/definitions/booleanExpression",
          "title": "Disabled",
          "description": "Optional condition which if true will disable this action.",
          "examples": [
            true,
            "=user.age > 3"
          ]
        },
        "actions": {
          "type": "array",
          "title": "Actions",
          "description": "Actions to execute if condition is true.",
          "items": {
            "$kind": "Microsoft.IDialog",
            "$ref": "#/definitions/Microsoft.IDialog"
          }
        },
        "elseActions": {
          "type": "array",
          "title": "Else",
          "description": "Actions to execute if condition is false.",
          "items": {
            "$kind": "Microsoft.IDialog",
            "$ref": "#/definitions/Microsoft.IDialog"
          }
        },
        "$kind": {
          "title": "Kind of dialog object",
          "description": "Defines the valid properties for the component you are configuring (from a dialog .schema file)",
          "type": "string",
          "pattern": "^[a-zA-Z][a-zA-Z0-9.]*$",
          "const": "Microsoft.IfCondition"
        },
        "$designer": {
          "title": "Designer information",
          "type": "object",
          "description": "Extra information for the Bot Framework Composer."
        }
      }
    },
    "Microsoft.InputDialog": {
      "type": "object",
      "required": [
        "$kind"
      ],
      "additionalProperties": false,
      "patternProperties": {
        "^\\$": {
          "title": "Tooling property",
          "description": "Open ended property for tooling."
        }
      },
      "properties": {
        "id": {
          "type": "string",
          "title": "Id",
          "description": "Optional id for the dialog"
        },
        "disabled": {
          "$ref": "#/definitions/booleanExpression",
          "title": "Disabled",
          "description": "Optional condition which if true will disable this action.",
          "default": false,
          "examples": [
            false,
            "=user.isVip"
          ]
        },
        "prompt": {
          "$kind": "Microsoft.IActivityTemplate",
          "title": "Initial prompt",
          "description": "Message to send to collect information.",
          "examples": [
            "What is your birth date?"
          ],
          "$ref": "#/definitions/Microsoft.IActivityTemplate"
        },
        "unrecognizedPrompt": {
          "$kind": "Microsoft.IActivityTemplate",
          "title": "Unrecognized prompt",
          "description": "Message to send when max turn count (if specified) has been exceeded and the default value is selected as the value.",
          "examples": [
            "Sorry, I'm having trouble understanding you. I will just use {this.options.defaultValue} for now. You can say 'I'm 36 years old' to change it."
          ],
          "$ref": "#/definitions/Microsoft.IActivityTemplate"
        },
        "invalidPrompt": {
          "$kind": "Microsoft.IActivityTemplate",
          "title": "Invalid prompt",
          "description": "Message to send when the user input does not meet any validation expression.",
          "examples": [
            "Sorry, '{this.value}' does not work. I need a number between 1-150. What is your age?"
          ],
          "$ref": "#/definitions/Microsoft.IActivityTemplate"
        },
        "defaultValueResponse": {
          "$kind": "Microsoft.IActivityTemplate",
          "title": "Default value response",
          "description": "Message to send when max turn count (if specified) has been exceeded and the default value is selected as the value.",
          "examples": [
            "Sorry, I'm having trouble understanding you. I will just use {this.options.defaultValue} for now. You can say 'I'm 36 years old' to change it."
          ],
          "$ref": "#/definitions/Microsoft.IActivityTemplate"
        },
        "maxTurnCount": {
          "$ref": "#/definitions/integerExpression",
          "title": "Max turn count",
          "description": "Maximum number of re-prompt attempts to collect information.",
          "default": 3,
          "minimum": 0,
          "maximum": 2147483647,
          "examples": [
            3,
            "=settings.xyz"
          ]
        },
        "validations": {
          "type": "array",
          "title": "Validation expressions",
          "description": "Expression to validate user input.",
          "items": {
            "$ref": "#/definitions/condition",
            "title": "Condition",
            "description": "Expression which needs to met for the input to be considered valid",
            "examples": [
              "int(this.value) > 1 && int(this.value) <= 150",
              "count(this.value) < 300"
            ]
          }
        },
        "property": {
          "$ref": "#/definitions/stringExpression",
          "title": "Property",
          "description": "Property to store collected information. Input will be skipped if property has value (unless 'Always prompt' is true).",
          "examples": [
            "$birthday",
            "dialog.${user.name}",
            "=f(x)"
          ]
        },
        "alwaysPrompt": {
          "$ref": "#/definitions/booleanExpression",
          "title": "Always prompt",
          "description": "Collect information even if the specified 'property' is not empty.",
          "default": false,
          "examples": [
            false,
            "=$val"
          ]
        },
        "allowInterruptions": {
          "$ref": "#/definitions/booleanExpression",
          "title": "Allow Interruptions",
          "description": "A boolean expression that determines whether the parent should be allowed to interrupt the input.",
          "default": true,
          "examples": [
            true,
            "=user.xyz"
          ]
        },
        "$kind": {
          "title": "Kind of dialog object",
          "description": "Defines the valid properties for the component you are configuring (from a dialog .schema file)",
          "type": "string",
          "pattern": "^[a-zA-Z][a-zA-Z0-9.]*$",
          "const": "Microsoft.InputDialog"
        },
        "$designer": {
          "title": "Designer information",
          "type": "object",
          "description": "Extra information for the Bot Framework Composer."
        }
      }
    },
    "Microsoft.IpEntityRecognizer": {
      "$role": [
        "implements(Microsoft.IRecognizer)",
        "implements(Microsoft.IEntityRecognizer)"
      ],
      "title": "IP entity recognizer",
      "description": "Recognizer which recognizes internet IP patterns (like 192.1.1.1).",
      "type": "object",
      "required": [
        "$kind"
      ],
      "additionalProperties": false,
      "patternProperties": {
        "^\\$": {
          "title": "Tooling property",
          "description": "Open ended property for tooling."
        }
      },
      "properties": {
        "$kind": {
          "title": "Kind of dialog object",
          "description": "Defines the valid properties for the component you are configuring (from a dialog .schema file)",
          "type": "string",
          "pattern": "^[a-zA-Z][a-zA-Z0-9.]*$",
          "const": "Microsoft.IpEntityRecognizer"
        },
        "$designer": {
          "title": "Designer information",
          "type": "object",
          "description": "Extra information for the Bot Framework Composer."
        }
      }
    },
    "Microsoft.LanguagePolicy": {
      "title": "Language policy",
      "description": "This represents a policy map for locales lookups to use for language",
      "type": "object",
      "required": [
        "$kind"
      ],
      "additionalProperties": {
        "type": "array",
        "title": "Per-locale policy",
        "description": "Language policy per locale.",
        "items": {
          "type": "string",
          "title": "Locale",
          "description": "Locale like en-us."
        }
      },
      "patternProperties": {
        "^\\$": {
          "title": "Tooling property",
          "description": "Open ended property for tooling."
        }
      },
      "properties": {
        "$kind": {
          "title": "Kind of dialog object",
          "description": "Defines the valid properties for the component you are configuring (from a dialog .schema file)",
          "type": "string",
          "pattern": "^[a-zA-Z][a-zA-Z0-9.]*$",
          "const": "Microsoft.LanguagePolicy"
        },
        "$designer": {
          "title": "Designer information",
          "type": "object",
          "description": "Extra information for the Bot Framework Composer."
        }
      }
    },
    "Microsoft.LogAction": {
      "$role": "implements(Microsoft.IDialog)",
      "title": "Log to console",
      "description": "Log a message to the host application. Send a TraceActivity to Bot Framework Emulator (optional).",
      "type": "object",
      "required": [
        "text",
        "$kind"
      ],
      "additionalProperties": false,
      "patternProperties": {
        "^\\$": {
          "title": "Tooling property",
          "description": "Open ended property for tooling."
        }
      },
      "properties": {
        "id": {
          "type": "string",
          "title": "Id",
          "description": "Optional id for the dialog"
        },
        "disabled": {
          "$ref": "#/definitions/booleanExpression",
          "title": "Disabled",
          "description": "Optional condition which if true will disable this action.",
          "examples": [
            true,
            "=user.age > 3"
          ]
        },
        "text": {
          "$kind": "Microsoft.IActivityTemplate",
          "title": "Text",
          "description": "Information to log.",
          "$ref": "#/definitions/Microsoft.IActivityTemplate"
        },
        "label": {
          "$ref": "#/definitions/stringExpression",
          "title": "Label",
          "description": "Label for the trace activity (used to identify it in a list of trace activities.)"
        },
        "traceActivity": {
          "$ref": "#/definitions/booleanExpression",
          "title": "Send trace activity",
          "description": "If true, automatically sends a TraceActivity (view in Bot Framework Emulator)."
        },
        "$kind": {
          "title": "Kind of dialog object",
          "description": "Defines the valid properties for the component you are configuring (from a dialog .schema file)",
          "type": "string",
          "pattern": "^[a-zA-Z][a-zA-Z0-9.]*$",
          "const": "Microsoft.LogAction"
        },
        "$designer": {
          "title": "Designer information",
          "type": "object",
          "description": "Extra information for the Bot Framework Composer."
        }
      }
    },
    "Microsoft.LuisRecognizer": {
      "$role": "implements(Microsoft.IRecognizer)",
      "title": "LUIS Recognizer",
      "description": "LUIS recognizer.",
      "type": "object",
      "required": [
        "applicationId",
        "endpoint",
        "endpointKey",
        "$kind"
      ],
      "additionalProperties": false,
      "patternProperties": {
        "^\\$": {
          "title": "Tooling property",
          "description": "Open ended property for tooling."
        }
      },
      "properties": {
        "id": {
          "type": "string",
          "title": "Id",
          "description": "Optional unique id using with RecognizerSet.  Other recognizers should return 'DeferToRecognizer_{Id}' intent when cross training data for this recognizer."
        },
        "applicationId": {
          "$ref": "#/definitions/stringExpression",
          "title": "LUIS application id",
          "description": "Application ID for your model from the LUIS service."
        },
        "version": {
          "$ref": "#/definitions/stringExpression",
          "title": "LUIS version",
          "description": "Optional version to target.  If null then predictionOptions.Slot is used."
        },
        "endpoint": {
          "$ref": "#/definitions/stringExpression",
          "title": "LUIS endpoint",
          "description": "Endpoint to use for LUIS service like https://westus.api.cognitive.microsoft.com."
        },
        "endpointKey": {
          "$ref": "#/definitions/stringExpression",
          "title": "LUIS prediction key",
          "description": "LUIS prediction key used to call endpoint."
        },
        "externalEntityRecognizer": {
          "$kind": "Microsoft.IRecognizer",
          "title": "External entity recognizer",
          "description": "Entities recognized by this recognizer will be passed to LUIS as external entities.",
          "$ref": "#/definitions/Microsoft.IRecognizer"
        },
        "dynamicLists": {
          "$ref": "#/definitions/arrayExpression",
          "title": "Dynamic lists",
          "description": "Runtime defined entity lists.",
          "items": {
            "title": "Entity list",
            "description": "Lists of canonical values and synonyms for an entity.",
            "type": "object",
            "properties": {
              "entity": {
                "title": "Entity",
                "description": "Entity to extend with a dynamic list.",
                "type": "string"
              },
              "list": {
                "title": "Dynamic list",
                "description": "List of canonical forms and synonyms.",
                "type": "array",
                "items": {
                  "type": "object",
                  "title": "List entry",
                  "description": "Canonical form and synonynms.",
                  "properties": {
                    "canonicalForm": {
                      "title": "Canonical form",
                      "description": "Resolution if any synonym matches.",
                      "type": "string"
                    },
                    "synonyms": {
                      "title": "Synonyms",
                      "description": "List of synonyms for a canonical form.",
                      "type": "array",
                      "items": {
                        "title": "Synonym",
                        "description": "Synonym for canonical form.",
                        "type": "string"
                      }
                    }
                  }
                }
              }
            }
          }
        },
        "predictionOptions": {
          "type": "object",
          "title": "Prediction options",
          "description": "Options to control LUIS prediction behavior.",
          "properties": {
            "includeAllIntents": {
              "$ref": "#/definitions/booleanExpression",
              "title": "Include all intents",
              "description": "True for all intents, false for only top intent."
            },
            "includeInstanceData": {
              "$ref": "#/definitions/booleanExpression",
              "title": "Include $instance",
              "description": "True to include $instance metadata in the LUIS response."
            },
            "log": {
              "$ref": "#/definitions/booleanExpression",
              "title": "Log utterances",
              "description": "True to log utterances on LUIS service."
            },
            "preferExternalEntities": {
              "$ref": "#/definitions/booleanExpression",
              "title": "Prefer external entities",
              "description": "True to prefer external entities to those generated by LUIS models."
            },
            "slot": {
              "$ref": "#/definitions/stringExpression",
              "title": "Slot",
              "description": "Slot to use for talking to LUIS service like production or staging."
            }
          }
        },
        "$kind": {
          "title": "Kind of dialog object",
          "description": "Defines the valid properties for the component you are configuring (from a dialog .schema file)",
          "type": "string",
          "pattern": "^[a-zA-Z][a-zA-Z0-9.]*$",
          "const": "Microsoft.LuisRecognizer"
        },
        "$designer": {
          "title": "Designer information",
          "type": "object",
          "description": "Extra information for the Bot Framework Composer."
        }
      }
    },
    "Microsoft.MentionEntityRecognizer": {
      "$role": [
        "implements(Microsoft.IRecognizer)",
        "implements(Microsoft.IEntityRecognizer)"
      ],
      "title": "Mentions entity recognizer",
      "description": "Recognizer which recognizes @Mentions",
      "type": "object",
      "required": [
        "$kind"
      ],
      "additionalProperties": false,
      "patternProperties": {
        "^\\$": {
          "title": "Tooling property",
          "description": "Open ended property for tooling."
        }
      },
      "properties": {
        "$kind": {
          "title": "Kind of dialog object",
          "description": "Defines the valid properties for the component you are configuring (from a dialog .schema file)",
          "type": "string",
          "pattern": "^[a-zA-Z][a-zA-Z0-9.]*$",
          "const": "Microsoft.MentionEntityRecognizer"
        },
        "$designer": {
          "title": "Designer information",
          "type": "object",
          "description": "Extra information for the Bot Framework Composer."
        }
      }
    },
    "Microsoft.MostSpecificSelector": {
      "$role": "implements(Microsoft.ITriggerSelector)",
      "title": "Most specific trigger selector",
      "description": "Select most specific true events with optional additional selector",
      "type": "object",
      "required": [
        "$kind"
      ],
      "additionalProperties": false,
      "patternProperties": {
        "^\\$": {
          "title": "Tooling property",
          "description": "Open ended property for tooling."
        }
      },
      "properties": {
        "selector": {
          "$kind": "Microsoft.ITriggerSelector",
          "$ref": "#/definitions/Microsoft.ITriggerSelector"
        },
        "$kind": {
          "title": "Kind of dialog object",
          "description": "Defines the valid properties for the component you are configuring (from a dialog .schema file)",
          "type": "string",
          "pattern": "^[a-zA-Z][a-zA-Z0-9.]*$",
          "const": "Microsoft.MostSpecificSelector"
        },
        "$designer": {
          "title": "Designer information",
          "type": "object",
          "description": "Extra information for the Bot Framework Composer."
        }
      }
    },
    "Microsoft.MultiLanguageRecognizer": {
      "$role": "implements(Microsoft.IRecognizer)",
      "title": "Multi-language recognizer",
      "description": "Configure one recognizer per language and the specify the language fallback policy.",
      "type": "object",
      "required": [
        "recognizers",
        "$kind"
      ],
      "additionalProperties": false,
      "patternProperties": {
        "^\\$": {
          "title": "Tooling property",
          "description": "Open ended property for tooling."
        }
      },
      "properties": {
        "id": {
          "type": "string",
          "title": "Id",
          "description": "Optional unique id using with RecognizerSet.  Other recognizers should return 'DeferToRecognizer_{Id}' intent when cross training data for this recognizer."
        },
        "languagePolicy": {
          "$kind": "Microsoft.LanguagePolicy",
          "type": "object",
          "title": "Language policy",
          "description": "Defines fall back languages to try per user input language.",
          "$ref": "#/definitions/Microsoft.LanguagePolicy"
        },
        "recognizers": {
          "type": "object",
          "title": "Recognizers",
          "description": "Map of language -> Recognizer",
          "additionalProperties": {
            "$kind": "Microsoft.IRecognizer",
            "$ref": "#/definitions/Microsoft.IRecognizer"
          }
        },
        "$kind": {
          "title": "Kind of dialog object",
          "description": "Defines the valid properties for the component you are configuring (from a dialog .schema file)",
          "type": "string",
          "pattern": "^[a-zA-Z][a-zA-Z0-9.]*$",
          "const": "Microsoft.MultiLanguageRecognizer"
        },
        "$designer": {
          "title": "Designer information",
          "type": "object",
          "description": "Extra information for the Bot Framework Composer."
        }
      }
    },
    "Microsoft.NumberEntityRecognizer": {
      "$role": [
        "implements(Microsoft.IRecognizer)",
        "implements(Microsoft.IEntityRecognizer)"
      ],
      "title": "Number entity recognizer",
      "description": "Recognizer which recognizes numbers.",
      "type": "object",
      "required": [
        "$kind"
      ],
      "additionalProperties": false,
      "patternProperties": {
        "^\\$": {
          "title": "Tooling property",
          "description": "Open ended property for tooling."
        }
      },
      "properties": {
        "$kind": {
          "title": "Kind of dialog object",
          "description": "Defines the valid properties for the component you are configuring (from a dialog .schema file)",
          "type": "string",
          "pattern": "^[a-zA-Z][a-zA-Z0-9.]*$",
          "const": "Microsoft.NumberEntityRecognizer"
        },
        "$designer": {
          "title": "Designer information",
          "type": "object",
          "description": "Extra information for the Bot Framework Composer."
        }
      }
    },
    "Microsoft.NumberInput": {
      "$role": [
        "implements(Microsoft.IDialog)",
        "extends(Microsoft.InputDialog)"
      ],
      "title": "Number input dialog",
      "description": "Collect information - Ask for a number.",
      "type": "object",
      "$policies": {
        "interactive": true
      },
      "required": [
        "$kind"
      ],
      "additionalProperties": false,
      "patternProperties": {
        "^\\$": {
          "title": "Tooling property",
          "description": "Open ended property for tooling."
        }
      },
      "properties": {
        "defaultValue": {
          "$ref": "#/definitions/numberExpression",
          "title": "Default value",
          "description": "'Property' will be set to the value of this expression when max turn count is exceeded.",
          "examples": [
            13,
            "=user.age"
          ]
        },
        "value": {
          "$ref": "#/definitions/numberExpression",
          "title": "Value",
          "description": "'Property' will be set to the value of this expression unless it evaluates to null.",
          "examples": [
            13,
            "=user.age"
          ]
        },
        "outputFormat": {
          "$ref": "#/definitions/expression",
          "title": "Output format",
          "description": "Expression to format the number output.",
          "examples": [
            "=this.value",
            "=int(this.text)"
          ]
        },
        "defaultLocale": {
          "$ref": "#/definitions/stringExpression",
          "title": "Default locale",
          "description": "Default locale to use if there is no locale available..",
          "default": "en-us"
        },
        "id": {
          "type": "string",
          "title": "Id",
          "description": "Optional id for the dialog"
        },
        "disabled": {
          "$ref": "#/definitions/booleanExpression",
          "title": "Disabled",
          "description": "Optional condition which if true will disable this action.",
          "default": false,
          "examples": [
            false,
            "=user.isVip"
          ]
        },
        "prompt": {
          "$kind": "Microsoft.IActivityTemplate",
          "title": "Initial prompt",
          "description": "Message to send to collect information.",
          "examples": [
            "What is your birth date?"
          ],
          "$ref": "#/definitions/Microsoft.IActivityTemplate"
        },
        "unrecognizedPrompt": {
          "$kind": "Microsoft.IActivityTemplate",
          "title": "Unrecognized prompt",
          "description": "Message to send when max turn count (if specified) has been exceeded and the default value is selected as the value.",
          "examples": [
            "Sorry, I'm having trouble understanding you. I will just use {this.options.defaultValue} for now. You can say 'I'm 36 years old' to change it."
          ],
          "$ref": "#/definitions/Microsoft.IActivityTemplate"
        },
        "invalidPrompt": {
          "$kind": "Microsoft.IActivityTemplate",
          "title": "Invalid prompt",
          "description": "Message to send when the user input does not meet any validation expression.",
          "examples": [
            "Sorry, '{this.value}' does not work. I need a number between 1-150. What is your age?"
          ],
          "$ref": "#/definitions/Microsoft.IActivityTemplate"
        },
        "defaultValueResponse": {
          "$kind": "Microsoft.IActivityTemplate",
          "title": "Default value response",
          "description": "Message to send when max turn count (if specified) has been exceeded and the default value is selected as the value.",
          "examples": [
            "Sorry, I'm having trouble understanding you. I will just use {this.options.defaultValue} for now. You can say 'I'm 36 years old' to change it."
          ],
          "$ref": "#/definitions/Microsoft.IActivityTemplate"
        },
        "maxTurnCount": {
          "$ref": "#/definitions/integerExpression",
          "title": "Max turn count",
          "description": "Maximum number of re-prompt attempts to collect information.",
          "default": 3,
          "minimum": 0,
          "maximum": 2147483647,
          "examples": [
            3,
            "=settings.xyz"
          ]
        },
        "validations": {
          "type": "array",
          "title": "Validation expressions",
          "description": "Expression to validate user input.",
          "items": {
            "$ref": "#/definitions/condition",
            "title": "Condition",
            "description": "Expression which needs to met for the input to be considered valid",
            "examples": [
              "int(this.value) > 1 && int(this.value) <= 150",
              "count(this.value) < 300"
            ]
          }
        },
        "property": {
          "$ref": "#/definitions/stringExpression",
          "title": "Property",
          "description": "Property to store collected information. Input will be skipped if property has value (unless 'Always prompt' is true).",
          "examples": [
            "$birthday",
            "dialog.${user.name}",
            "=f(x)"
          ]
        },
        "alwaysPrompt": {
          "$ref": "#/definitions/booleanExpression",
          "title": "Always prompt",
          "description": "Collect information even if the specified 'property' is not empty.",
          "default": false,
          "examples": [
            false,
            "=$val"
          ]
        },
        "allowInterruptions": {
          "$ref": "#/definitions/booleanExpression",
          "title": "Allow Interruptions",
          "description": "A boolean expression that determines whether the parent should be allowed to interrupt the input.",
          "default": true,
          "examples": [
            true,
            "=user.xyz"
          ]
        },
        "$kind": {
          "title": "Kind of dialog object",
          "description": "Defines the valid properties for the component you are configuring (from a dialog .schema file)",
          "type": "string",
          "pattern": "^[a-zA-Z][a-zA-Z0-9.]*$",
          "const": "Microsoft.NumberInput"
        },
        "$designer": {
          "title": "Designer information",
          "type": "object",
          "description": "Extra information for the Bot Framework Composer."
        }
      }
    },
    "Microsoft.NumberRangeEntityRecognizer": {
      "$role": [
        "implements(Microsoft.IRecognizer)",
        "implements(Microsoft.IEntityRecognizer)"
      ],
      "title": "Number range entity recognizer",
      "description": "Recognizer which recognizes ranges of numbers (Example:2 to 5).",
      "type": "object",
      "required": [
        "$kind"
      ],
      "additionalProperties": false,
      "patternProperties": {
        "^\\$": {
          "title": "Tooling property",
          "description": "Open ended property for tooling."
        }
      },
      "properties": {
        "$kind": {
          "title": "Kind of dialog object",
          "description": "Defines the valid properties for the component you are configuring (from a dialog .schema file)",
          "type": "string",
          "pattern": "^[a-zA-Z][a-zA-Z0-9.]*$",
          "const": "Microsoft.NumberRangeEntityRecognizer"
        },
        "$designer": {
          "title": "Designer information",
          "type": "object",
          "description": "Extra information for the Bot Framework Composer."
        }
      }
    },
    "Microsoft.OAuthInput": {
      "$role": "implements(Microsoft.IDialog)",
      "title": "OAuthInput Dialog",
      "description": "Collect login information.",
      "type": "object",
      "required": [
        "connectionName",
        "$kind"
      ],
      "$policies": {
        "interactive": true
      },
      "additionalProperties": false,
      "patternProperties": {
        "^\\$": {
          "title": "Tooling property",
          "description": "Open ended property for tooling."
        }
      },
      "properties": {
        "connectionName": {
          "$ref": "#/definitions/stringExpression",
          "title": "Connection name",
          "description": "The connection name configured in Azure Web App Bot OAuth settings.",
          "examples": [
            "msgraphOAuthConnection"
          ]
        },
        "disabled": {
          "$ref": "#/definitions/booleanExpression",
          "title": "Disabled",
          "description": "Optional condition which if true will disable this action.",
          "examples": [
            true,
            "=user.age > 3"
          ]
        },
        "text": {
          "$ref": "#/definitions/stringExpression",
          "title": "Text",
          "description": "Text shown in the OAuth signin card.",
          "examples": [
            "Please sign in. ",
            "=concat(x,y,z)"
          ]
        },
        "title": {
          "$ref": "#/definitions/stringExpression",
          "title": "Title",
          "description": "Title shown in the OAuth signin card.",
          "examples": [
            "Login"
          ]
        },
        "timeout": {
          "$ref": "#/definitions/integerExpression",
          "title": "Timeout",
          "description": "Time out setting for the OAuth signin card.",
          "default": 900000
        },
        "property": {
          "$ref": "#/definitions/stringExpression",
          "title": "Token property",
          "description": "Property to store the OAuth token result.",
          "examples": [
            "dialog.token"
          ]
        },
        "invalidPrompt": {
          "$kind": "Microsoft.IActivityTemplate",
          "title": "Invalid prompt",
          "description": "Message to send if user response is invalid.",
          "examples": [
            "Sorry, the login info you provided is not valid."
          ],
          "$ref": "#/definitions/Microsoft.IActivityTemplate"
        },
        "defaultValueResponse": {
          "$kind": "Microsoft.IActivityTemplate",
          "title": "Default value response",
          "description": "Message to send when max turn count (if specified) has been exceeded and the default value is selected as the value.",
          "examples": [
            "Login failed."
          ],
          "$ref": "#/definitions/Microsoft.IActivityTemplate"
        },
        "maxTurnCount": {
          "$ref": "#/definitions/integerExpression",
          "title": "Max turn count",
          "description": "Maximum number of re-prompt attempts to collect information.",
          "default": 3,
          "examples": [
            3
          ]
        },
        "defaultValue": {
          "$ref": "#/definitions/expression",
          "title": "Default value",
          "description": "Expression to examine on each turn of the conversation as possible value to the property.",
          "examples": [
            "@token"
          ]
        },
        "allowInterruptions": {
          "$ref": "#/definitions/booleanExpression",
          "title": "Allow interruptions",
          "description": "A boolean expression that determines whether the parent should be allowed to interrupt the input.",
          "default": true,
          "examples": [
            true,
            "=f(x)"
          ]
        },
        "alwaysPrompt": {
          "$ref": "#/definitions/booleanExpression",
          "title": "Always prompt",
          "description": "Collect information even if the specified 'property' is not empty.",
          "examples": [
            true,
            "=f(x)"
          ]
        },
        "$kind": {
          "title": "Kind of dialog object",
          "description": "Defines the valid properties for the component you are configuring (from a dialog .schema file)",
          "type": "string",
          "pattern": "^[a-zA-Z][a-zA-Z0-9.]*$",
          "const": "Microsoft.OAuthInput"
        },
        "$designer": {
          "title": "Designer information",
          "type": "object",
          "description": "Extra information for the Bot Framework Composer."
        }
      }
    },
    "Microsoft.OnActivity": {
      "$role": [
        "implements(Microsoft.ITrigger)",
        "extends(Microsoft.OnCondition)"
      ],
      "title": "On activity",
      "description": "Actions to perform on receipt of a generic activity.",
      "type": "object",
      "required": [
        "type",
        "$kind"
      ],
      "additionalProperties": false,
      "patternProperties": {
        "^\\$": {
          "title": "Tooling property",
          "description": "Open ended property for tooling."
        }
      },
      "properties": {
        "type": {
          "type": "string",
          "title": "Activity type",
          "description": "The Activity.Type to match"
        },
        "condition": {
          "$ref": "#/definitions/condition",
          "title": "Condition",
          "description": "Condition (expression).",
          "examples": [
            "user.vip == true"
          ]
        },
        "actions": {
          "type": "array",
          "title": "Actions",
          "description": "Sequence of actions to execute.",
          "items": {
            "$kind": "Microsoft.IDialog",
            "$ref": "#/definitions/Microsoft.IDialog"
          }
        },
        "priority": {
          "$ref": "#/definitions/numberExpression",
          "title": "Priority",
          "description": "Priority for trigger with 0 being the highest and < 0 ignored."
        },
        "runOnce": {
          "$ref": "#/definitions/booleanExpression",
          "title": "Run Once",
          "description": "True if rule should run once per unique conditions",
          "examples": [
            true,
            "=f(x)"
          ]
        },
        "$kind": {
          "title": "Kind of dialog object",
          "description": "Defines the valid properties for the component you are configuring (from a dialog .schema file)",
          "type": "string",
          "pattern": "^[a-zA-Z][a-zA-Z0-9.]*$",
          "const": "Microsoft.OnActivity"
        },
        "$designer": {
          "title": "Designer information",
          "type": "object",
          "description": "Extra information for the Bot Framework Composer."
        }
      }
    },
    "Microsoft.OnAssignEntity": {
      "$role": [
        "implements(Microsoft.ITrigger)",
        "extends(Microsoft.OnCondition)"
      ],
      "title": "On entity assignment",
      "description": "Actions to apply an operation on a property and value.",
      "type": "object",
      "required": [
        "$kind"
      ],
      "additionalProperties": false,
      "patternProperties": {
        "^\\$": {
          "title": "Tooling property",
          "description": "Open ended property for tooling."
        }
      },
      "properties": {
        "operation": {
          "type": "string",
          "title": "Operation",
          "description": "Operation filter on event."
        },
        "property": {
          "type": "string",
          "title": "Property",
          "description": "Property filter on event."
        },
        "value": {
          "type": "string",
          "title": "Value",
          "description": "Value filter on event."
        },
        "condition": {
          "$ref": "#/definitions/condition",
          "title": "Condition",
          "description": "Condition (expression).",
          "examples": [
            "user.vip == true"
          ]
        },
        "actions": {
          "type": "array",
          "title": "Actions",
          "description": "Sequence of actions to execute.",
          "items": {
            "$kind": "Microsoft.IDialog",
            "$ref": "#/definitions/Microsoft.IDialog"
          }
        },
        "priority": {
          "$ref": "#/definitions/numberExpression",
          "title": "Priority",
          "description": "Priority for trigger with 0 being the highest and < 0 ignored."
        },
        "runOnce": {
          "$ref": "#/definitions/booleanExpression",
          "title": "Run Once",
          "description": "True if rule should run once per unique conditions",
          "examples": [
            true,
            "=f(x)"
          ]
        },
        "$kind": {
          "title": "Kind of dialog object",
          "description": "Defines the valid properties for the component you are configuring (from a dialog .schema file)",
          "type": "string",
          "pattern": "^[a-zA-Z][a-zA-Z0-9.]*$",
          "const": "Microsoft.OnAssignEntity"
        },
        "$designer": {
          "title": "Designer information",
          "type": "object",
          "description": "Extra information for the Bot Framework Composer."
        }
      }
    },
    "Microsoft.OnBeginDialog": {
      "$role": [
        "implements(Microsoft.ITrigger)",
        "extends(Microsoft.OnCondition)"
      ],
      "title": "On begin dialog",
      "description": "Actions to perform when this dialog begins.",
      "type": "object",
      "required": [
        "$kind"
      ],
      "additionalProperties": false,
      "patternProperties": {
        "^\\$": {
          "title": "Tooling property",
          "description": "Open ended property for tooling."
        }
      },
      "properties": {
        "condition": {
          "$ref": "#/definitions/condition",
          "title": "Condition",
          "description": "Condition (expression).",
          "examples": [
            "user.vip == true"
          ]
        },
        "actions": {
          "type": "array",
          "title": "Actions",
          "description": "Sequence of actions to execute.",
          "items": {
            "$kind": "Microsoft.IDialog",
            "$ref": "#/definitions/Microsoft.IDialog"
          }
        },
        "priority": {
          "$ref": "#/definitions/numberExpression",
          "title": "Priority",
          "description": "Priority for trigger with 0 being the highest and < 0 ignored."
        },
        "runOnce": {
          "$ref": "#/definitions/booleanExpression",
          "title": "Run Once",
          "description": "True if rule should run once per unique conditions",
          "examples": [
            true,
            "=f(x)"
          ]
        },
        "$kind": {
          "title": "Kind of dialog object",
          "description": "Defines the valid properties for the component you are configuring (from a dialog .schema file)",
          "type": "string",
          "pattern": "^[a-zA-Z][a-zA-Z0-9.]*$",
          "const": "Microsoft.OnBeginDialog"
        },
        "$designer": {
          "title": "Designer information",
          "type": "object",
          "description": "Extra information for the Bot Framework Composer."
        }
      }
    },
    "Microsoft.OnCancelDialog": {
      "$role": [
        "implements(Microsoft.ITrigger)",
        "extends(Microsoft.OnCondition)"
      ],
      "title": "On cancel dialog",
      "description": "Actions to perform on cancel dialog event.",
      "type": "object",
      "required": [
        "$kind"
      ],
      "additionalProperties": false,
      "patternProperties": {
        "^\\$": {
          "title": "Tooling property",
          "description": "Open ended property for tooling."
        }
      },
      "properties": {
        "condition": {
          "$ref": "#/definitions/condition",
          "title": "Condition",
          "description": "Condition (expression).",
          "examples": [
            "user.vip == true"
          ]
        },
        "actions": {
          "type": "array",
          "title": "Actions",
          "description": "Sequence of actions to execute.",
          "items": {
            "$kind": "Microsoft.IDialog",
            "$ref": "#/definitions/Microsoft.IDialog"
          }
        },
        "priority": {
          "$ref": "#/definitions/numberExpression",
          "title": "Priority",
          "description": "Priority for trigger with 0 being the highest and < 0 ignored."
        },
        "runOnce": {
          "$ref": "#/definitions/booleanExpression",
          "title": "Run Once",
          "description": "True if rule should run once per unique conditions",
          "examples": [
            true,
            "=f(x)"
          ]
        },
        "$kind": {
          "title": "Kind of dialog object",
          "description": "Defines the valid properties for the component you are configuring (from a dialog .schema file)",
          "type": "string",
          "pattern": "^[a-zA-Z][a-zA-Z0-9.]*$",
          "const": "Microsoft.OnCancelDialog"
        },
        "$designer": {
          "title": "Designer information",
          "type": "object",
          "description": "Extra information for the Bot Framework Composer."
        }
      }
    },
    "Microsoft.OnChooseEntity": {
      "$role": [
        "implements(Microsoft.ITrigger)",
        "extends(Microsoft.OnCondition)"
      ],
      "title": "On choose entity",
      "description": "Actions to be performed when value is ambiguous for operator and property.",
      "type": "object",
      "required": [
        "$kind"
      ],
      "additionalProperties": false,
      "patternProperties": {
        "^\\$": {
          "title": "Tooling property",
          "description": "Open ended property for tooling."
        }
      },
      "properties": {
        "operation": {
          "type": "string",
          "title": "Operation",
          "description": "Operation filter on event."
        },
        "property": {
          "type": "string",
          "title": "Property",
          "description": "Property filter on event."
        },
        "value": {
          "type": "string",
          "title": "Ambiguous value",
          "description": "Ambiguous value filter on event."
        },
        "condition": {
          "$ref": "#/definitions/condition",
          "title": "Condition",
          "description": "Condition (expression).",
          "examples": [
            "user.vip == true"
          ]
        },
        "actions": {
          "type": "array",
          "title": "Actions",
          "description": "Sequence of actions to execute.",
          "items": {
            "$kind": "Microsoft.IDialog",
            "$ref": "#/definitions/Microsoft.IDialog"
          }
        },
        "priority": {
          "$ref": "#/definitions/numberExpression",
          "title": "Priority",
          "description": "Priority for trigger with 0 being the highest and < 0 ignored."
        },
        "runOnce": {
          "$ref": "#/definitions/booleanExpression",
          "title": "Run Once",
          "description": "True if rule should run once per unique conditions",
          "examples": [
            true,
            "=f(x)"
          ]
        },
        "$kind": {
          "title": "Kind of dialog object",
          "description": "Defines the valid properties for the component you are configuring (from a dialog .schema file)",
          "type": "string",
          "pattern": "^[a-zA-Z][a-zA-Z0-9.]*$",
          "const": "Microsoft.OnChooseEntity"
        },
        "$designer": {
          "title": "Designer information",
          "type": "object",
          "description": "Extra information for the Bot Framework Composer."
        }
      }
    },
    "Microsoft.OnChooseIntent": {
      "$role": [
        "implements(Microsoft.ITrigger)",
        "extends(Microsoft.OnCondition)"
      ],
      "title": "On ambiguous intent",
      "description": "Actions to perform on when an intent is ambiguous.",
      "type": "object",
      "required": [
        "$kind"
      ],
      "additionalProperties": false,
      "patternProperties": {
        "^\\$": {
          "title": "Tooling property",
          "description": "Open ended property for tooling."
        }
      },
      "properties": {
        "intents": {
          "type": "array",
          "title": "Intents",
          "description": "Intents that must be in the ChooseIntent result for this condition to trigger.",
          "items": {
            "title": "Intent",
            "description": "Intent name to trigger on.",
            "type": "string"
          }
        },
        "condition": {
          "$ref": "#/definitions/condition",
          "title": "Condition",
          "description": "Condition (expression).",
          "examples": [
            "user.vip == true"
          ]
        },
        "actions": {
          "type": "array",
          "title": "Actions",
          "description": "Sequence of actions to execute.",
          "items": {
            "$kind": "Microsoft.IDialog",
            "$ref": "#/definitions/Microsoft.IDialog"
          }
        },
        "priority": {
          "$ref": "#/definitions/numberExpression",
          "title": "Priority",
          "description": "Priority for trigger with 0 being the highest and < 0 ignored."
        },
        "runOnce": {
          "$ref": "#/definitions/booleanExpression",
          "title": "Run Once",
          "description": "True if rule should run once per unique conditions",
          "examples": [
            true,
            "=f(x)"
          ]
        },
        "$kind": {
          "title": "Kind of dialog object",
          "description": "Defines the valid properties for the component you are configuring (from a dialog .schema file)",
          "type": "string",
          "pattern": "^[a-zA-Z][a-zA-Z0-9.]*$",
          "const": "Microsoft.OnChooseIntent"
        },
        "$designer": {
          "title": "Designer information",
          "type": "object",
          "description": "Extra information for the Bot Framework Composer."
        }
      }
    },
    "Microsoft.OnChooseProperty": {
      "$role": [
        "implements(Microsoft.ITrigger)",
        "extends(Microsoft.OnCondition)"
      ],
      "title": "On choose property",
      "description": "Actions to take when there are multiple possible mappings of entities to properties and operations.",
      "type": "object",
      "required": [
        "$kind"
      ],
      "additionalProperties": false,
      "patternProperties": {
        "^\\$": {
          "title": "Tooling property",
          "description": "Open ended property for tooling."
        }
      },
      "properties": {
        "condition": {
          "$ref": "#/definitions/condition",
          "title": "Condition",
          "description": "Condition (expression).",
          "examples": [
            "user.vip == true"
          ]
        },
        "actions": {
          "type": "array",
          "title": "Actions",
          "description": "Sequence of actions to execute.",
          "items": {
            "$kind": "Microsoft.IDialog",
            "$ref": "#/definitions/Microsoft.IDialog"
          }
        },
        "priority": {
          "$ref": "#/definitions/numberExpression",
          "title": "Priority",
          "description": "Priority for trigger with 0 being the highest and < 0 ignored."
        },
        "runOnce": {
          "$ref": "#/definitions/booleanExpression",
          "title": "Run Once",
          "description": "True if rule should run once per unique conditions",
          "examples": [
            true,
            "=f(x)"
          ]
        },
        "$kind": {
          "title": "Kind of dialog object",
          "description": "Defines the valid properties for the component you are configuring (from a dialog .schema file)",
          "type": "string",
          "pattern": "^[a-zA-Z][a-zA-Z0-9.]*$",
          "const": "Microsoft.OnChooseProperty"
        },
        "$designer": {
          "title": "Designer information",
          "type": "object",
          "description": "Extra information for the Bot Framework Composer."
        }
      }
    },
    "Microsoft.OnCondition": {
      "$role": "implements(Microsoft.ITrigger)",
      "title": "On condition",
      "description": "Actions to perform when specified condition is true.",
      "type": "object",
      "required": [
        "$kind"
      ],
      "additionalProperties": false,
      "patternProperties": {
        "^\\$": {
          "title": "Tooling property",
          "description": "Open ended property for tooling."
        }
      },
      "properties": {
        "condition": {
          "$ref": "#/definitions/condition",
          "title": "Condition",
          "description": "Condition (expression).",
          "examples": [
            "user.vip == true"
          ]
        },
        "actions": {
          "type": "array",
          "title": "Actions",
          "description": "Sequence of actions to execute.",
          "items": {
            "$kind": "Microsoft.IDialog",
            "$ref": "#/definitions/Microsoft.IDialog"
          }
        },
        "priority": {
          "$ref": "#/definitions/numberExpression",
          "title": "Priority",
          "description": "Priority for trigger with 0 being the highest and < 0 ignored."
        },
        "runOnce": {
          "$ref": "#/definitions/booleanExpression",
          "title": "Run Once",
          "description": "True if rule should run once per unique conditions",
          "examples": [
            true,
            "=f(x)"
          ]
        },
        "$kind": {
          "title": "Kind of dialog object",
          "description": "Defines the valid properties for the component you are configuring (from a dialog .schema file)",
          "type": "string",
          "pattern": "^[a-zA-Z][a-zA-Z0-9.]*$",
          "const": "Microsoft.OnCondition"
        },
        "$designer": {
          "title": "Designer information",
          "type": "object",
          "description": "Extra information for the Bot Framework Composer."
        }
      }
    },
    "Microsoft.OnContinueConversation": {
      "$role": [
        "implements(Microsoft.ITrigger)",
        "extends(Microsoft.OnCondition)"
      ],
      "title": "On continue conversation",
      "description": "Actions to perform when a conversation is started up again from a ContinueConversationLater action.",
      "type": "object",
      "required": [
        "$kind"
      ],
      "additionalProperties": false,
      "patternProperties": {
        "^\\$": {
          "title": "Tooling property",
          "description": "Open ended property for tooling."
        }
      },
      "properties": {
        "condition": {
          "$ref": "#/definitions/condition",
          "title": "Condition",
          "description": "Condition (expression).",
          "examples": [
            "user.vip == true"
          ]
        },
        "actions": {
          "type": "array",
          "title": "Actions",
          "description": "Sequence of actions to execute.",
          "items": {
            "$kind": "Microsoft.IDialog",
            "$ref": "#/definitions/Microsoft.IDialog"
          }
        },
        "priority": {
          "$ref": "#/definitions/numberExpression",
          "title": "Priority",
          "description": "Priority for trigger with 0 being the highest and < 0 ignored."
        },
        "runOnce": {
          "$ref": "#/definitions/booleanExpression",
          "title": "Run Once",
          "description": "True if rule should run once per unique conditions",
          "examples": [
            true,
            "=f(x)"
          ]
        },
        "$kind": {
          "title": "Kind of dialog object",
          "description": "Defines the valid properties for the component you are configuring (from a dialog .schema file)",
          "type": "string",
          "pattern": "^[a-zA-Z][a-zA-Z0-9.]*$",
          "const": "Microsoft.OnContinueConversation"
        },
        "$designer": {
          "title": "Designer information",
          "type": "object",
          "description": "Extra information for the Bot Framework Composer."
        }
      }
    },
    "Microsoft.OnConversationUpdateActivity": {
      "$role": [
        "implements(Microsoft.ITrigger)",
        "extends(Microsoft.OnCondition)"
      ],
      "title": "On ConversationUpdate activity",
      "description": "Actions to perform on receipt of an activity with type 'ConversationUpdate'.",
      "type": "object",
      "required": [
        "$kind"
      ],
      "additionalProperties": false,
      "patternProperties": {
        "^\\$": {
          "title": "Tooling property",
          "description": "Open ended property for tooling."
        }
      },
      "properties": {
        "condition": {
          "$ref": "#/definitions/condition",
          "title": "Condition",
          "description": "Condition (expression).",
          "examples": [
            "user.vip == true"
          ]
        },
        "actions": {
          "type": "array",
          "title": "Actions",
          "description": "Sequence of actions to execute.",
          "items": {
            "$kind": "Microsoft.IDialog",
            "$ref": "#/definitions/Microsoft.IDialog"
          }
        },
        "priority": {
          "$ref": "#/definitions/numberExpression",
          "title": "Priority",
          "description": "Priority for trigger with 0 being the highest and < 0 ignored."
        },
        "runOnce": {
          "$ref": "#/definitions/booleanExpression",
          "title": "Run Once",
          "description": "True if rule should run once per unique conditions",
          "examples": [
            true,
            "=f(x)"
          ]
        },
        "$kind": {
          "title": "Kind of dialog object",
          "description": "Defines the valid properties for the component you are configuring (from a dialog .schema file)",
          "type": "string",
          "pattern": "^[a-zA-Z][a-zA-Z0-9.]*$",
          "const": "Microsoft.OnConversationUpdateActivity"
        },
        "$designer": {
          "title": "Designer information",
          "type": "object",
          "description": "Extra information for the Bot Framework Composer."
        }
      }
    },
    "Microsoft.OnDialogEvent": {
      "$role": [
        "implements(Microsoft.ITrigger)",
        "extends(Microsoft.OnCondition)"
      ],
      "title": "On dialog event",
      "description": "Actions to perform when a specific dialog event occurs.",
      "type": "object",
      "required": [
        "event",
        "$kind"
      ],
      "additionalProperties": false,
      "patternProperties": {
        "^\\$": {
          "title": "Tooling property",
          "description": "Open ended property for tooling."
        }
      },
      "properties": {
        "event": {
          "type": "string",
          "title": "Dialog event name",
          "description": "Name of dialog event."
        },
        "condition": {
          "$ref": "#/definitions/condition",
          "title": "Condition",
          "description": "Condition (expression).",
          "examples": [
            "user.vip == true"
          ]
        },
        "actions": {
          "type": "array",
          "title": "Actions",
          "description": "Sequence of actions to execute.",
          "items": {
            "$kind": "Microsoft.IDialog",
            "$ref": "#/definitions/Microsoft.IDialog"
          }
        },
        "priority": {
          "$ref": "#/definitions/numberExpression",
          "title": "Priority",
          "description": "Priority for trigger with 0 being the highest and < 0 ignored."
        },
        "runOnce": {
          "$ref": "#/definitions/booleanExpression",
          "title": "Run Once",
          "description": "True if rule should run once per unique conditions",
          "examples": [
            true,
            "=f(x)"
          ]
        },
        "$kind": {
          "title": "Kind of dialog object",
          "description": "Defines the valid properties for the component you are configuring (from a dialog .schema file)",
          "type": "string",
          "pattern": "^[a-zA-Z][a-zA-Z0-9.]*$",
          "const": "Microsoft.OnDialogEvent"
        },
        "$designer": {
          "title": "Designer information",
          "type": "object",
          "description": "Extra information for the Bot Framework Composer."
        }
      }
    },
    "Microsoft.OnEndOfActions": {
      "$role": [
        "implements(Microsoft.ITrigger)",
        "extends(Microsoft.OnCondition)"
      ],
      "title": "On end of actions",
      "description": "Actions to take when there are no more actions in the current dialog.",
      "type": "object",
      "required": [
        "$kind"
      ],
      "additionalProperties": false,
      "patternProperties": {
        "^\\$": {
          "title": "Tooling property",
          "description": "Open ended property for tooling."
        }
      },
      "properties": {
        "condition": {
          "$ref": "#/definitions/condition",
          "title": "Condition",
          "description": "Condition (expression).",
          "examples": [
            "user.vip == true"
          ]
        },
        "actions": {
          "type": "array",
          "title": "Actions",
          "description": "Sequence of actions to execute.",
          "items": {
            "$kind": "Microsoft.IDialog",
            "$ref": "#/definitions/Microsoft.IDialog"
          }
        },
        "priority": {
          "$ref": "#/definitions/numberExpression",
          "title": "Priority",
          "description": "Priority for trigger with 0 being the highest and < 0 ignored."
        },
        "runOnce": {
          "$ref": "#/definitions/booleanExpression",
          "title": "Run Once",
          "description": "True if rule should run once per unique conditions",
          "examples": [
            true,
            "=f(x)"
          ]
        },
        "$kind": {
          "title": "Kind of dialog object",
          "description": "Defines the valid properties for the component you are configuring (from a dialog .schema file)",
          "type": "string",
          "pattern": "^[a-zA-Z][a-zA-Z0-9.]*$",
          "const": "Microsoft.OnEndOfActions"
        },
        "$designer": {
          "title": "Designer information",
          "type": "object",
          "description": "Extra information for the Bot Framework Composer."
        }
      }
    },
    "Microsoft.OnEndOfConversationActivity": {
      "$role": [
        "implements(Microsoft.ITrigger)",
        "extends(Microsoft.OnCondition)"
      ],
      "title": "On EndOfConversation activity",
      "description": "Actions to perform on receipt of an activity with type 'EndOfConversation'.",
      "type": "object",
      "required": [
        "$kind"
      ],
      "$policies": {
        "nonInteractive": true
      },
      "additionalProperties": false,
      "patternProperties": {
        "^\\$": {
          "title": "Tooling property",
          "description": "Open ended property for tooling."
        }
      },
      "properties": {
        "condition": {
          "$ref": "#/definitions/condition",
          "title": "Condition",
          "description": "Condition (expression).",
          "examples": [
            "user.vip == true"
          ]
        },
        "actions": {
          "type": "array",
          "title": "Actions",
          "description": "Sequence of actions to execute.",
          "items": {
            "$kind": "Microsoft.IDialog",
            "$ref": "#/definitions/Microsoft.IDialog"
          }
        },
        "priority": {
          "$ref": "#/definitions/numberExpression",
          "title": "Priority",
          "description": "Priority for trigger with 0 being the highest and < 0 ignored."
        },
        "runOnce": {
          "$ref": "#/definitions/booleanExpression",
          "title": "Run Once",
          "description": "True if rule should run once per unique conditions",
          "examples": [
            true,
            "=f(x)"
          ]
        },
        "$kind": {
          "title": "Kind of dialog object",
          "description": "Defines the valid properties for the component you are configuring (from a dialog .schema file)",
          "type": "string",
          "pattern": "^[a-zA-Z][a-zA-Z0-9.]*$",
          "const": "Microsoft.OnEndOfConversationActivity"
        },
        "$designer": {
          "title": "Designer information",
          "type": "object",
          "description": "Extra information for the Bot Framework Composer."
        }
      }
    },
    "Microsoft.OnError": {
      "$role": [
        "implements(Microsoft.ITrigger)",
        "extends(Microsoft.OnCondition)"
      ],
      "title": "On error",
      "description": "Action to perform when an 'Error' dialog event occurs.",
      "type": "object",
      "required": [
        "$kind"
      ],
      "additionalProperties": false,
      "patternProperties": {
        "^\\$": {
          "title": "Tooling property",
          "description": "Open ended property for tooling."
        }
      },
      "properties": {
        "condition": {
          "$ref": "#/definitions/condition",
          "title": "Condition",
          "description": "Condition (expression).",
          "examples": [
            "user.vip == true"
          ]
        },
        "actions": {
          "type": "array",
          "title": "Actions",
          "description": "Sequence of actions to execute.",
          "items": {
            "$kind": "Microsoft.IDialog",
            "$ref": "#/definitions/Microsoft.IDialog"
          }
        },
        "priority": {
          "$ref": "#/definitions/numberExpression",
          "title": "Priority",
          "description": "Priority for trigger with 0 being the highest and < 0 ignored."
        },
        "runOnce": {
          "$ref": "#/definitions/booleanExpression",
          "title": "Run Once",
          "description": "True if rule should run once per unique conditions",
          "examples": [
            true,
            "=f(x)"
          ]
        },
        "$kind": {
          "title": "Kind of dialog object",
          "description": "Defines the valid properties for the component you are configuring (from a dialog .schema file)",
          "type": "string",
          "pattern": "^[a-zA-Z][a-zA-Z0-9.]*$",
          "const": "Microsoft.OnError"
        },
        "$designer": {
          "title": "Designer information",
          "type": "object",
          "description": "Extra information for the Bot Framework Composer."
        }
      }
    },
    "Microsoft.OnEventActivity": {
      "$role": [
        "implements(Microsoft.ITrigger)",
        "extends(Microsoft.OnCondition)"
      ],
      "title": "On Event activity",
      "description": "Actions to perform on receipt of an activity with type 'Event'.",
      "type": "object",
      "required": [
        "$kind"
      ],
      "additionalProperties": false,
      "patternProperties": {
        "^\\$": {
          "title": "Tooling property",
          "description": "Open ended property for tooling."
        }
      },
      "properties": {
        "condition": {
          "$ref": "#/definitions/condition",
          "title": "Condition",
          "description": "Condition (expression).",
          "examples": [
            "user.vip == true"
          ]
        },
        "actions": {
          "type": "array",
          "title": "Actions",
          "description": "Sequence of actions to execute.",
          "items": {
            "$kind": "Microsoft.IDialog",
            "$ref": "#/definitions/Microsoft.IDialog"
          }
        },
        "priority": {
          "$ref": "#/definitions/numberExpression",
          "title": "Priority",
          "description": "Priority for trigger with 0 being the highest and < 0 ignored."
        },
        "runOnce": {
          "$ref": "#/definitions/booleanExpression",
          "title": "Run Once",
          "description": "True if rule should run once per unique conditions",
          "examples": [
            true,
            "=f(x)"
          ]
        },
        "$kind": {
          "title": "Kind of dialog object",
          "description": "Defines the valid properties for the component you are configuring (from a dialog .schema file)",
          "type": "string",
          "pattern": "^[a-zA-Z][a-zA-Z0-9.]*$",
          "const": "Microsoft.OnEventActivity"
        },
        "$designer": {
          "title": "Designer information",
          "type": "object",
          "description": "Extra information for the Bot Framework Composer."
        }
      }
    },
    "Microsoft.OnHandoffActivity": {
      "$role": [
        "implements(Microsoft.ITrigger)",
        "extends(Microsoft.OnCondition)"
      ],
      "title": "On Handoff activity",
      "description": "Actions to perform on receipt of an activity with type 'HandOff'.",
      "type": "object",
      "required": [
        "$kind"
      ],
      "additionalProperties": false,
      "patternProperties": {
        "^\\$": {
          "title": "Tooling property",
          "description": "Open ended property for tooling."
        }
      },
      "properties": {
        "condition": {
          "$ref": "#/definitions/condition",
          "title": "Condition",
          "description": "Condition (expression).",
          "examples": [
            "user.vip == true"
          ]
        },
        "actions": {
          "type": "array",
          "title": "Actions",
          "description": "Sequence of actions to execute.",
          "items": {
            "$kind": "Microsoft.IDialog",
            "$ref": "#/definitions/Microsoft.IDialog"
          }
        },
        "priority": {
          "$ref": "#/definitions/numberExpression",
          "title": "Priority",
          "description": "Priority for trigger with 0 being the highest and < 0 ignored."
        },
        "runOnce": {
          "$ref": "#/definitions/booleanExpression",
          "title": "Run Once",
          "description": "True if rule should run once per unique conditions",
          "examples": [
            true,
            "=f(x)"
          ]
        },
        "$kind": {
          "title": "Kind of dialog object",
          "description": "Defines the valid properties for the component you are configuring (from a dialog .schema file)",
          "type": "string",
          "pattern": "^[a-zA-Z][a-zA-Z0-9.]*$",
          "const": "Microsoft.OnHandoffActivity"
        },
        "$designer": {
          "title": "Designer information",
          "type": "object",
          "description": "Extra information for the Bot Framework Composer."
        }
      }
    },
    "Microsoft.OnInstallationUpdateActivity": {
      "$role": [
        "implements(Microsoft.ITrigger)",
        "extends(Microsoft.OnCondition)"
      ],
      "title": "On InstallationUpdate activity",
      "description": "Actions to perform on receipt of an activity with type 'InstallationUpdate'.",
      "type": "object",
      "required": [
        "$kind"
      ],
      "additionalProperties": false,
      "patternProperties": {
        "^\\$": {
          "title": "Tooling property",
          "description": "Open ended property for tooling."
        }
      },
      "properties": {
        "condition": {
          "$ref": "#/definitions/condition",
          "title": "Condition",
          "description": "Condition (expression).",
          "examples": [
            "user.vip == true"
          ]
        },
        "actions": {
          "type": "array",
          "title": "Actions",
          "description": "Sequence of actions to execute.",
          "items": {
            "$kind": "Microsoft.IDialog",
            "$ref": "#/definitions/Microsoft.IDialog"
          }
        },
        "priority": {
          "$ref": "#/definitions/numberExpression",
          "title": "Priority",
          "description": "Priority for trigger with 0 being the highest and < 0 ignored."
        },
        "runOnce": {
          "$ref": "#/definitions/booleanExpression",
          "title": "Run Once",
          "description": "True if rule should run once per unique conditions",
          "examples": [
            true,
            "=f(x)"
          ]
        },
        "$kind": {
          "title": "Kind of dialog object",
          "description": "Defines the valid properties for the component you are configuring (from a dialog .schema file)",
          "type": "string",
          "pattern": "^[a-zA-Z][a-zA-Z0-9.]*$",
          "const": "Microsoft.OnInstallationUpdateActivity"
        },
        "$designer": {
          "title": "Designer information",
          "type": "object",
          "description": "Extra information for the Bot Framework Composer."
        }
      }
    },
    "Microsoft.OnIntent": {
      "$role": [
        "implements(Microsoft.ITrigger)",
        "extends(Microsoft.OnCondition)"
      ],
      "title": "On intent recognition",
      "description": "Actions to perform when specified intent is recognized.",
      "type": "object",
      "required": [
        "$kind"
      ],
      "additionalProperties": false,
      "patternProperties": {
        "^\\$": {
          "title": "Tooling property",
          "description": "Open ended property for tooling."
        }
      },
      "properties": {
        "intent": {
          "type": "string",
          "title": "Intent",
          "description": "Name of intent."
        },
        "entities": {
          "type": "array",
          "title": "Entities",
          "description": "Required entities.",
          "items": {
            "type": "string",
            "title": "Entity",
            "description": "Entity that must be present."
          }
        },
        "condition": {
          "$ref": "#/definitions/condition",
          "title": "Condition",
          "description": "Condition (expression).",
          "examples": [
            "user.vip == true"
          ]
        },
        "actions": {
          "type": "array",
          "title": "Actions",
          "description": "Sequence of actions to execute.",
          "items": {
            "$kind": "Microsoft.IDialog",
            "$ref": "#/definitions/Microsoft.IDialog"
          }
        },
        "priority": {
          "$ref": "#/definitions/numberExpression",
          "title": "Priority",
          "description": "Priority for trigger with 0 being the highest and < 0 ignored."
        },
        "runOnce": {
          "$ref": "#/definitions/booleanExpression",
          "title": "Run Once",
          "description": "True if rule should run once per unique conditions",
          "examples": [
            true,
            "=f(x)"
          ]
        },
        "$kind": {
          "title": "Kind of dialog object",
          "description": "Defines the valid properties for the component you are configuring (from a dialog .schema file)",
          "type": "string",
          "pattern": "^[a-zA-Z][a-zA-Z0-9.]*$",
          "const": "Microsoft.OnIntent"
        },
        "$designer": {
          "title": "Designer information",
          "type": "object",
          "description": "Extra information for the Bot Framework Composer."
        }
      }
    },
    "Microsoft.OnInvokeActivity": {
      "$role": [
        "implements(Microsoft.ITrigger)",
        "extends(Microsoft.OnCondition)"
      ],
      "title": "On Invoke activity",
      "description": "Actions to perform on receipt of an activity with type 'Invoke'.",
      "type": "object",
      "required": [
        "$kind"
      ],
      "additionalProperties": false,
      "patternProperties": {
        "^\\$": {
          "title": "Tooling property",
          "description": "Open ended property for tooling."
        }
      },
      "properties": {
        "condition": {
          "$ref": "#/definitions/condition",
          "title": "Condition",
          "description": "Condition (expression).",
          "examples": [
            "user.vip == true"
          ]
        },
        "actions": {
          "type": "array",
          "title": "Actions",
          "description": "Sequence of actions to execute.",
          "items": {
            "$kind": "Microsoft.IDialog",
            "$ref": "#/definitions/Microsoft.IDialog"
          }
        },
        "priority": {
          "$ref": "#/definitions/numberExpression",
          "title": "Priority",
          "description": "Priority for trigger with 0 being the highest and < 0 ignored."
        },
        "runOnce": {
          "$ref": "#/definitions/booleanExpression",
          "title": "Run Once",
          "description": "True if rule should run once per unique conditions",
          "examples": [
            true,
            "=f(x)"
          ]
        },
        "$kind": {
          "title": "Kind of dialog object",
          "description": "Defines the valid properties for the component you are configuring (from a dialog .schema file)",
          "type": "string",
          "pattern": "^[a-zA-Z][a-zA-Z0-9.]*$",
          "const": "Microsoft.OnInvokeActivity"
        },
        "$designer": {
          "title": "Designer information",
          "type": "object",
          "description": "Extra information for the Bot Framework Composer."
        }
      }
    },
    "Microsoft.OnMessageActivity": {
      "$role": [
        "implements(Microsoft.ITrigger)",
        "extends(Microsoft.OnCondition)"
      ],
      "title": "On Message activity",
      "description": "Actions to perform on receipt of an activity with type 'Message'. Overrides Intent trigger.",
      "type": "object",
      "required": [
        "$kind"
      ],
      "additionalProperties": false,
      "patternProperties": {
        "^\\$": {
          "title": "Tooling property",
          "description": "Open ended property for tooling."
        }
      },
      "properties": {
        "condition": {
          "$ref": "#/definitions/condition",
          "title": "Condition",
          "description": "Condition (expression).",
          "examples": [
            "user.vip == true"
          ]
        },
        "actions": {
          "type": "array",
          "title": "Actions",
          "description": "Sequence of actions to execute.",
          "items": {
            "$kind": "Microsoft.IDialog",
            "$ref": "#/definitions/Microsoft.IDialog"
          }
        },
        "priority": {
          "$ref": "#/definitions/numberExpression",
          "title": "Priority",
          "description": "Priority for trigger with 0 being the highest and < 0 ignored."
        },
        "runOnce": {
          "$ref": "#/definitions/booleanExpression",
          "title": "Run Once",
          "description": "True if rule should run once per unique conditions",
          "examples": [
            true,
            "=f(x)"
          ]
        },
        "$kind": {
          "title": "Kind of dialog object",
          "description": "Defines the valid properties for the component you are configuring (from a dialog .schema file)",
          "type": "string",
          "pattern": "^[a-zA-Z][a-zA-Z0-9.]*$",
          "const": "Microsoft.OnMessageActivity"
        },
        "$designer": {
          "title": "Designer information",
          "type": "object",
          "description": "Extra information for the Bot Framework Composer."
        }
      }
    },
    "Microsoft.OnMessageDeleteActivity": {
      "$role": [
        "implements(Microsoft.ITrigger)",
        "extends(Microsoft.OnCondition)"
      ],
      "title": "On MessageDelete activity",
      "description": "Actions to perform on receipt of an activity with type 'MessageDelete'.",
      "type": "object",
      "required": [
        "$kind"
      ],
      "additionalProperties": false,
      "patternProperties": {
        "^\\$": {
          "title": "Tooling property",
          "description": "Open ended property for tooling."
        }
      },
      "properties": {
        "condition": {
          "$ref": "#/definitions/condition",
          "title": "Condition",
          "description": "Condition (expression).",
          "examples": [
            "user.vip == true"
          ]
        },
        "actions": {
          "type": "array",
          "title": "Actions",
          "description": "Sequence of actions to execute.",
          "items": {
            "$kind": "Microsoft.IDialog",
            "$ref": "#/definitions/Microsoft.IDialog"
          }
        },
        "priority": {
          "$ref": "#/definitions/numberExpression",
          "title": "Priority",
          "description": "Priority for trigger with 0 being the highest and < 0 ignored."
        },
        "runOnce": {
          "$ref": "#/definitions/booleanExpression",
          "title": "Run Once",
          "description": "True if rule should run once per unique conditions",
          "examples": [
            true,
            "=f(x)"
          ]
        },
        "$kind": {
          "title": "Kind of dialog object",
          "description": "Defines the valid properties for the component you are configuring (from a dialog .schema file)",
          "type": "string",
          "pattern": "^[a-zA-Z][a-zA-Z0-9.]*$",
          "const": "Microsoft.OnMessageDeleteActivity"
        },
        "$designer": {
          "title": "Designer information",
          "type": "object",
          "description": "Extra information for the Bot Framework Composer."
        }
      }
    },
    "Microsoft.OnMessageReactionActivity": {
      "$role": [
        "implements(Microsoft.ITrigger)",
        "extends(Microsoft.OnCondition)"
      ],
      "title": "On MessageReaction activity",
      "description": "Actions to perform on receipt of an activity with type 'MessageReaction'.",
      "type": "object",
      "required": [
        "$kind"
      ],
      "additionalProperties": false,
      "patternProperties": {
        "^\\$": {
          "title": "Tooling property",
          "description": "Open ended property for tooling."
        }
      },
      "properties": {
        "condition": {
          "$ref": "#/definitions/condition",
          "title": "Condition",
          "description": "Condition (expression).",
          "examples": [
            "user.vip == true"
          ]
        },
        "actions": {
          "type": "array",
          "title": "Actions",
          "description": "Sequence of actions to execute.",
          "items": {
            "$kind": "Microsoft.IDialog",
            "$ref": "#/definitions/Microsoft.IDialog"
          }
        },
        "priority": {
          "$ref": "#/definitions/numberExpression",
          "title": "Priority",
          "description": "Priority for trigger with 0 being the highest and < 0 ignored."
        },
        "runOnce": {
          "$ref": "#/definitions/booleanExpression",
          "title": "Run Once",
          "description": "True if rule should run once per unique conditions",
          "examples": [
            true,
            "=f(x)"
          ]
        },
        "$kind": {
          "title": "Kind of dialog object",
          "description": "Defines the valid properties for the component you are configuring (from a dialog .schema file)",
          "type": "string",
          "pattern": "^[a-zA-Z][a-zA-Z0-9.]*$",
          "const": "Microsoft.OnMessageReactionActivity"
        },
        "$designer": {
          "title": "Designer information",
          "type": "object",
          "description": "Extra information for the Bot Framework Composer."
        }
      }
    },
    "Microsoft.OnMessageUpdateActivity": {
      "$role": [
        "implements(Microsoft.ITrigger)",
        "extends(Microsoft.OnCondition)"
      ],
      "title": "On MessageUpdate activity",
      "description": "Actions to perform on receipt of an activity with type 'MessageUpdate'.",
      "type": "object",
      "required": [
        "$kind"
      ],
      "additionalProperties": false,
      "patternProperties": {
        "^\\$": {
          "title": "Tooling property",
          "description": "Open ended property for tooling."
        }
      },
      "properties": {
        "condition": {
          "$ref": "#/definitions/condition",
          "title": "Condition",
          "description": "Condition (expression).",
          "examples": [
            "user.vip == true"
          ]
        },
        "actions": {
          "type": "array",
          "title": "Actions",
          "description": "Sequence of actions to execute.",
          "items": {
            "$kind": "Microsoft.IDialog",
            "$ref": "#/definitions/Microsoft.IDialog"
          }
        },
        "priority": {
          "$ref": "#/definitions/numberExpression",
          "title": "Priority",
          "description": "Priority for trigger with 0 being the highest and < 0 ignored."
        },
        "runOnce": {
          "$ref": "#/definitions/booleanExpression",
          "title": "Run Once",
          "description": "True if rule should run once per unique conditions",
          "examples": [
            true,
            "=f(x)"
          ]
        },
        "$kind": {
          "title": "Kind of dialog object",
          "description": "Defines the valid properties for the component you are configuring (from a dialog .schema file)",
          "type": "string",
          "pattern": "^[a-zA-Z][a-zA-Z0-9.]*$",
          "const": "Microsoft.OnMessageUpdateActivity"
        },
        "$designer": {
          "title": "Designer information",
          "type": "object",
          "description": "Extra information for the Bot Framework Composer."
        }
      }
    },
    "Microsoft.OnQnAMatch": {
      "$role": [
        "implements(Microsoft.ITrigger)",
        "extends(Microsoft.OnCondition)"
      ],
      "title": "On QnAMaker match",
      "description": "Actions to perform on when an match from QnAMaker is found.",
      "type": "object",
      "required": [
        "$kind"
      ],
      "additionalProperties": false,
      "patternProperties": {
        "^\\$": {
          "title": "Tooling property",
          "description": "Open ended property for tooling."
        }
      },
      "properties": {
        "condition": {
          "$ref": "#/definitions/condition",
          "title": "Condition",
          "description": "Condition (expression).",
          "examples": [
            "user.vip == true"
          ]
        },
        "actions": {
          "type": "array",
          "title": "Actions",
          "description": "Sequence of actions to execute.",
          "items": {
            "$kind": "Microsoft.IDialog",
            "$ref": "#/definitions/Microsoft.IDialog"
          }
        },
        "priority": {
          "$ref": "#/definitions/numberExpression",
          "title": "Priority",
          "description": "Priority for trigger with 0 being the highest and < 0 ignored."
        },
        "runOnce": {
          "$ref": "#/definitions/booleanExpression",
          "title": "Run Once",
          "description": "True if rule should run once per unique conditions",
          "examples": [
            true,
            "=f(x)"
          ]
        },
        "$kind": {
          "title": "Kind of dialog object",
          "description": "Defines the valid properties for the component you are configuring (from a dialog .schema file)",
          "type": "string",
          "pattern": "^[a-zA-Z][a-zA-Z0-9.]*$",
          "const": "Microsoft.OnQnAMatch"
        },
        "$designer": {
          "title": "Designer information",
          "type": "object",
          "description": "Extra information for the Bot Framework Composer."
        }
      }
    },
    "Microsoft.OnRepromptDialog": {
      "$role": [
        "implements(Microsoft.ITrigger)",
        "extends(Microsoft.OnCondition)"
      ],
      "title": "On RepromptDialog",
      "description": "Actions to perform when 'RepromptDialog' event occurs.",
      "type": "object",
      "required": [
        "$kind"
      ],
      "additionalProperties": false,
      "patternProperties": {
        "^\\$": {
          "title": "Tooling property",
          "description": "Open ended property for tooling."
        }
      },
      "properties": {
        "condition": {
          "$ref": "#/definitions/condition",
          "title": "Condition",
          "description": "Condition (expression).",
          "examples": [
            "user.vip == true"
          ]
        },
        "actions": {
          "type": "array",
          "title": "Actions",
          "description": "Sequence of actions to execute.",
          "items": {
            "$kind": "Microsoft.IDialog",
            "$ref": "#/definitions/Microsoft.IDialog"
          }
        },
        "priority": {
          "$ref": "#/definitions/numberExpression",
          "title": "Priority",
          "description": "Priority for trigger with 0 being the highest and < 0 ignored."
        },
        "runOnce": {
          "$ref": "#/definitions/booleanExpression",
          "title": "Run Once",
          "description": "True if rule should run once per unique conditions",
          "examples": [
            true,
            "=f(x)"
          ]
        },
        "$kind": {
          "title": "Kind of dialog object",
          "description": "Defines the valid properties for the component you are configuring (from a dialog .schema file)",
          "type": "string",
          "pattern": "^[a-zA-Z][a-zA-Z0-9.]*$",
          "const": "Microsoft.OnRepromptDialog"
        },
        "$designer": {
          "title": "Designer information",
          "type": "object",
          "description": "Extra information for the Bot Framework Composer."
        }
      }
    },
    "Microsoft.OnTypingActivity": {
      "$role": [
        "implements(Microsoft.ITrigger)",
        "extends(Microsoft.OnCondition)"
      ],
      "title": "On Typing activity",
      "description": "Actions to perform on receipt of an activity with type 'Typing'.",
      "type": "object",
      "required": [
        "$kind"
      ],
      "additionalProperties": false,
      "patternProperties": {
        "^\\$": {
          "title": "Tooling property",
          "description": "Open ended property for tooling."
        }
      },
      "properties": {
        "condition": {
          "$ref": "#/definitions/condition",
          "title": "Condition",
          "description": "Condition (expression).",
          "examples": [
            "user.vip == true"
          ]
        },
        "actions": {
          "type": "array",
          "title": "Actions",
          "description": "Sequence of actions to execute.",
          "items": {
            "$kind": "Microsoft.IDialog",
            "$ref": "#/definitions/Microsoft.IDialog"
          }
        },
        "priority": {
          "$ref": "#/definitions/numberExpression",
          "title": "Priority",
          "description": "Priority for trigger with 0 being the highest and < 0 ignored."
        },
        "runOnce": {
          "$ref": "#/definitions/booleanExpression",
          "title": "Run Once",
          "description": "True if rule should run once per unique conditions",
          "examples": [
            true,
            "=f(x)"
          ]
        },
        "$kind": {
          "title": "Kind of dialog object",
          "description": "Defines the valid properties for the component you are configuring (from a dialog .schema file)",
          "type": "string",
          "pattern": "^[a-zA-Z][a-zA-Z0-9.]*$",
          "const": "Microsoft.OnTypingActivity"
        },
        "$designer": {
          "title": "Designer information",
          "type": "object",
          "description": "Extra information for the Bot Framework Composer."
        }
      }
    },
    "Microsoft.OnUnknownIntent": {
      "$role": [
        "implements(Microsoft.ITrigger)",
        "extends(Microsoft.OnCondition)"
      ],
      "title": "On unknown intent",
      "description": "Action to perform when user input is unrecognized or if none of the 'on intent recognition' triggers match recognized intent.",
      "type": "object",
      "required": [
        "$kind"
      ],
      "additionalProperties": false,
      "patternProperties": {
        "^\\$": {
          "title": "Tooling property",
          "description": "Open ended property for tooling."
        }
      },
      "properties": {
        "condition": {
          "$ref": "#/definitions/condition",
          "title": "Condition",
          "description": "Condition (expression).",
          "examples": [
            "user.vip == true"
          ]
        },
        "actions": {
          "type": "array",
          "title": "Actions",
          "description": "Sequence of actions to execute.",
          "items": {
            "$kind": "Microsoft.IDialog",
            "$ref": "#/definitions/Microsoft.IDialog"
          }
        },
        "priority": {
          "$ref": "#/definitions/numberExpression",
          "title": "Priority",
          "description": "Priority for trigger with 0 being the highest and < 0 ignored."
        },
        "runOnce": {
          "$ref": "#/definitions/booleanExpression",
          "title": "Run Once",
          "description": "True if rule should run once per unique conditions",
          "examples": [
            true,
            "=f(x)"
          ]
        },
        "$kind": {
          "title": "Kind of dialog object",
          "description": "Defines the valid properties for the component you are configuring (from a dialog .schema file)",
          "type": "string",
          "pattern": "^[a-zA-Z][a-zA-Z0-9.]*$",
          "const": "Microsoft.OnUnknownIntent"
        },
        "$designer": {
          "title": "Designer information",
          "type": "object",
          "description": "Extra information for the Bot Framework Composer."
        }
      }
    },
    "Microsoft.OrchestratorRecognizer": {
      "$role": "implements(Microsoft.IRecognizer)",
      "title": "Orchestrator recognizer",
      "description": "Orchestrator recognizer.",
      "type": "object",
      "required": [
        "modelFolder",
        "snapshotFile",
        "$kind"
      ],
      "additionalProperties": false,
      "patternProperties": {
        "^\\$": {
          "title": "Tooling property",
          "description": "Open ended property for tooling."
        }
      },
      "properties": {
        "id": {
          "type": "string",
          "title": "Id",
          "description": "Optional unique id using with RecognizerSet."
        },
        "modelFolder": {
          "$ref": "#/definitions/stringExpression",
          "title": "Base Model",
          "description": "Base model folder path.",
          "default": "=settings.orchestrator.modelFolder"
        },
        "snapshotFile": {
          "$ref": "#/definitions/stringExpression",
          "title": "Snapshot File",
          "description": "Snapshot file.",
          "default": "=settings.orchestrator.snapshotFile"
        },
        "externalEntityRecognizer": {
          "$kind": "Microsoft.IRecognizer",
          "title": "External entity recognizer",
          "description": "Entities recognized by this recognizer will be merged with Orchestrator results.",
          "$ref": "#/definitions/Microsoft.IRecognizer"
        },
        "disambiguationScoreThreshold": {
          "$ref": "#/definitions/numberExpression",
          "title": "Threshold",
          "description": "Recognizer returns ChooseIntent (disambiguation) if other intents are classified within this score of the top scoring intent.",
          "default": 0.05,
          "examples": [
            "=true",
            "=turn.scoreThreshold",
            "=settings.orchestrator.disambigScoreThreshold"
          ]
        },
        "detectAmbiguousIntents": {
          "$ref": "#/definitions/booleanExpression",
          "title": "Detect ambiguous intents",
          "description": "If true, recognizer will look for ambiguous intents (intents with close recognition scores from top scoring intent).",
          "default": false,
          "examples": [
            "=true",
            "=turn.detectAmbiguousIntents",
            "=settings.orchestrator.detectAmbiguousIntents"
          ]
        },
        "$kind": {
          "title": "Kind of dialog object",
          "description": "Defines the valid properties for the component you are configuring (from a dialog .schema file)",
          "type": "string",
          "pattern": "^[a-zA-Z][a-zA-Z0-9.]*$",
          "const": "Microsoft.OrchestratorRecognizer"
        },
        "$designer": {
          "title": "Designer information",
          "type": "object",
          "description": "Extra information for the Bot Framework Composer."
        }
      }
    },
    "Microsoft.OrdinalEntityRecognizer": {
      "$role": [
        "implements(Microsoft.IRecognizer)",
        "implements(Microsoft.IEntityRecognizer)"
      ],
      "title": "Ordinal entity recognizer",
      "description": "Recognizer which recognizes ordinals (example: first, second, 3rd).",
      "type": "object",
      "required": [
        "$kind"
      ],
      "additionalProperties": false,
      "patternProperties": {
        "^\\$": {
          "title": "Tooling property",
          "description": "Open ended property for tooling."
        }
      },
      "properties": {
        "$kind": {
          "title": "Kind of dialog object",
          "description": "Defines the valid properties for the component you are configuring (from a dialog .schema file)",
          "type": "string",
          "pattern": "^[a-zA-Z][a-zA-Z0-9.]*$",
          "const": "Microsoft.OrdinalEntityRecognizer"
        },
        "$designer": {
          "title": "Designer information",
          "type": "object",
          "description": "Extra information for the Bot Framework Composer."
        }
      }
    },
    "Microsoft.PercentageEntityRecognizer": {
      "$role": [
        "implements(Microsoft.IRecognizer)",
        "implements(Microsoft.IEntityRecognizer)"
      ],
      "title": "Percentage entity recognizer",
      "description": "Recognizer which recognizes percentages.",
      "type": "object",
      "required": [
        "$kind"
      ],
      "additionalProperties": false,
      "patternProperties": {
        "^\\$": {
          "title": "Tooling property",
          "description": "Open ended property for tooling."
        }
      },
      "properties": {
        "$kind": {
          "title": "Kind of dialog object",
          "description": "Defines the valid properties for the component you are configuring (from a dialog .schema file)",
          "type": "string",
          "pattern": "^[a-zA-Z][a-zA-Z0-9.]*$",
          "const": "Microsoft.PercentageEntityRecognizer"
        },
        "$designer": {
          "title": "Designer information",
          "type": "object",
          "description": "Extra information for the Bot Framework Composer."
        }
      }
    },
    "Microsoft.PhoneNumberEntityRecognizer": {
      "$role": [
        "implements(Microsoft.IRecognizer)",
        "implements(Microsoft.IEntityRecognizer)"
      ],
      "title": "Phone number entity recognizer",
      "description": "Recognizer which recognizes phone numbers.",
      "type": "object",
      "required": [
        "$kind"
      ],
      "additionalProperties": false,
      "patternProperties": {
        "^\\$": {
          "title": "Tooling property",
          "description": "Open ended property for tooling."
        }
      },
      "properties": {
        "$kind": {
          "title": "Kind of dialog object",
          "description": "Defines the valid properties for the component you are configuring (from a dialog .schema file)",
          "type": "string",
          "pattern": "^[a-zA-Z][a-zA-Z0-9.]*$",
          "const": "Microsoft.PhoneNumberEntityRecognizer"
        },
        "$designer": {
          "title": "Designer information",
          "type": "object",
          "description": "Extra information for the Bot Framework Composer."
        }
      }
    },
    "Microsoft.QnAMakerDialog": {
      "$role": "implements(Microsoft.IDialog)",
      "title": "QnAMaker dialog",
      "description": "Dialog which uses QnAMAker knowledge base to answer questions.",
      "type": "object",
      "required": [
        "knowledgeBaseId",
        "endpointKey",
        "hostname",
        "$kind"
      ],
      "additionalProperties": false,
      "patternProperties": {
        "^\\$": {
          "title": "Tooling property",
          "description": "Open ended property for tooling."
        }
      },
      "properties": {
        "knowledgeBaseId": {
          "$ref": "#/definitions/stringExpression",
          "title": "KnowledgeBase Id",
          "description": "KnowledgeBase Id of your QnA Maker KnowledgeBase.",
          "default": "=settings.qna.knowledgebaseid"
        },
        "endpointKey": {
          "$ref": "#/definitions/stringExpression",
          "title": "Endpoint key",
          "description": "Endpoint key for the QnA Maker KB.",
          "default": "=settings.qna.endpointkey"
        },
        "hostname": {
          "$ref": "#/definitions/stringExpression",
          "title": "Hostname",
          "description": "Hostname for your QnA Maker service.",
          "default": "=settings.qna.hostname",
          "examples": [
            "https://yourserver.azurewebsites.net/qnamaker"
          ]
        },
        "noAnswer": {
          "$kind": "Microsoft.IActivityTemplate",
          "title": "Fallback answer",
          "description": "Default answer to return when none found in KB.",
          "default": "Sorry, I did not find an answer.",
          "$ref": "#/definitions/Microsoft.IActivityTemplate"
        },
        "threshold": {
          "$ref": "#/definitions/numberExpression",
          "title": "Threshold",
          "description": "Threshold score to filter results.",
          "default": 0.3
        },
        "activeLearningCardTitle": {
          "$ref": "#/definitions/stringExpression",
          "title": "Active learning card title",
          "description": "Title for active learning suggestions card.",
          "default": "Did you mean:"
        },
        "cardNoMatchText": {
          "$ref": "#/definitions/stringExpression",
          "title": "Card no match text",
          "description": "Text for no match option.",
          "default": "None of the above."
        },
        "cardNoMatchResponse": {
          "$kind": "Microsoft.IActivityTemplate",
          "title": "Card no match response",
          "description": "Custom response when no match option was selected.",
          "default": "Thanks for the feedback.",
          "$ref": "#/definitions/Microsoft.IActivityTemplate"
        },
        "strictFilters": {
          "$ref": "#/definitions/arrayExpression",
          "title": "Strict filters",
          "description": "Metadata filters to use when calling the QnA Maker KB.",
          "items": {
            "type": "object",
            "title": "Metadata filter",
            "description": "Metadata filter.",
            "properties": {
              "name": {
                "type": "string",
                "title": "Name",
                "description": "Name of filter property.",
                "maximum": 100
              },
              "value": {
                "type": "string",
                "title": "Value",
                "description": "Value to filter on.",
                "maximum": 100
              }
            }
          }
        },
        "top": {
          "$ref": "#/definitions/numberExpression",
          "title": "Top",
          "description": "The number of answers you want to retrieve.",
          "default": 3
        },
        "isTest": {
          "type": "boolean",
          "title": "IsTest",
          "description": "True, if pointing to Test environment, else false.",
          "default": false
        },
        "rankerType": {
          "$ref": "#/definitions/stringExpression",
          "title": "Ranker type",
          "description": "Type of Ranker.",
          "oneOf": [
            {
              "title": "Standard ranker",
              "description": "Standard ranker types.",
              "enum": [
                "default",
                "questionOnly",
                "autoSuggestQuestion"
              ],
              "default": "default"
            },
            {
              "$ref": "#/definitions/equalsExpression"
            }
          ]
        },
        "strictFiltersJoinOperator": {
          "$ref": "#/definitions/stringExpression",
          "title": "StrictFiltersJoinOperator",
          "description": "Join operator for Strict Filters.",
          "oneOf": [
            {
              "title": "Join operator",
              "description": "Value of Join Operator to be used as conjunction with Strict Filter values.",
              "enum": [
                "AND",
                "OR"
              ],
              "default": "AND"
            },
            {
              "$ref": "#/definitions/equalsExpression"
            }
          ]
        },
        "$kind": {
          "title": "Kind of dialog object",
          "description": "Defines the valid properties for the component you are configuring (from a dialog .schema file)",
          "type": "string",
          "pattern": "^[a-zA-Z][a-zA-Z0-9.]*$",
          "const": "Microsoft.QnAMakerDialog"
        },
        "$designer": {
          "title": "Designer information",
          "type": "object",
          "description": "Extra information for the Bot Framework Composer."
        }
      }
    },
    "Microsoft.QnAMakerRecognizer": {
      "$role": "implements(Microsoft.IRecognizer)",
      "title": "QnAMaker recognizer",
      "description": "Recognizer for generating QnAMatch intents from a KB.",
      "type": "object",
      "required": [
        "knowledgeBaseId",
        "endpointKey",
        "hostname",
        "$kind"
      ],
      "additionalProperties": false,
      "patternProperties": {
        "^\\$": {
          "title": "Tooling property",
          "description": "Open ended property for tooling."
        }
      },
      "properties": {
        "id": {
          "type": "string",
          "title": "Id",
          "description": "Optional unique id using with RecognizerSet."
        },
        "knowledgeBaseId": {
          "$ref": "#/definitions/stringExpression",
          "title": "KnowledgeBase Id",
          "description": "Knowledge base Id of your QnA Maker knowledge base.",
          "default": "=settings.qna.knowledgebaseid"
        },
        "endpointKey": {
          "$ref": "#/definitions/stringExpression",
          "title": "Endpoint key",
          "description": "Endpoint key for the QnA Maker KB.",
          "default": "=settings.qna.endpointkey"
        },
        "hostname": {
          "$ref": "#/definitions/stringExpression",
          "title": "Hostname",
          "description": "Hostname for your QnA Maker service.",
          "default": "=settings.qna.hostname",
          "examples": [
            "https://yourserver.azurewebsites.net/qnamaker"
          ]
        },
        "threshold": {
          "$ref": "#/definitions/numberExpression",
          "title": "Threshold",
          "description": "Threshold score to filter results.",
          "default": 0.3
        },
        "strictFilters": {
          "$ref": "#/definitions/arrayExpression",
          "title": "Strict filters",
          "description": "Metadata filters to use when calling the QnA Maker KB.",
          "items": {
            "type": "object",
            "title": "Metadata filters",
            "description": "Metadata filters to use when querying QnA Maker KB.",
            "properties": {
              "name": {
                "type": "string",
                "title": "Name",
                "description": "Name to filter on.",
                "maximum": 100
              },
              "value": {
                "type": "string",
                "title": "Value",
                "description": "Value to restrict filter.",
                "maximum": 100
              }
            }
          }
        },
        "top": {
          "$ref": "#/definitions/numberExpression",
          "title": "Top",
          "description": "The number of answers you want to retrieve.",
          "default": 3
        },
        "isTest": {
          "$ref": "#/definitions/booleanExpression",
          "title": "Use test environment",
          "description": "True, if pointing to Test environment, else false.",
          "examples": [
            true,
            "=f(x)"
          ]
        },
        "rankerType": {
          "title": "Ranker type",
          "description": "Type of Ranker.",
          "oneOf": [
            {
              "type": "string",
              "title": "Ranker type",
              "description": "Type of Ranker.",
              "enum": [
                "default",
                "questionOnly",
                "autoSuggestQuestion"
              ],
              "default": "default"
            },
            {
              "$ref": "#/definitions/equalsExpression"
            }
          ]
        },
        "strictFiltersJoinOperator": {
          "$ref": "#/definitions/stringExpression",
          "title": "StrictFiltersJoinOperator",
          "description": "Join operator for Strict Filters.",
          "oneOf": [
            {
              "title": "Join operator",
              "description": "Value of Join Operator to be used as onjuction with Strict Filter values.",
              "enum": [
                "AND",
                "OR"
              ],
              "default": "AND"
            },
            {
              "$ref": "#/definitions/equalsExpression"
            }
          ]
        },
        "includeDialogNameInMetadata": {
          "$ref": "#/definitions/booleanExpression",
          "title": "Include dialog name",
          "description": "When set to false, the dialog name will not be passed to QnAMaker. (default) is true",
          "default": true,
          "examples": [
            true,
            "=f(x)"
          ]
        },
        "metadata": {
          "$ref": "#/definitions/arrayExpression",
          "title": "Metadata filters",
          "description": "Metadata filters to use when calling the QnA Maker KB.",
          "items": {
            "type": "object",
            "title": "Metadata filter",
            "description": "Metadata filter to use when calling the QnA Maker KB.",
            "properties": {
              "name": {
                "type": "string",
                "title": "Name",
                "description": "Name of value to test."
              },
              "value": {
                "type": "string",
                "title": "Value",
                "description": "Value to filter against."
              }
            }
          }
        },
        "context": {
          "$ref": "#/definitions/objectExpression",
          "title": "QnA request context",
          "description": "Context to use for ranking."
        },
        "qnaId": {
          "$ref": "#/definitions/integerExpression",
          "title": "QnA Id",
          "description": "A number or expression which is the QnAId to paass to QnAMaker API."
        },
        "$kind": {
          "title": "Kind of dialog object",
          "description": "Defines the valid properties for the component you are configuring (from a dialog .schema file)",
          "type": "string",
          "pattern": "^[a-zA-Z][a-zA-Z0-9.]*$",
          "const": "Microsoft.QnAMakerRecognizer"
        },
        "$designer": {
          "title": "Designer information",
          "type": "object",
          "description": "Extra information for the Bot Framework Composer."
        }
      }
    },
    "Microsoft.RandomSelector": {
      "$role": "implements(Microsoft.ITriggerSelector)",
      "title": "Random rule selector",
      "description": "Select most specific true rule.",
      "type": "object",
      "required": [
        "$kind"
      ],
      "additionalProperties": false,
      "patternProperties": {
        "^\\$": {
          "title": "Tooling property",
          "description": "Open ended property for tooling."
        }
      },
      "properties": {
        "seed": {
          "type": "integer",
          "title": "Random seed",
          "description": "Random seed to start random number generation."
        },
        "$kind": {
          "title": "Kind of dialog object",
          "description": "Defines the valid properties for the component you are configuring (from a dialog .schema file)",
          "type": "string",
          "pattern": "^[a-zA-Z][a-zA-Z0-9.]*$",
          "const": "Microsoft.RandomSelector"
        },
        "$designer": {
          "title": "Designer information",
          "type": "object",
          "description": "Extra information for the Bot Framework Composer."
        }
      }
    },
    "Microsoft.RecognizerSet": {
      "$role": "implements(Microsoft.IRecognizer)",
      "title": "Recognizer set",
      "description": "Creates the union of the intents and entities of the recognizers in the set.",
      "type": "object",
      "required": [
        "recognizers",
        "$kind"
      ],
      "additionalProperties": false,
      "patternProperties": {
        "^\\$": {
          "title": "Tooling property",
          "description": "Open ended property for tooling."
        }
      },
      "properties": {
        "id": {
          "type": "string",
          "title": "Id",
          "description": "Optional unique id using with RecognizerSet.  Other recognizers should return 'DeferToRecognizer_{Id}' intent when cross training data for this recognizer."
        },
        "recognizers": {
          "type": "array",
          "title": "Recognizers",
          "description": "List of Recognizers defined for this set.",
          "items": {
            "$kind": "Microsoft.IRecognizer",
            "$ref": "#/definitions/Microsoft.IRecognizer"
          }
        },
        "$kind": {
          "title": "Kind of dialog object",
          "description": "Defines the valid properties for the component you are configuring (from a dialog .schema file)",
          "type": "string",
          "pattern": "^[a-zA-Z][a-zA-Z0-9.]*$",
          "const": "Microsoft.RecognizerSet"
        },
        "$designer": {
          "title": "Designer information",
          "type": "object",
          "description": "Extra information for the Bot Framework Composer."
        }
      }
    },
    "Microsoft.RegexEntityRecognizer": {
      "$role": [
        "implements(Microsoft.IRecognizer)",
        "implements(Microsoft.IEntityRecognizer)"
      ],
      "title": "Regex entity recognizer",
      "description": "Recognizer which recognizes patterns of input based on regex.",
      "type": "object",
      "required": [
        "name",
        "pattern",
        "$kind"
      ],
      "additionalProperties": false,
      "patternProperties": {
        "^\\$": {
          "title": "Tooling property",
          "description": "Open ended property for tooling."
        }
      },
      "properties": {
        "name": {
          "type": "string",
          "title": "Name",
          "description": "Name of the entity"
        },
        "pattern": {
          "type": "string",
          "title": "Pattern",
          "description": "Pattern expressed as regular expression."
        },
        "$kind": {
          "title": "Kind of dialog object",
          "description": "Defines the valid properties for the component you are configuring (from a dialog .schema file)",
          "type": "string",
          "pattern": "^[a-zA-Z][a-zA-Z0-9.]*$",
          "const": "Microsoft.RegexEntityRecognizer"
        },
        "$designer": {
          "title": "Designer information",
          "type": "object",
          "description": "Extra information for the Bot Framework Composer."
        }
      }
    },
    "Microsoft.RegexRecognizer": {
      "$role": "implements(Microsoft.IRecognizer)",
      "title": "Regex recognizer",
      "description": "Use regular expressions to recognize intents and entities from user input.",
      "type": "object",
      "required": [
        "$kind"
      ],
      "additionalProperties": false,
      "patternProperties": {
        "^\\$": {
          "title": "Tooling property",
          "description": "Open ended property for tooling."
        }
      },
      "properties": {
        "id": {
          "type": "string",
          "title": "Id",
          "description": "Optional unique id using with RecognizerSet.  Other recognizers should return 'DeferToRecognizer_{Id}' intent when cross training data for this recognizer."
        },
        "intents": {
          "type": "array",
          "title": "RegEx patterns to intents",
          "description": "Collection of patterns to match for an intent.",
          "items": {
            "type": "object",
            "title": "Pattern",
            "description": "Intent and regex pattern.",
            "properties": {
              "intent": {
                "type": "string",
                "title": "Intent",
                "description": "The intent name."
              },
              "pattern": {
                "type": "string",
                "title": "Pattern",
                "description": "The regular expression pattern."
              }
            }
          }
        },
        "entities": {
          "type": "array",
          "title": "Entity recognizers",
          "description": "Collection of entity recognizers to use.",
          "items": {
            "$kind": "Microsoft.IEntityRecognizer",
            "$ref": "#/definitions/Microsoft.IEntityRecognizer"
          }
        },
        "$kind": {
          "title": "Kind of dialog object",
          "description": "Defines the valid properties for the component you are configuring (from a dialog .schema file)",
          "type": "string",
          "pattern": "^[a-zA-Z][a-zA-Z0-9.]*$",
          "const": "Microsoft.RegexRecognizer"
        },
        "$designer": {
          "title": "Designer information",
          "type": "object",
          "description": "Extra information for the Bot Framework Composer."
        }
      }
    },
    "Microsoft.RepeatDialog": {
      "$role": "implements(Microsoft.IDialog)",
      "type": "object",
      "title": "Repeat dialog",
      "description": "Repeat current dialog.",
      "$policies": {
        "lastAction": true
      },
      "required": [
        "$kind"
      ],
      "additionalProperties": false,
      "patternProperties": {
        "^\\$": {
          "title": "Tooling property",
          "description": "Open ended property for tooling."
        }
      },
      "properties": {
        "id": {
          "type": "string",
          "title": "Id",
          "description": "Optional id for the dialog"
        },
        "allowLoop": {
          "$ref": "#/definitions/booleanExpression",
          "title": "AllowLoop",
          "description": "Optional condition which if true will allow loop of the repeated dialog.",
          "examples": [
            "user.age > 3"
          ]
        },
        "disabled": {
          "$ref": "#/definitions/booleanExpression",
          "title": "Disabled",
          "description": "Optional condition which if true will disable this action.",
          "examples": [
            "user.age > 3"
          ]
        },
        "options": {
          "$ref": "#/definitions/objectExpression",
          "title": "Options",
          "description": "One or more options that are passed to the dialog that is called.",
          "additionalProperties": {
            "type": "string",
            "title": "Options",
            "description": "Options for repeating dialog."
          }
        },
        "activityProcessed": {
          "$ref": "#/definitions/booleanExpression",
          "title": "Activity processed",
          "description": "When set to false, the dialog that is called can process the current activity.",
          "default": true
        },
        "$kind": {
          "title": "Kind of dialog object",
          "description": "Defines the valid properties for the component you are configuring (from a dialog .schema file)",
          "type": "string",
          "pattern": "^[a-zA-Z][a-zA-Z0-9.]*$",
          "const": "Microsoft.RepeatDialog"
        },
        "$designer": {
          "title": "Designer information",
          "type": "object",
          "description": "Extra information for the Bot Framework Composer."
        }
      }
    },
    "Microsoft.ReplaceDialog": {
      "$role": "implements(Microsoft.IDialog)",
      "type": "object",
      "title": "Replace dialog",
      "description": "Replace current dialog with another dialog.",
      "$policies": {
        "lastAction": true
      },
      "required": [
        "$kind"
      ],
      "additionalProperties": false,
      "patternProperties": {
        "^\\$": {
          "title": "Tooling property",
          "description": "Open ended property for tooling."
        }
      },
      "properties": {
        "id": {
          "type": "string",
          "title": "Id",
          "description": "Optional id for the dialog"
        },
        "disabled": {
          "$ref": "#/definitions/booleanExpression",
          "title": "Disabled",
          "description": "Optional condition which if true will disable this action.",
          "examples": [
            "user.age > 3"
          ]
        },
        "dialog": {
          "oneOf": [
            {
              "$kind": "Microsoft.IDialog",
              "pattern": "^(?!(=)).*",
              "title": "Dialog",
              "$ref": "#/definitions/Microsoft.IDialog"
            },
            {
              "$ref": "#/definitions/equalsExpression",
              "examples": [
                "=settings.dialogId"
              ]
            }
          ],
          "title": "Dialog name",
          "description": "Name of the dialog to call."
        },
        "options": {
          "$ref": "#/definitions/objectExpression",
          "title": "Options",
          "description": "One or more options that are passed to the dialog that is called.",
          "additionalProperties": {
            "type": "string",
            "title": "Options",
            "description": "Options for replacing dialog."
          }
        },
        "activityProcessed": {
          "$ref": "#/definitions/booleanExpression",
          "title": "Activity processed",
          "description": "When set to false, the dialog that is called can process the current activity.",
          "default": true
        },
        "$kind": {
          "title": "Kind of dialog object",
          "description": "Defines the valid properties for the component you are configuring (from a dialog .schema file)",
          "type": "string",
          "pattern": "^[a-zA-Z][a-zA-Z0-9.]*$",
          "const": "Microsoft.ReplaceDialog"
        },
        "$designer": {
          "title": "Designer information",
          "type": "object",
          "description": "Extra information for the Bot Framework Composer."
        }
      }
    },
    "Microsoft.ResourceMultiLanguageGenerator": {
      "$role": "implements(Microsoft.ILanguageGenerator)",
      "title": "Resource multi-language generator",
      "description": "MultiLanguage Generator which is bound to resource by resource Id.",
      "type": "object",
      "required": [
        "$kind"
      ],
      "additionalProperties": false,
      "patternProperties": {
        "^\\$": {
          "title": "Tooling property",
          "description": "Open ended property for tooling."
        }
      },
      "properties": {
        "id": {
          "type": "string",
          "title": "Id",
          "description": "Optional generator ID."
        },
        "resourceId": {
          "type": "string",
          "title": "Resource Id",
          "description": "Resource which is the root language generator.  Other generaters with the same name and language suffix will be loaded into this generator and used based on the Language Policy.",
          "default": "dialog.result"
        },
        "languagePolicy": {
          "type": "object",
          "title": "Language policy",
          "description": "Set alternate language policy for this generator.  If not set, the global language policy will be used."
        },
        "$kind": {
          "title": "Kind of dialog object",
          "description": "Defines the valid properties for the component you are configuring (from a dialog .schema file)",
          "type": "string",
          "pattern": "^[a-zA-Z][a-zA-Z0-9.]*$",
          "const": "Microsoft.ResourceMultiLanguageGenerator"
        },
        "$designer": {
          "title": "Designer information",
          "type": "object",
          "description": "Extra information for the Bot Framework Composer."
        }
      }
    },
    "Microsoft.SendActivity": {
      "$role": "implements(Microsoft.IDialog)",
      "title": "Send an activity",
      "description": "Respond with an activity.",
      "type": "object",
      "required": [
        "$kind"
      ],
      "additionalProperties": false,
      "patternProperties": {
        "^\\$": {
          "title": "Tooling property",
          "description": "Open ended property for tooling."
        }
      },
      "properties": {
        "id": {
          "type": "string",
          "title": "Id",
          "description": "Optional id for the dialog"
        },
        "disabled": {
          "$ref": "#/definitions/booleanExpression",
          "title": "Disabled",
          "description": "Optional condition which if true will disable this action."
        },
        "activity": {
          "$kind": "Microsoft.IActivityTemplate",
          "title": "Activity",
          "description": "Activity to send.",
          "$ref": "#/definitions/Microsoft.IActivityTemplate"
        },
        "$kind": {
          "title": "Kind of dialog object",
          "description": "Defines the valid properties for the component you are configuring (from a dialog .schema file)",
          "type": "string",
          "pattern": "^[a-zA-Z][a-zA-Z0-9.]*$",
          "const": "Microsoft.SendActivity"
        },
        "$designer": {
          "title": "Designer information",
          "type": "object",
          "description": "Extra information for the Bot Framework Composer."
        }
      }
    },
    "Microsoft.SendHandoffActivity": {
      "$role": "implements(Microsoft.IDialog)",
      "title": "Send a handoff activity",
      "description": "Sends a handoff activity to trigger a handoff request.",
      "type": "object",
      "required": [
        "$kind"
      ],
      "additionalProperties": false,
      "patternProperties": {
        "^\\$": {
          "title": "Tooling property",
          "description": "Open ended property for tooling."
        }
      },
      "properties": {
        "context": {
          "$ref": "#/definitions/objectExpression",
          "title": "Context",
          "description": "Context to send with the handoff request"
        },
        "transcript": {
          "$ref": "#/definitions/objectExpression",
          "title": "transcript",
          "description": "Transcript to send with the handoff request"
        },
        "$kind": {
          "title": "Kind of dialog object",
          "description": "Defines the valid properties for the component you are configuring (from a dialog .schema file)",
          "type": "string",
          "pattern": "^[a-zA-Z][a-zA-Z0-9.]*$",
          "const": "Microsoft.SendHandoffActivity"
        },
        "$designer": {
          "title": "Designer information",
          "type": "object",
          "description": "Extra information for the Bot Framework Composer."
        }
      }
    },
    "Microsoft.SetProperties": {
      "$role": "implements(Microsoft.IDialog)",
      "title": "Set property",
      "description": "Set one or more property values.",
      "type": "object",
      "required": [
        "assignments",
        "$kind"
      ],
      "additionalProperties": false,
      "patternProperties": {
        "^\\$": {
          "title": "Tooling property",
          "description": "Open ended property for tooling."
        }
      },
      "properties": {
        "id": {
          "type": "string",
          "title": "Id",
          "description": "Optional id for the dialog"
        },
        "disabled": {
          "$ref": "#/definitions/booleanExpression",
          "title": "Disabled",
          "description": "Optional condition which if true will disable this action.",
          "examples": [
            true,
            "=user.age > 3"
          ]
        },
        "assignments": {
          "type": "array",
          "title": "Assignments",
          "description": "Property value assignments to set.",
          "items": {
            "type": "object",
            "title": "Assignment",
            "description": "Property assignment.",
            "properties": {
              "property": {
                "$ref": "#/definitions/stringExpression",
                "title": "Property",
                "description": "Property (named location to store information).",
                "examples": [
                  "user.age"
                ]
              },
              "value": {
                "$ref": "#/definitions/valueExpression",
                "title": "Value",
                "description": "New value or expression.",
                "examples": [
                  "='milk'",
                  "=dialog.favColor",
                  "=dialog.favColor == 'red'"
                ]
              }
            }
          }
        },
        "$kind": {
          "title": "Kind of dialog object",
          "description": "Defines the valid properties for the component you are configuring (from a dialog .schema file)",
          "type": "string",
          "pattern": "^[a-zA-Z][a-zA-Z0-9.]*$",
          "const": "Microsoft.SetProperties"
        },
        "$designer": {
          "title": "Designer information",
          "type": "object",
          "description": "Extra information for the Bot Framework Composer."
        }
      }
    },
    "Microsoft.SetProperty": {
      "$role": "implements(Microsoft.IDialog)",
      "title": "Set property",
      "description": "Set property to a value.",
      "type": "object",
      "required": [
        "property",
        "value",
        "$kind"
      ],
      "additionalProperties": false,
      "patternProperties": {
        "^\\$": {
          "title": "Tooling property",
          "description": "Open ended property for tooling."
        }
      },
      "properties": {
        "id": {
          "type": "string",
          "title": "Id",
          "description": "Optional id for the dialog"
        },
        "disabled": {
          "$ref": "#/definitions/booleanExpression",
          "title": "Disabled",
          "description": "Optional condition which if true will disable this action.",
          "examples": [
            true,
            "=user.age > 3"
          ]
        },
        "property": {
          "$ref": "#/definitions/stringExpression",
          "title": "Property",
          "description": "Property (named location to store information).",
          "examples": [
            "user.age"
          ]
        },
        "value": {
          "$ref": "#/definitions/valueExpression",
          "title": "Value",
          "description": "New value or expression.",
          "examples": [
            "='milk'",
            "=dialog.favColor",
            "=dialog.favColor == 'red'"
          ]
        },
        "$kind": {
          "title": "Kind of dialog object",
          "description": "Defines the valid properties for the component you are configuring (from a dialog .schema file)",
          "type": "string",
          "pattern": "^[a-zA-Z][a-zA-Z0-9.]*$",
          "const": "Microsoft.SetProperty"
        },
        "$designer": {
          "title": "Designer information",
          "type": "object",
          "description": "Extra information for the Bot Framework Composer."
        }
      }
    },
    "Microsoft.SignOutUser": {
      "$role": "implements(Microsoft.IDialog)",
      "title": "Sign out user",
      "description": "Sign a user out that was logged in previously using OAuthInput.",
      "type": "object",
      "required": [
        "$kind"
      ],
      "additionalProperties": false,
      "patternProperties": {
        "^\\$": {
          "title": "Tooling property",
          "description": "Open ended property for tooling."
        }
      },
      "properties": {
        "id": {
          "type": "string",
          "title": "Id",
          "description": "Optional id for the dialog"
        },
        "userId": {
          "$ref": "#/definitions/stringExpression",
          "title": "UserId",
          "description": "Expression to an user to signout. Default is user.id.",
          "default": "=user.id"
        },
        "connectionName": {
          "$ref": "#/definitions/stringExpression",
          "title": "Connection name",
          "description": "Connection name that was used with OAuthInput to log a user in."
        },
        "disabled": {
          "$ref": "#/definitions/booleanExpression",
          "title": "Disabled",
          "description": "Optional condition which if true will disable this action.",
          "examples": [
            true,
            "=user.age > 3"
          ]
        },
        "$kind": {
          "title": "Kind of dialog object",
          "description": "Defines the valid properties for the component you are configuring (from a dialog .schema file)",
          "type": "string",
          "pattern": "^[a-zA-Z][a-zA-Z0-9.]*$",
          "const": "Microsoft.SignOutUser"
        },
        "$designer": {
          "title": "Designer information",
          "type": "object",
          "description": "Extra information for the Bot Framework Composer."
        }
      }
    },
    "Microsoft.StaticActivityTemplate": {
      "$role": "implements(Microsoft.IActivityTemplate)",
      "title": "Microsoft static activity template",
      "description": "This allows you to define a static Activity object",
      "type": "object",
      "required": [
        "activity",
        "$kind"
      ],
      "additionalProperties": false,
      "patternProperties": {
        "^\\$": {
          "title": "Tooling property",
          "description": "Open ended property for tooling."
        }
      },
      "properties": {
        "activity": {
          "$ref": "#/definitions/botframework.json/definitions/Activity",
          "title": "Activity",
          "description": "A static Activity to used.",
          "required": [
            "type"
          ]
        },
        "$kind": {
          "title": "Kind of dialog object",
          "description": "Defines the valid properties for the component you are configuring (from a dialog .schema file)",
          "type": "string",
          "pattern": "^[a-zA-Z][a-zA-Z0-9.]*$",
          "const": "Microsoft.StaticActivityTemplate"
        },
        "$designer": {
          "title": "Designer information",
          "type": "object",
          "description": "Extra information for the Bot Framework Composer."
        }
      }
    },
    "Microsoft.SwitchCondition": {
      "$role": "implements(Microsoft.IDialog)",
      "title": "Switch condition",
      "description": "Execute different actions based on the value of a property.",
      "type": "object",
      "required": [
        "condition",
        "$kind"
      ],
      "additionalProperties": false,
      "patternProperties": {
        "^\\$": {
          "title": "Tooling property",
          "description": "Open ended property for tooling."
        }
      },
      "properties": {
        "id": {
          "type": "string",
          "title": "Id",
          "description": "Optional id for the dialog"
        },
        "condition": {
          "$ref": "#/definitions/stringExpression",
          "title": "Condition",
          "description": "Property to evaluate.",
          "examples": [
            "user.favColor"
          ]
        },
        "disabled": {
          "$ref": "#/definitions/booleanExpression",
          "title": "Disabled",
          "description": "Optional condition which if true will disable this action.",
          "examples": [
            true,
            "=user.age > 3"
          ]
        },
        "cases": {
          "type": "array",
          "title": "Cases",
          "description": "Actions for each possible condition.",
          "items": {
            "type": "object",
            "title": "Case",
            "description": "Case and actions.",
            "required": [
              "value"
            ],
            "properties": {
              "value": {
                "type": [
                  "number",
                  "integer",
                  "boolean",
                  "string"
                ],
                "title": "Value",
                "description": "The value to compare the condition with.",
                "examples": [
                  "red",
                  "true",
                  "13"
                ]
              },
              "actions": {
                "type": "array",
                "title": "Actions",
                "description": "Actions to execute.",
                "items": {
                  "$kind": "Microsoft.IDialog",
                  "$ref": "#/definitions/Microsoft.IDialog"
                }
              }
            }
          }
        },
        "default": {
          "type": "array",
          "title": "Default",
          "description": "Actions to execute if none of the cases meet the condition.",
          "items": {
            "$kind": "Microsoft.IDialog",
            "$ref": "#/definitions/Microsoft.IDialog"
          }
        },
        "$kind": {
          "title": "Kind of dialog object",
          "description": "Defines the valid properties for the component you are configuring (from a dialog .schema file)",
          "type": "string",
          "pattern": "^[a-zA-Z][a-zA-Z0-9.]*$",
          "const": "Microsoft.SwitchCondition"
        },
        "$designer": {
          "title": "Designer information",
          "type": "object",
          "description": "Extra information for the Bot Framework Composer."
        }
      }
    },
    "Microsoft.TelemetryTrackEventAction": {
      "$role": "implements(Microsoft.IDialog)",
      "type": "object",
      "title": "Telemetry - track event",
      "description": "Track a custom event using the registered Telemetry Client.",
      "required": [
        "url",
        "method",
        "$kind"
      ],
      "additionalProperties": false,
      "patternProperties": {
        "^\\$": {
          "title": "Tooling property",
          "description": "Open ended property for tooling."
        }
      },
      "properties": {
        "id": {
          "type": "string",
          "title": "Id",
          "description": "Optional id for the dialog"
        },
        "disabled": {
          "$ref": "#/definitions/booleanExpression",
          "title": "Disabled",
          "description": "Optional condition which if true will disable this action.",
          "examples": [
            "user.age > 3"
          ]
        },
        "eventName": {
          "$ref": "#/definitions/stringExpression",
          "title": "Event name",
          "description": "The name of the event to track.",
          "examples": [
            "MyEventStarted",
            "MyEventCompleted"
          ]
        },
        "properties": {
          "type": "object",
          "title": "Properties",
          "description": "One or more properties to attach to the event being tracked.",
          "additionalProperties": {
            "$ref": "#/definitions/stringExpression"
          }
        },
        "$kind": {
          "title": "Kind of dialog object",
          "description": "Defines the valid properties for the component you are configuring (from a dialog .schema file)",
          "type": "string",
          "pattern": "^[a-zA-Z][a-zA-Z0-9.]*$",
          "const": "Microsoft.TelemetryTrackEventAction"
        },
        "$designer": {
          "title": "Designer information",
          "type": "object",
          "description": "Extra information for the Bot Framework Composer."
        }
      }
    },
    "Microsoft.TemperatureEntityRecognizer": {
      "$role": [
        "implements(Microsoft.IRecognizer)",
        "implements(Microsoft.IEntityRecognizer)"
      ],
      "title": "Temperature recognizer",
      "description": "Recognizer which recognizes temperatures.",
      "type": "object",
      "required": [
        "$kind"
      ],
      "additionalProperties": false,
      "patternProperties": {
        "^\\$": {
          "title": "Tooling property",
          "description": "Open ended property for tooling."
        }
      },
      "properties": {
        "$kind": {
          "title": "Kind of dialog object",
          "description": "Defines the valid properties for the component you are configuring (from a dialog .schema file)",
          "type": "string",
          "pattern": "^[a-zA-Z][a-zA-Z0-9.]*$",
          "const": "Microsoft.TemperatureEntityRecognizer"
        },
        "$designer": {
          "title": "Designer information",
          "type": "object",
          "description": "Extra information for the Bot Framework Composer."
        }
      }
    },
    "Microsoft.TemplateEngineLanguageGenerator": {
      "$role": "implements(Microsoft.ILanguageGenerator)",
      "title": "Template multi-language generator",
      "description": "Template Generator which allows only inline evaluation of templates.",
      "type": "object",
      "required": [
        "$kind"
      ],
      "additionalProperties": false,
      "patternProperties": {
        "^\\$": {
          "title": "Tooling property",
          "description": "Open ended property for tooling."
        }
      },
      "properties": {
        "id": {
          "type": "string",
          "title": "Id",
          "description": "Optional generator ID."
        },
        "$kind": {
          "title": "Kind of dialog object",
          "description": "Defines the valid properties for the component you are configuring (from a dialog .schema file)",
          "type": "string",
          "pattern": "^[a-zA-Z][a-zA-Z0-9.]*$",
          "const": "Microsoft.TemplateEngineLanguageGenerator"
        },
        "$designer": {
          "title": "Designer information",
          "type": "object",
          "description": "Extra information for the Bot Framework Composer."
        }
      }
    },
    "Microsoft.Test.AssertCondition": {
      "$role": "implements(Microsoft.IDialog)",
      "title": "Assert Condition",
      "description": "Assert condition is true.",
      "type": "object",
      "required": [
        "condition",
        "$kind"
      ],
      "additionalProperties": false,
      "patternProperties": {
        "^\\$": {
          "title": "Tooling property",
          "description": "Open ended property for tooling."
        }
      },
      "properties": {
        "condition": {
          "$ref": "#/definitions/condition",
          "title": "Condition",
          "description": "Expression to evalute",
          "examples": [
            "user.age > 10"
          ]
        },
        "description": {
          "type": "string",
          "title": "Description",
          "description": "Description of what the condition is testing"
        },
        "$kind": {
          "title": "Kind of dialog object",
          "description": "Defines the valid properties for the component you are configuring (from a dialog .schema file)",
          "type": "string",
          "pattern": "^[a-zA-Z][a-zA-Z0-9.]*$",
          "const": "Microsoft.Test.AssertCondition"
        },
        "$designer": {
          "title": "Designer information",
          "type": "object",
          "description": "Extra information for the Bot Framework Composer."
        }
      }
    },
    "Microsoft.Test.AssertNoActivity": {
      "$role": "implements(Microsoft.Test.ITestAction)",
      "title": "Assert Reply Activity",
      "description": "Asserts that there is no activity.",
      "type": "object",
      "required": [
        "$kind"
      ],
      "additionalProperties": false,
      "patternProperties": {
        "^\\$": {
          "title": "Tooling property",
          "description": "Open ended property for tooling."
        }
      },
      "properties": {
        "description": {
          "type": "string",
          "title": "Description",
          "description": "The description of the assertion"
        },
        "$kind": {
          "title": "Kind of dialog object",
          "description": "Defines the valid properties for the component you are configuring (from a dialog .schema file)",
          "type": "string",
          "pattern": "^[a-zA-Z][a-zA-Z0-9.]*$",
          "const": "Microsoft.Test.AssertNoActivity"
        },
        "$designer": {
          "title": "Designer information",
          "type": "object",
          "description": "Extra information for the Bot Framework Composer."
        }
      }
    },
    "Microsoft.Test.AssertReply": {
      "$role": "implements(Microsoft.Test.ITestAction)",
      "title": "Assert reply",
      "description": "Asserts that a reply text is valid.",
      "type": "object",
      "required": [
        "$kind"
      ],
      "additionalProperties": false,
      "patternProperties": {
        "^\\$": {
          "title": "Tooling property",
          "description": "Open ended property for tooling."
        }
      },
      "properties": {
        "text": {
          "type": "string",
          "title": "Reply text",
          "description": "Expected reply text"
        },
        "exact": {
          "type": "boolean",
          "title": "Exact match",
          "description": "If true then an exact match must happen, if false then the reply activity.text must contain the reply text. [Default:false]"
        },
        "description": {
          "type": "string",
          "title": "Description",
          "description": "The description of what the assertion is testing"
        },
        "timeout": {
          "type": "number",
          "title": "Timeout",
          "description": "The amount of time in milliseconds to wait for a reply (default is 3000)"
        },
        "assertions": {
          "type": "array",
          "title": "Assertions to validate activity",
          "description": "Sequence of expressions which must evaluate to true.",
          "items": {
            "$ref": "#/definitions/condition",
            "title": "Assertion",
            "description": "Assertion as an expression, which must evaluate to true or it will fail the test script.",
            "examples": [
              "user.vip == true"
            ]
          }
        },
        "$kind": {
          "title": "Kind of dialog object",
          "description": "Defines the valid properties for the component you are configuring (from a dialog .schema file)",
          "type": "string",
          "pattern": "^[a-zA-Z][a-zA-Z0-9.]*$",
          "const": "Microsoft.Test.AssertReply"
        },
        "$designer": {
          "title": "Designer information",
          "type": "object",
          "description": "Extra information for the Bot Framework Composer."
        }
      }
    },
    "Microsoft.Test.AssertReplyActivity": {
      "$role": "implements(Microsoft.Test.ITestAction)",
      "title": "Assert reply activity",
      "description": "Asserts that a reply activity is valid.",
      "type": "object",
      "required": [
        "assertions",
        "$kind"
      ],
      "additionalProperties": false,
      "patternProperties": {
        "^\\$": {
          "title": "Tooling property",
          "description": "Open ended property for tooling."
        }
      },
      "properties": {
        "description": {
          "type": "string",
          "title": "Description",
          "description": "The description of what the assertion is testing"
        },
        "timeout": {
          "type": "number",
          "title": "Timeout",
          "description": "The amount of time in milliseconds to wait for a reply (default is 3000)"
        },
        "assertions": {
          "type": "array",
          "title": "Assertions to validate Activity that is sent by the dialog",
          "description": "Sequence of expressions which must evaluate to true.",
          "items": {
            "$ref": "#/definitions/condition",
            "title": "Assertion",
            "description": "Assertion as an expression, which must evaluate to true or it will fail the test script.",
            "examples": [
              "user.vip == true"
            ]
          }
        },
        "$kind": {
          "title": "Kind of dialog object",
          "description": "Defines the valid properties for the component you are configuring (from a dialog .schema file)",
          "type": "string",
          "pattern": "^[a-zA-Z][a-zA-Z0-9.]*$",
          "const": "Microsoft.Test.AssertReplyActivity"
        },
        "$designer": {
          "title": "Designer information",
          "type": "object",
          "description": "Extra information for the Bot Framework Composer."
        }
      }
    },
    "Microsoft.Test.AssertReplyOneOf": {
      "$role": "implements(Microsoft.Test.ITestAction)",
      "title": "Assert activity text matches at least one",
      "description": "Asserts that a reply text is one of multiple optional responses.",
      "type": "object",
      "required": [
        "$kind"
      ],
      "additionalProperties": false,
      "patternProperties": {
        "^\\$": {
          "title": "Tooling property",
          "description": "Open ended property for tooling."
        }
      },
      "properties": {
        "text": {
          "type": "array",
          "title": "Replies",
          "description": "Expected replies (one of which must match).",
          "items": {
            "type": "string",
            "title": "Expected reply",
            "description": "Expected reply."
          }
        },
        "exact": {
          "type": "boolean",
          "title": "Exact match",
          "description": "If true then an exact match must happen, if false then the reply activity.text must contain the reply text. [Default:false]"
        },
        "description": {
          "type": "string",
          "title": "Description",
          "description": "The description of what the assertion is testing"
        },
        "timeout": {
          "type": "number",
          "title": "Timeout",
          "description": "The amount of time in milliseconds to wait for a reply (default is 3000)"
        },
        "assertions": {
          "type": "array",
          "title": "Assertions to validate activity",
          "description": "Sequence of expressions which must evaluate to true.",
          "items": {
            "$ref": "#/definitions/condition",
            "title": "Assertion",
            "description": "Assertion as an expression, which must evaluate to true or it will fail the test script.",
            "examples": [
              "user.vip == true"
            ]
          }
        },
        "$kind": {
          "title": "Kind of dialog object",
          "description": "Defines the valid properties for the component you are configuring (from a dialog .schema file)",
          "type": "string",
          "pattern": "^[a-zA-Z][a-zA-Z0-9.]*$",
          "const": "Microsoft.Test.AssertReplyOneOf"
        },
        "$designer": {
          "title": "Designer information",
          "type": "object",
          "description": "Extra information for the Bot Framework Composer."
        }
      }
    },
    "Microsoft.Test.CustomEvent": {
      "$role": "implements(Microsoft.Test.ITestAction)",
      "title": "User event",
      "description": "Sends event to the bot from the user.",
      "type": "object",
      "required": [
        "name",
        "value",
        "$kind"
      ],
      "additionalProperties": false,
      "patternProperties": {
        "^\\$": {
          "title": "Tooling property",
          "description": "Open ended property for tooling."
        }
      },
      "properties": {
        "name": {
          "type": "string",
          "title": "Event name",
          "description": "Event name to send to the bot."
        },
        "value": {
          "type": "object",
          "title": "Event value",
          "description": "Event value to send to the bot."
        },
        "$kind": {
          "title": "Kind of dialog object",
          "description": "Defines the valid properties for the component you are configuring (from a dialog .schema file)",
          "type": "string",
          "pattern": "^[a-zA-Z][a-zA-Z0-9.]*$",
          "const": "Microsoft.Test.CustomEvent"
        },
        "$designer": {
          "title": "Designer information",
          "type": "object",
          "description": "Extra information for the Bot Framework Composer."
        }
      }
    },
    "Microsoft.Test.HttpRequestSequenceMock": {
      "$role": "implements(Microsoft.Test.IHttpRequestMock)",
      "title": "HTTP request sequence mock",
      "description": "Mock HttpRequest in sequence order.",
      "type": "object",
      "required": [
        "url",
        "$kind"
      ],
      "additionalProperties": false,
      "patternProperties": {
        "^\\$": {
          "title": "Tooling property",
          "description": "Open ended property for tooling."
        }
      },
      "properties": {
        "method": {
          "type": "string",
          "title": "HTTP method",
          "description": "HTTP method to match. If null, match to any method.",
          "enum": [
            "GET",
            "POST",
            "PATCH",
            "PUT",
            "DELETE"
          ],
          "examples": [
            "GET",
            "POST"
          ]
        },
        "url": {
          "type": "string",
          "title": "Url",
          "description": "URL to match. Absolute or relative, may contain * wildcards.",
          "examples": [
            "https://contoso.com"
          ]
        },
        "matchType": {
          "type": "string",
          "title": "Body match type",
          "description": "The match type for body.",
          "enum": [
            "Exact",
            "Partial"
          ],
          "examples": [
            "Exact",
            "Partial"
          ],
          "default": "Partial"
        },
        "body": {
          "type": "string",
          "title": "Body",
          "description": "The body to match against request's body.",
          "examples": [
            "content"
          ]
        },
        "responses": {
          "type": "array",
          "title": "Responses",
          "description": "Sequence of responses to reply. The last one will be repeated.",
          "items": {
            "type": "object",
            "title": "HttpResponseMock",
            "description": "Mocked http response.",
            "properties": {
              "statusCode": {
                "title": "Status code",
                "description": "The status code. Default is OK(200).",
                "oneOf": [
                  {
                    "type": "string",
                    "title": "String status code",
                    "description": "Use string as status code.",
                    "enum": [
                      "Continue",
                      "SwitchingProtocols",
                      "OK",
                      "Created",
                      "Accepted",
                      "NonAuthoritativeInformation",
                      "NoContent",
                      "ResetContent",
                      "PartialContent",
                      "Ambiguous",
                      "MultipleChoices",
                      "Moved",
                      "MovedPermanently",
                      "Found",
                      "Redirect",
                      "RedirectMethod",
                      "SeeOther",
                      "NotModified",
                      "UseProxy",
                      "Unused",
                      "RedirectKeepVerb",
                      "TemporaryRedirect",
                      "BadRequest",
                      "Unauthorized",
                      "PaymentRequired",
                      "Forbidden",
                      "NotFound",
                      "MethodNotAllowed",
                      "NotAcceptable",
                      "ProxyAuthenticationRequired",
                      "RequestTimeout",
                      "Conflict",
                      "Gone",
                      "LengthRequired",
                      "PreconditionFailed",
                      "RequestEntityTooLarge",
                      "RequestUriTooLong",
                      "UnsupportedMediaType",
                      "RequestedRangeNotSatisfiable",
                      "ExpectationFailed",
                      "UpgradeRequired",
                      "InternalServerError",
                      "NotImplemented",
                      "BadGateway",
                      "ServiceUnavailable",
                      "GatewayTimeout",
                      "HttpVersionNotSupported"
                    ],
                    "examples": [
                      "OK"
                    ]
                  },
                  {
                    "type": "number",
                    "title": "Number status code",
                    "description": "Use number as status code.",
                    "examples": [
                      200
                    ]
                  }
                ],
                "default": "OK"
              },
              "reasonPhrase": {
                "type": "string",
                "title": "Reason phrase",
                "description": "The reason phrase.",
                "examples": [
                  "Server is stolen."
                ]
              },
              "contentType": {
                "type": "string",
                "title": "ContentType",
                "description": "Content type of response.",
                "enum": [
                  "String",
                  "ByteArray"
                ],
                "examples": [
                  "String"
                ],
                "default": "String"
              },
              "content": {
                "title": "Content",
                "description": "Content of response.",
                "oneOf": [
                  {
                    "type": "string",
                    "title": "String content",
                    "description": "Use string as content.",
                    "examples": [
                      "string response"
                    ]
                  },
                  {
                    "type": "object",
                    "title": "Object content",
                    "description": "Use object as content. It will be serialized to string.",
                    "examples": [
                      {
                        "data": "object response"
                      }
                    ]
                  }
                ]
              }
            }
          }
        },
        "$kind": {
          "title": "Kind of dialog object",
          "description": "Defines the valid properties for the component you are configuring (from a dialog .schema file)",
          "type": "string",
          "pattern": "^[a-zA-Z][a-zA-Z0-9.]*$",
          "const": "Microsoft.Test.HttpRequestSequenceMock"
        },
        "$designer": {
          "title": "Designer information",
          "type": "object",
          "description": "Extra information for the Bot Framework Composer."
        }
      }
    },
    "Microsoft.Test.IHttpRequestMock": {
      "title": "HTTP request mock",
      "description": "Components which derive from HttpRequestMock class",
      "$role": "interface",
      "oneOf": [
        {
          "$ref": "#/definitions/Microsoft.Test.HttpRequestSequenceMock"
        },
        {
          "type": "string",
          "title": "Reference to Microsoft.Test.IHttpRequestMock",
          "description": "Reference to Microsoft.Test.IHttpRequestMock .dialog file."
        }
      ]
    },
    "Microsoft.Test.IPropertyMock": {
      "title": "Property mock",
      "description": "Components which derive from PropertyMock class",
      "$role": "interface"
    },
    "Microsoft.Test.ISettingMock": {
      "title": "Microsoft Test ISettingMock",
      "description": "Components which derive from SettingMock class",
      "$role": "interface",
      "oneOf": [
        {
          "$ref": "#/definitions/Microsoft.Test.SettingStringMock"
        },
        {
          "type": "string",
          "title": "Reference to Microsoft.Test.ISettingMock",
          "description": "Reference to Microsoft.Test.ISettingMock .dialog file."
        }
      ]
    },
    "Microsoft.Test.ITestAction": {
      "title": "Test action",
      "description": "Components which derive from TestAction class",
      "$role": "interface",
      "oneOf": [
        {
          "$ref": "#/definitions/Microsoft.Test.AssertNoActivity"
        },
        {
          "$ref": "#/definitions/Microsoft.Test.AssertReply"
        },
        {
          "$ref": "#/definitions/Microsoft.Test.AssertReplyActivity"
        },
        {
          "$ref": "#/definitions/Microsoft.Test.AssertReplyOneOf"
        },
        {
          "$ref": "#/definitions/Microsoft.Test.CustomEvent"
        },
        {
          "$ref": "#/definitions/Microsoft.Test.MemoryAssertions"
        },
        {
          "$ref": "#/definitions/Microsoft.Test.SetProperties"
        },
        {
          "$ref": "#/definitions/Microsoft.Test.UserActivity"
        },
        {
          "$ref": "#/definitions/Microsoft.Test.UserConversationUpdate"
        },
        {
          "$ref": "#/definitions/Microsoft.Test.UserDelay"
        },
        {
          "$ref": "#/definitions/Microsoft.Test.UserSays"
        },
        {
          "$ref": "#/definitions/Microsoft.Test.UserTyping"
        },
        {
          "type": "string",
          "title": "Reference to Microsoft.Test.ITestAction",
          "description": "Reference to Microsoft.Test.ITestAction .dialog file."
        }
      ]
    },
    "Microsoft.Test.IUserTokenMock": {
      "title": "User token mock",
      "description": "Components which derive from UserTokenMock class",
      "$role": "interface",
      "oneOf": [
        {
          "$ref": "#/definitions/Microsoft.Test.UserTokenBasicMock"
        },
        {
          "type": "string",
          "title": "Reference to Microsoft.Test.IUserTokenMock",
          "description": "Reference to Microsoft.Test.IUserTokenMock .dialog file."
        }
      ]
    },
    "Microsoft.Test.MemoryAssertions": {
      "$role": "implements(Microsoft.Test.ITestAction)",
      "title": "Memory assertions",
      "description": "Run assertions against current memory.",
      "type": "object",
      "required": [
        "assertions",
        "$kind"
      ],
      "additionalProperties": false,
      "patternProperties": {
        "^\\$": {
          "title": "Tooling property",
          "description": "Open ended property for tooling."
        }
      },
      "properties": {
        "assertions": {
          "type": "array",
          "title": "Assertions against memory",
          "description": "Sequence of expressions which must evaluate to true.",
          "items": {
            "$ref": "#/definitions/condition",
            "title": "Assertion",
            "description": "Assertion as an expression, which must evaluate to true or it will fail the test script.",
            "examples": [
              "user.vip == true"
            ]
          }
        },
        "description": {
          "type": "string",
          "title": "Description",
          "description": "The description of what the assertion is testing"
        },
        "$kind": {
          "title": "Kind of dialog object",
          "description": "Defines the valid properties for the component you are configuring (from a dialog .schema file)",
          "type": "string",
          "pattern": "^[a-zA-Z][a-zA-Z0-9.]*$",
          "const": "Microsoft.Test.MemoryAssertions"
        },
        "$designer": {
          "title": "Designer information",
          "type": "object",
          "description": "Extra information for the Bot Framework Composer."
        }
      }
    },
    "Microsoft.Test.Script": {
      "$role": [],
      "title": "Test script",
      "description": "Defines a sequence of test actions to perform to validate the behavior of dialogs.",
      "type": "object",
      "required": [
        "dialog",
        "script",
        "$kind"
      ],
      "additionalProperties": false,
      "patternProperties": {
        "^\\$": {
          "title": "Tooling property",
          "description": "Open ended property for tooling."
        }
      },
      "properties": {
        "dialog": {
          "$kind": "Microsoft.IDialog",
          "title": "Dialog",
          "description": "The root dialog to execute the test script against.",
          "$ref": "#/definitions/Microsoft.IDialog"
        },
        "languagePolicy": {
          "type": "object",
          "title": "Language policy",
          "description": "Defines fall back languages to try per user input language."
        },
        "description": {
          "type": "string",
          "title": "Description",
          "description": "Description of the test script"
        },
        "httpRequestMocks": {
          "type": "array",
          "title": "Http request mocks",
          "description": "Mock data for Microsoft.HttpRequest.",
          "items": {
            "$kind": "Microsoft.Test.IHttpRequestMock",
            "$ref": "#/definitions/Microsoft.Test.IHttpRequestMock"
          }
        },
        "userTokenMocks": {
          "type": "array",
          "title": "User token mocks",
          "description": "Mock data for Microsoft.OAuthInput.",
          "items": {
            "$kind": "Microsoft.Test.IUserTokenMock",
            "$ref": "#/definitions/Microsoft.Test.IUserTokenMock"
          }
        },
        "settingMocks": {
          "type": "array",
          "title": "Setting Mocks",
          "description": "Mock data for setting.",
          "items": {
            "$kind": "Microsoft.Test.ISettingMock",
            "$ref": "#/definitions/Microsoft.Test.ISettingMock"
          }
        },
        "script": {
          "type": "array",
          "title": "Test actions",
          "description": "Sequence of test actions to execute.",
          "items": {
            "$kind": "Microsoft.Test.ITestAction",
            "$ref": "#/definitions/Microsoft.Test.ITestAction"
          }
        },
        "locale": {
          "type": "string",
          "title": "Locale",
          "description": "Set the locale for the user utterances in the script.",
          "default": "en-us"
        },
        "enableTrace": {
          "type": "boolean",
          "title": "Enable trace activity",
          "description": "Enable trace activities in the unit test (default is false)",
          "default": false
        },
        "$kind": {
          "title": "Kind of dialog object",
          "description": "Defines the valid properties for the component you are configuring (from a dialog .schema file)",
          "type": "string",
          "pattern": "^[a-zA-Z][a-zA-Z0-9.]*$",
          "const": "Microsoft.Test.Script"
        },
        "$designer": {
          "title": "Designer information",
          "type": "object",
          "description": "Extra information for the Bot Framework Composer."
        }
      }
    },
    "Microsoft.Test.SetProperties": {
      "$role": "implements(Microsoft.Test.ITestAction)",
      "title": "Set properties",
      "description": "Set one or more property values.",
      "type": "object",
      "required": [
        "assignments",
        "$kind"
      ],
      "additionalProperties": false,
      "patternProperties": {
        "^\\$": {
          "title": "Tooling property",
          "description": "Open ended property for tooling."
        }
      },
      "properties": {
        "assignments": {
          "type": "array",
          "title": "Assignments",
          "description": "Property value assignments to set.",
          "items": {
            "type": "object",
            "title": "Assignment",
            "description": "Property assignment.",
            "properties": {
              "property": {
                "$ref": "#/definitions/stringExpression",
                "title": "Property",
                "description": "Property (named location to store information).",
                "examples": [
                  "user.age"
                ]
              },
              "value": {
                "$ref": "#/definitions/valueExpression",
                "title": "Value",
                "description": "New value or expression.",
                "examples": [
                  "='milk'",
                  "=dialog.favColor",
                  "=dialog.favColor == 'red'"
                ]
              }
            }
          }
        },
        "$kind": {
          "title": "Kind of dialog object",
          "description": "Defines the valid properties for the component you are configuring (from a dialog .schema file)",
          "type": "string",
          "pattern": "^[a-zA-Z][a-zA-Z0-9.]*$",
          "const": "Microsoft.Test.SetProperties"
        },
        "$designer": {
          "title": "Designer information",
          "type": "object",
          "description": "Extra information for the Bot Framework Composer."
        }
      }
    },
    "Microsoft.Test.SettingStringMock": {
      "$role": "implements(Microsoft.Test.ISettingMock)",
      "title": "Mock Settings",
      "description": "Mock one or more settings with string value.",
      "type": "object",
      "required": [
        "assignments",
        "$kind"
      ],
      "additionalProperties": false,
      "patternProperties": {
        "^\\$": {
          "title": "Tooling property",
          "description": "Open ended property for tooling."
        }
      },
      "properties": {
        "assignments": {
          "type": "array",
          "title": "Assignments",
          "description": "Setting assignments as settings.property=value pairs. Assign the settings in sequence.",
          "items": {
            "type": "object",
            "title": "Setting String Assignment",
            "description": "Setting String Assignment (used in SettingStringMock).",
            "properties": {
              "property": {
                "type": "string",
                "title": "Property",
                "description": "A property path without settings.",
                "examples": [
                  "connectionName"
                ]
              },
              "value": {
                "type": "string",
                "title": "Value",
                "description": "Value string.",
                "examples": [
                  "Graph"
                ]
              }
            }
          }
        },
        "$kind": {
          "title": "Kind of dialog object",
          "description": "Defines the valid properties for the component you are configuring (from a dialog .schema file)",
          "type": "string",
          "pattern": "^[a-zA-Z][a-zA-Z0-9.]*$",
          "const": "Microsoft.Test.SettingStringMock"
        },
        "$designer": {
          "title": "Designer information",
          "type": "object",
          "description": "Extra information for the Bot Framework Composer."
        }
      }
    },
    "Microsoft.Test.UserActivity": {
      "$role": "implements(Microsoft.Test.ITestAction)",
      "title": "Send activity",
      "description": "Sends activity to the bot.",
      "type": "object",
      "required": [
        "activity",
        "$kind"
      ],
      "additionalProperties": false,
      "patternProperties": {
        "^\\$": {
          "title": "Tooling property",
          "description": "Open ended property for tooling."
        }
      },
      "properties": {
        "activity": {
          "type": "object",
          "title": "Activity",
          "description": "Activity to send to bot.",
          "additionalProperties": true
        },
        "user": {
          "type": "string",
          "title": "User name",
          "description": "The activity.from.id and activity.from.name will be this if specified."
        },
        "$kind": {
          "title": "Kind of dialog object",
          "description": "Defines the valid properties for the component you are configuring (from a dialog .schema file)",
          "type": "string",
          "pattern": "^[a-zA-Z][a-zA-Z0-9.]*$",
          "const": "Microsoft.Test.UserActivity"
        },
        "$designer": {
          "title": "Designer information",
          "type": "object",
          "description": "Extra information for the Bot Framework Composer."
        }
      }
    },
    "Microsoft.Test.UserConversationUpdate": {
      "$role": "implements(Microsoft.Test.ITestAction)",
      "title": "Send ConversationUpdate",
      "description": "Sends ConversationUpdate activity to the bot.",
      "type": "object",
      "required": [
        "$kind"
      ],
      "additionalProperties": false,
      "patternProperties": {
        "^\\$": {
          "title": "Tooling property",
          "description": "Open ended property for tooling."
        }
      },
      "properties": {
        "membersAdded": {
          "type": "array",
          "title": "Members added",
          "description": "Names of the members to add",
          "items": {
            "type": "string",
            "title": "Name",
            "description": "Name of member to add."
          }
        },
        "membersRemoved": {
          "type": "array",
          "title": "Members removed",
          "description": "Names of the members to remove",
          "items": {
            "type": "string",
            "title": "Name",
            "description": "Name of member to remove."
          }
        },
        "$kind": {
          "title": "Kind of dialog object",
          "description": "Defines the valid properties for the component you are configuring (from a dialog .schema file)",
          "type": "string",
          "pattern": "^[a-zA-Z][a-zA-Z0-9.]*$",
          "const": "Microsoft.Test.UserConversationUpdate"
        },
        "$designer": {
          "title": "Designer information",
          "type": "object",
          "description": "Extra information for the Bot Framework Composer."
        }
      }
    },
    "Microsoft.Test.UserDelay": {
      "$role": "implements(Microsoft.Test.ITestAction)",
      "title": "Delay execution",
      "description": "Delays text script for time period.",
      "type": "object",
      "required": [
        "timespan",
        "$kind"
      ],
      "additionalProperties": false,
      "patternProperties": {
        "^\\$": {
          "title": "Tooling property",
          "description": "Open ended property for tooling."
        }
      },
      "properties": {
        "timespan": {
          "type": "number",
          "title": "Timespan",
          "description": "The amount of time in milliseconds to delay the execution of the test script"
        },
        "$kind": {
          "title": "Kind of dialog object",
          "description": "Defines the valid properties for the component you are configuring (from a dialog .schema file)",
          "type": "string",
          "pattern": "^[a-zA-Z][a-zA-Z0-9.]*$",
          "const": "Microsoft.Test.UserDelay"
        },
        "$designer": {
          "title": "Designer information",
          "type": "object",
          "description": "Extra information for the Bot Framework Composer."
        }
      }
    },
    "Microsoft.Test.UserSays": {
      "$role": "implements(Microsoft.Test.ITestAction)",
      "title": "User text",
      "description": "Sends text to the bot from the user.",
      "type": "object",
      "required": [
        "text",
        "$kind"
      ],
      "additionalProperties": false,
      "patternProperties": {
        "^\\$": {
          "title": "Tooling property",
          "description": "Open ended property for tooling."
        }
      },
      "properties": {
        "text": {
          "type": "string",
          "title": "Text",
          "description": "Text to send to the bot."
        },
        "user": {
          "type": "string",
          "title": "User name",
          "description": "The activity.from.id and activity.from.name will be this if specified."
        },
        "$kind": {
          "title": "Kind of dialog object",
          "description": "Defines the valid properties for the component you are configuring (from a dialog .schema file)",
          "type": "string",
          "pattern": "^[a-zA-Z][a-zA-Z0-9.]*$",
          "const": "Microsoft.Test.UserSays"
        },
        "$designer": {
          "title": "Designer information",
          "type": "object",
          "description": "Extra information for the Bot Framework Composer."
        }
      }
    },
    "Microsoft.Test.UserTokenBasicMock": {
      "$role": "implements(Microsoft.Test.IUserTokenMock)",
      "title": "User token mock",
      "description": "Mock Basic UserToken",
      "type": "object",
      "required": [
        "connectionName",
        "token",
        "$kind"
      ],
      "additionalProperties": false,
      "patternProperties": {
        "^\\$": {
          "title": "Tooling property",
          "description": "Open ended property for tooling."
        }
      },
      "properties": {
        "connectionName": {
          "type": "string",
          "title": "Connection name",
          "description": "The connection name.",
          "examples": [
            "graph"
          ]
        },
        "channelId": {
          "type": "string",
          "title": "Channel Id",
          "description": "The channel ID. If empty, same as adapter.Conversation.ChannelId.",
          "examples": [
            "test"
          ]
        },
        "userId": {
          "type": "string",
          "title": "User Id",
          "description": "The user ID. If empty, same as adapter.Conversation.User.Id.",
          "examples": [
            "user1"
          ]
        },
        "token": {
          "type": "string",
          "title": "Token",
          "description": "The token to store.",
          "examples": [
            "token"
          ]
        },
        "magicCode": {
          "type": "string",
          "title": "Magic code",
          "description": "The optional magic code to associate with this token.",
          "examples": [
            "000000"
          ]
        },
        "$kind": {
          "title": "Kind of dialog object",
          "description": "Defines the valid properties for the component you are configuring (from a dialog .schema file)",
          "type": "string",
          "pattern": "^[a-zA-Z][a-zA-Z0-9.]*$",
          "const": "Microsoft.Test.UserTokenBasicMock"
        },
        "$designer": {
          "title": "Designer information",
          "type": "object",
          "description": "Extra information for the Bot Framework Composer."
        }
      }
    },
    "Microsoft.Test.UserTyping": {
      "$role": "implements(Microsoft.Test.ITestAction)",
      "title": "Send typing",
      "description": "Sends typing activity to the bot.",
      "type": "object",
      "required": [
        "$kind"
      ],
      "additionalProperties": false,
      "patternProperties": {
        "^\\$": {
          "title": "Tooling property",
          "description": "Open ended property for tooling."
        }
      },
      "properties": {
        "user": {
          "type": "string",
          "title": "User name",
          "description": "The activity.from.id and activity.from.name will be this if specified."
        },
        "$kind": {
          "title": "Kind of dialog object",
          "description": "Defines the valid properties for the component you are configuring (from a dialog .schema file)",
          "type": "string",
          "pattern": "^[a-zA-Z][a-zA-Z0-9.]*$",
          "const": "Microsoft.Test.UserTyping"
        },
        "$designer": {
          "title": "Designer information",
          "type": "object",
          "description": "Extra information for the Bot Framework Composer."
        }
      }
    },
    "Microsoft.TextInput": {
      "$role": [
        "implements(Microsoft.IDialog)",
        "extends(Microsoft.InputDialog)"
      ],
      "type": "object",
      "title": "Text input dialog",
      "description": "Collection information - Ask for a word or sentence.",
      "$policies": {
        "interactive": true
      },
      "required": [
        "$kind"
      ],
      "additionalProperties": false,
      "patternProperties": {
        "^\\$": {
          "title": "Tooling property",
          "description": "Open ended property for tooling."
        }
      },
      "properties": {
        "defaultValue": {
          "$ref": "#/definitions/stringExpression",
          "title": "Default value",
          "description": "'Property' will be set to the value of this expression when max turn count is exceeded.",
          "examples": [
            "hello world",
            "Hello ${user.name}",
            "=concat(user.firstname, user.lastName)"
          ]
        },
        "value": {
          "$ref": "#/definitions/stringExpression",
          "title": "Value",
          "description": "'Property' will be set to the value of this expression unless it evaluates to null.",
          "examples": [
            "hello world",
            "Hello ${user.name}",
            "=concat(user.firstname, user.lastName)"
          ]
        },
        "outputFormat": {
          "$ref": "#/definitions/stringExpression",
          "title": "Output format",
          "description": "Expression to format the output.",
          "examples": [
            "=toUpper(this.value)",
            "${toUpper(this.value)}"
          ]
        },
        "id": {
          "type": "string",
          "title": "Id",
          "description": "Optional id for the dialog"
        },
        "disabled": {
          "$ref": "#/definitions/booleanExpression",
          "title": "Disabled",
          "description": "Optional condition which if true will disable this action.",
          "default": false,
          "examples": [
            false,
            "=user.isVip"
          ]
        },
        "prompt": {
          "$kind": "Microsoft.IActivityTemplate",
          "title": "Initial prompt",
          "description": "Message to send to collect information.",
          "examples": [
            "What is your birth date?"
          ],
          "$ref": "#/definitions/Microsoft.IActivityTemplate"
        },
        "unrecognizedPrompt": {
          "$kind": "Microsoft.IActivityTemplate",
          "title": "Unrecognized prompt",
          "description": "Message to send when max turn count (if specified) has been exceeded and the default value is selected as the value.",
          "examples": [
            "Sorry, I'm having trouble understanding you. I will just use {this.options.defaultValue} for now. You can say 'I'm 36 years old' to change it."
          ],
          "$ref": "#/definitions/Microsoft.IActivityTemplate"
        },
        "invalidPrompt": {
          "$kind": "Microsoft.IActivityTemplate",
          "title": "Invalid prompt",
          "description": "Message to send when the user input does not meet any validation expression.",
          "examples": [
            "Sorry, '{this.value}' does not work. I need a number between 1-150. What is your age?"
          ],
          "$ref": "#/definitions/Microsoft.IActivityTemplate"
        },
        "defaultValueResponse": {
          "$kind": "Microsoft.IActivityTemplate",
          "title": "Default value response",
          "description": "Message to send when max turn count (if specified) has been exceeded and the default value is selected as the value.",
          "examples": [
            "Sorry, I'm having trouble understanding you. I will just use {this.options.defaultValue} for now. You can say 'I'm 36 years old' to change it."
          ],
          "$ref": "#/definitions/Microsoft.IActivityTemplate"
        },
        "maxTurnCount": {
          "$ref": "#/definitions/integerExpression",
          "title": "Max turn count",
          "description": "Maximum number of re-prompt attempts to collect information.",
          "default": 3,
          "minimum": 0,
          "maximum": 2147483647,
          "examples": [
            3,
            "=settings.xyz"
          ]
        },
        "validations": {
          "type": "array",
          "title": "Validation expressions",
          "description": "Expression to validate user input.",
          "items": {
            "$ref": "#/definitions/condition",
            "title": "Condition",
            "description": "Expression which needs to met for the input to be considered valid",
            "examples": [
              "int(this.value) > 1 && int(this.value) <= 150",
              "count(this.value) < 300"
            ]
          }
        },
        "property": {
          "$ref": "#/definitions/stringExpression",
          "title": "Property",
          "description": "Property to store collected information. Input will be skipped if property has value (unless 'Always prompt' is true).",
          "examples": [
            "$birthday",
            "dialog.${user.name}",
            "=f(x)"
          ]
        },
        "alwaysPrompt": {
          "$ref": "#/definitions/booleanExpression",
          "title": "Always prompt",
          "description": "Collect information even if the specified 'property' is not empty.",
          "default": false,
          "examples": [
            false,
            "=$val"
          ]
        },
        "allowInterruptions": {
          "$ref": "#/definitions/booleanExpression",
          "title": "Allow Interruptions",
          "description": "A boolean expression that determines whether the parent should be allowed to interrupt the input.",
          "default": true,
          "examples": [
            true,
            "=user.xyz"
          ]
        },
        "$kind": {
          "title": "Kind of dialog object",
          "description": "Defines the valid properties for the component you are configuring (from a dialog .schema file)",
          "type": "string",
          "pattern": "^[a-zA-Z][a-zA-Z0-9.]*$",
          "const": "Microsoft.TextInput"
        },
        "$designer": {
          "title": "Designer information",
          "type": "object",
          "description": "Extra information for the Bot Framework Composer."
        }
      }
    },
    "Microsoft.TextTemplate": {
      "$role": "implements(Microsoft.ITextTemplate)",
      "title": "Microsoft TextTemplate",
      "description": "Use LG Templates to create text",
      "type": "object",
      "required": [
        "template",
        "$kind"
      ],
      "additionalProperties": false,
      "patternProperties": {
        "^\\$": {
          "title": "Tooling property",
          "description": "Open ended property for tooling."
        }
      },
      "properties": {
        "template": {
          "title": "Template",
          "description": "Language Generator template to evaluate to create the text.",
          "type": "string"
        },
        "$kind": {
          "title": "Kind of dialog object",
          "description": "Defines the valid properties for the component you are configuring (from a dialog .schema file)",
          "type": "string",
          "pattern": "^[a-zA-Z][a-zA-Z0-9.]*$",
          "const": "Microsoft.TextTemplate"
        },
        "$designer": {
          "title": "Designer information",
          "type": "object",
          "description": "Extra information for the Bot Framework Composer."
        }
      }
    },
    "Microsoft.ThrowException": {
      "$role": "implements(Microsoft.IDialog)",
      "title": "Throw an exception",
      "description": "Throw an exception. Capture this exception with OnError trigger.",
      "type": "object",
      "required": [
        "errorValue",
        "$kind"
      ],
      "$policies": {
        "lastAction": true
      },
      "additionalProperties": false,
      "patternProperties": {
        "^\\$": {
          "title": "Tooling property",
          "description": "Open ended property for tooling."
        }
      },
      "properties": {
        "id": {
          "type": "string",
          "title": "Id",
          "description": "Optional id for the dialog"
        },
        "disabled": {
          "$ref": "#/definitions/booleanExpression",
          "title": "Disabled",
          "description": "Optional condition which if true will disable this action.",
          "examples": [
            "user.age > 3"
          ]
        },
        "errorValue": {
          "$ref": "#/definitions/valueExpression",
          "title": "Error value",
          "description": "Error value to throw."
        },
        "$kind": {
          "title": "Kind of dialog object",
          "description": "Defines the valid properties for the component you are configuring (from a dialog .schema file)",
          "type": "string",
          "pattern": "^[a-zA-Z][a-zA-Z0-9.]*$",
          "const": "Microsoft.ThrowException"
        },
        "$designer": {
          "title": "Designer information",
          "type": "object",
          "description": "Extra information for the Bot Framework Composer."
        }
      }
    },
    "Microsoft.TraceActivity": {
      "$role": "implements(Microsoft.IDialog)",
      "title": "Send a TraceActivity",
      "description": "Send a trace activity to the transcript logger and/ or Bot Framework Emulator.",
      "type": "object",
      "required": [
        "$kind"
      ],
      "additionalProperties": false,
      "patternProperties": {
        "^\\$": {
          "title": "Tooling property",
          "description": "Open ended property for tooling."
        }
      },
      "properties": {
        "id": {
          "type": "string",
          "title": "Id",
          "description": "Optional id for the dialog"
        },
        "disabled": {
          "$ref": "#/definitions/booleanExpression",
          "title": "Disabled",
          "description": "Optional condition which if true will disable this action.",
          "examples": [
            true,
            "=user.age > 3"
          ]
        },
        "name": {
          "$ref": "#/definitions/stringExpression",
          "title": "Name",
          "description": "Name of the trace activity"
        },
        "label": {
          "$ref": "#/definitions/stringExpression",
          "title": "Label",
          "description": "Label for the trace activity (used to identify it in a list of trace activities.)"
        },
        "valueType": {
          "$ref": "#/definitions/stringExpression",
          "title": "Value type",
          "description": "Type of value"
        },
        "value": {
          "$ref": "#/definitions/valueExpression",
          "title": "Value",
          "description": "Property that holds the value to send as trace activity."
        },
        "$kind": {
          "title": "Kind of dialog object",
          "description": "Defines the valid properties for the component you are configuring (from a dialog .schema file)",
          "type": "string",
          "pattern": "^[a-zA-Z][a-zA-Z0-9.]*$",
          "const": "Microsoft.TraceActivity"
        },
        "$designer": {
          "title": "Designer information",
          "type": "object",
          "description": "Extra information for the Bot Framework Composer."
        }
      }
    },
    "Microsoft.TrueSelector": {
      "$role": "implements(Microsoft.ITriggerSelector)",
      "title": "True trigger selector",
      "description": "Selector for all true events",
      "type": "object",
      "required": [
        "$kind"
      ],
      "additionalProperties": false,
      "patternProperties": {
        "^\\$": {
          "title": "Tooling property",
          "description": "Open ended property for tooling."
        }
      },
      "properties": {
        "$kind": {
          "title": "Kind of dialog object",
          "description": "Defines the valid properties for the component you are configuring (from a dialog .schema file)",
          "type": "string",
          "pattern": "^[a-zA-Z][a-zA-Z0-9.]*$",
          "const": "Microsoft.TrueSelector"
        },
        "$designer": {
          "title": "Designer information",
          "type": "object",
          "description": "Extra information for the Bot Framework Composer."
        }
      }
    },
    "Microsoft.UpdateActivity": {
      "$role": "implements(Microsoft.IDialog)",
      "title": "Update an activity",
      "description": "Respond with an activity.",
      "type": "object",
      "required": [
        "$kind"
      ],
      "additionalProperties": false,
      "patternProperties": {
        "^\\$": {
          "title": "Tooling property",
          "description": "Open ended property for tooling."
        }
      },
      "properties": {
        "id": {
          "type": "string",
          "title": "Id",
          "description": "Optional id for the dialog"
        },
        "disabled": {
          "$ref": "#/definitions/booleanExpression",
          "title": "Disabled",
          "description": "Optional condition which if true will disable this action.",
          "examples": [
            true,
            "=user.age > 3"
          ]
        },
        "activityId": {
          "$ref": "#/definitions/stringExpression",
          "title": "Activity Id",
          "description": "An string expression with the activity id to update.",
          "examples": [
            "=turn.lastresult.id"
          ]
        },
        "activity": {
          "$kind": "Microsoft.IActivityTemplate",
          "title": "Activity",
          "description": "Activity to send.",
          "$ref": "#/definitions/Microsoft.IActivityTemplate"
        },
        "$kind": {
          "title": "Kind of dialog object",
          "description": "Defines the valid properties for the component you are configuring (from a dialog .schema file)",
          "type": "string",
          "pattern": "^[a-zA-Z][a-zA-Z0-9.]*$",
          "const": "Microsoft.UpdateActivity"
        },
        "$designer": {
          "title": "Designer information",
          "type": "object",
          "description": "Extra information for the Bot Framework Composer."
        }
      }
    },
    "Microsoft.UrlEntityRecognizer": {
      "$role": [
        "implements(Microsoft.IRecognizer)",
        "implements(Microsoft.IEntityRecognizer)"
      ],
      "title": "Url recognizer",
      "description": "Recognizer which recognizes urls.",
      "type": "object",
      "required": [
        "$kind"
      ],
      "additionalProperties": false,
      "patternProperties": {
        "^\\$": {
          "title": "Tooling property",
          "description": "Open ended property for tooling."
        }
      },
      "properties": {
        "$kind": {
          "title": "Kind of dialog object",
          "description": "Defines the valid properties for the component you are configuring (from a dialog .schema file)",
          "type": "string",
          "pattern": "^[a-zA-Z][a-zA-Z0-9.]*$",
          "const": "Microsoft.UrlEntityRecognizer"
        },
        "$designer": {
          "title": "Designer information",
          "type": "object",
          "description": "Extra information for the Bot Framework Composer."
        }
      }
    },
    "Teams.GetMeetingParticipant": {
      "$role": "implements(Microsoft.IDialog)",
      "title": "Get meeting participant",
      "description": "Get teams meeting partipant information.",
      "type": "object",
      "required": [
        "$kind"
      ],
      "additionalProperties": false,
      "patternProperties": {
        "^\\$": {
          "title": "Tooling property",
          "description": "Open ended property for tooling."
        }
      },
      "properties": {
        "id": {
          "type": "string",
          "title": "Id",
          "description": "Optional id for the dialog"
        },
        "property": {
          "$ref": "#/definitions/stringExpression",
          "title": "Property",
          "description": "Property (named location to store information).",
          "examples": [
            "dialog.participantInfo"
          ]
        },
        "meetingId": {
          "$ref": "#/definitions/stringExpression",
          "title": "Meeting id",
          "description": "Meeting Id or expression to a meetingId to use to get the participant information. Default value is the current turn.activity.channelData.meeting.id.",
          "examples": [
            "=turn.activity.channelData.meeting.id"
          ]
        },
        "participantId": {
          "$ref": "#/definitions/stringExpression",
          "title": "Participant id",
          "description": "Participant Id or expression to a participantId to use to get the participant information. Default value is the current turn.activity.from.aadObjectId.",
          "examples": [
            "=turn.activity.from.aadObjectId"
          ]
        },
        "tenantId": {
          "$ref": "#/definitions/stringExpression",
          "title": "Tenant id",
          "description": "Tenant Id or expression to a tenantId to use to get the participant information. Default value is the current $turn.activity.channelData.tenant.id.",
          "examples": [
            "=turn.activity.channelData.tenant.id"
          ]
        },
        "disabled": {
          "$ref": "#/definitions/booleanExpression",
          "title": "Disabled",
          "description": "Optional condition which if true will disable this action.",
          "examples": [
            "=user.age > 3"
          ]
        },
        "$kind": {
          "title": "Kind of dialog object",
          "description": "Defines the valid properties for the component you are configuring (from a dialog .schema file)",
          "type": "string",
          "pattern": "^[a-zA-Z][a-zA-Z0-9.]*$",
          "const": "Teams.GetMeetingParticipant"
        },
        "$designer": {
          "title": "Designer information",
          "type": "object",
          "description": "Extra information for the Bot Framework Composer."
        }
      }
    },
    "Teams.GetMember": {
      "$role": "implements(Microsoft.IDialog)",
      "title": "Get member",
      "description": "This works in one-on-one, group, and teams scoped conversations.",
      "type": "object",
      "required": [
        "$kind"
      ],
      "additionalProperties": false,
      "patternProperties": {
        "^\\$": {
          "title": "Tooling property",
          "description": "Open ended property for tooling."
        }
      },
      "properties": {
        "id": {
          "type": "string",
          "title": "Id",
          "description": "Optional id for the dialog"
        },
        "property": {
          "$ref": "#/definitions/stringExpression",
          "title": "Property",
          "description": "Property (named location to store information).",
          "examples": [
            "dialog.memberInfo"
          ]
        },
        "memberId": {
          "$ref": "#/definitions/stringExpression",
          "title": "Member Id",
          "description": "Member Id or expression to a member id to use to get the member information. Default value is the current turn.activity.from.id.",
          "examples": [
            "=turn.activity.from.id"
          ]
        },
        "disabled": {
          "$ref": "#/definitions/booleanExpression",
          "title": "Disabled",
          "description": "Optional condition which if true will disable this action.",
          "examples": [
            "=user.age > 3"
          ]
        },
        "$kind": {
          "title": "Kind of dialog object",
          "description": "Defines the valid properties for the component you are configuring (from a dialog .schema file)",
          "type": "string",
          "pattern": "^[a-zA-Z][a-zA-Z0-9.]*$",
          "const": "Teams.GetMember"
        },
        "$designer": {
          "title": "Designer information",
          "type": "object",
          "description": "Extra information for the Bot Framework Composer."
        }
      }
    },
    "Teams.GetPagedMembers": {
      "$role": "implements(Microsoft.IDialog)",
      "title": "Get paged members",
      "description": "Get a paginated list of members.",
      "type": "object",
      "required": [
        "$kind"
      ],
      "additionalProperties": false,
      "patternProperties": {
        "^\\$": {
          "title": "Tooling property",
          "description": "Open ended property for tooling."
        }
      },
      "properties": {
        "id": {
          "type": "string",
          "title": "Id",
          "description": "Optional id for the dialog"
        },
        "property": {
          "$ref": "#/definitions/stringExpression",
          "title": "Property",
          "description": "Property (named location to store information).",
          "examples": [
            "dialog.pagedMembers"
          ]
        },
        "pageSize": {
          "$ref": "#/definitions/integerExpression",
          "title": "Page Size",
          "description": "Page Size or expression to use to get the page size.",
          "examples": [
            "100"
          ]
        },
        "continuationToken": {
          "$ref": "#/definitions/stringExpression",
          "title": "Continuation token",
          "description": "The continuation token that will be used to retrieve the members.",
          "default": "=dialog.membersContinuationToken"
        },
        "disabled": {
          "$ref": "#/definitions/booleanExpression",
          "title": "Disabled",
          "description": "Optional condition which if true will disable this action.",
          "examples": [
            "=user.age > 3"
          ]
        },
        "$kind": {
          "title": "Kind of dialog object",
          "description": "Defines the valid properties for the component you are configuring (from a dialog .schema file)",
          "type": "string",
          "pattern": "^[a-zA-Z][a-zA-Z0-9.]*$",
          "const": "Teams.GetPagedMembers"
        },
        "$designer": {
          "title": "Designer information",
          "type": "object",
          "description": "Extra information for the Bot Framework Composer."
        }
      }
    },
    "Teams.GetPagedTeamMembers": {
      "$role": "implements(Microsoft.IDialog)",
      "title": "Get paged team members",
      "description": "Get a paginated list of team members.",
      "type": "object",
      "required": [
        "$kind"
      ],
      "additionalProperties": false,
      "patternProperties": {
        "^\\$": {
          "title": "Tooling property",
          "description": "Open ended property for tooling."
        }
      },
      "properties": {
        "id": {
          "type": "string",
          "title": "Id",
          "description": "Optional id for the dialog"
        },
        "property": {
          "$ref": "#/definitions/stringExpression",
          "title": "Property",
          "description": "Property (named location to store information).",
          "examples": [
            "dialog.pagedTeamMembers"
          ]
        },
        "pageSize": {
          "$ref": "#/definitions/integerExpression",
          "title": "Page size",
          "description": "Page Size or expression to use to get the page size.",
          "examples": [
            "100"
          ]
        },
        "continuationToken": {
          "$ref": "#/definitions/stringExpression",
          "title": "Continuation token",
          "description": "The continuation token that will be used to retrieve the members.",
          "default": "=dialog.membersContinuationToken"
        },
        "teamId": {
          "$ref": "#/definitions/stringExpression",
          "title": "Team id",
          "description": "The team id that will be used to retrieve the members.",
          "default": "=turn.activity.channelData.team.id"
        },
        "disabled": {
          "$ref": "#/definitions/booleanExpression",
          "title": "Disabled",
          "description": "Optional condition which if true will disable this action.",
          "examples": [
            "=user.age > 3"
          ]
        },
        "$kind": {
          "title": "Kind of dialog object",
          "description": "Defines the valid properties for the component you are configuring (from a dialog .schema file)",
          "type": "string",
          "pattern": "^[a-zA-Z][a-zA-Z0-9.]*$",
          "const": "Teams.GetPagedTeamMembers"
        },
        "$designer": {
          "title": "Designer information",
          "type": "object",
          "description": "Extra information for the Bot Framework Composer."
        }
      }
    },
    "Teams.GetTeamChannels": {
      "$role": "implements(Microsoft.IDialog)",
      "title": "Get team channels",
      "description": "Get channels for a team.",
      "type": "object",
      "required": [
        "$kind"
      ],
      "additionalProperties": false,
      "patternProperties": {
        "^\\$": {
          "title": "Tooling property",
          "description": "Open ended property for tooling."
        }
      },
      "properties": {
        "id": {
          "type": "string",
          "title": "Id",
          "description": "Optional id for the dialog"
        },
        "property": {
          "$ref": "#/definitions/stringExpression",
          "title": "Property",
          "description": "Property (named location to store information).",
          "examples": [
            "dialog.teamChannels"
          ]
        },
        "teamId": {
          "$ref": "#/definitions/stringExpression",
          "title": "Team id",
          "description": "Team Id or expression to a team id to use to get the team channels. Default value is the current turn.activity.channelData.team.id.",
          "default": "=turn.activity.channelData.team.id"
        },
        "disabled": {
          "$ref": "#/definitions/booleanExpression",
          "title": "Disabled",
          "description": "Optional condition which if true will disable this action.",
          "examples": [
            "=user.age > 3"
          ]
        },
        "$kind": {
          "title": "Kind of dialog object",
          "description": "Defines the valid properties for the component you are configuring (from a dialog .schema file)",
          "type": "string",
          "pattern": "^[a-zA-Z][a-zA-Z0-9.]*$",
          "const": "Teams.GetTeamChannels"
        },
        "$designer": {
          "title": "Designer information",
          "type": "object",
          "description": "Extra information for the Bot Framework Composer."
        }
      }
    },
    "Teams.GetTeamDetails": {
      "$role": "implements(Microsoft.IDialog)",
      "title": "Get team details",
      "description": "Get details for a team.",
      "type": "object",
      "required": [
        "$kind"
      ],
      "additionalProperties": false,
      "patternProperties": {
        "^\\$": {
          "title": "Tooling property",
          "description": "Open ended property for tooling."
        }
      },
      "properties": {
        "id": {
          "type": "string",
          "title": "Id",
          "description": "Optional id for the dialog"
        },
        "property": {
          "$ref": "#/definitions/stringExpression",
          "title": "Property",
          "description": "Property (named location to store information).",
          "examples": [
            "dialog.teamDetails"
          ]
        },
        "teamId": {
          "$ref": "#/definitions/stringExpression",
          "title": "Team id",
          "description": "Team Id or expression to a team id to use to get the team details. Default value is the current turn.activity.channelData.team.id.",
          "default": "=turn.activity.channelData.team.id"
        },
        "disabled": {
          "$ref": "#/definitions/booleanExpression",
          "title": "Disabled",
          "description": "Optional condition which if true will disable this action.",
          "examples": [
            "=user.age > 3"
          ]
        },
        "$kind": {
          "title": "Kind of dialog object",
          "description": "Defines the valid properties for the component you are configuring (from a dialog .schema file)",
          "type": "string",
          "pattern": "^[a-zA-Z][a-zA-Z0-9.]*$",
          "const": "Teams.GetTeamDetails"
        },
        "$designer": {
          "title": "Designer information",
          "type": "object",
          "description": "Extra information for the Bot Framework Composer."
        }
      }
    },
    "Teams.GetTeamMember": {
      "$role": "implements(Microsoft.IDialog)",
      "title": "Get team member",
      "description": "Get teams member information.",
      "type": "object",
      "required": [
        "$kind"
      ],
      "additionalProperties": false,
      "patternProperties": {
        "^\\$": {
          "title": "Tooling property",
          "description": "Open ended property for tooling."
        }
      },
      "properties": {
        "id": {
          "type": "string",
          "title": "Id",
          "description": "Optional id for the dialog"
        },
        "property": {
          "$ref": "#/definitions/stringExpression",
          "title": "Property",
          "description": "Property (named location to store information).",
          "examples": [
            "dialog.teamMemberInfo"
          ]
        },
        "memberId": {
          "$ref": "#/definitions/stringExpression",
          "title": "Member id",
          "description": "Member Id or expression to a member id to use to get the member information. Default value is the current turn.activity.from.id.",
          "default": "=turn.activity.from.id"
        },
        "teamId": {
          "$ref": "#/definitions/stringExpression",
          "title": "Team id",
          "description": "Team Id or expression to a team id to use to get the member information. Default value is the current turn.activity.channelData.team.id.",
          "default": "=turn.activity.channelData.team.id"
        },
        "disabled": {
          "$ref": "#/definitions/booleanExpression",
          "title": "Disabled",
          "description": "Optional condition which if true will disable this action.",
          "examples": [
            "=user.age > 3"
          ]
        },
        "$kind": {
          "title": "Kind of dialog object",
          "description": "Defines the valid properties for the component you are configuring (from a dialog .schema file)",
          "type": "string",
          "pattern": "^[a-zA-Z][a-zA-Z0-9.]*$",
          "const": "Teams.GetTeamMember"
        },
        "$designer": {
          "title": "Designer information",
          "type": "object",
          "description": "Extra information for the Bot Framework Composer."
        }
      }
    },
    "Teams.OnAppBasedLinkQuery": {
      "$role": [
        "implements(Microsoft.ITrigger)",
        "extends(Microsoft.OnCondition)"
      ],
      "title": "On app based link query",
      "description": "Actions triggered when a Teams activity is received with activity.name == 'composeExtension/queryLink'.",
      "type": "object",
      "hidden": [
        "actions"
      ],
      "required": [
        "$kind"
      ],
      "$policies": {
        "requiresKind": [
          "Teams.SendAppBasedLinkQueryResponse",
          "Teams.SendMEAuthResponse"
        ],
        "nonInteractive": true
      },
      "additionalProperties": false,
      "patternProperties": {
        "^\\$": {
          "title": "Tooling property",
          "description": "Open ended property for tooling."
        }
      },
      "properties": {
        "condition": {
          "$ref": "#/definitions/condition",
          "title": "Condition",
          "description": "Condition (expression).",
          "examples": [
            "user.vip == true"
          ]
        },
        "actions": {
          "type": "array",
          "title": "Actions",
          "description": "Sequence of actions to execute.",
          "items": {
            "$kind": "Microsoft.IDialog",
            "$ref": "#/definitions/Microsoft.IDialog"
          }
        },
        "priority": {
          "$ref": "#/definitions/numberExpression",
          "title": "Priority",
          "description": "Priority for trigger with 0 being the highest and < 0 ignored."
        },
        "runOnce": {
          "$ref": "#/definitions/booleanExpression",
          "title": "Run Once",
          "description": "True if rule should run once per unique conditions",
          "examples": [
            true,
            "=f(x)"
          ]
        },
        "$kind": {
          "title": "Kind of dialog object",
          "description": "Defines the valid properties for the component you are configuring (from a dialog .schema file)",
          "type": "string",
          "pattern": "^[a-zA-Z][a-zA-Z0-9.]*$",
          "const": "Teams.OnAppBasedLinkQuery"
        },
        "$designer": {
          "title": "Designer information",
          "type": "object",
          "description": "Extra information for the Bot Framework Composer."
        }
      }
    },
    "Teams.OnCardAction": {
      "$role": [
        "implements(Microsoft.ITrigger)",
        "extends(Microsoft.OnCondition)"
      ],
      "title": "On Teams card action",
      "description": "Actions triggered when a Teams InvokeActivity is received with no activity.name.",
      "type": "object",
      "required": [
        "$kind"
      ],
      "additionalProperties": false,
      "patternProperties": {
        "^\\$": {
          "title": "Tooling property",
          "description": "Open ended property for tooling."
        }
      },
      "properties": {
        "condition": {
          "$ref": "#/definitions/condition",
          "title": "Condition",
          "description": "Condition (expression).",
          "examples": [
            "user.vip == true"
          ]
        },
        "actions": {
          "type": "array",
          "title": "Actions",
          "description": "Sequence of actions to execute.",
          "items": {
            "$kind": "Microsoft.IDialog",
            "$ref": "#/definitions/Microsoft.IDialog"
          }
        },
        "priority": {
          "$ref": "#/definitions/numberExpression",
          "title": "Priority",
          "description": "Priority for trigger with 0 being the highest and < 0 ignored."
        },
        "runOnce": {
          "$ref": "#/definitions/booleanExpression",
          "title": "Run Once",
          "description": "True if rule should run once per unique conditions",
          "examples": [
            true,
            "=f(x)"
          ]
        },
        "$kind": {
          "title": "Kind of dialog object",
          "description": "Defines the valid properties for the component you are configuring (from a dialog .schema file)",
          "type": "string",
          "pattern": "^[a-zA-Z][a-zA-Z0-9.]*$",
          "const": "Teams.OnCardAction"
        },
        "$designer": {
          "title": "Designer information",
          "type": "object",
          "description": "Extra information for the Bot Framework Composer."
        }
      }
    },
    "Teams.OnChannelCreated": {
      "$role": [
        "implements(Microsoft.ITrigger)",
        "extends(Microsoft.OnCondition)"
      ],
      "title": "On Teams channel created",
      "description": "Actions triggered when a Teams ConversationUpdateActivity with channelData.eventType == 'channelCreated'.",
      "type": "object",
      "required": [
        "$kind"
      ],
      "additionalProperties": false,
      "patternProperties": {
        "^\\$": {
          "title": "Tooling property",
          "description": "Open ended property for tooling."
        }
      },
      "properties": {
        "condition": {
          "$ref": "#/definitions/condition",
          "title": "Condition",
          "description": "Condition (expression).",
          "examples": [
            "user.vip == true"
          ]
        },
        "actions": {
          "type": "array",
          "title": "Actions",
          "description": "Sequence of actions to execute.",
          "items": {
            "$kind": "Microsoft.IDialog",
            "$ref": "#/definitions/Microsoft.IDialog"
          }
        },
        "priority": {
          "$ref": "#/definitions/numberExpression",
          "title": "Priority",
          "description": "Priority for trigger with 0 being the highest and < 0 ignored."
        },
        "runOnce": {
          "$ref": "#/definitions/booleanExpression",
          "title": "Run Once",
          "description": "True if rule should run once per unique conditions",
          "examples": [
            true,
            "=f(x)"
          ]
        },
        "$kind": {
          "title": "Kind of dialog object",
          "description": "Defines the valid properties for the component you are configuring (from a dialog .schema file)",
          "type": "string",
          "pattern": "^[a-zA-Z][a-zA-Z0-9.]*$",
          "const": "Teams.OnChannelCreated"
        },
        "$designer": {
          "title": "Designer information",
          "type": "object",
          "description": "Extra information for the Bot Framework Composer."
        }
      }
    },
    "Teams.OnChannelDeleted": {
      "$role": [
        "implements(Microsoft.ITrigger)",
        "extends(Microsoft.OnCondition)"
      ],
      "title": "On Teams channel deleted",
      "description": "Actions triggered when a Teams ConversationUpdateActivity with channelData.eventType == 'channelDeleted'.",
      "type": "object",
      "required": [
        "$kind"
      ],
      "additionalProperties": false,
      "patternProperties": {
        "^\\$": {
          "title": "Tooling property",
          "description": "Open ended property for tooling."
        }
      },
      "properties": {
        "condition": {
          "$ref": "#/definitions/condition",
          "title": "Condition",
          "description": "Condition (expression).",
          "examples": [
            "user.vip == true"
          ]
        },
        "actions": {
          "type": "array",
          "title": "Actions",
          "description": "Sequence of actions to execute.",
          "items": {
            "$kind": "Microsoft.IDialog",
            "$ref": "#/definitions/Microsoft.IDialog"
          }
        },
        "priority": {
          "$ref": "#/definitions/numberExpression",
          "title": "Priority",
          "description": "Priority for trigger with 0 being the highest and < 0 ignored."
        },
        "runOnce": {
          "$ref": "#/definitions/booleanExpression",
          "title": "Run Once",
          "description": "True if rule should run once per unique conditions",
          "examples": [
            true,
            "=f(x)"
          ]
        },
        "$kind": {
          "title": "Kind of dialog object",
          "description": "Defines the valid properties for the component you are configuring (from a dialog .schema file)",
          "type": "string",
          "pattern": "^[a-zA-Z][a-zA-Z0-9.]*$",
          "const": "Teams.OnChannelDeleted"
        },
        "$designer": {
          "title": "Designer information",
          "type": "object",
          "description": "Extra information for the Bot Framework Composer."
        }
      }
    },
    "Teams.OnChannelRenamed": {
      "$role": [
        "implements(Microsoft.ITrigger)",
        "extends(Microsoft.OnCondition)"
      ],
      "title": "On Teams channel renamed",
      "description": "Actions triggered when a Teams ConversationUpdateActivity with channelData.eventType == 'channelRenamed'.",
      "type": "object",
      "required": [
        "$kind"
      ],
      "additionalProperties": false,
      "patternProperties": {
        "^\\$": {
          "title": "Tooling property",
          "description": "Open ended property for tooling."
        }
      },
      "properties": {
        "condition": {
          "$ref": "#/definitions/condition",
          "title": "Condition",
          "description": "Condition (expression).",
          "examples": [
            "user.vip == true"
          ]
        },
        "actions": {
          "type": "array",
          "title": "Actions",
          "description": "Sequence of actions to execute.",
          "items": {
            "$kind": "Microsoft.IDialog",
            "$ref": "#/definitions/Microsoft.IDialog"
          }
        },
        "priority": {
          "$ref": "#/definitions/numberExpression",
          "title": "Priority",
          "description": "Priority for trigger with 0 being the highest and < 0 ignored."
        },
        "runOnce": {
          "$ref": "#/definitions/booleanExpression",
          "title": "Run Once",
          "description": "True if rule should run once per unique conditions",
          "examples": [
            true,
            "=f(x)"
          ]
        },
        "$kind": {
          "title": "Kind of dialog object",
          "description": "Defines the valid properties for the component you are configuring (from a dialog .schema file)",
          "type": "string",
          "pattern": "^[a-zA-Z][a-zA-Z0-9.]*$",
          "const": "Teams.OnChannelRenamed"
        },
        "$designer": {
          "title": "Designer information",
          "type": "object",
          "description": "Extra information for the Bot Framework Composer."
        }
      }
    },
    "Teams.OnChannelRestored": {
      "$role": [
        "implements(Microsoft.ITrigger)",
        "extends(Microsoft.OnCondition)"
      ],
      "title": "On Teams channel restored",
      "description": "Actions triggered when a Teams ConversationUpdateActivity with channelData.eventType == 'channelRestored'.",
      "type": "object",
      "required": [
        "$kind"
      ],
      "additionalProperties": false,
      "patternProperties": {
        "^\\$": {
          "title": "Tooling property",
          "description": "Open ended property for tooling."
        }
      },
      "properties": {
        "condition": {
          "$ref": "#/definitions/condition",
          "title": "Condition",
          "description": "Condition (expression).",
          "examples": [
            "user.vip == true"
          ]
        },
        "actions": {
          "type": "array",
          "title": "Actions",
          "description": "Sequence of actions to execute.",
          "items": {
            "$kind": "Microsoft.IDialog",
            "$ref": "#/definitions/Microsoft.IDialog"
          }
        },
        "priority": {
          "$ref": "#/definitions/numberExpression",
          "title": "Priority",
          "description": "Priority for trigger with 0 being the highest and < 0 ignored."
        },
        "runOnce": {
          "$ref": "#/definitions/booleanExpression",
          "title": "Run Once",
          "description": "True if rule should run once per unique conditions",
          "examples": [
            true,
            "=f(x)"
          ]
        },
        "$kind": {
          "title": "Kind of dialog object",
          "description": "Defines the valid properties for the component you are configuring (from a dialog .schema file)",
          "type": "string",
          "pattern": "^[a-zA-Z][a-zA-Z0-9.]*$",
          "const": "Teams.OnChannelRestored"
        },
        "$designer": {
          "title": "Designer information",
          "type": "object",
          "description": "Extra information for the Bot Framework Composer."
        }
      }
    },
    "Teams.OnFileConsent": {
      "$role": [
        "implements(Microsoft.ITrigger)",
        "extends(Microsoft.OnCondition)"
      ],
      "title": "On Teams file consent",
      "description": "Actions triggered when a Teams InvokeActivity is received with activity.name == 'fileConsent/invoke'.",
      "type": "object",
      "required": [
        "$kind"
      ],
      "additionalProperties": false,
      "patternProperties": {
        "^\\$": {
          "title": "Tooling property",
          "description": "Open ended property for tooling."
        }
      },
      "properties": {
        "condition": {
          "$ref": "#/definitions/condition",
          "title": "Condition",
          "description": "Condition (expression).",
          "examples": [
            "user.vip == true"
          ]
        },
        "actions": {
          "type": "array",
          "title": "Actions",
          "description": "Sequence of actions to execute.",
          "items": {
            "$kind": "Microsoft.IDialog",
            "$ref": "#/definitions/Microsoft.IDialog"
          }
        },
        "priority": {
          "$ref": "#/definitions/numberExpression",
          "title": "Priority",
          "description": "Priority for trigger with 0 being the highest and < 0 ignored."
        },
        "runOnce": {
          "$ref": "#/definitions/booleanExpression",
          "title": "Run Once",
          "description": "True if rule should run once per unique conditions",
          "examples": [
            true,
            "=f(x)"
          ]
        },
        "$kind": {
          "title": "Kind of dialog object",
          "description": "Defines the valid properties for the component you are configuring (from a dialog .schema file)",
          "type": "string",
          "pattern": "^[a-zA-Z][a-zA-Z0-9.]*$",
          "const": "Teams.OnFileConsent"
        },
        "$designer": {
          "title": "Designer information",
          "type": "object",
          "description": "Extra information for the Bot Framework Composer."
        }
      }
    },
    "Teams.OnMEBotMessagePreviewEdit": {
      "$role": [
        "implements(Microsoft.ITrigger)",
        "extends(Microsoft.OnCondition)"
      ],
      "title": "On teams messaging extension preview edit submit action",
      "description": "Actions triggered when a Teams InvokeActivity is received with activity.name='composeExtension/submitAction' and activity.value.botMessagePreviewAction == 'edit'.",
      "type": "object",
      "required": [
        "$kind"
      ],
      "$policies": {
        "requiresKind": [
          "Teams.SendMEActionResponse"
        ],
        "nonInteractive": true
      },
      "additionalProperties": false,
      "patternProperties": {
        "^\\$": {
          "title": "Tooling property",
          "description": "Open ended property for tooling."
        }
      },
      "properties": {
        "condition": {
          "$ref": "#/definitions/condition",
          "title": "Condition",
          "description": "Condition (expression).",
          "examples": [
            "user.vip == true"
          ]
        },
        "actions": {
          "type": "array",
          "title": "Actions",
          "description": "Sequence of actions to execute.",
          "items": {
            "$kind": "Microsoft.IDialog",
            "$ref": "#/definitions/Microsoft.IDialog"
          }
        },
        "priority": {
          "$ref": "#/definitions/numberExpression",
          "title": "Priority",
          "description": "Priority for trigger with 0 being the highest and < 0 ignored."
        },
        "runOnce": {
          "$ref": "#/definitions/booleanExpression",
          "title": "Run Once",
          "description": "True if rule should run once per unique conditions",
          "examples": [
            true,
            "=f(x)"
          ]
        },
        "$kind": {
          "title": "Kind of dialog object",
          "description": "Defines the valid properties for the component you are configuring (from a dialog .schema file)",
          "type": "string",
          "pattern": "^[a-zA-Z][a-zA-Z0-9.]*$",
          "const": "Teams.OnMEBotMessagePreviewEdit"
        },
        "$designer": {
          "title": "Designer information",
          "type": "object",
          "description": "Extra information for the Bot Framework Composer."
        }
      }
    },
    "Teams.OnMEBotMessagePreviewSend": {
      "$role": [
        "implements(Microsoft.ITrigger)",
        "extends(Microsoft.OnCondition)"
      ],
      "title": "On teams messaging extension preview send submit action",
      "description": "Actions triggered when a Teams InvokeActivity is received with activity.name='composeExtension/submitAction' and activity.value.botMessagePreviewAction == 'send'.",
      "type": "object",
      "required": [
        "$kind"
      ],
      "additionalProperties": false,
      "patternProperties": {
        "^\\$": {
          "title": "Tooling property",
          "description": "Open ended property for tooling."
        }
      },
      "properties": {
        "condition": {
          "$ref": "#/definitions/condition",
          "title": "Condition",
          "description": "Condition (expression).",
          "examples": [
            "user.vip == true"
          ]
        },
        "actions": {
          "type": "array",
          "title": "Actions",
          "description": "Sequence of actions to execute.",
          "items": {
            "$kind": "Microsoft.IDialog",
            "$ref": "#/definitions/Microsoft.IDialog"
          }
        },
        "priority": {
          "$ref": "#/definitions/numberExpression",
          "title": "Priority",
          "description": "Priority for trigger with 0 being the highest and < 0 ignored."
        },
        "runOnce": {
          "$ref": "#/definitions/booleanExpression",
          "title": "Run Once",
          "description": "True if rule should run once per unique conditions",
          "examples": [
            true,
            "=f(x)"
          ]
        },
        "$kind": {
          "title": "Kind of dialog object",
          "description": "Defines the valid properties for the component you are configuring (from a dialog .schema file)",
          "type": "string",
          "pattern": "^[a-zA-Z][a-zA-Z0-9.]*$",
          "const": "Teams.OnMEBotMessagePreviewSend"
        },
        "$designer": {
          "title": "Designer information",
          "type": "object",
          "description": "Extra information for the Bot Framework Composer."
        }
      }
    },
    "Teams.OnMECardButtonClicked": {
      "$role": [
        "implements(Microsoft.ITrigger)",
        "extends(Microsoft.OnCondition)"
      ],
      "title": "On Teams messaging extension card button clicked",
      "description": "Actions triggered when a Teams InvokeActivity is received with activity.name='composeExtension/onCardButtonClicked'.",
      "type": "object",
      "required": [
        "$kind"
      ],
      "additionalProperties": false,
      "patternProperties": {
        "^\\$": {
          "title": "Tooling property",
          "description": "Open ended property for tooling."
        }
      },
      "properties": {
        "condition": {
          "$ref": "#/definitions/condition",
          "title": "Condition",
          "description": "Condition (expression).",
          "examples": [
            "user.vip == true"
          ]
        },
        "actions": {
          "type": "array",
          "title": "Actions",
          "description": "Sequence of actions to execute.",
          "items": {
            "$kind": "Microsoft.IDialog",
            "$ref": "#/definitions/Microsoft.IDialog"
          }
        },
        "priority": {
          "$ref": "#/definitions/numberExpression",
          "title": "Priority",
          "description": "Priority for trigger with 0 being the highest and < 0 ignored."
        },
        "runOnce": {
          "$ref": "#/definitions/booleanExpression",
          "title": "Run Once",
          "description": "True if rule should run once per unique conditions",
          "examples": [
            true,
            "=f(x)"
          ]
        },
        "$kind": {
          "title": "Kind of dialog object",
          "description": "Defines the valid properties for the component you are configuring (from a dialog .schema file)",
          "type": "string",
          "pattern": "^[a-zA-Z][a-zA-Z0-9.]*$",
          "const": "Teams.OnMECardButtonClicked"
        },
        "$designer": {
          "title": "Designer information",
          "type": "object",
          "description": "Extra information for the Bot Framework Composer."
        }
      }
    },
    "Teams.OnMEConfigQuerySettingUrl": {
      "$role": [
        "implements(Microsoft.ITrigger)",
        "extends(Microsoft.OnCondition)"
      ],
      "title": "On Teams messaging extension configuration query setting url",
      "description": "Actions triggered when a Teams InvokeActivity is received with name='composeExtension/querySettingUrl'.",
      "type": "object",
      "required": [
        "$kind"
      ],
      "$policies": {
        "requiresKind": [
          "Teams.SendMEConfigQuerySettingUrlResponse",
          "Teams.SendMEAuthResponse"
        ],
        "nonInteractive": true
      },
      "additionalProperties": false,
      "patternProperties": {
        "^\\$": {
          "title": "Tooling property",
          "description": "Open ended property for tooling."
        }
      },
      "properties": {
        "condition": {
          "$ref": "#/definitions/condition",
          "title": "Condition",
          "description": "Condition (expression).",
          "examples": [
            "user.vip == true"
          ]
        },
        "actions": {
          "type": "array",
          "title": "Actions",
          "description": "Sequence of actions to execute.",
          "items": {
            "$kind": "Microsoft.IDialog",
            "$ref": "#/definitions/Microsoft.IDialog"
          }
        },
        "priority": {
          "$ref": "#/definitions/numberExpression",
          "title": "Priority",
          "description": "Priority for trigger with 0 being the highest and < 0 ignored."
        },
        "runOnce": {
          "$ref": "#/definitions/booleanExpression",
          "title": "Run Once",
          "description": "True if rule should run once per unique conditions",
          "examples": [
            true,
            "=f(x)"
          ]
        },
        "$kind": {
          "title": "Kind of dialog object",
          "description": "Defines the valid properties for the component you are configuring (from a dialog .schema file)",
          "type": "string",
          "pattern": "^[a-zA-Z][a-zA-Z0-9.]*$",
          "const": "Teams.OnMEConfigQuerySettingUrl"
        },
        "$designer": {
          "title": "Designer information",
          "type": "object",
          "description": "Extra information for the Bot Framework Composer."
        }
      }
    },
    "Teams.OnMEConfigSetting": {
      "$role": [
        "implements(Microsoft.ITrigger)",
        "extends(Microsoft.OnCondition)"
      ],
      "title": "On Teams messaging extension configuration setting",
      "description": "Actions triggered when a Teams InvokeActivity is received with activity.name='composeExtension/setting'.",
      "type": "object",
      "required": [
        "$kind"
      ],
      "$policies": {
        "nonInteractive": true
      },
      "additionalProperties": false,
      "patternProperties": {
        "^\\$": {
          "title": "Tooling property",
          "description": "Open ended property for tooling."
        }
      },
      "properties": {
        "condition": {
          "$ref": "#/definitions/condition",
          "title": "Condition",
          "description": "Condition (expression).",
          "examples": [
            "user.vip == true"
          ]
        },
        "actions": {
          "type": "array",
          "title": "Actions",
          "description": "Sequence of actions to execute.",
          "items": {
            "$kind": "Microsoft.IDialog",
            "$ref": "#/definitions/Microsoft.IDialog"
          }
        },
        "priority": {
          "$ref": "#/definitions/numberExpression",
          "title": "Priority",
          "description": "Priority for trigger with 0 being the highest and < 0 ignored."
        },
        "runOnce": {
          "$ref": "#/definitions/booleanExpression",
          "title": "Run Once",
          "description": "True if rule should run once per unique conditions",
          "examples": [
            true,
            "=f(x)"
          ]
        },
        "$kind": {
          "title": "Kind of dialog object",
          "description": "Defines the valid properties for the component you are configuring (from a dialog .schema file)",
          "type": "string",
          "pattern": "^[a-zA-Z][a-zA-Z0-9.]*$",
          "const": "Teams.OnMEConfigSetting"
        },
        "$designer": {
          "title": "Designer information",
          "type": "object",
          "description": "Extra information for the Bot Framework Composer."
        }
      }
    },
    "Teams.OnMEFetchTask": {
      "$role": [
        "implements(Microsoft.ITrigger)",
        "extends(Microsoft.OnCondition)"
      ],
      "title": "On Teams messaging extension fetch task",
      "description": "Actions triggered when a Teams InvokeActivity is received when activity.name='composeExtension/fetchTask'.",
      "type": "object",
      "required": [
        "actions",
        "$kind"
      ],
      "$policies": {
        "requiresKind": [
          "Teams.SendMEActionResponse",
          "Teams.SendMEAuthResponse"
        ],
        "nonInteractive": true
      },
      "additionalProperties": false,
      "patternProperties": {
        "^\\$": {
          "title": "Tooling property",
          "description": "Open ended property for tooling."
        }
      },
      "properties": {
        "condition": {
          "$ref": "#/definitions/condition",
          "title": "Condition",
          "description": "Condition (expression).",
          "examples": [
            "user.vip == true"
          ]
        },
        "actions": {
          "type": "array",
          "title": "Actions",
          "description": "Sequence of actions to execute.",
          "items": {
            "$kind": "Microsoft.IDialog",
            "$ref": "#/definitions/Microsoft.IDialog"
          }
        },
        "priority": {
          "$ref": "#/definitions/numberExpression",
          "title": "Priority",
          "description": "Priority for trigger with 0 being the highest and < 0 ignored."
        },
        "runOnce": {
          "$ref": "#/definitions/booleanExpression",
          "title": "Run Once",
          "description": "True if rule should run once per unique conditions",
          "examples": [
            true,
            "=f(x)"
          ]
        },
        "$kind": {
          "title": "Kind of dialog object",
          "description": "Defines the valid properties for the component you are configuring (from a dialog .schema file)",
          "type": "string",
          "pattern": "^[a-zA-Z][a-zA-Z0-9.]*$",
          "const": "Teams.OnMEFetchTask"
        },
        "$designer": {
          "title": "Designer information",
          "type": "object",
          "description": "Extra information for the Bot Framework Composer."
        }
      }
    },
    "Teams.OnMEQuery": {
      "$role": [
        "implements(Microsoft.ITrigger)",
        "extends(Microsoft.OnCondition)"
      ],
      "title": "On Teams messaging extension query",
      "description": "Actions triggered when a Teams InvokeActivity is received with activity.name='composeExtension/query'.",
      "type": "object",
      "required": [
        "$kind"
      ],
      "$policies": {
        "requiresKind": [
          "Teams.SendMEAttachmentsResponse",
          "Teams.SendMEAuthResponse"
        ],
        "nonInteractive": true
      },
      "additionalProperties": false,
      "patternProperties": {
        "^\\$": {
          "title": "Tooling property",
          "description": "Open ended property for tooling."
        }
      },
      "properties": {
        "condition": {
          "$ref": "#/definitions/condition",
          "title": "Condition",
          "description": "Condition (expression).",
          "examples": [
            "user.vip == true"
          ]
        },
        "actions": {
          "type": "array",
          "title": "Actions",
          "description": "Sequence of actions to execute.",
          "items": {
            "$kind": "Microsoft.IDialog",
            "$ref": "#/definitions/Microsoft.IDialog"
          }
        },
        "priority": {
          "$ref": "#/definitions/numberExpression",
          "title": "Priority",
          "description": "Priority for trigger with 0 being the highest and < 0 ignored."
        },
        "runOnce": {
          "$ref": "#/definitions/booleanExpression",
          "title": "Run Once",
          "description": "True if rule should run once per unique conditions",
          "examples": [
            true,
            "=f(x)"
          ]
        },
        "$kind": {
          "title": "Kind of dialog object",
          "description": "Defines the valid properties for the component you are configuring (from a dialog .schema file)",
          "type": "string",
          "pattern": "^[a-zA-Z][a-zA-Z0-9.]*$",
          "const": "Teams.OnMEQuery"
        },
        "$designer": {
          "title": "Designer information",
          "type": "object",
          "description": "Extra information for the Bot Framework Composer."
        }
      }
    },
    "Teams.OnMESelectItem": {
      "$role": [
        "implements(Microsoft.ITrigger)",
        "extends(Microsoft.OnCondition)"
      ],
      "title": "On Teams messaging extension select item",
      "description": "Actions triggered when a Teams InvokeActivity is received with activity.name='composeExtension/selectItem'.",
      "type": "object",
      "required": [
        "$kind"
      ],
      "$policies": {
        "requiresKind": [
          "Teams.SendMEAttachmentsResponse"
        ],
        "nonInteractive": true
      },
      "additionalProperties": false,
      "patternProperties": {
        "^\\$": {
          "title": "Tooling property",
          "description": "Open ended property for tooling."
        }
      },
      "properties": {
        "condition": {
          "$ref": "#/definitions/condition",
          "title": "Condition",
          "description": "Condition (expression).",
          "examples": [
            "user.vip == true"
          ]
        },
        "actions": {
          "type": "array",
          "title": "Actions",
          "description": "Sequence of actions to execute.",
          "items": {
            "$kind": "Microsoft.IDialog",
            "$ref": "#/definitions/Microsoft.IDialog"
          }
        },
        "priority": {
          "$ref": "#/definitions/numberExpression",
          "title": "Priority",
          "description": "Priority for trigger with 0 being the highest and < 0 ignored."
        },
        "runOnce": {
          "$ref": "#/definitions/booleanExpression",
          "title": "Run Once",
          "description": "True if rule should run once per unique conditions",
          "examples": [
            true,
            "=f(x)"
          ]
        },
        "$kind": {
          "title": "Kind of dialog object",
          "description": "Defines the valid properties for the component you are configuring (from a dialog .schema file)",
          "type": "string",
          "pattern": "^[a-zA-Z][a-zA-Z0-9.]*$",
          "const": "Teams.OnMESelectItem"
        },
        "$designer": {
          "title": "Designer information",
          "type": "object",
          "description": "Extra information for the Bot Framework Composer."
        }
      }
    },
    "Teams.OnMESubmitAction": {
      "$role": [
        "implements(Microsoft.ITrigger)",
        "extends(Microsoft.OnCondition)"
      ],
      "title": "On teams messaging extension submit action",
      "description": "Actions triggered when a Teams InvokeActivity is received with activity.name='composeExtension/submitAction'.",
      "type": "object",
      "required": [
        "$kind"
      ],
      "$policies": {
        "requiresKind": [
          "Teams.SendMEActionResponse"
        ],
        "nonInteractive": true
      },
      "additionalProperties": false,
      "patternProperties": {
        "^\\$": {
          "title": "Tooling property",
          "description": "Open ended property for tooling."
        }
      },
      "properties": {
        "condition": {
          "$ref": "#/definitions/condition",
          "title": "Condition",
          "description": "Condition (expression).",
          "examples": [
            "user.vip == true"
          ]
        },
        "actions": {
          "type": "array",
          "title": "Actions",
          "description": "Sequence of actions to execute.",
          "items": {
            "$kind": "Microsoft.IDialog",
            "$ref": "#/definitions/Microsoft.IDialog"
          }
        },
        "priority": {
          "$ref": "#/definitions/numberExpression",
          "title": "Priority",
          "description": "Priority for trigger with 0 being the highest and < 0 ignored."
        },
        "runOnce": {
          "$ref": "#/definitions/booleanExpression",
          "title": "Run Once",
          "description": "True if rule should run once per unique conditions",
          "examples": [
            true,
            "=f(x)"
          ]
        },
        "$kind": {
          "title": "Kind of dialog object",
          "description": "Defines the valid properties for the component you are configuring (from a dialog .schema file)",
          "type": "string",
          "pattern": "^[a-zA-Z][a-zA-Z0-9.]*$",
          "const": "Teams.OnMESubmitAction"
        },
        "$designer": {
          "title": "Designer information",
          "type": "object",
          "description": "Extra information for the Bot Framework Composer."
        }
      }
    },
    "Teams.OnO365ConnectorCardAction": {
      "$role": [
        "implements(Microsoft.ITrigger)",
        "extends(Microsoft.OnCondition)"
      ],
      "title": "On Teams O365 connector card action",
      "description": "Actions triggered when a Teams InvokeActivity is received for 'actionableMessage/executeAction'.",
      "type": "object",
      "required": [
        "$kind"
      ],
      "additionalProperties": false,
      "patternProperties": {
        "^\\$": {
          "title": "Tooling property",
          "description": "Open ended property for tooling."
        }
      },
      "properties": {
        "condition": {
          "$ref": "#/definitions/condition",
          "title": "Condition",
          "description": "Condition (expression).",
          "examples": [
            "user.vip == true"
          ]
        },
        "actions": {
          "type": "array",
          "title": "Actions",
          "description": "Sequence of actions to execute.",
          "items": {
            "$kind": "Microsoft.IDialog",
            "$ref": "#/definitions/Microsoft.IDialog"
          }
        },
        "priority": {
          "$ref": "#/definitions/numberExpression",
          "title": "Priority",
          "description": "Priority for trigger with 0 being the highest and < 0 ignored."
        },
        "runOnce": {
          "$ref": "#/definitions/booleanExpression",
          "title": "Run Once",
          "description": "True if rule should run once per unique conditions",
          "examples": [
            true,
            "=f(x)"
          ]
        },
        "$kind": {
          "title": "Kind of dialog object",
          "description": "Defines the valid properties for the component you are configuring (from a dialog .schema file)",
          "type": "string",
          "pattern": "^[a-zA-Z][a-zA-Z0-9.]*$",
          "const": "Teams.OnO365ConnectorCardAction"
        },
        "$designer": {
          "title": "Designer information",
          "type": "object",
          "description": "Extra information for the Bot Framework Composer."
        }
      }
    },
    "Teams.OnTabFetch": {
      "$role": [
        "implements(Microsoft.ITrigger)",
        "extends(Microsoft.OnCondition)"
      ],
      "title": "On Teams Tab Fetch",
      "description": "Actions triggered when a Teams InvokeActivity is received with activity.name='tab/fetch'.",
      "type": "object",
      "required": [
        "$kind"
      ],
      "$policies": {
        "requiresKind": [
          "Teams.SendTabAuthResponse",
          "Teams.SendTabCardResponse"
        ],
        "nonInteractive": true
      },
      "additionalProperties": false,
      "patternProperties": {
        "^\\$": {
          "title": "Tooling property",
          "description": "Open ended property for tooling."
        }
      },
      "properties": {
        "condition": {
          "$ref": "#/definitions/condition",
          "title": "Condition",
          "description": "Condition (expression).",
          "examples": [
            "user.vip == true"
          ]
        },
        "actions": {
          "type": "array",
          "title": "Actions",
          "description": "Sequence of actions to execute.",
          "items": {
            "$kind": "Microsoft.IDialog",
            "$ref": "#/definitions/Microsoft.IDialog"
          }
        },
        "priority": {
          "$ref": "#/definitions/numberExpression",
          "title": "Priority",
          "description": "Priority for trigger with 0 being the highest and < 0 ignored."
        },
        "runOnce": {
          "$ref": "#/definitions/booleanExpression",
          "title": "Run Once",
          "description": "True if rule should run once per unique conditions",
          "examples": [
            true,
            "=f(x)"
          ]
        },
        "$kind": {
          "title": "Kind of dialog object",
          "description": "Defines the valid properties for the component you are configuring (from a dialog .schema file)",
          "type": "string",
          "pattern": "^[a-zA-Z][a-zA-Z0-9.]*$",
          "const": "Teams.OnTabFetch"
        },
        "$designer": {
          "title": "Designer information",
          "type": "object",
          "description": "Extra information for the Bot Framework Composer."
        }
      }
    },
    "Teams.OnTabSubmit": {
      "$role": [
        "implements(Microsoft.ITrigger)",
        "extends(Microsoft.OnCondition)"
      ],
      "title": "On Teams Tab Submit",
      "description": "Actions triggered when a Teams InvokeActivity is received with activity.name='tab/submit'.",
      "type": "object",
      "required": [
        "$kind"
      ],
      "$policies": {
        "requiresKind": [
          "Teams.SendTabCardResponse"
        ],
        "nonInteractive": true
      },
      "additionalProperties": false,
      "patternProperties": {
        "^\\$": {
          "title": "Tooling property",
          "description": "Open ended property for tooling."
        }
      },
      "properties": {
        "condition": {
          "$ref": "#/definitions/condition",
          "title": "Condition",
          "description": "Condition (expression).",
          "examples": [
            "user.vip == true"
          ]
        },
        "actions": {
          "type": "array",
          "title": "Actions",
          "description": "Sequence of actions to execute.",
          "items": {
            "$kind": "Microsoft.IDialog",
            "$ref": "#/definitions/Microsoft.IDialog"
          }
        },
        "priority": {
          "$ref": "#/definitions/numberExpression",
          "title": "Priority",
          "description": "Priority for trigger with 0 being the highest and < 0 ignored."
        },
        "runOnce": {
          "$ref": "#/definitions/booleanExpression",
          "title": "Run Once",
          "description": "True if rule should run once per unique conditions",
          "examples": [
            true,
            "=f(x)"
          ]
        },
        "$kind": {
          "title": "Kind of dialog object",
          "description": "Defines the valid properties for the component you are configuring (from a dialog .schema file)",
          "type": "string",
          "pattern": "^[a-zA-Z][a-zA-Z0-9.]*$",
          "const": "Teams.OnTabSubmit"
        },
        "$designer": {
          "title": "Designer information",
          "type": "object",
          "description": "Extra information for the Bot Framework Composer."
        }
      }
    },
    "Teams.OnTaskModuleFetch": {
      "$role": [
        "implements(Microsoft.ITrigger)",
        "extends(Microsoft.OnCondition)"
      ],
      "title": "On Teams task module fetch",
      "description": "Actions triggered when a Teams Invoke Activity is received with activity.name='task/fetch'.",
      "type": "object",
      "required": [
        "$kind"
      ],
      "$policies": {
        "requiresKind": [
          "Teams.SendTaskModuleCardResponse",
          "Teams.SendTaskModuleMessageResponse",
          "Teams.SendTaskModuleUrlResponse"
        ],
        "nonInteractive": true
      },
      "additionalProperties": false,
      "patternProperties": {
        "^\\$": {
          "title": "Tooling property",
          "description": "Open ended property for tooling."
        }
      },
      "properties": {
        "condition": {
          "$ref": "#/definitions/condition",
          "title": "Condition",
          "description": "Condition (expression).",
          "examples": [
            "user.vip == true"
          ]
        },
        "actions": {
          "type": "array",
          "title": "Actions",
          "description": "Sequence of actions to execute.",
          "items": {
            "$kind": "Microsoft.IDialog",
            "$ref": "#/definitions/Microsoft.IDialog"
          }
        },
        "priority": {
          "$ref": "#/definitions/numberExpression",
          "title": "Priority",
          "description": "Priority for trigger with 0 being the highest and < 0 ignored."
        },
        "runOnce": {
          "$ref": "#/definitions/booleanExpression",
          "title": "Run Once",
          "description": "True if rule should run once per unique conditions",
          "examples": [
            true,
            "=f(x)"
          ]
        },
        "$kind": {
          "title": "Kind of dialog object",
          "description": "Defines the valid properties for the component you are configuring (from a dialog .schema file)",
          "type": "string",
          "pattern": "^[a-zA-Z][a-zA-Z0-9.]*$",
          "const": "Teams.OnTaskModuleFetch"
        },
        "$designer": {
          "title": "Designer information",
          "type": "object",
          "description": "Extra information for the Bot Framework Composer."
        }
      }
    },
    "Teams.OnTaskModuleSubmit": {
      "$role": [
        "implements(Microsoft.ITrigger)",
        "extends(Microsoft.OnCondition)"
      ],
      "title": "On Teams task module submit",
      "description": "Actions triggered when a Teams InvokeActivity is received with activity.name='task/submit'.",
      "type": "object",
      "required": [
        "$kind"
      ],
      "$policies": {
        "requiresKind": [
          "Teams.SendTaskModuleCardResponse",
          "Teams.SendTaskModuleMessageResponse",
          "Teams.SendTaskModuleUrlResponse"
        ],
        "nonInteractive": true
      },
      "additionalProperties": false,
      "patternProperties": {
        "^\\$": {
          "title": "Tooling property",
          "description": "Open ended property for tooling."
        }
      },
      "properties": {
        "condition": {
          "$ref": "#/definitions/condition",
          "title": "Condition",
          "description": "Condition (expression).",
          "examples": [
            "user.vip == true"
          ]
        },
        "actions": {
          "type": "array",
          "title": "Actions",
          "description": "Sequence of actions to execute.",
          "items": {
            "$kind": "Microsoft.IDialog",
            "$ref": "#/definitions/Microsoft.IDialog"
          }
        },
        "priority": {
          "$ref": "#/definitions/numberExpression",
          "title": "Priority",
          "description": "Priority for trigger with 0 being the highest and < 0 ignored."
        },
        "runOnce": {
          "$ref": "#/definitions/booleanExpression",
          "title": "Run Once",
          "description": "True if rule should run once per unique conditions",
          "examples": [
            true,
            "=f(x)"
          ]
        },
        "$kind": {
          "title": "Kind of dialog object",
          "description": "Defines the valid properties for the component you are configuring (from a dialog .schema file)",
          "type": "string",
          "pattern": "^[a-zA-Z][a-zA-Z0-9.]*$",
          "const": "Teams.OnTaskModuleSubmit"
        },
        "$designer": {
          "title": "Designer information",
          "type": "object",
          "description": "Extra information for the Bot Framework Composer."
        }
      }
    },
    "Teams.OnTeamArchived": {
      "$role": [
        "implements(Microsoft.ITrigger)",
        "extends(Microsoft.OnCondition)"
      ],
      "title": "On Teams team archived",
      "description": "Actions triggered when a Teams ConversationUpdate with channelData.eventType == 'teamArchived'.",
      "type": "object",
      "required": [
        "$kind"
      ],
      "additionalProperties": false,
      "patternProperties": {
        "^\\$": {
          "title": "Tooling property",
          "description": "Open ended property for tooling."
        }
      },
      "properties": {
        "condition": {
          "$ref": "#/definitions/condition",
          "title": "Condition",
          "description": "Condition (expression).",
          "examples": [
            "user.vip == true"
          ]
        },
        "actions": {
          "type": "array",
          "title": "Actions",
          "description": "Sequence of actions to execute.",
          "items": {
            "$kind": "Microsoft.IDialog",
            "$ref": "#/definitions/Microsoft.IDialog"
          }
        },
        "priority": {
          "$ref": "#/definitions/numberExpression",
          "title": "Priority",
          "description": "Priority for trigger with 0 being the highest and < 0 ignored."
        },
        "runOnce": {
          "$ref": "#/definitions/booleanExpression",
          "title": "Run Once",
          "description": "True if rule should run once per unique conditions",
          "examples": [
            true,
            "=f(x)"
          ]
        },
        "$kind": {
          "title": "Kind of dialog object",
          "description": "Defines the valid properties for the component you are configuring (from a dialog .schema file)",
          "type": "string",
          "pattern": "^[a-zA-Z][a-zA-Z0-9.]*$",
          "const": "Teams.OnTeamArchived"
        },
        "$designer": {
          "title": "Designer information",
          "type": "object",
          "description": "Extra information for the Bot Framework Composer."
        }
      }
    },
    "Teams.OnTeamDeleted": {
      "$role": [
        "implements(Microsoft.ITrigger)",
        "extends(Microsoft.OnCondition)"
      ],
      "title": "On Teams team deleted",
      "description": "Actions triggered when a Teams ConversationUpdate with channelData.eventType == 'teamDeleted'.",
      "type": "object",
      "required": [
        "$kind"
      ],
      "additionalProperties": false,
      "patternProperties": {
        "^\\$": {
          "title": "Tooling property",
          "description": "Open ended property for tooling."
        }
      },
      "properties": {
        "condition": {
          "$ref": "#/definitions/condition",
          "title": "Condition",
          "description": "Condition (expression).",
          "examples": [
            "user.vip == true"
          ]
        },
        "actions": {
          "type": "array",
          "title": "Actions",
          "description": "Sequence of actions to execute.",
          "items": {
            "$kind": "Microsoft.IDialog",
            "$ref": "#/definitions/Microsoft.IDialog"
          }
        },
        "priority": {
          "$ref": "#/definitions/numberExpression",
          "title": "Priority",
          "description": "Priority for trigger with 0 being the highest and < 0 ignored."
        },
        "runOnce": {
          "$ref": "#/definitions/booleanExpression",
          "title": "Run Once",
          "description": "True if rule should run once per unique conditions",
          "examples": [
            true,
            "=f(x)"
          ]
        },
        "$kind": {
          "title": "Kind of dialog object",
          "description": "Defines the valid properties for the component you are configuring (from a dialog .schema file)",
          "type": "string",
          "pattern": "^[a-zA-Z][a-zA-Z0-9.]*$",
          "const": "Teams.OnTeamDeleted"
        },
        "$designer": {
          "title": "Designer information",
          "type": "object",
          "description": "Extra information for the Bot Framework Composer."
        }
      }
    },
    "Teams.OnTeamHardDeleted": {
      "$role": [
        "implements(Microsoft.ITrigger)",
        "extends(Microsoft.OnCondition)"
      ],
      "title": "On Teams team hard deleted",
      "description": "Actions triggered when a Teams ConversationUpdate with channelData.eventType == 'teamHardDeleted'.",
      "type": "object",
      "required": [
        "$kind"
      ],
      "additionalProperties": false,
      "patternProperties": {
        "^\\$": {
          "title": "Tooling property",
          "description": "Open ended property for tooling."
        }
      },
      "properties": {
        "condition": {
          "$ref": "#/definitions/condition",
          "title": "Condition",
          "description": "Condition (expression).",
          "examples": [
            "user.vip == true"
          ]
        },
        "actions": {
          "type": "array",
          "title": "Actions",
          "description": "Sequence of actions to execute.",
          "items": {
            "$kind": "Microsoft.IDialog",
            "$ref": "#/definitions/Microsoft.IDialog"
          }
        },
        "priority": {
          "$ref": "#/definitions/numberExpression",
          "title": "Priority",
          "description": "Priority for trigger with 0 being the highest and < 0 ignored."
        },
        "runOnce": {
          "$ref": "#/definitions/booleanExpression",
          "title": "Run Once",
          "description": "True if rule should run once per unique conditions",
          "examples": [
            true,
            "=f(x)"
          ]
        },
        "$kind": {
          "title": "Kind of dialog object",
          "description": "Defines the valid properties for the component you are configuring (from a dialog .schema file)",
          "type": "string",
          "pattern": "^[a-zA-Z][a-zA-Z0-9.]*$",
          "const": "Teams.OnTeamHardDeleted"
        },
        "$designer": {
          "title": "Designer information",
          "type": "object",
          "description": "Extra information for the Bot Framework Composer."
        }
      }
    },
    "Teams.OnTeamRenamed": {
      "$role": [
        "implements(Microsoft.ITrigger)",
        "extends(Microsoft.OnCondition)"
      ],
      "title": "On Teams team renamed",
      "description": "Actions triggered when a Teams ConversationUpdate with channelData.eventType == 'teamRenamed'.",
      "type": "object",
      "required": [
        "$kind"
      ],
      "additionalProperties": false,
      "patternProperties": {
        "^\\$": {
          "title": "Tooling property",
          "description": "Open ended property for tooling."
        }
      },
      "properties": {
        "condition": {
          "$ref": "#/definitions/condition",
          "title": "Condition",
          "description": "Condition (expression).",
          "examples": [
            "user.vip == true"
          ]
        },
        "actions": {
          "type": "array",
          "title": "Actions",
          "description": "Sequence of actions to execute.",
          "items": {
            "$kind": "Microsoft.IDialog",
            "$ref": "#/definitions/Microsoft.IDialog"
          }
        },
        "priority": {
          "$ref": "#/definitions/numberExpression",
          "title": "Priority",
          "description": "Priority for trigger with 0 being the highest and < 0 ignored."
        },
        "runOnce": {
          "$ref": "#/definitions/booleanExpression",
          "title": "Run Once",
          "description": "True if rule should run once per unique conditions",
          "examples": [
            true,
            "=f(x)"
          ]
        },
        "$kind": {
          "title": "Kind of dialog object",
          "description": "Defines the valid properties for the component you are configuring (from a dialog .schema file)",
          "type": "string",
          "pattern": "^[a-zA-Z][a-zA-Z0-9.]*$",
          "const": "Teams.OnTeamRenamed"
        },
        "$designer": {
          "title": "Designer information",
          "type": "object",
          "description": "Extra information for the Bot Framework Composer."
        }
      }
    },
    "Teams.OnTeamRestored": {
      "$role": [
        "implements(Microsoft.ITrigger)",
        "extends(Microsoft.OnCondition)"
      ],
      "title": "On Teams team restored",
      "description": "Actions triggered when a Teams ConversationUpdate with channelData.eventType == 'teamRestored'.",
      "type": "object",
      "required": [
        "$kind"
      ],
      "additionalProperties": false,
      "patternProperties": {
        "^\\$": {
          "title": "Tooling property",
          "description": "Open ended property for tooling."
        }
      },
      "properties": {
        "condition": {
          "$ref": "#/definitions/condition",
          "title": "Condition",
          "description": "Condition (expression).",
          "examples": [
            "user.vip == true"
          ]
        },
        "actions": {
          "type": "array",
          "title": "Actions",
          "description": "Sequence of actions to execute.",
          "items": {
            "$kind": "Microsoft.IDialog",
            "$ref": "#/definitions/Microsoft.IDialog"
          }
        },
        "priority": {
          "$ref": "#/definitions/numberExpression",
          "title": "Priority",
          "description": "Priority for trigger with 0 being the highest and < 0 ignored."
        },
        "runOnce": {
          "$ref": "#/definitions/booleanExpression",
          "title": "Run Once",
          "description": "True if rule should run once per unique conditions",
          "examples": [
            true,
            "=f(x)"
          ]
        },
        "$kind": {
          "title": "Kind of dialog object",
          "description": "Defines the valid properties for the component you are configuring (from a dialog .schema file)",
          "type": "string",
          "pattern": "^[a-zA-Z][a-zA-Z0-9.]*$",
          "const": "Teams.OnTeamRestored"
        },
        "$designer": {
          "title": "Designer information",
          "type": "object",
          "description": "Extra information for the Bot Framework Composer."
        }
      }
    },
    "Teams.OnTeamUnarchived": {
      "$role": [
        "implements(Microsoft.ITrigger)",
        "extends(Microsoft.OnCondition)"
      ],
      "title": "On Teams team unarchived",
      "description": "Actions triggered when a Teams ConversationUpdate with channelData.eventType == 'teamUnarchived'.",
      "type": "object",
      "required": [
        "$kind"
      ],
      "additionalProperties": false,
      "patternProperties": {
        "^\\$": {
          "title": "Tooling property",
          "description": "Open ended property for tooling."
        }
      },
      "properties": {
        "condition": {
          "$ref": "#/definitions/condition",
          "title": "Condition",
          "description": "Condition (expression).",
          "examples": [
            "user.vip == true"
          ]
        },
        "actions": {
          "type": "array",
          "title": "Actions",
          "description": "Sequence of actions to execute.",
          "items": {
            "$kind": "Microsoft.IDialog",
            "$ref": "#/definitions/Microsoft.IDialog"
          }
        },
        "priority": {
          "$ref": "#/definitions/numberExpression",
          "title": "Priority",
          "description": "Priority for trigger with 0 being the highest and < 0 ignored."
        },
        "runOnce": {
          "$ref": "#/definitions/booleanExpression",
          "title": "Run Once",
          "description": "True if rule should run once per unique conditions",
          "examples": [
            true,
            "=f(x)"
          ]
        },
        "$kind": {
          "title": "Kind of dialog object",
          "description": "Defines the valid properties for the component you are configuring (from a dialog .schema file)",
          "type": "string",
          "pattern": "^[a-zA-Z][a-zA-Z0-9.]*$",
          "const": "Teams.OnTeamUnarchived"
        },
        "$designer": {
          "title": "Designer information",
          "type": "object",
          "description": "Extra information for the Bot Framework Composer."
        }
      }
    },
    "Teams.SendAppBasedLinkQueryResponse": {
      "$role": "implements(Microsoft.IDialog)",
      "title": "Send a config query setting url response",
      "description": "Send a response to a configuration url request. These have an activity.name='composeExtension/querySettingUrl'.",
      "type": "object",
      "required": [
        "card",
        "$kind"
      ],
      "additionalProperties": false,
      "patternProperties": {
        "^\\$": {
          "title": "Tooling property",
          "description": "Open ended property for tooling."
        }
      },
      "properties": {
        "id": {
          "type": "string",
          "title": "Id",
          "description": "Optional id for the dialog"
        },
        "cacheType": {
          "type": "string",
          "title": "Cache type",
          "description": "Optional type of cache: 'cache' or 'no_cache'."
        },
        "cacheDuration": {
          "type": "string",
          "title": "Cache duration",
          "description": "Optional duration in seconds of the result in the cache."
        },
        "card": {
          "$kind": "Microsoft.IActivityTemplate",
          "title": "Card",
          "description": "Expession for an Attachment template of Hero Card or Thumbnail Card to send. Attachment is required.",
          "$ref": "#/definitions/Microsoft.IActivityTemplate"
        },
        "disabled": {
          "$ref": "#/definitions/booleanExpression",
          "title": "Disabled",
          "description": "Optional condition which if true will disable this action.",
          "examples": [
            "=user.age > 3"
          ]
        },
        "$kind": {
          "title": "Kind of dialog object",
          "description": "Defines the valid properties for the component you are configuring (from a dialog .schema file)",
          "type": "string",
          "pattern": "^[a-zA-Z][a-zA-Z0-9.]*$",
          "const": "Teams.SendAppBasedLinkQueryResponse"
        },
        "$designer": {
          "title": "Designer information",
          "type": "object",
          "description": "Extra information for the Bot Framework Composer."
        }
      }
    },
    "Teams.SendMEActionResponse": {
      "$role": "implements(Microsoft.IDialog)",
      "title": "Messaging extension action response",
      "description": "Send an task action response containing a card.",
      "type": "object",
      "required": [
        "card",
        "$kind"
      ],
      "additionalProperties": false,
      "patternProperties": {
        "^\\$": {
          "title": "Tooling property",
          "description": "Open ended property for tooling."
        }
      },
      "properties": {
        "id": {
          "type": "string",
          "title": "Id",
          "description": "Optional id for the dialog"
        },
        "cacheType": {
          "type": "string",
          "title": "Cache type",
          "description": "Optional type of cache: 'cache' or 'no_cache'."
        },
        "cacheDuration": {
          "type": "string",
          "title": "Cache duration",
          "description": "Optional duration in seconds of the result in the cache."
        },
        "title": {
          "$ref": "#/definitions/stringExpression",
          "title": "Title",
          "description": "Title of the Action Response.",
          "examples": [
            "Action Response"
          ]
        },
        "height": {
          "$ref": "#/definitions/integerExpression",
          "title": "Height",
          "description": "Height of the Task Module Response.",
          "examples": [
            "450"
          ]
        },
        "width": {
          "$ref": "#/definitions/integerExpression",
          "title": "Width",
          "description": "Width of the Task Module Response.",
          "examples": [
            "450"
          ]
        },
        "card": {
          "$kind": "Microsoft.IActivityTemplate",
          "title": "Card",
          "description": "Expession for an Attachment template of Hero Card or Adaptive Card to send. Attachment is required.",
          "$ref": "#/definitions/Microsoft.IActivityTemplate"
        },
        "completionBotId": {
          "type": "string",
          "title": "completionBotId",
          "description": "an optional expression for the Completion Bot Id of the Task Module Task Info response. This is a bot App ID to send the result of the user's interaction with the task module to. If specified, the bot will receive a task/submit invoke event with a JSON object in the event payload."
        },
        "disabled": {
          "$ref": "#/definitions/booleanExpression",
          "title": "Disabled",
          "description": "Optional condition which if true will disable this action.",
          "examples": [
            "=user.age > 3"
          ]
        },
        "$kind": {
          "title": "Kind of dialog object",
          "description": "Defines the valid properties for the component you are configuring (from a dialog .schema file)",
          "type": "string",
          "pattern": "^[a-zA-Z][a-zA-Z0-9.]*$",
          "const": "Teams.SendMEActionResponse"
        },
        "$designer": {
          "title": "Designer information",
          "type": "object",
          "description": "Extra information for the Bot Framework Composer."
        }
      }
    },
    "Teams.SendMEAttachmentsResponse": {
      "$role": "implements(Microsoft.IDialog)",
      "title": "Messaging extensions attachments response",
      "description": "Send a response containing attachments to a messaging extension request.",
      "type": "object",
      "required": [
        "attachments",
        "$kind"
      ],
      "additionalProperties": false,
      "patternProperties": {
        "^\\$": {
          "title": "Tooling property",
          "description": "Open ended property for tooling."
        }
      },
      "properties": {
        "id": {
          "type": "string",
          "title": "Id",
          "description": "Optional id for the dialog"
        },
        "cacheType": {
          "type": "string",
          "title": "Cache type",
          "description": "Optional type of cache: 'cache' or 'no_cache'."
        },
        "cacheDuration": {
          "type": "string",
          "title": "Cache duration",
          "description": "Optional duration in seconds of the result in the cache."
        },
        "attachmentLayout": {
          "$ref": "#/definitions/stringExpression",
          "title": "Attachment layout",
          "description": "Defines the type of attachment layout. Either 'grid' or 'list'.",
          "oneOf": [
            {
              "type": "string",
              "title": "Layout type",
              "description": "Layout type of 'grid' or 'list'.",
              "enum": [
                "list",
                "grid"
              ],
              "default": "list"
            },
            {
              "$ref": "#/definitions/equalsExpression"
            }
          ]
        },
        "attachments": {
          "$kind": "Microsoft.IActivityTemplate",
          "title": "Attachments",
          "description": "Expession for Attachments template of Cards or Adaptive Cards to send. Minimum of one Attachment is required.",
          "$ref": "#/definitions/Microsoft.IActivityTemplate"
        },
        "disabled": {
          "$ref": "#/definitions/booleanExpression",
          "title": "Disabled",
          "description": "Optional condition which if true will disable this action.",
          "examples": [
            "=user.age > 3"
          ]
        },
        "$kind": {
          "title": "Kind of dialog object",
          "description": "Defines the valid properties for the component you are configuring (from a dialog .schema file)",
          "type": "string",
          "pattern": "^[a-zA-Z][a-zA-Z0-9.]*$",
          "const": "Teams.SendMEAttachmentsResponse"
        },
        "$designer": {
          "title": "Designer information",
          "type": "object",
          "description": "Extra information for the Bot Framework Composer."
        }
      }
    },
    "Teams.SendMEAuthResponse": {
      "$role": "implements(Microsoft.IDialog)",
      "title": "Send messaging extension auth response",
      "description": "Send 'auth' response or return the TokenResponse if already signed in.",
      "type": "object",
      "required": [
        "connectionName",
        "title",
        "$kind"
      ],
      "additionalProperties": false,
      "patternProperties": {
        "^\\$": {
          "title": "Tooling property",
          "description": "Open ended property for tooling."
        }
      },
      "properties": {
        "id": {
          "type": "string",
          "title": "Id",
          "description": "Optional id for the dialog"
        },
        "cacheType": {
          "type": "string",
          "title": "Cache type",
          "description": "Optional type of cache: 'cache' or 'no_cache'."
        },
        "cacheDuration": {
          "type": "string",
          "title": "Cache duration",
          "description": "Optional duration in seconds of the result in the cache."
        },
        "connectionName": {
          "$ref": "#/definitions/stringExpression",
          "title": "OAuth connection name",
          "description": "The oauth connection name used to perform the sign in.",
          "default": "=settings.connectionName"
        },
        "title": {
          "$ref": "#/definitions/stringExpression",
          "title": "Title",
          "description": "Title of the suggested action response."
        },
        "resultProperty": {
          "$ref": "#/definitions/stringExpression",
          "title": "Property",
          "description": "Property to store the TokenResponse in once sign in completes.",
          "examples": [
            "dialog.userName"
          ]
        },
        "disabled": {
          "$ref": "#/definitions/booleanExpression",
          "title": "Disabled",
          "description": "Optional condition which if true will disable this action.",
          "examples": [
            "=user.age > 3"
          ]
        },
        "$kind": {
          "title": "Kind of dialog object",
          "description": "Defines the valid properties for the component you are configuring (from a dialog .schema file)",
          "type": "string",
          "pattern": "^[a-zA-Z][a-zA-Z0-9.]*$",
          "const": "Teams.SendMEAuthResponse"
        },
        "$designer": {
          "title": "Designer information",
          "type": "object",
          "description": "Extra information for the Bot Framework Composer."
        }
      }
    },
    "Teams.SendMEBotMessagePreviewResponse": {
      "$role": "implements(Microsoft.IDialog)",
      "title": "Send a bot message preview response",
      "description": "Send a bot message preview response to a messaging extension request.",
      "type": "object",
      "required": [
        "card",
        "$kind"
      ],
      "additionalProperties": false,
      "patternProperties": {
        "^\\$": {
          "title": "Tooling property",
          "description": "Open ended property for tooling."
        }
      },
      "properties": {
        "id": {
          "type": "string",
          "title": "Id",
          "description": "Optional id for the dialog"
        },
        "cacheType": {
          "type": "string",
          "title": "Cache type",
          "description": "Optional type of cache: 'cache' or 'no_cache'."
        },
        "cacheDuration": {
          "type": "string",
          "title": "Cache duration",
          "description": "Optional duration in seconds of the result in the cache."
        },
        "card": {
          "$kind": "Microsoft.IActivityTemplate",
          "title": "Card",
          "description": "Expession for an Attachment template of Hero Card or Adaptive Card to send. Attachment is required.",
          "$ref": "#/definitions/Microsoft.IActivityTemplate"
        },
        "disabled": {
          "$ref": "#/definitions/booleanExpression",
          "title": "Disabled",
          "description": "Optional condition which if true will disable this action.",
          "examples": [
            "=user.age > 3"
          ]
        },
        "$kind": {
          "title": "Kind of dialog object",
          "description": "Defines the valid properties for the component you are configuring (from a dialog .schema file)",
          "type": "string",
          "pattern": "^[a-zA-Z][a-zA-Z0-9.]*$",
          "const": "Teams.SendMEBotMessagePreviewResponse"
        },
        "$designer": {
          "title": "Designer information",
          "type": "object",
          "description": "Extra information for the Bot Framework Composer."
        }
      }
    },
    "Teams.SendMEConfigQuerySettingUrlResponse": {
      "$role": "implements(Microsoft.IDialog)",
      "title": "Send a config query setting response",
      "description": "Send a response to a config url request. These have an activity.name='composeExtension/setting'.",
      "type": "object",
      "required": [
        "configUrl",
        "$kind"
      ],
      "additionalProperties": false,
      "patternProperties": {
        "^\\$": {
          "title": "Tooling property",
          "description": "Open ended property for tooling."
        }
      },
      "properties": {
        "id": {
          "type": "string",
          "title": "Id",
          "description": "Optional id for the dialog"
        },
        "cacheType": {
          "type": "string",
          "title": "Cache type",
          "description": "Optional type of cache: 'cache' or 'no_cache'."
        },
        "cacheDuration": {
          "type": "string",
          "title": "Cache duration",
          "description": "Optional duration in seconds of the result in the cache."
        },
        "configUrl": {
          "$ref": "#/definitions/stringExpression",
          "title": "Configuration url",
          "description": "Url to use for the configuration page path.",
          "examples": [
            "https://mysite.com/config.html",
            "=user.surveySiteUrl"
          ]
        },
        "disabled": {
          "$ref": "#/definitions/booleanExpression",
          "title": "Disabled",
          "description": "Optional condition which if true will disable this action.",
          "examples": [
            "=user.age > 3"
          ]
        },
        "$kind": {
          "title": "Kind of dialog object",
          "description": "Defines the valid properties for the component you are configuring (from a dialog .schema file)",
          "type": "string",
          "pattern": "^[a-zA-Z][a-zA-Z0-9.]*$",
          "const": "Teams.SendMEConfigQuerySettingUrlResponse"
        },
        "$designer": {
          "title": "Designer information",
          "type": "object",
          "description": "Extra information for the Bot Framework Composer."
        }
      }
    },
    "Teams.SendMEMessageResponse": {
      "$role": "implements(Microsoft.IDialog)",
      "title": "Send messaging extension message response",
      "description": "Send a message response to a messaging extension request.",
      "type": "object",
      "required": [
        "message",
        "$kind"
      ],
      "additionalProperties": false,
      "patternProperties": {
        "^\\$": {
          "title": "Tooling property",
          "description": "Open ended property for tooling."
        }
      },
      "properties": {
        "id": {
          "type": "string",
          "title": "Id",
          "description": "Optional id for the dialog"
        },
        "cacheType": {
          "type": "string",
          "title": "Cache type",
          "description": "Optional type of cache: 'cache' or 'no_cache'."
        },
        "cacheDuration": {
          "type": "string",
          "title": "Cache duration",
          "description": "Optional duration in seconds of the result in the cache."
        },
        "message": {
          "$ref": "#/definitions/stringExpression",
          "title": "Message",
          "description": "The response message to send.",
          "examples": [
            "Thanks, have a nice day! :)"
          ]
        },
        "disabled": {
          "$ref": "#/definitions/booleanExpression",
          "title": "Disabled",
          "description": "Optional condition which if true will disable this action.",
          "examples": [
            "=user.age > 3"
          ]
        },
        "$kind": {
          "title": "Kind of dialog object",
          "description": "Defines the valid properties for the component you are configuring (from a dialog .schema file)",
          "type": "string",
          "pattern": "^[a-zA-Z][a-zA-Z0-9.]*$",
          "const": "Teams.SendMEMessageResponse"
        },
        "$designer": {
          "title": "Designer information",
          "type": "object",
          "description": "Extra information for the Bot Framework Composer."
        }
      }
    },
    "Teams.SendMESelectItemResponse": {
      "$role": "implements(Microsoft.IDialog)",
      "title": "Send a messaging extension response when an item is selected",
      "description": "Select item requests have an activity.name='composeExtension/selectItem'.",
      "type": "object",
      "required": [
        "card",
        "$kind"
      ],
      "additionalProperties": false,
      "patternProperties": {
        "^\\$": {
          "title": "Tooling property",
          "description": "Open ended property for tooling."
        }
      },
      "properties": {
        "id": {
          "type": "string",
          "title": "Id",
          "description": "Optional id for the dialog"
        },
        "cacheType": {
          "type": "string",
          "title": "Cache type",
          "description": "Optional type of cache: 'cache' or 'no_cache'."
        },
        "cacheDuration": {
          "type": "string",
          "title": "Cache duration",
          "description": "Optional duration in seconds of the result in the cache."
        },
        "card": {
          "$kind": "Microsoft.IActivityTemplate",
          "title": "Card",
          "description": "Expression for an Attachment template of Hero Card or Adaptive Card to send. Attachment is required.",
          "$ref": "#/definitions/Microsoft.IActivityTemplate"
        },
        "disabled": {
          "$ref": "#/definitions/booleanExpression",
          "title": "Disabled",
          "description": "Optional condition which if true will disable this action.",
          "examples": [
            "=user.age > 3"
          ]
        },
        "$kind": {
          "title": "Kind of dialog object",
          "description": "Defines the valid properties for the component you are configuring (from a dialog .schema file)",
          "type": "string",
          "pattern": "^[a-zA-Z][a-zA-Z0-9.]*$",
          "const": "Teams.SendMESelectItemResponse"
        },
        "$designer": {
          "title": "Designer information",
          "type": "object",
          "description": "Extra information for the Bot Framework Composer."
        }
      }
    },
    "Teams.SendMessageToTeamsChannel": {
      "$role": "implements(Microsoft.IDialog)",
      "title": "Send a message to a teams channel",
      "description": "The resulting ConversationReference and ActivityId can be stored for later use.",
      "type": "object",
      "required": [
        "$kind"
      ],
      "additionalProperties": false,
      "patternProperties": {
        "^\\$": {
          "title": "Tooling property",
          "description": "Open ended property for tooling."
        }
      },
      "properties": {
        "id": {
          "type": "string",
          "title": "Id",
          "description": "Optional id for the dialog"
        },
        "conversationReferenceProperty": {
          "$ref": "#/definitions/stringExpression",
          "title": "Conversation reference property",
          "description": "Property path to put the newly created activity's Conversation Reference.",
          "examples": [
            "dialog.threadReference"
          ]
        },
        "activityIdProperty": {
          "$ref": "#/definitions/stringExpression",
          "title": "Activity id property",
          "description": "Property path to put the newly created activity's id.",
          "examples": [
            "dialog.threadId"
          ]
        },
        "teamsChannelId": {
          "$ref": "#/definitions/stringExpression",
          "title": "Teams channel id",
          "description": "Teams channel id to send a message to.",
          "default": "=turn.activity.channelData.channel.id"
        },
        "activity": {
          "$kind": "Microsoft.IActivityTemplate",
          "title": "Activity",
          "description": "Expession for an activity to send to the channel.",
          "$ref": "#/definitions/Microsoft.IActivityTemplate"
        },
        "disabled": {
          "$ref": "#/definitions/booleanExpression",
          "title": "Disabled",
          "description": "Optional condition which if true will disable this action.",
          "examples": [
            "=user.age > 3"
          ]
        },
        "$kind": {
          "title": "Kind of dialog object",
          "description": "Defines the valid properties for the component you are configuring (from a dialog .schema file)",
          "type": "string",
          "pattern": "^[a-zA-Z][a-zA-Z0-9.]*$",
          "const": "Teams.SendMessageToTeamsChannel"
        },
        "$designer": {
          "title": "Designer information",
          "type": "object",
          "description": "Extra information for the Bot Framework Composer."
        }
      }
    },
    "Teams.SendTabAuthResponse": {
      "$role": "implements(Microsoft.IDialog)",
      "title": "Send tab auth response",
      "description": "Send 'auth' response or return the TokenResponse if already signed in.",
      "type": "object",
      "required": [
        "connectionName",
        "title",
        "$kind"
      ],
      "additionalProperties": false,
      "patternProperties": {
        "^\\$": {
          "title": "Tooling property",
          "description": "Open ended property for tooling."
        }
      },
      "properties": {
        "id": {
          "type": "string",
          "title": "Id",
          "description": "Optional id for the dialog"
        },
        "connectionName": {
          "$ref": "#/definitions/stringExpression",
          "title": "OAuth connection name",
          "description": "The oauth connection name used to perform the sign in.",
          "default": "=settings.connectionName"
        },
        "title": {
          "$ref": "#/definitions/stringExpression",
          "title": "Title",
          "description": "Title of the suggested action response."
        },
        "resultProperty": {
          "$ref": "#/definitions/stringExpression",
          "title": "Property",
          "description": "Property to store the TokenResponse in once sign in completes.",
          "examples": [
            "dialog.userName"
          ]
        },
        "disabled": {
          "$ref": "#/definitions/booleanExpression",
          "title": "Disabled",
          "description": "Optional condition which if true will disable this action.",
          "examples": [
            "=user.age > 3"
          ]
        },
        "$kind": {
          "title": "Kind of dialog object",
          "description": "Defines the valid properties for the component you are configuring (from a dialog .schema file)",
          "type": "string",
          "pattern": "^[a-zA-Z][a-zA-Z0-9.]*$",
          "const": "Teams.SendTabAuthResponse"
        },
        "$designer": {
          "title": "Designer information",
          "type": "object",
          "description": "Extra information for the Bot Framework Composer."
        }
      }
    },
    "Teams.SendTabCardResponse": {
      "$role": "implements(Microsoft.IDialog)",
      "title": "Tab card response",
      "description": "Send a tab response containing cards.",
      "type": "object",
      "required": [
        "cards",
        "$kind"
      ],
      "additionalProperties": false,
      "patternProperties": {
        "^\\$": {
          "title": "Tooling property",
          "description": "Open ended property for tooling."
        }
      },
      "properties": {
        "id": {
          "type": "string",
          "title": "Id",
          "description": "Optional id for the dialog"
        },
        "cards": {
          "$kind": "Microsoft.IActivityTemplate",
          "title": "Cards",
          "description": "Expression for Attachments template of Adaptive Cards to send.",
          "$ref": "#/definitions/Microsoft.IActivityTemplate"
        },
        "disabled": {
          "$ref": "#/definitions/booleanExpression",
          "title": "Disabled",
          "description": "Optional condition which if true will disable this action.",
          "examples": [
            "=user.age > 3"
          ]
        },
        "$kind": {
          "title": "Kind of dialog object",
          "description": "Defines the valid properties for the component you are configuring (from a dialog .schema file)",
          "type": "string",
          "pattern": "^[a-zA-Z][a-zA-Z0-9.]*$",
          "const": "Teams.SendTabCardResponse"
        },
        "$designer": {
          "title": "Designer information",
          "type": "object",
          "description": "Extra information for the Bot Framework Composer."
        }
      }
    },
    "Teams.SendTaskModuleCardResponse": {
      "$role": "implements(Microsoft.IDialog)",
      "title": "Send task module card response",
      "description": "Send a card response to a Task Module request.",
      "type": "object",
      "required": [
        "card",
        "$kind"
      ],
      "additionalProperties": false,
      "patternProperties": {
        "^\\$": {
          "title": "Tooling property",
          "description": "Open ended property for tooling."
        }
      },
      "properties": {
        "id": {
          "type": "string",
          "title": "Id",
          "description": "Optional id for the dialog"
        },
        "cacheType": {
          "type": "string",
          "title": "Cache type",
          "description": "Optional type of cache: 'cache' or 'no_cache'."
        },
        "cacheDuration": {
          "type": "string",
          "title": "Cache duration",
          "description": "Optional duration in seconds of the result in the cache."
        },
        "title": {
          "$ref": "#/definitions/stringExpression",
          "title": "Title",
          "description": "Title of the Task Module Response.",
          "examples": [
            "Bot Task Module"
          ]
        },
        "height": {
          "$ref": "#/definitions/integerExpression",
          "title": "Height",
          "description": "Height of the Task Module Response.",
          "examples": [
            "450"
          ]
        },
        "width": {
          "$ref": "#/definitions/integerExpression",
          "title": "Width",
          "description": "Width of the Task Module Response.",
          "examples": [
            "450"
          ]
        },
        "card": {
          "$kind": "Microsoft.IActivityTemplate",
          "title": "Card",
          "description": "Expession for an Attachment template of Hero Card or Adaptive Card to send. Attachment is required.",
          "$ref": "#/definitions/Microsoft.IActivityTemplate"
        },
        "completionBotId": {
          "type": "string",
          "title": "completionBotId",
          "description": "an optional expression for the Completion Bot Id of the Task Module Task Info response. This is a bot App ID to send the result of the user's interaction with the task module to. If specified, the bot will receive a task/submit invoke event with a JSON object in the event payload."
        },
        "disabled": {
          "$ref": "#/definitions/booleanExpression",
          "title": "Disabled",
          "description": "Optional condition which if true will disable this action.",
          "examples": [
            "=user.age > 3"
          ]
        },
        "$kind": {
          "title": "Kind of dialog object",
          "description": "Defines the valid properties for the component you are configuring (from a dialog .schema file)",
          "type": "string",
          "pattern": "^[a-zA-Z][a-zA-Z0-9.]*$",
          "const": "Teams.SendTaskModuleCardResponse"
        },
        "$designer": {
          "title": "Designer information",
          "type": "object",
          "description": "Extra information for the Bot Framework Composer."
        }
      }
    },
    "Teams.SendTaskModuleMessageResponse": {
      "$role": "implements(Microsoft.IDialog)",
      "title": "Send task module message response",
      "description": "Send a message response to a Task Module request.",
      "type": "object",
      "required": [
        "message",
        "$kind"
      ],
      "additionalProperties": false,
      "patternProperties": {
        "^\\$": {
          "title": "Tooling property",
          "description": "Open ended property for tooling."
        }
      },
      "properties": {
        "id": {
          "type": "string",
          "title": "Id",
          "description": "Optional id for the dialog"
        },
        "cacheType": {
          "type": "string",
          "title": "Cache type",
          "description": "Optional type of cache: 'cache' or 'no_cache'."
        },
        "cacheDuration": {
          "type": "string",
          "title": "Cache duration",
          "description": "Optional duration in seconds of the result in the cache."
        },
        "message": {
          "$ref": "#/definitions/stringExpression",
          "title": "Message",
          "description": "The response message to send.",
          "examples": [
            "Thanks, have a nice day! :)"
          ]
        },
        "disabled": {
          "$ref": "#/definitions/booleanExpression",
          "title": "Disabled",
          "description": "Optional condition which if true will disable this action.",
          "examples": [
            "=user.age > 3"
          ]
        },
        "$kind": {
          "title": "Kind of dialog object",
          "description": "Defines the valid properties for the component you are configuring (from a dialog .schema file)",
          "type": "string",
          "pattern": "^[a-zA-Z][a-zA-Z0-9.]*$",
          "const": "Teams.SendTaskModuleMessageResponse"
        },
        "$designer": {
          "title": "Designer information",
          "type": "object",
          "description": "Extra information for the Bot Framework Composer."
        }
      }
    },
    "Teams.SendTaskModuleUrlResponse": {
      "$role": "implements(Microsoft.IDialog)",
      "title": "Send task module url response",
      "description": "Send a url type continue response to a Task Module request.",
      "type": "object",
      "required": [
        "url",
        "$kind"
      ],
      "additionalProperties": false,
      "patternProperties": {
        "^\\$": {
          "title": "Tooling property",
          "description": "Open ended property for tooling."
        }
      },
      "properties": {
        "id": {
          "type": "string",
          "title": "Id",
          "description": "Optional id for the dialog"
        },
        "cacheType": {
          "type": "string",
          "title": "Cache type",
          "description": "Optional type of cache: 'cache' or 'no_cache'."
        },
        "cacheDuration": {
          "type": "string",
          "title": "Cache duration",
          "description": "Optional duration in seconds of the result in the cache."
        },
        "title": {
          "$ref": "#/definitions/stringExpression",
          "title": "Title",
          "description": "Title of the Task Module Response.",
          "examples": [
            "Bot Task Module"
          ]
        },
        "height": {
          "$ref": "#/definitions/integerExpression",
          "title": "Height",
          "description": "Height of the Task Module Response.",
          "examples": [
            "450"
          ]
        },
        "width": {
          "$ref": "#/definitions/integerExpression",
          "title": "Width",
          "description": "Width of the Task Module Response.",
          "examples": [
            "450"
          ]
        },
        "url": {
          "$ref": "#/definitions/stringExpression",
          "title": "Url",
          "description": "Url to use for the Task Module Response.",
          "examples": [
            "https://mysite.com",
            "=user.surveySiteUrl"
          ]
        },
        "fallbackUrl": {
          "$ref": "#/definitions/stringExpression",
          "title": "Fallback Url",
          "description": "Fallback Url to use for the Task Module Response.",
          "examples": [
            "https://fallbacksite.com",
            "=user.surveySiteFallbackUrl"
          ]
        },
        "completionBotId": {
          "type": "string",
          "title": "completionBotId",
          "description": "an optional expression for the Completion Bot Id of the Task Module Task Info response. This is a bot App ID to send the result of the user's interaction with the task module to. If specified, the bot will receive a task/submit invoke event with a JSON object in the event payload."
        },
        "disabled": {
          "$ref": "#/definitions/booleanExpression",
          "title": "Disabled",
          "description": "Optional condition which if true will disable this action.",
          "examples": [
            "=user.age > 3"
          ]
        },
        "$kind": {
          "title": "Kind of dialog object",
          "description": "Defines the valid properties for the component you are configuring (from a dialog .schema file)",
          "type": "string",
          "pattern": "^[a-zA-Z][a-zA-Z0-9.]*$",
          "const": "Teams.SendTaskModuleUrlResponse"
        },
        "$designer": {
          "title": "Designer information",
          "type": "object",
          "description": "Extra information for the Bot Framework Composer."
        }
      }
    },
    "Testbot.JavascriptAction": {
      "$role": "implements(Microsoft.IDialog)",
      "title": "Javascript Action",
      "description": "This gives you the ability to execute javascript to manipulate memory",
      "type": "object",
      "required": [
        "$kind"
      ],
      "additionalProperties": false,
      "patternProperties": {
        "^\\$": {
          "title": "Tooling property",
          "description": "Open ended property for tooling."
        }
      },
      "properties": {
        "id": {
          "type": "string",
          "title": "Id",
          "description": "Optional id for the dialog"
        },
        "disabled": {
          "$ref": "#/definitions/booleanExpression",
          "title": "Disabled",
          "description": "Optional condition which if true will disable this action.",
          "examples": [
            true,
            "=f(x)"
          ]
        },
        "script": {
          "type": "string",
          "title": "Script",
          "description": "name of the script file, or javascript function with function: doAction(memory, args) => result"
        },
        "options": {
          "$ref": "#/definitions/objectExpression",
          "title": "Options",
          "description": "One or more options that are passed to the function as args.",
          "additionalProperties": {
            "type": "string",
            "title": "Options",
            "description": "Options for action."
          }
        },
        "resultProperty": {
          "$ref": "#/definitions/stringExpression",
          "title": "Property",
          "description": "Property to store any value returned by the javascript function.",
          "examples": [
            "dialog.userName"
          ]
        },
        "$kind": {
          "title": "Kind of dialog object",
          "description": "Defines the valid properties for the component you are configuring (from a dialog .schema file)",
          "type": "string",
          "pattern": "^[a-zA-Z][a-zA-Z0-9.]*$",
          "const": "Testbot.JavascriptAction"
        },
        "$designer": {
          "title": "Designer information",
          "type": "object",
          "description": "Extra information for the Bot Framework Composer."
        }
      }
    },
    "Testbot.Multiply": {
      "$role": "implements(Microsoft.IDialog)",
      "title": "Multiply",
      "description": "This will return the result of arg1*arg2",
      "type": "object",
      "required": [
        "$kind"
      ],
      "additionalProperties": false,
      "patternProperties": {
        "^\\$": {
          "title": "Tooling property",
          "description": "Open ended property for tooling."
        }
      },
      "properties": {
        "arg1": {
          "$ref": "#/definitions/numberExpression",
          "title": "Arg1",
          "description": "Value from callers memory to use as arg 1"
        },
        "arg2": {
          "$ref": "#/definitions/numberExpression",
          "title": "Arg2",
          "description": "Value from callers memory to use as arg 2"
        },
        "result": {
          "$ref": "#/definitions/stringExpression",
          "title": "Result",
          "description": "Property to store the result in"
        },
        "$kind": {
          "title": "Kind of dialog object",
          "description": "Defines the valid properties for the component you are configuring (from a dialog .schema file)",
          "type": "string",
          "pattern": "^[a-zA-Z][a-zA-Z0-9.]*$",
          "const": "Testbot.Multiply"
        },
        "$designer": {
          "title": "Designer information",
          "type": "object",
          "description": "Extra information for the Bot Framework Composer."
        }
      }
    },
    "arrayExpression": {
      "$role": "expression",
      "title": "Array or expression",
      "description": "Array or expression to evaluate.",
      "oneOf": [
        {
          "type": "array",
          "title": "Array",
          "description": "Array constant."
        },
        {
          "$ref": "#/definitions/equalsExpression"
        }
      ]
    },
    "booleanExpression": {
      "$role": "expression",
      "title": "Boolean or expression",
      "description": "Boolean constant or expression to evaluate.",
      "oneOf": [
        {
          "type": "boolean",
          "title": "Boolean",
          "description": "Boolean constant.",
          "default": false,
          "examples": [
            false
          ]
        },
        {
          "$ref": "#/definitions/equalsExpression",
          "examples": [
            "=user.isVip"
          ]
        }
      ]
    },
    "component": {
      "required": [
        "$kind"
      ],
      "additionalProperties": false,
      "patternProperties": {
        "^\\$": {
          "title": "Tooling property",
          "description": "Open ended property for tooling."
        }
      },
      "properties": {
        "$kind": {
          "title": "Kind of dialog object",
          "description": "Defines the valid properties for the component you are configuring (from a dialog .schema file)",
          "type": "string",
          "pattern": "^[a-zA-Z][a-zA-Z0-9.]*$"
        },
        "$designer": {
          "title": "Designer information",
          "type": "object",
          "description": "Extra information for the Bot Framework Composer."
        }
      }
    },
    "condition": {
      "$role": "expression",
      "title": "Boolean condition",
      "description": "Boolean constant or expression to evaluate.",
      "oneOf": [
        {
          "$ref": "#/definitions/expression"
        },
        {
          "type": "boolean",
          "title": "Boolean",
          "description": "Boolean value.",
          "default": true,
          "examples": [
            false
          ]
        }
      ]
    },
    "equalsExpression": {
      "$role": "expression",
      "type": "string",
      "title": "Expression",
      "description": "Expression starting with =.",
      "pattern": "^=.*\\S.*",
      "examples": [
        "=user.name"
      ]
    },
    "expression": {
      "$role": "expression",
      "type": "string",
      "title": "Expression",
      "description": "Expression to evaluate.",
      "pattern": "^.*\\S.*",
      "examples": [
        "user.age > 13"
      ]
    },
    "integerExpression": {
      "$role": "expression",
      "title": "Integer or expression",
      "description": "Integer constant or expression to evaluate.",
      "oneOf": [
        {
          "type": "integer",
          "title": "Integer",
          "description": "Integer constant.",
          "default": 0,
          "examples": [
            15
          ]
        },
        {
          "$ref": "#/definitions/equalsExpression",
          "examples": [
            "=user.age"
          ]
        }
      ]
    },
    "numberExpression": {
      "$role": "expression",
      "title": "Number or expression",
      "description": "Number constant or expression to evaluate.",
      "oneOf": [
        {
          "type": "number",
          "title": "Number",
          "description": "Number constant.",
          "default": 0,
          "examples": [
            15.5
          ]
        },
        {
          "$ref": "#/definitions/equalsExpression",
          "examples": [
            "=dialog.quantity"
          ]
        }
      ]
    },
    "objectExpression": {
      "$role": "expression",
      "title": "Object or expression",
      "description": "Object or expression to evaluate.",
      "oneOf": [
        {
          "type": "object",
          "title": "Object",
          "description": "Object constant."
        },
        {
          "$ref": "#/definitions/equalsExpression"
        }
      ]
    },
    "role": {
      "title": "$role",
      "description": "Defines the role played in the dialog schema from [expression|interface|implements($kind)|extends($kind)].",
      "type": "string",
      "pattern": "^((expression)|(interface)|(implements\\([a-zA-Z][a-zA-Z0-9.]*\\))|(extends\\([a-zA-Z][a-zA-Z0-9.]*\\)))$"
    },
    "root": {
      "type": "object",
      "required": [
        "$kind"
      ],
      "additionalProperties": false,
      "patternProperties": {
        "^\\$": {
          "title": "Tooling property",
          "description": "Open ended property for tooling."
        }
      },
      "properties": {
        "$kind": {
          "title": "Kind of dialog object",
          "description": "Defines the valid properties for the component you are configuring (from a dialog .schema file)",
          "type": "string",
          "pattern": "^[a-zA-Z][a-zA-Z0-9.]*$",
          "const": "root"
        },
        "$designer": {
          "title": "Designer information",
          "type": "object",
          "description": "Extra information for the Bot Framework Composer."
        }
      }
    },
    "stringExpression": {
      "$role": "expression",
      "title": "String or expression",
      "description": "Interpolated string or expression to evaluate.",
      "oneOf": [
        {
          "type": "string",
          "title": "String",
          "description": "Interpolated string",
          "pattern": "^(?!(=)).*",
          "examples": [
            "Hello ${user.name}"
          ]
        },
        {
          "$ref": "#/definitions/equalsExpression",
          "examples": [
            "=concat('x','y','z')"
          ]
        }
      ]
    },
    "test": {
      "type": "object",
      "required": [
        "$kind"
      ],
      "additionalProperties": false,
      "patternProperties": {
        "^\\$": {
          "title": "Tooling property",
          "description": "Open ended property for tooling."
        }
      },
      "properties": {
        "$kind": {
          "title": "Kind of dialog object",
          "description": "Defines the valid properties for the component you are configuring (from a dialog .schema file)",
          "type": "string",
          "pattern": "^[a-zA-Z][a-zA-Z0-9.]*$",
          "const": "test"
        },
        "$designer": {
          "title": "Designer information",
          "type": "object",
          "description": "Extra information for the Bot Framework Composer."
        }
      }
    },
    "valueExpression": {
      "$role": "expression",
      "title": "Any or expression",
      "description": "Any constant or expression to evaluate.",
      "oneOf": [
        {
          "type": "object",
          "title": "Object",
          "description": "Object constant."
        },
        {
          "type": "array",
          "title": "Array",
          "description": "Array constant."
        },
        {
          "type": "string",
          "title": "String",
          "description": "Interpolated string.",
          "pattern": "^(?!(=)).*",
          "examples": [
            "Hello ${user.name}"
          ]
        },
        {
          "type": "boolean",
          "title": "Boolean",
          "description": "Boolean constant",
          "examples": [
            false
          ]
        },
        {
          "type": "number",
          "title": "Number",
          "description": "Number constant.",
          "examples": [
            15.5
          ]
        },
        {
          "$ref": "#/definitions/equalsExpression",
          "examples": [
            "=..."
          ]
        }
      ]
    },
    "schema": {
      "$schema": "http://json-schema.org/draft-07/schema#",
      "title": "Core schema meta-schema",
      "definitions": {
        "schemaArray": {
          "type": "array",
          "minItems": 1,
          "items": {
            "$ref": "#/definitions/schema"
          }
        },
        "nonNegativeInteger": {
          "type": "integer",
          "minimum": 0
        },
        "nonNegativeIntegerDefault0": {
          "type": "integer",
          "minimum": 0,
          "default": 0
        },
        "simpleTypes": {
          "enum": [
            "array",
            "boolean",
            "integer",
            "null",
            "number",
            "object",
            "string"
          ]
        },
        "stringArray": {
          "type": "array",
          "uniqueItems": true,
          "default": [],
          "items": {
            "type": "string"
          }
        }
      },
      "type": [
        "object",
        "boolean"
      ],
      "default": true,
      "properties": {
        "$schema": {
          "type": "string",
          "format": "uri"
        },
        "$ref": {
          "type": "string",
          "format": "uri-reference"
        },
        "$comment": {
          "type": "string"
        },
        "title": {
          "type": "string"
        },
        "description": {
          "type": "string"
        },
        "default": true,
        "readOnly": {
          "type": "boolean",
          "default": false
        },
        "writeOnly": {
          "type": "boolean",
          "default": false
        },
        "examples": {
          "type": "array",
          "items": true
        },
        "multipleOf": {
          "type": "number",
          "exclusiveMinimum": 0
        },
        "maximum": {
          "type": "number"
        },
        "exclusiveMaximum": {
          "type": "number"
        },
        "minimum": {
          "type": "number"
        },
        "exclusiveMinimum": {
          "type": "number"
        },
        "maxLength": {
          "$ref": "#/definitions/schema/definitions/nonNegativeInteger"
        },
        "minLength": {
          "$ref": "#/definitions/schema/definitions/nonNegativeIntegerDefault0"
        },
        "pattern": {
          "type": "string",
          "format": "regex"
        },
        "additionalItems": {
          "$ref": "#/definitions/schema"
        },
        "items": {
          "anyOf": [
            {
              "$ref": "#/definitions/schema"
            },
            {
              "$ref": "#/definitions/schema/definitions/schemaArray"
            }
          ],
          "default": true
        },
        "maxItems": {
          "$ref": "#/definitions/schema/definitions/nonNegativeInteger"
        },
        "minItems": {
          "$ref": "#/definitions/schema/definitions/nonNegativeIntegerDefault0"
        },
        "uniqueItems": {
          "type": "boolean",
          "default": false
        },
        "contains": {
          "$ref": "#/definitions/schema"
        },
        "maxProperties": {
          "$ref": "#/definitions/schema/definitions/nonNegativeInteger"
        },
        "minProperties": {
          "$ref": "#/definitions/schema/definitions/nonNegativeIntegerDefault0"
        },
        "required": {
          "$ref": "#/definitions/schema/definitions/stringArray"
        },
        "additionalProperties": {
          "$ref": "#/definitions/schema"
        },
        "definitions": {
          "type": "object",
          "default": {},
          "additionalProperties": {
            "$ref": "#/definitions/schema"
          }
        },
        "properties": {
          "type": "object",
          "default": {},
          "additionalProperties": {
            "$ref": "#/definitions/schema"
          }
        },
        "patternProperties": {
          "type": "object",
          "propertyNames": {
            "format": "regex"
          },
          "default": {},
          "additionalProperties": {
            "$ref": "#/definitions/schema"
          }
        },
        "dependencies": {
          "type": "object",
          "additionalProperties": {
            "anyOf": [
              {
                "$ref": "#/definitions/schema"
              },
              {
                "$ref": "#/definitions/schema/definitions/stringArray"
              }
            ]
          }
        },
        "propertyNames": {
          "$ref": "#/definitions/schema"
        },
        "const": true,
        "enum": {
          "type": "array",
          "minItems": 1,
          "uniqueItems": true,
          "items": true
        },
        "type": {
          "anyOf": [
            {
              "$ref": "#/definitions/schema/definitions/simpleTypes"
            },
            {
              "type": "array",
              "items": {
                "$ref": "#/definitions/schema/definitions/simpleTypes"
              },
              "minItems": 1,
              "uniqueItems": true
            }
          ]
        },
        "format": {
          "type": "string"
        },
        "contentMediaType": {
          "type": "string"
        },
        "contentEncoding": {
          "type": "string"
        },
        "if": {
          "$ref": "#/definitions/schema"
        },
        "then": {
          "$ref": "#/definitions/schema"
        },
        "else": {
          "$ref": "#/definitions/schema"
        },
        "allOf": {
          "$ref": "#/definitions/schema/definitions/schemaArray"
        },
        "anyOf": {
          "$ref": "#/definitions/schema/definitions/schemaArray"
        },
        "oneOf": {
          "$ref": "#/definitions/schema/definitions/schemaArray"
        },
        "not": {
          "$ref": "#/definitions/schema"
        }
      }
    },
    "botframework.json": {
      "$schema": "http://json-schema.org/draft-07/schema#",
      "definitions": {
        "ChannelAccount": {
          "description": "Channel account information needed to route a message",
          "title": "ChannelAccount",
          "type": "object",
          "required": [
            "id",
            "name"
          ],
          "properties": {
            "id": {
              "description": "Channel id for the user or bot on this channel (Example: joe@smith.com, or @joesmith or\n123456)",
              "type": "string",
              "title": "id"
            },
            "name": {
              "description": "Display friendly name",
              "type": "string",
              "title": "name"
            },
            "aadObjectId": {
              "description": "This account's object ID within Azure Active Directory (AAD)",
              "type": "string",
              "title": "aadObjectId"
            },
            "role": {
              "description": "Role of the entity behind the account (Example: User, Bot, etc.). Possible values include:\n'user', 'bot'",
              "type": "string",
              "title": "role"
            }
          }
        },
        "ConversationAccount": {
          "description": "Channel account information for a conversation",
          "title": "ConversationAccount",
          "type": "object",
          "required": [
            "conversationType",
            "id",
            "isGroup",
            "name"
          ],
          "properties": {
            "isGroup": {
              "description": "Indicates whether the conversation contains more than two participants at the time the\nactivity was generated",
              "type": "boolean",
              "title": "isGroup"
            },
            "conversationType": {
              "description": "Indicates the type of the conversation in channels that distinguish between conversation types",
              "type": "string",
              "title": "conversationType"
            },
            "id": {
              "description": "Channel id for the user or bot on this channel (Example: joe@smith.com, or @joesmith or\n123456)",
              "type": "string",
              "title": "id"
            },
            "name": {
              "description": "Display friendly name",
              "type": "string",
              "title": "name"
            },
            "aadObjectId": {
              "description": "This account's object ID within Azure Active Directory (AAD)",
              "type": "string",
              "title": "aadObjectId"
            },
            "role": {
              "description": "Role of the entity behind the account (Example: User, Bot, etc.). Possible values include:\n'user', 'bot'",
              "enum": [
                "bot",
                "user"
              ],
              "type": "string",
              "title": "role"
            }
          }
        },
        "MessageReaction": {
          "description": "Message reaction object",
          "title": "MessageReaction",
          "type": "object",
          "required": [
            "type"
          ],
          "properties": {
            "type": {
              "description": "Message reaction type. Possible values include: 'like', 'plusOne'",
              "type": "string",
              "title": "type"
            }
          }
        },
        "CardAction": {
          "description": "A clickable action",
          "title": "CardAction",
          "type": "object",
          "required": [
            "title",
            "type",
            "value"
          ],
          "properties": {
            "type": {
              "description": "The type of action implemented by this button. Possible values include: 'openUrl', 'imBack',\n'postBack', 'playAudio', 'playVideo', 'showImage', 'downloadFile', 'signin', 'call',\n'payment', 'messageBack'",
              "type": "string",
              "title": "type"
            },
            "title": {
              "description": "Text description which appears on the button",
              "type": "string",
              "title": "title"
            },
            "image": {
              "description": "Image URL which will appear on the button, next to text label",
              "type": "string",
              "title": "image"
            },
            "text": {
              "description": "Text for this action",
              "type": "string",
              "title": "text"
            },
            "displayText": {
              "description": "(Optional) text to display in the chat feed if the button is clicked",
              "type": "string",
              "title": "displayText"
            },
            "value": {
              "description": "Supplementary parameter for action. Content of this property depends on the ActionType",
              "title": "value"
            },
            "channelData": {
              "description": "Channel-specific data associated with this action",
              "title": "channelData"
            }
          }
        },
        "SuggestedActions": {
          "description": "SuggestedActions that can be performed",
          "title": "SuggestedActions",
          "type": "object",
          "required": [
            "actions",
            "to"
          ],
          "properties": {
            "to": {
              "description": "Ids of the recipients that the actions should be shown to.  These Ids are relative to the\nchannelId and a subset of all recipients of the activity",
              "type": "array",
              "title": "to",
              "items": {
                "title": "Id",
                "description": "Id of recipient.",
                "type": "string"
              }
            },
            "actions": {
              "description": "Actions that can be shown to the user",
              "type": "array",
              "title": "actions",
              "items": {
                "$ref": "#/definitions/botframework.json/definitions/CardAction"
              }
            }
          }
        },
        "Attachment": {
          "description": "An attachment within an activity",
          "title": "Attachment",
          "type": "object",
          "required": [
            "contentType"
          ],
          "properties": {
            "contentType": {
              "description": "mimetype/Contenttype for the file",
              "type": "string",
              "title": "contentType"
            },
            "contentUrl": {
              "description": "Content Url",
              "type": "string",
              "title": "contentUrl"
            },
            "content": {
              "type": "object",
              "description": "Embedded content",
              "title": "content"
            },
            "name": {
              "description": "(OPTIONAL) The name of the attachment",
              "type": "string",
              "title": "name"
            },
            "thumbnailUrl": {
              "description": "(OPTIONAL) Thumbnail associated with attachment",
              "type": "string",
              "title": "thumbnailUrl"
            }
          }
        },
        "Entity": {
          "description": "Metadata object pertaining to an activity",
          "title": "Entity",
          "type": "object",
          "required": [
            "type"
          ],
          "properties": {
            "type": {
              "description": "Type of this entity (RFC 3987 IRI)",
              "type": "string",
              "title": "type"
            }
          }
        },
        "ConversationReference": {
          "description": "An object relating to a particular point in a conversation",
          "title": "ConversationReference",
          "type": "object",
          "required": [
            "bot",
            "channelId",
            "conversation",
            "serviceUrl"
          ],
          "properties": {
            "activityId": {
              "description": "(Optional) ID of the activity to refer to",
              "type": "string",
              "title": "activityId"
            },
            "user": {
              "description": "(Optional) User participating in this conversation",
              "$ref": "#/definitions/botframework.json/definitions/ChannelAccount",
              "title": "user"
            },
            "bot": {
              "$ref": "#/definitions/botframework.json/definitions/ChannelAccount",
              "description": "Bot participating in this conversation",
              "title": "bot"
            },
            "conversation": {
              "$ref": "#/definitions/botframework.json/definitions/ConversationAccount",
              "description": "Conversation reference",
              "title": "conversation"
            },
            "channelId": {
              "description": "Channel ID",
              "type": "string",
              "title": "channelId"
            },
            "serviceUrl": {
              "description": "Service endpoint where operations concerning the referenced conversation may be performed",
              "type": "string",
              "title": "serviceUrl"
            }
          }
        },
        "TextHighlight": {
          "description": "Refers to a substring of content within another field",
          "title": "TextHighlight",
          "type": "object",
          "required": [
            "occurrence",
            "text"
          ],
          "properties": {
            "text": {
              "description": "Defines the snippet of text to highlight",
              "type": "string",
              "title": "text"
            },
            "occurrence": {
              "description": "Occurrence of the text field within the referenced text, if multiple exist.",
              "type": "number",
              "title": "occurrence"
            }
          }
        },
        "SemanticAction": {
          "description": "Represents a reference to a programmatic action",
          "title": "SemanticAction",
          "type": "object",
          "required": [
            "entities",
            "id"
          ],
          "properties": {
            "id": {
              "description": "ID of this action",
              "type": "string",
              "title": "id"
            },
            "entities": {
              "description": "Entities associated with this action",
              "type": "object",
              "title": "entities",
              "additionalProperties": {
                "$ref": "#/definitions/botframework.json/definitions/Entity"
              }
            }
          }
        },
        "Activity": {
          "description": "An Activity is the basic communication type for the Bot Framework 3.0 protocol.",
          "title": "Activity",
          "type": "object",
          "properties": {
            "type": {
              "description": "Contains the activity type. Possible values include: 'message', 'contactRelationUpdate',\n'conversationUpdate', 'typing', 'endOfConversation', 'event', 'invoke', 'deleteUserData',\n'messageUpdate', 'messageDelete', 'installationUpdate', 'messageReaction', 'suggestion',\n'trace', 'handoff'",
              "type": "string",
              "title": "type"
            },
            "id": {
              "description": "Contains an ID that uniquely identifies the activity on the channel.",
              "type": "string",
              "title": "id"
            },
            "timestamp": {
              "description": "Contains the date and time that the message was sent, in UTC, expressed in ISO-8601 format.",
              "type": "string",
              "format": "date-time",
              "title": "timestamp"
            },
            "localTimestamp": {
              "description": "Contains the date and time that the message was sent, in local time, expressed in ISO-8601\nformat.\nFor example, 2016-09-23T13:07:49.4714686-07:00.",
              "type": "string",
              "format": "date-time",
              "title": "localTimestamp"
            },
            "localTimezone": {
              "description": "Contains the name of the timezone in which the message, in local time, expressed in IANA Time\nZone database format.\nFor example, America/Los_Angeles.",
              "type": "string",
              "title": "localTimezone"
            },
            "serviceUrl": {
              "description": "Contains the URL that specifies the channel's service endpoint. Set by the channel.",
              "type": "string",
              "title": "serviceUrl"
            },
            "channelId": {
              "description": "Contains an ID that uniquely identifies the channel. Set by the channel.",
              "type": "string",
              "title": "channelId"
            },
            "from": {
              "$ref": "#/definitions/botframework.json/definitions/ChannelAccount",
              "description": "Identifies the sender of the message.",
              "title": "from"
            },
            "conversation": {
              "$ref": "#/definitions/botframework.json/definitions/ConversationAccount",
              "description": "Identifies the conversation to which the activity belongs.",
              "title": "conversation"
            },
            "recipient": {
              "$ref": "#/definitions/botframework.json/definitions/ChannelAccount",
              "description": "Identifies the recipient of the message.",
              "title": "recipient"
            },
            "textFormat": {
              "description": "Format of text fields Default:markdown. Possible values include: 'markdown', 'plain', 'xml'",
              "type": "string",
              "title": "textFormat"
            },
            "attachmentLayout": {
              "description": "The layout hint for multiple attachments. Default: list. Possible values include: 'list',\n'carousel'",
              "type": "string",
              "title": "attachmentLayout"
            },
            "membersAdded": {
              "description": "The collection of members added to the conversation.",
              "type": "array",
              "title": "membersAdded",
              "items": {
                "$ref": "#/definitions/botframework.json/definitions/ChannelAccount"
              }
            },
            "membersRemoved": {
              "description": "The collection of members removed from the conversation.",
              "type": "array",
              "title": "membersRemoved",
              "items": {
                "$ref": "#/definitions/botframework.json/definitions/ChannelAccount"
              }
            },
            "reactionsAdded": {
              "description": "The collection of reactions added to the conversation.",
              "type": "array",
              "title": "reactionsAdded",
              "items": {
                "$ref": "#/definitions/botframework.json/definitions/MessageReaction"
              }
            },
            "reactionsRemoved": {
              "description": "The collection of reactions removed from the conversation.",
              "type": "array",
              "title": "reactionsRemoved",
              "items": {
                "$ref": "#/definitions/botframework.json/definitions/MessageReaction"
              }
            },
            "topicName": {
              "description": "The updated topic name of the conversation.",
              "type": "string",
              "title": "topicName"
            },
            "historyDisclosed": {
              "description": "Indicates whether the prior history of the channel is disclosed.",
              "type": "boolean",
              "title": "historyDisclosed"
            },
            "locale": {
              "description": "A locale name for the contents of the text field.\nThe locale name is a combination of an ISO 639 two- or three-letter culture code associated\nwith a language\nand an ISO 3166 two-letter subculture code associated with a country or region.\nThe locale name can also correspond to a valid BCP-47 language tag.",
              "type": "string",
              "title": "locale"
            },
            "text": {
              "description": "The text content of the message.",
              "type": "string",
              "title": "text"
            },
            "speak": {
              "description": "The text to speak.",
              "type": "string",
              "title": "speak"
            },
            "inputHint": {
              "description": "Indicates whether your bot is accepting,\nexpecting, or ignoring user input after the message is delivered to the client. Possible\nvalues include: 'acceptingInput', 'ignoringInput', 'expectingInput'",
              "type": "string",
              "title": "inputHint"
            },
            "summary": {
              "description": "The text to display if the channel cannot render cards.",
              "type": "string",
              "title": "summary"
            },
            "suggestedActions": {
              "description": "The suggested actions for the activity.",
              "$ref": "#/definitions/botframework.json/definitions/SuggestedActions",
              "title": "suggestedActions"
            },
            "attachments": {
              "description": "Attachments",
              "type": "array",
              "title": "attachments",
              "items": {
                "$ref": "#/definitions/botframework.json/definitions/Attachment"
              }
            },
            "entities": {
              "description": "Represents the entities that were mentioned in the message.",
              "type": "array",
              "title": "entities",
              "items": {
                "$ref": "#/definitions/botframework.json/definitions/Entity"
              }
            },
            "channelData": {
              "description": "Contains channel-specific content.",
              "title": "channelData"
            },
            "action": {
              "description": "Indicates whether the recipient of a contactRelationUpdate was added or removed from the\nsender's contact list.",
              "type": "string",
              "title": "action"
            },
            "replyToId": {
              "description": "Contains the ID of the message to which this message is a reply.",
              "type": "string",
              "title": "replyToId"
            },
            "label": {
              "description": "A descriptive label for the activity.",
              "type": "string",
              "title": "label"
            },
            "valueType": {
              "description": "The type of the activity's value object.",
              "type": "string",
              "title": "valueType"
            },
            "value": {
              "description": "A value that is associated with the activity.",
              "title": "value"
            },
            "name": {
              "description": "The name of the operation associated with an invoke or event activity.",
              "type": "string",
              "title": "name"
            },
            "relatesTo": {
              "description": "A reference to another conversation or activity.",
              "$ref": "#/definitions/botframework.json/definitions/ConversationReference",
              "title": "relatesTo"
            },
            "code": {
              "description": "The a code for endOfConversation activities that indicates why the conversation ended.\nPossible values include: 'unknown', 'completedSuccessfully', 'userCancelled', 'botTimedOut',\n'botIssuedInvalidMessage', 'channelFailed'",
              "type": "string",
              "title": "code"
            },
            "expiration": {
              "description": "The time at which the activity should be considered to be \"expired\" and should not be\npresented to the recipient.",
              "type": "string",
              "format": "date-time",
              "title": "expiration"
            },
            "importance": {
              "description": "The importance of the activity. Possible values include: 'low', 'normal', 'high'",
              "type": "string",
              "title": "importance"
            },
            "deliveryMode": {
              "description": "A delivery hint to signal to the recipient alternate delivery paths for the activity.\nThe default delivery mode is \"default\". Possible values include: 'normal', 'notification'",
              "type": "string",
              "title": "deliveryMode"
            },
            "listenFor": {
              "description": "List of phrases and references that speech and language priming systems should listen for",
              "type": "array",
              "title": "listenFor",
              "items": {
                "type": "string",
                "title": "Phrase",
                "description": "Phrase to listen for."
              }
            },
            "textHighlights": {
              "description": "The collection of text fragments to highlight when the activity contains a ReplyToId value.",
              "type": "array",
              "title": "textHighlights",
              "items": {
                "$ref": "#/definitions/botframework.json/definitions/TextHighlight"
              }
            },
            "semanticAction": {
              "$ref": "#/definitions/botframework.json/definitions/SemanticAction",
              "description": "An optional programmatic action accompanying this request",
              "title": "semanticAction"
            }
          }
        }
      }
    }
  }
}<|MERGE_RESOLUTION|>--- conflicted
+++ resolved
@@ -4138,12 +4138,7 @@
           "$ref": "#/definitions/Testbot.Multiply"
         },
         {
-<<<<<<< HEAD
-          "type": "string",
-          "pattern": "^(?!(=)).*"
-=======
           "type": "string"
->>>>>>> 6611dcfb
         }
       ]
     },
