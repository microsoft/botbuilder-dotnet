{
  "$schema": "https://schemas.botframework.com/schemas/component/v1.0/component.schema",
  "type": "object",
  "title": "Component kinds",
  "description": "These are all of the kinds that can be created by the loader.",
  "oneOf": [
    {
      "$ref": "#/definitions/CustomAction.dialog"
    },
    {
      "$ref": "#/definitions/CustomAction2.dialog"
    },
    {
      "$ref": "#/definitions/Microsoft.ActivityTemplate"
    },
    {
      "$ref": "#/definitions/Microsoft.AdaptiveDialog"
    },
    {
      "$ref": "#/definitions/Microsoft.AgeEntityRecognizer"
    },
    {
      "$ref": "#/definitions/Microsoft.Ask"
    },
    {
      "$ref": "#/definitions/Microsoft.AttachmentInput"
    },
    {
      "$ref": "#/definitions/Microsoft.BeginDialog"
    },
    {
      "$ref": "#/definitions/Microsoft.BeginSkill"
    },
    {
      "$ref": "#/definitions/Microsoft.BreakLoop"
    },
    {
      "$ref": "#/definitions/Microsoft.CancelAllDialogs"
    },
    {
      "$ref": "#/definitions/Microsoft.CancelDialog"
    },
    {
      "$ref": "#/definitions/Microsoft.ChannelMentionEntityRecognizer"
    },
    {
      "$ref": "#/definitions/Microsoft.ChoiceInput"
    },
    {
      "$ref": "#/definitions/Microsoft.ConditionalSelector"
    },
    {
      "$ref": "#/definitions/Microsoft.ConfirmInput"
    },
    {
      "$ref": "#/definitions/Microsoft.ConfirmationEntityRecognizer"
    },
    {
      "$ref": "#/definitions/Microsoft.ContinueConversationLater"
    },
    {
      "$ref": "#/definitions/Microsoft.ContinueLoop"
    },
    {
      "$ref": "#/definitions/Microsoft.CrossTrainedRecognizerSet"
    },
    {
      "$ref": "#/definitions/Microsoft.CurrencyEntityRecognizer"
    },
    {
      "$ref": "#/definitions/Microsoft.DateTimeEntityRecognizer"
    },
    {
      "$ref": "#/definitions/Microsoft.DateTimeInput"
    },
    {
      "$ref": "#/definitions/Microsoft.DebugBreak"
    },
    {
      "$ref": "#/definitions/Microsoft.DeleteActivity"
    },
    {
      "$ref": "#/definitions/Microsoft.DeleteProperties"
    },
    {
      "$ref": "#/definitions/Microsoft.DeleteProperty"
    },
    {
      "$ref": "#/definitions/Microsoft.DimensionEntityRecognizer"
    },
    {
      "$ref": "#/definitions/Microsoft.EditActions"
    },
    {
      "$ref": "#/definitions/Microsoft.EditArray"
    },
    {
      "$ref": "#/definitions/Microsoft.EmailEntityRecognizer"
    },
    {
      "$ref": "#/definitions/Microsoft.EmitEvent"
    },
    {
      "$ref": "#/definitions/Microsoft.EndDialog"
    },
    {
      "$ref": "#/definitions/Microsoft.EndTurn"
    },
    {
      "$ref": "#/definitions/Microsoft.FirstSelector"
    },
    {
      "$ref": "#/definitions/Microsoft.Foreach"
    },
    {
      "$ref": "#/definitions/Microsoft.ForeachPage"
    },
    {
      "$ref": "#/definitions/Microsoft.GetActivityMembers"
    },
    {
      "$ref": "#/definitions/Microsoft.GetConversationMembers"
    },
    {
      "$ref": "#/definitions/Microsoft.GotoAction"
    },
    {
      "$ref": "#/definitions/Microsoft.GuidEntityRecognizer"
    },
    {
      "$ref": "#/definitions/Microsoft.HashtagEntityRecognizer"
    },
    {
      "$ref": "#/definitions/Microsoft.HttpRequest"
    },
    {
      "$ref": "#/definitions/Microsoft.IfCondition"
    },
    {
      "$ref": "#/definitions/Microsoft.IpEntityRecognizer"
    },
    {
      "$ref": "#/definitions/Microsoft.LogAction"
    },
    {
      "$ref": "#/definitions/Microsoft.LuisRecognizer"
    },
    {
      "$ref": "#/definitions/Microsoft.MentionEntityRecognizer"
    },
    {
      "$ref": "#/definitions/Microsoft.MostSpecificSelector"
    },
    {
      "$ref": "#/definitions/Microsoft.MultiLanguageRecognizer"
    },
    {
      "$ref": "#/definitions/Microsoft.NumberEntityRecognizer"
    },
    {
      "$ref": "#/definitions/Microsoft.NumberInput"
    },
    {
      "$ref": "#/definitions/Microsoft.NumberRangeEntityRecognizer"
    },
    {
      "$ref": "#/definitions/Microsoft.OAuthInput"
    },
    {
      "$ref": "#/definitions/Microsoft.OnActivity"
    },
    {
      "$ref": "#/definitions/Microsoft.OnAssignEntity"
    },
    {
      "$ref": "#/definitions/Microsoft.OnBeginDialog"
    },
    {
      "$ref": "#/definitions/Microsoft.OnCancelDialog"
    },
    {
      "$ref": "#/definitions/Microsoft.OnChooseEntity"
    },
    {
      "$ref": "#/definitions/Microsoft.OnChooseIntent"
    },
    {
      "$ref": "#/definitions/Microsoft.OnChooseProperty"
    },
    {
      "$ref": "#/definitions/Microsoft.OnCondition"
    },
    {
      "$ref": "#/definitions/Microsoft.OnContinueConversation"
    },
    {
      "$ref": "#/definitions/Microsoft.OnConversationUpdateActivity"
    },
    {
      "$ref": "#/definitions/Microsoft.OnDialogEvent"
    },
    {
      "$ref": "#/definitions/Microsoft.OnEndOfActions"
    },
    {
      "$ref": "#/definitions/Microsoft.OnEndOfConversationActivity"
    },
    {
      "$ref": "#/definitions/Microsoft.OnError"
    },
    {
      "$ref": "#/definitions/Microsoft.OnEventActivity"
    },
    {
      "$ref": "#/definitions/Microsoft.OnHandoffActivity"
    },
    {
      "$ref": "#/definitions/Microsoft.OnInstallationUpdateActivity"
    },
    {
      "$ref": "#/definitions/Microsoft.OnIntent"
    },
    {
      "$ref": "#/definitions/Microsoft.OnInvokeActivity"
    },
    {
      "$ref": "#/definitions/Microsoft.OnMessageActivity"
    },
    {
      "$ref": "#/definitions/Microsoft.OnMessageDeleteActivity"
    },
    {
      "$ref": "#/definitions/Microsoft.OnMessageReactionActivity"
    },
    {
      "$ref": "#/definitions/Microsoft.OnMessageUpdateActivity"
    },
    {
      "$ref": "#/definitions/Microsoft.OnQnAMatch"
    },
    {
      "$ref": "#/definitions/Microsoft.OnRepromptDialog"
    },
    {
      "$ref": "#/definitions/Microsoft.OnTypingActivity"
    },
    {
      "$ref": "#/definitions/Microsoft.OnUnknownIntent"
    },
    {
      "$ref": "#/definitions/Microsoft.OrchestratorRecognizer"
    },
    {
      "$ref": "#/definitions/Microsoft.OrdinalEntityRecognizer"
    },
    {
      "$ref": "#/definitions/Microsoft.PercentageEntityRecognizer"
    },
    {
      "$ref": "#/definitions/Microsoft.PhoneNumberEntityRecognizer"
    },
    {
      "$ref": "#/definitions/Microsoft.QnAMakerDialog"
    },
    {
      "$ref": "#/definitions/Microsoft.QnAMakerRecognizer"
    },
    {
      "$ref": "#/definitions/Microsoft.RandomSelector"
    },
    {
      "$ref": "#/definitions/Microsoft.RecognizerSet"
    },
    {
      "$ref": "#/definitions/Microsoft.RegexEntityRecognizer"
    },
    {
      "$ref": "#/definitions/Microsoft.RegexRecognizer"
    },
    {
      "$ref": "#/definitions/Microsoft.RepeatDialog"
    },
    {
      "$ref": "#/definitions/Microsoft.ReplaceDialog"
    },
    {
      "$ref": "#/definitions/Microsoft.ResourceMultiLanguageGenerator"
    },
    {
      "$ref": "#/definitions/Microsoft.SendActivity"
    },
    {
      "$ref": "#/definitions/Microsoft.SetProperties"
    },
    {
      "$ref": "#/definitions/Microsoft.SetProperty"
    },
    {
      "$ref": "#/definitions/Microsoft.SignOutUser"
    },
    {
      "$ref": "#/definitions/Microsoft.StaticActivityTemplate"
    },
    {
      "$ref": "#/definitions/Microsoft.SwitchCondition"
    },
    {
      "$ref": "#/definitions/Microsoft.TelemetryTrackEventAction"
    },
    {
      "$ref": "#/definitions/Microsoft.TemperatureEntityRecognizer"
    },
    {
      "$ref": "#/definitions/Microsoft.TemplateEngineLanguageGenerator"
    },
    {
      "$ref": "#/definitions/Microsoft.Test.AssertCondition"
    },
    {
      "$ref": "#/definitions/Microsoft.Test.AssertNoActivity"
    },
    {
      "$ref": "#/definitions/Microsoft.Test.AssertReply"
    },
    {
      "$ref": "#/definitions/Microsoft.Test.AssertReplyActivity"
    },
    {
      "$ref": "#/definitions/Microsoft.Test.AssertReplyOneOf"
    },
    {
      "$ref": "#/definitions/Microsoft.Test.CustomEvent"
    },
    {
      "$ref": "#/definitions/Microsoft.Test.HttpRequestSequenceMock"
    },
    {
      "$ref": "#/definitions/Microsoft.Test.MemoryAssertions"
    },
    {
      "$ref": "#/definitions/Microsoft.Test.Script"
    },
    {
      "$ref": "#/definitions/Microsoft.Test.SetProperties"
    },
    {
      "$ref": "#/definitions/Microsoft.Test.SettingStringMock"
    },
    {
      "$ref": "#/definitions/Microsoft.Test.UserActivity"
    },
    {
      "$ref": "#/definitions/Microsoft.Test.UserConversationUpdate"
    },
    {
      "$ref": "#/definitions/Microsoft.Test.UserDelay"
    },
    {
      "$ref": "#/definitions/Microsoft.Test.UserSays"
    },
    {
      "$ref": "#/definitions/Microsoft.Test.UserTokenBasicMock"
    },
    {
      "$ref": "#/definitions/Microsoft.Test.UserTyping"
    },
    {
      "$ref": "#/definitions/Microsoft.TextInput"
    },
    {
      "$ref": "#/definitions/Microsoft.TextTemplate"
    },
    {
      "$ref": "#/definitions/Microsoft.ThrowException"
    },
    {
      "$ref": "#/definitions/Microsoft.TraceActivity"
    },
    {
      "$ref": "#/definitions/Microsoft.TrueSelector"
    },
    {
      "$ref": "#/definitions/Microsoft.UpdateActivity"
    },
    {
      "$ref": "#/definitions/Microsoft.UrlEntityRecognizer"
    },
    {
      "$ref": "#/definitions/Teams.GetMeetingParticipant"
    },
    {
      "$ref": "#/definitions/Teams.GetMember"
    },
    {
      "$ref": "#/definitions/Teams.GetPagedMembers"
    },
    {
      "$ref": "#/definitions/Teams.GetPagedTeamMembers"
    },
    {
      "$ref": "#/definitions/Teams.GetTeamChannels"
    },
    {
      "$ref": "#/definitions/Teams.GetTeamDetails"
    },
    {
      "$ref": "#/definitions/Teams.GetTeamMember"
    },
    {
      "$ref": "#/definitions/Teams.OnAppBasedLinkQuery"
    },
    {
      "$ref": "#/definitions/Teams.OnCardAction"
    },
    {
      "$ref": "#/definitions/Teams.OnChannelCreated"
    },
    {
      "$ref": "#/definitions/Teams.OnChannelDeleted"
    },
    {
      "$ref": "#/definitions/Teams.OnChannelRenamed"
    },
    {
      "$ref": "#/definitions/Teams.OnChannelRestored"
    },
    {
      "$ref": "#/definitions/Teams.OnFileConsent"
    },
    {
      "$ref": "#/definitions/Teams.OnMessagingExtensionBotMessagePreviewEdit"
    },
    {
      "$ref": "#/definitions/Teams.OnMessagingExtensionBotMessagePreviewSend"
    },
    {
      "$ref": "#/definitions/Teams.OnMessagingExtensionCardButtonClicked"
    },
    {
      "$ref": "#/definitions/Teams.OnMessagingExtensionConfigurationQuerySettingUrl"
    },
    {
      "$ref": "#/definitions/Teams.OnMessagingExtensionConfigurationSetting"
    },
    {
      "$ref": "#/definitions/Teams.OnMessagingExtensionFetchTask"
    },
    {
      "$ref": "#/definitions/Teams.OnMessagingExtensionQuery"
    },
    {
      "$ref": "#/definitions/Teams.OnMessagingExtensionSelectItem"
    },
    {
      "$ref": "#/definitions/Teams.OnMessagingExtensionSubmitAction"
    },
    {
      "$ref": "#/definitions/Teams.OnO365ConnectorCardAction"
    },
    {
      "$ref": "#/definitions/Teams.OnTabFetch"
    },
    {
      "$ref": "#/definitions/Teams.OnTabSubmit"
    },
    {
      "$ref": "#/definitions/Teams.OnTaskModuleFetch"
    },
    {
      "$ref": "#/definitions/Teams.OnTaskModuleSubmit"
    },
    {
      "$ref": "#/definitions/Teams.OnTeamArchived"
    },
    {
      "$ref": "#/definitions/Teams.OnTeamDeleted"
    },
    {
      "$ref": "#/definitions/Teams.OnTeamHardDeleted"
    },
    {
      "$ref": "#/definitions/Teams.OnTeamRenamed"
    },
    {
      "$ref": "#/definitions/Teams.OnTeamRestored"
    },
    {
      "$ref": "#/definitions/Teams.OnTeamUnarchived"
    },
    {
      "$ref": "#/definitions/Teams.SendAppBasedLinkQueryResponse"
    },
    {
      "$ref": "#/definitions/Teams.SendMessageToTeamsChannel"
    },
    {
      "$ref": "#/definitions/Teams.SendMessagingExtensionActionResponse"
    },
    {
      "$ref": "#/definitions/Teams.SendMessagingExtensionAttachmentsResponse"
    },
    {
      "$ref": "#/definitions/Teams.SendMessagingExtensionAuthResponse"
    },
    {
      "$ref": "#/definitions/Teams.SendMessagingExtensionBotMessagePreviewResponse"
    },
    {
      "$ref": "#/definitions/Teams.SendMessagingExtensionConfigQuerySettingUrlResponse"
    },
    {
      "$ref": "#/definitions/Teams.SendMessagingExtensionMessageResponse"
    },
    {
      "$ref": "#/definitions/Teams.SendMessagingExtensionSelectItemResponse"
    },
    {
      "$ref": "#/definitions/Teams.SendTaskModuleCardResponse"
    },
    {
      "$ref": "#/definitions/Teams.SendTaskModuleMessageResponse"
    },
    {
      "$ref": "#/definitions/Teams.SendTaskModuleUrlResponse"
    },
    {
      "$ref": "#/definitions/Testbot.JavascriptAction"
    },
    {
      "$ref": "#/definitions/Testbot.Multiply"
    }
  ],
  "definitions": {
    "CustomAction.dialog": {
      "$role": "implements(Microsoft.IDialog)",
      "title": "Custom Action",
      "description": "My Custom Action.",
      "type": "object",
      "required": [
        "$kind"
      ],
      "additionalProperties": false,
      "patternProperties": {
        "^\\$": {
          "title": "Tooling property",
          "description": "Open ended property for tooling."
        }
      },
      "properties": {
        "age": {
          "$ref": "#/definitions/numberExpression",
          "title": "Age",
          "description": "The age.",
          "examples": [
            20,
            "=$foo"
          ]
        },
        "name": {
          "$ref": "#/definitions/stringExpression",
          "title": "Name",
          "description": "The name."
        },
        "resultProperty": {
          "$ref": "#/definitions/stringExpression",
          "title": "Property",
          "description": "Property to store any value returned by the dialog that is called.",
          "examples": [
            "$name"
          ]
        },
        "$kind": {
          "title": "Kind of dialog object",
          "description": "Defines the valid properties for the component you are configuring (from a dialog .schema file)",
          "type": "string",
          "pattern": "^[a-zA-Z][a-zA-Z0-9.]*$",
          "const": "CustomAction.dialog"
        },
        "$designer": {
          "title": "Designer information",
          "type": "object",
          "description": "Extra information for the Bot Framework Composer."
        }
      }
    },
    "CustomAction2.dialog": {
      "$role": "implements(Microsoft.IDialog)",
      "title": "Custom Action",
      "description": "My Custom Action.",
      "type": "object",
      "required": [
        "$kind"
      ],
      "additionalProperties": false,
      "patternProperties": {
        "^\\$": {
          "title": "Tooling property",
          "description": "Open ended property for tooling."
        }
      },
      "properties": {
        "age": {
          "$ref": "#/definitions/numberExpression",
          "title": "Age",
          "description": "The age.",
          "examples": [
            20,
            "=$foo"
          ]
        },
        "name": {
          "$ref": "#/definitions/stringExpression",
          "title": "Name",
          "description": "The name."
        },
        "resultProperty": {
          "$ref": "#/definitions/stringExpression",
          "title": "Property",
          "description": "Property to store any value returned by the dialog that is called.",
          "examples": [
            "$name"
          ]
        },
        "$kind": {
          "title": "Kind of dialog object",
          "description": "Defines the valid properties for the component you are configuring (from a dialog .schema file)",
          "type": "string",
          "pattern": "^[a-zA-Z][a-zA-Z0-9.]*$",
          "const": "CustomAction2.dialog"
        },
        "$designer": {
          "title": "Designer information",
          "type": "object",
          "description": "Extra information for the Bot Framework Composer."
        }
      }
    },
    "Microsoft.ActivityTemplate": {
      "$role": "implements(Microsoft.IActivityTemplate)",
      "title": "Microsoft activity template",
      "type": "object",
      "required": [
        "template",
        "$kind"
      ],
      "additionalProperties": false,
      "patternProperties": {
        "^\\$": {
          "title": "Tooling property",
          "description": "Open ended property for tooling."
        }
      },
      "properties": {
        "template": {
          "title": "Template",
          "description": "Language Generator template to use to create the activity",
          "type": "string"
        },
        "$kind": {
          "title": "Kind of dialog object",
          "description": "Defines the valid properties for the component you are configuring (from a dialog .schema file)",
          "type": "string",
          "pattern": "^[a-zA-Z][a-zA-Z0-9.]*$",
          "const": "Microsoft.ActivityTemplate"
        },
        "$designer": {
          "title": "Designer information",
          "type": "object",
          "description": "Extra information for the Bot Framework Composer."
        }
      }
    },
    "Microsoft.AdaptiveDialog": {
      "$role": "implements(Microsoft.IDialog)",
      "title": "Adaptive dialog",
      "description": "Flexible, data driven dialog that can adapt to the conversation.",
      "type": "object",
      "required": [
        "$kind"
      ],
      "additionalProperties": false,
      "patternProperties": {
        "^\\$": {
          "title": "Tooling property",
          "description": "Open ended property for tooling."
        }
      },
      "properties": {
        "id": {
          "type": "string",
          "title": "Id",
          "description": "Optional dialog ID."
        },
        "autoEndDialog": {
          "$ref": "#/definitions/booleanExpression",
          "title": "Auto end dialog",
          "description": "If set to true the dialog will automatically end when there are no further actions.  If set to false, remember to manually end the dialog using EndDialog action.",
          "default": true
        },
        "defaultResultProperty": {
          "type": "string",
          "title": "Default result property",
          "description": "Value that will be passed back to the parent dialog.",
          "default": "dialog.result"
        },
        "recognizer": {
          "$kind": "Microsoft.IRecognizer",
          "title": "Recognizer",
          "description": "Input recognizer that interprets user input into intent and entities.",
          "$ref": "#/definitions/Microsoft.IRecognizer"
        },
        "generator": {
          "$kind": "Microsoft.ILanguageGenerator",
          "title": "Language generator",
          "description": "Language generator that generates bot responses.",
          "$ref": "#/definitions/Microsoft.ILanguageGenerator"
        },
        "selector": {
          "$kind": "Microsoft.ITriggerSelector",
          "title": "Selector",
          "description": "Policy to determine which trigger is executed. Defaults to a 'best match' selector (optional).",
          "$ref": "#/definitions/Microsoft.ITriggerSelector"
        },
        "triggers": {
          "type": "array",
          "description": "List of triggers defined for this dialog.",
          "title": "Triggers",
          "items": {
            "$kind": "Microsoft.ITrigger",
            "title": "Event triggers",
            "description": "Event triggers for handling events.",
            "$ref": "#/definitions/Microsoft.ITrigger"
          }
        },
        "schema": {
          "title": "Schema",
          "description": "Schema to fill in.",
          "anyOf": [
            {
              "$ref": "#/definitions/schema"
            },
            {
              "type": "string",
              "title": "Reference to JSON schema",
              "description": "Reference to JSON schema .dialog file."
            }
          ]
        },
        "$kind": {
          "title": "Kind of dialog object",
          "description": "Defines the valid properties for the component you are configuring (from a dialog .schema file)",
          "type": "string",
          "pattern": "^[a-zA-Z][a-zA-Z0-9.]*$",
          "const": "Microsoft.AdaptiveDialog"
        },
        "$designer": {
          "title": "Designer information",
          "type": "object",
          "description": "Extra information for the Bot Framework Composer."
        }
      }
    },
    "Microsoft.AgeEntityRecognizer": {
      "$role": [
        "implements(Microsoft.IRecognizer)",
        "implements(Microsoft.IEntityRecognizer)"
      ],
      "title": "Age entity recognizer",
      "description": "Recognizer which recognizes age.",
      "type": "object",
      "required": [
        "$kind"
      ],
      "additionalProperties": false,
      "patternProperties": {
        "^\\$": {
          "title": "Tooling property",
          "description": "Open ended property for tooling."
        }
      },
      "properties": {
        "$kind": {
          "title": "Kind of dialog object",
          "description": "Defines the valid properties for the component you are configuring (from a dialog .schema file)",
          "type": "string",
          "pattern": "^[a-zA-Z][a-zA-Z0-9.]*$",
          "const": "Microsoft.AgeEntityRecognizer"
        },
        "$designer": {
          "title": "Designer information",
          "type": "object",
          "description": "Extra information for the Bot Framework Composer."
        }
      }
    },
    "Microsoft.Ask": {
      "$role": [
        "implements(Microsoft.IDialog)",
        "extends(Microsoft.SendActivity)"
      ],
      "title": "Send activity to ask a question",
      "description": "This is an action which sends an activity to the user when a response is expected",
      "type": "object",
      "required": [
        "$kind"
      ],
      "additionalProperties": false,
      "patternProperties": {
        "^\\$": {
          "title": "Tooling property",
          "description": "Open ended property for tooling."
        }
      },
      "properties": {
        "expectedProperties": {
          "$ref": "#/definitions/arrayExpression",
          "title": "Expected properties",
          "description": "Properties expected from the user.",
          "examples": [
            [
              "age",
              "name"
            ]
          ],
          "items": {
            "type": "string",
            "title": "Name",
            "description": "Name of the property"
          }
        },
        "defaultOperation": {
          "$ref": "#/definitions/stringExpression",
          "title": "Default operation",
          "description": "Sets the default operation that will be used when no operation is recognized in the response to this Ask.",
          "examples": [
            "Add()",
            "Remove()"
          ]
        },
        "id": {
          "type": "string",
          "title": "Id",
          "description": "Optional id for the dialog"
        },
        "disabled": {
          "$ref": "#/definitions/booleanExpression",
          "title": "Disabled",
          "description": "Optional condition which if true will disable this action."
        },
        "activity": {
          "$kind": "Microsoft.IActivityTemplate",
          "title": "Activity",
          "description": "Activity to send.",
          "$ref": "#/definitions/Microsoft.IActivityTemplate"
        },
        "$kind": {
          "title": "Kind of dialog object",
          "description": "Defines the valid properties for the component you are configuring (from a dialog .schema file)",
          "type": "string",
          "pattern": "^[a-zA-Z][a-zA-Z0-9.]*$",
          "const": "Microsoft.Ask"
        },
        "$designer": {
          "title": "Designer information",
          "type": "object",
          "description": "Extra information for the Bot Framework Composer."
        }
      }
    },
    "Microsoft.AttachmentInput": {
      "$role": [
        "implements(Microsoft.IDialog)",
        "extends(Microsoft.InputDialog)"
      ],
      "title": "Attachment input dialog",
      "description": "Collect information - Ask for a file or image.",
      "type": "object",
      "required": [
        "$kind"
      ],
      "additionalProperties": false,
      "patternProperties": {
        "^\\$": {
          "title": "Tooling property",
          "description": "Open ended property for tooling."
        }
      },
      "properties": {
        "defaultValue": {
          "$role": "expression",
          "title": "Default value",
          "description": "'Property' will be set to the object or the result of this expression when max turn count is exceeded.",
          "oneOf": [
            {
              "$ref": "#/definitions/botframework.json/definitions/Attachment",
              "title": "Object",
              "description": "Attachment object."
            },
            {
              "$ref": "#/definitions/equalsExpression"
            }
          ]
        },
        "value": {
          "$role": "expression",
          "title": "Value",
          "description": "'Property' will be set to the object or the result of this expression unless it evaluates to null.",
          "oneOf": [
            {
              "$ref": "#/definitions/botframework.json/definitions/Attachment",
              "title": "Object",
              "description": "Attachment object."
            },
            {
              "$ref": "#/definitions/equalsExpression"
            }
          ]
        },
        "outputFormat": {
          "$role": "expression",
          "title": "Output format",
          "description": "Attachment output format.",
          "oneOf": [
            {
              "type": "string",
              "title": "Standard format",
              "description": "Standard output formats.",
              "enum": [
                "all",
                "first"
              ],
              "default": "first"
            },
            {
              "$ref": "#/definitions/equalsExpression"
            }
          ]
        },
        "id": {
          "type": "string",
          "title": "Id",
          "description": "Optional id for the dialog"
        },
        "disabled": {
          "$ref": "#/definitions/booleanExpression",
          "title": "Disabled",
          "description": "Optional condition which if true will disable this action.",
          "default": false,
          "examples": [
            false,
            "=user.isVip"
          ]
        },
        "prompt": {
          "$kind": "Microsoft.IActivityTemplate",
          "title": "Initial prompt",
          "description": "Message to send to collect information.",
          "examples": [
            "What is your birth date?"
          ],
          "$ref": "#/definitions/Microsoft.IActivityTemplate"
        },
        "unrecognizedPrompt": {
          "$kind": "Microsoft.IActivityTemplate",
          "title": "Unrecognized prompt",
          "description": "Message to send when max turn count (if specified) has been exceeded and the default value is selected as the value.",
          "examples": [
            "Sorry, I'm having trouble understanding you. I will just use {this.options.defaultValue} for now. You can say 'I'm 36 years old' to change it."
          ],
          "$ref": "#/definitions/Microsoft.IActivityTemplate"
        },
        "invalidPrompt": {
          "$kind": "Microsoft.IActivityTemplate",
          "title": "Invalid prompt",
          "description": "Message to send when the user input does not meet any validation expression.",
          "examples": [
            "Sorry, '{this.value}' does not work. I need a number between 1-150. What is your age?"
          ],
          "$ref": "#/definitions/Microsoft.IActivityTemplate"
        },
        "defaultValueResponse": {
          "$kind": "Microsoft.IActivityTemplate",
          "title": "Default value response",
          "description": "Message to send when max turn count (if specified) has been exceeded and the default value is selected as the value.",
          "examples": [
            "Sorry, I'm having trouble understanding you. I will just use {this.options.defaultValue} for now. You can say 'I'm 36 years old' to change it."
          ],
          "$ref": "#/definitions/Microsoft.IActivityTemplate"
        },
        "maxTurnCount": {
          "$ref": "#/definitions/integerExpression",
          "title": "Max turn count",
          "description": "Maximum number of re-prompt attempts to collect information.",
          "default": 3,
          "minimum": 0,
          "maximum": 2147483647,
          "examples": [
            3,
            "=settings.xyz"
          ]
        },
        "validations": {
          "type": "array",
          "title": "Validation expressions",
          "description": "Expression to validate user input.",
          "items": {
            "$ref": "#/definitions/condition",
            "title": "Condition",
            "description": "Expression which needs to met for the input to be considered valid",
            "examples": [
              "int(this.value) > 1 && int(this.value) <= 150",
              "count(this.value) < 300"
            ]
          }
        },
        "property": {
          "$ref": "#/definitions/stringExpression",
          "title": "Property",
          "description": "Property to store collected information. Input will be skipped if property has value (unless 'Always prompt' is true).",
          "examples": [
            "$birthday",
            "dialog.${user.name}",
            "=f(x)"
          ]
        },
        "alwaysPrompt": {
          "$ref": "#/definitions/booleanExpression",
          "title": "Always prompt",
          "description": "Collect information even if the specified 'property' is not empty.",
          "default": false,
          "examples": [
            false,
            "=$val"
          ]
        },
        "allowInterruptions": {
          "$ref": "#/definitions/booleanExpression",
          "title": "Allow Interruptions",
          "description": "A boolean expression that determines whether the parent should be allowed to interrupt the input.",
          "default": true,
          "examples": [
            true,
            "=user.xyz"
          ]
        },
        "$kind": {
          "title": "Kind of dialog object",
          "description": "Defines the valid properties for the component you are configuring (from a dialog .schema file)",
          "type": "string",
          "pattern": "^[a-zA-Z][a-zA-Z0-9.]*$",
          "const": "Microsoft.AttachmentInput"
        },
        "$designer": {
          "title": "Designer information",
          "type": "object",
          "description": "Extra information for the Bot Framework Composer."
        }
      }
    },
    "Microsoft.BeginDialog": {
      "$role": "implements(Microsoft.IDialog)",
      "title": "Begin a dialog",
      "description": "Begin another dialog.",
      "type": "object",
      "required": [
        "$kind"
      ],
      "additionalProperties": false,
      "patternProperties": {
        "^\\$": {
          "title": "Tooling property",
          "description": "Open ended property for tooling."
        }
      },
      "properties": {
        "id": {
          "type": "string",
          "title": "Id",
          "description": "Optional id for the dialog"
        },
        "disabled": {
          "$ref": "#/definitions/booleanExpression",
          "title": "Disabled",
          "description": "Optional condition which if true will disable this action.",
          "examples": [
            "user.age > 3"
          ]
        },
        "dialog": {
          "oneOf": [
            {
              "$kind": "Microsoft.IDialog",
              "pattern": "^(?!(=)).*",
              "title": "Dialog",
              "$ref": "#/definitions/Microsoft.IDialog"
            },
            {
              "$ref": "#/definitions/equalsExpression",
              "examples": [
                "=settings.dialogId"
              ]
            }
          ],
          "title": "Dialog name",
          "description": "Name of the dialog to call."
        },
        "options": {
          "$ref": "#/definitions/objectExpression",
          "title": "Options",
          "description": "One or more options that are passed to the dialog that is called.",
          "examples": [
            {
              "arg1": "=expression"
            }
          ],
          "additionalProperties": {
            "type": "string",
            "title": "Options",
            "description": "Options for dialog."
          }
        },
        "activityProcessed": {
          "$ref": "#/definitions/booleanExpression",
          "title": "Activity processed",
          "description": "When set to false, the dialog that is called can process the current activity.",
          "default": true
        },
        "resultProperty": {
          "$ref": "#/definitions/stringExpression",
          "title": "Property",
          "description": "Property to store any value returned by the dialog that is called.",
          "examples": [
            "dialog.userName"
          ]
        },
        "$kind": {
          "title": "Kind of dialog object",
          "description": "Defines the valid properties for the component you are configuring (from a dialog .schema file)",
          "type": "string",
          "pattern": "^[a-zA-Z][a-zA-Z0-9.]*$",
          "const": "Microsoft.BeginDialog"
        },
        "$designer": {
          "title": "Designer information",
          "type": "object",
          "description": "Extra information for the Bot Framework Composer."
        }
      }
    },
    "Microsoft.BeginSkill": {
      "$role": "implements(Microsoft.IDialog)",
      "title": "Begin a skill",
      "description": "Begin a remote skill.",
      "type": "object",
      "required": [
        "$kind"
      ],
      "additionalProperties": false,
      "patternProperties": {
        "^\\$": {
          "title": "Tooling property",
          "description": "Open ended property for tooling."
        }
      },
      "properties": {
        "id": {
          "type": "string",
          "title": "Id",
          "description": "Optional id for the skill dialog"
        },
        "disabled": {
          "$ref": "#/definitions/booleanExpression",
          "title": "Disabled",
          "description": "Optional condition which if true will disable this action.",
          "examples": [
            true,
            "=f(x)"
          ]
        },
        "activityProcessed": {
          "$ref": "#/definitions/booleanExpression",
          "title": "Activity processed",
          "description": "When set to false, the skill will be started using the activity in the current turn context instead of the activity in the Activity property.",
          "default": true,
          "examples": [
            true,
            "=f(x)"
          ]
        },
        "resultProperty": {
          "$ref": "#/definitions/stringExpression",
          "title": "Property",
          "description": "Property to store any value returned by the dialog that is called.",
          "examples": [
            "dialog.userName"
          ]
        },
        "botId": {
          "$ref": "#/definitions/stringExpression",
          "title": "Skill host bot ID",
          "description": "The Microsoft App ID that will be calling the skill.",
          "default": "=settings.MicrosoftAppId"
        },
        "skillHostEndpoint": {
          "$ref": "#/definitions/stringExpression",
          "title": "Skill host",
          "description": "The callback Url for the skill host.",
          "default": "=settings.skillHostEndpoint",
          "examples": [
            "https://mybot.contoso.com/api/skills/"
          ]
        },
        "connectionName": {
          "$ref": "#/definitions/stringExpression",
          "title": "OAuth connection name (SSO)",
          "description": "The OAuth Connection Name, that would be used to perform Single SignOn with a skill.",
          "default": "=settings.connectionName"
        },
        "skillAppId": {
          "$ref": "#/definitions/stringExpression",
          "title": "Skill App Id",
          "description": "The Microsoft App ID for the skill."
        },
        "skillEndpoint": {
          "$ref": "#/definitions/stringExpression",
          "title": "Skill endpoint ",
          "description": "The /api/messages endpoint for the skill.",
          "examples": [
            "https://myskill.contoso.com/api/messages/"
          ]
        },
        "activity": {
          "$kind": "Microsoft.IActivityTemplate",
          "title": "Activity",
          "description": "The activity to send to the skill.",
          "$ref": "#/definitions/Microsoft.IActivityTemplate"
        },
        "allowInterruptions": {
          "$ref": "#/definitions/booleanExpression",
          "title": "Allow interruptions",
          "description": "A boolean expression that determines whether the parent should be allowed to interrupt the skill.",
          "default": true,
          "examples": [
            true,
            "=user.xyz"
          ]
        },
        "$kind": {
          "title": "Kind of dialog object",
          "description": "Defines the valid properties for the component you are configuring (from a dialog .schema file)",
          "type": "string",
          "pattern": "^[a-zA-Z][a-zA-Z0-9.]*$",
          "const": "Microsoft.BeginSkill"
        },
        "$designer": {
          "title": "Designer information",
          "type": "object",
          "description": "Extra information for the Bot Framework Composer."
        }
      }
    },
    "Microsoft.BreakLoop": {
      "$role": "implements(Microsoft.IDialog)",
      "title": "Break loop",
      "description": "Stop executing this loop",
      "type": "object",
      "required": [
        "$kind"
      ],
      "additionalProperties": false,
      "patternProperties": {
        "^\\$": {
          "title": "Tooling property",
          "description": "Open ended property for tooling."
        }
      },
      "properties": {
        "id": {
          "type": "string",
          "title": "Id",
          "description": "Optional id for the dialog"
        },
        "disabled": {
          "$ref": "#/definitions/booleanExpression",
          "title": "Disabled",
          "description": "Optional condition which if true will disable this action.",
          "examples": [
            "user.age > 3"
          ]
        },
        "$kind": {
          "title": "Kind of dialog object",
          "description": "Defines the valid properties for the component you are configuring (from a dialog .schema file)",
          "type": "string",
          "pattern": "^[a-zA-Z][a-zA-Z0-9.]*$",
          "const": "Microsoft.BreakLoop"
        },
        "$designer": {
          "title": "Designer information",
          "type": "object",
          "description": "Extra information for the Bot Framework Composer."
        }
      }
    },
    "Microsoft.CancelAllDialogs": {
      "$role": "implements(Microsoft.IDialog)",
      "title": "Cancel all dialogs",
      "description": "Cancel all active dialogs. All dialogs in the dialog chain will need a trigger to capture the event configured in this action.",
      "type": "object",
      "required": [
        "$kind"
      ],
      "additionalProperties": false,
      "patternProperties": {
        "^\\$": {
          "title": "Tooling property",
          "description": "Open ended property for tooling."
        }
      },
      "properties": {
        "id": {
          "type": "string",
          "title": "Id",
          "description": "Optional id for the dialog"
        },
        "disabled": {
          "$ref": "#/definitions/booleanExpression",
          "title": "Disabled",
          "description": "Optional condition which if true will disable this action.",
          "examples": [
            "user.age > 3"
          ]
        },
        "activityProcessed": {
          "$ref": "#/definitions/booleanExpression",
          "title": "Activity processed",
          "description": "When set to false, the caller dialog is told it should process the current activity.",
          "default": true
        },
        "eventName": {
          "$ref": "#/definitions/stringExpression",
          "title": "Event name",
          "description": "Name of the event to emit."
        },
        "eventValue": {
          "$ref": "#/definitions/valueExpression",
          "title": "Event value",
          "description": "Value to emit with the event (optional).",
          "additionalProperties": true
        },
        "$kind": {
          "title": "Kind of dialog object",
          "description": "Defines the valid properties for the component you are configuring (from a dialog .schema file)",
          "type": "string",
          "pattern": "^[a-zA-Z][a-zA-Z0-9.]*$",
          "const": "Microsoft.CancelAllDialogs"
        },
        "$designer": {
          "title": "Designer information",
          "type": "object",
          "description": "Extra information for the Bot Framework Composer."
        }
      }
    },
    "Microsoft.CancelDialog": {
      "$role": "implements(Microsoft.IDialog)",
      "title": "Cancel all dialogs",
      "description": "Cancel all active dialogs. All dialogs in the dialog chain will need a trigger to capture the event configured in this action.",
      "type": "object",
      "required": [
        "$kind"
      ],
      "additionalProperties": false,
      "patternProperties": {
        "^\\$": {
          "title": "Tooling property",
          "description": "Open ended property for tooling."
        }
      },
      "properties": {
        "id": {
          "type": "string",
          "title": "Id",
          "description": "Optional id for the dialog"
        },
        "disabled": {
          "$ref": "#/definitions/booleanExpression",
          "title": "Disabled",
          "description": "Optional condition which if true will disable this action.",
          "examples": [
            "user.age > 3"
          ]
        },
        "activityProcessed": {
          "$ref": "#/definitions/booleanExpression",
          "title": "Activity processed",
          "description": "When set to false, the caller dialog is told it should process the current activity.",
          "default": true
        },
        "eventName": {
          "$ref": "#/definitions/stringExpression",
          "title": "Event name",
          "description": "Name of the event to emit."
        },
        "eventValue": {
          "$ref": "#/definitions/valueExpression",
          "title": "Event value",
          "description": "Value to emit with the event (optional).",
          "additionalProperties": true
        },
        "$kind": {
          "title": "Kind of dialog object",
          "description": "Defines the valid properties for the component you are configuring (from a dialog .schema file)",
          "type": "string",
          "pattern": "^[a-zA-Z][a-zA-Z0-9.]*$",
          "const": "Microsoft.CancelDialog"
        },
        "$designer": {
          "title": "Designer information",
          "type": "object",
          "description": "Extra information for the Bot Framework Composer."
        }
      }
    },
    "Microsoft.ChannelMentionEntityRecognizer": {
      "$role": [
        "implements(Microsoft.IRecognizer)"
      ],
      "title": "Channel mention entity recognizer",
      "description": "Promotes mention entities passed by a channel via the activity.entities into recognizer result.",
      "type": "object",
      "required": [
        "$kind"
      ],
      "additionalProperties": false,
      "patternProperties": {
        "^\\$": {
          "title": "Tooling property",
          "description": "Open ended property for tooling."
        }
      },
      "properties": {
        "$kind": {
          "title": "Kind of dialog object",
          "description": "Defines the valid properties for the component you are configuring (from a dialog .schema file)",
          "type": "string",
          "pattern": "^[a-zA-Z][a-zA-Z0-9.]*$",
          "const": "Microsoft.ChannelMentionEntityRecognizer"
        },
        "$designer": {
          "title": "Designer information",
          "type": "object",
          "description": "Extra information for the Bot Framework Composer."
        }
      }
    },
    "Microsoft.ChoiceInput": {
      "$role": [
        "implements(Microsoft.IDialog)",
        "extends(Microsoft.InputDialog)"
      ],
      "title": "Choice input dialog",
      "description": "Collect information - Pick from a list of choices",
      "type": "object",
      "required": [
        "$kind"
      ],
      "additionalProperties": false,
      "patternProperties": {
        "^\\$": {
          "title": "Tooling property",
          "description": "Open ended property for tooling."
        }
      },
      "properties": {
        "defaultValue": {
          "$ref": "#/definitions/stringExpression",
          "title": "Default value",
          "description": "'Property' will be set to the value of this expression when max turn count is exceeded.",
          "examples": [
            "hello world",
            "Hello ${user.name}",
            "=concat(user.firstname, user.lastName)"
          ]
        },
        "value": {
          "$ref": "#/definitions/stringExpression",
          "title": "Value",
          "description": "'Property' will be set to the value of this expression unless it evaluates to null.",
          "examples": [
            "hello world",
            "Hello ${user.name}",
            "=concat(user.firstname, user.lastName)"
          ]
        },
        "outputFormat": {
          "$role": "expression",
          "title": "Output format",
          "description": "Sets the desired choice output format (either value or index into choices).",
          "oneOf": [
            {
              "type": "string",
              "title": "Standard",
              "description": "Standard output format.",
              "enum": [
                "value",
                "index"
              ],
              "default": "value"
            },
            {
              "$ref": "#/definitions/equalsExpression"
            }
          ]
        },
        "choices": {
          "$role": "expression",
          "title": "Array of choices",
          "description": "Choices to choose from.",
          "oneOf": [
            {
              "type": "array",
              "title": "Simple choices",
              "description": "Simple choices to choose from.",
              "items": [
                {
                  "type": "string",
                  "title": "Simple choice",
                  "description": "One choice for choice input."
                }
              ]
            },
            {
              "type": "array",
              "title": "Structured choices",
              "description": "Choices that allow full control.",
              "items": [
                {
                  "type": "object",
                  "title": "Structured choice",
                  "description": "Structured choice to choose from.",
                  "properties": {
                    "value": {
                      "type": "string",
                      "title": "Value",
                      "description": "Value to return when this choice is selected."
                    },
                    "action": {
                      "$ref": "#/definitions/botframework.json/definitions/CardAction",
                      "title": "Action",
                      "description": "Card action for the choice."
                    },
                    "synonyms": {
                      "type": "array",
                      "title": "Synonyms",
                      "description": "List of synonyms to recognize in addition to the value (optional).",
                      "items": {
                        "type": "string",
                        "title": "Synonym",
                        "description": "Synonym for value."
                      }
                    }
                  }
                }
              ]
            },
            {
              "$ref": "#/definitions/equalsExpression"
            }
          ]
        },
        "defaultLocale": {
          "$ref": "#/definitions/stringExpression",
          "title": "Default locale",
          "description": "The default locale to use to parse confirmation choices if there is not one passed by the caller.",
          "default": "en-us",
          "examples": [
            "en-us"
          ]
        },
        "style": {
          "$role": "expression",
          "title": "List style",
          "description": "Sets the ListStyle to control how choices are rendered.",
          "oneOf": [
            {
              "type": "string",
              "title": "List style",
              "description": "Standard list style.",
              "enum": [
                "none",
                "auto",
                "inline",
                "list",
                "suggestedAction",
                "heroCard"
              ],
              "default": "auto"
            },
            {
              "$ref": "#/definitions/equalsExpression"
            }
          ]
        },
        "choiceOptions": {
          "title": "Choice options",
          "description": "Sets the choice options used for controlling how choices are combined.",
          "oneOf": [
            {
              "type": "object",
              "title": "Object",
              "description": "Choice options object.",
              "properties": {
                "inlineSeparator": {
                  "type": "string",
                  "title": "Inline separator",
                  "description": "Character used to separate individual choices when there are more than 2 choices",
                  "default": ", "
                },
                "inlineOr": {
                  "type": "string",
                  "title": "Inline or",
                  "description": "Separator inserted between the choices when there are only 2 choices",
                  "default": " or "
                },
                "inlineOrMore": {
                  "type": "string",
                  "title": "Inline or more",
                  "description": "Separator inserted between the last 2 choices when their are more than 2 choices.",
                  "default": ", or "
                },
                "includeNumbers": {
                  "type": "boolean",
                  "title": "Include numbers",
                  "description": "If true, 'inline' and 'list' list style will be prefixed with the index of the choice.",
                  "default": true
                }
              }
            },
            {
              "$ref": "#/definitions/equalsExpression"
            }
          ]
        },
        "recognizerOptions": {
          "title": "Recognizer options",
          "description": "Sets how to recognize choices in the response",
          "oneOf": [
            {
              "type": "object",
              "title": "Object",
              "description": "Options for recognizer.",
              "properties": {
                "noValue": {
                  "type": "boolean",
                  "title": "No value",
                  "description": "If true, the choices value field will NOT be search over",
                  "default": false
                },
                "noAction": {
                  "type": "boolean",
                  "title": "No action",
                  "description": "If true, the choices action.title field will NOT be searched over",
                  "default": false
                },
                "recognizeNumbers": {
                  "type": "boolean",
                  "title": "Recognize numbers",
                  "description": "If true, the number recognizer will be used to recognize an index response (1,2,3...) to the prompt.",
                  "default": true
                },
                "recognizeOrdinals": {
                  "type": "boolean",
                  "title": "Recognize ordinals",
                  "description": "If true, the ordinal recognizer will be used to recognize ordinal response (first/second/...) to the prompt.",
                  "default": true
                }
              }
            },
            {
              "$ref": "#/definitions/equalsExpression"
            }
          ]
        },
        "id": {
          "type": "string",
          "title": "Id",
          "description": "Optional id for the dialog"
        },
        "disabled": {
          "$ref": "#/definitions/booleanExpression",
          "title": "Disabled",
          "description": "Optional condition which if true will disable this action.",
          "default": false,
          "examples": [
            false,
            "=user.isVip"
          ]
        },
        "prompt": {
          "$kind": "Microsoft.IActivityTemplate",
          "title": "Initial prompt",
          "description": "Message to send to collect information.",
          "examples": [
            "What is your birth date?"
          ],
          "$ref": "#/definitions/Microsoft.IActivityTemplate"
        },
        "unrecognizedPrompt": {
          "$kind": "Microsoft.IActivityTemplate",
          "title": "Unrecognized prompt",
          "description": "Message to send when max turn count (if specified) has been exceeded and the default value is selected as the value.",
          "examples": [
            "Sorry, I'm having trouble understanding you. I will just use {this.options.defaultValue} for now. You can say 'I'm 36 years old' to change it."
          ],
          "$ref": "#/definitions/Microsoft.IActivityTemplate"
        },
        "invalidPrompt": {
          "$kind": "Microsoft.IActivityTemplate",
          "title": "Invalid prompt",
          "description": "Message to send when the user input does not meet any validation expression.",
          "examples": [
            "Sorry, '{this.value}' does not work. I need a number between 1-150. What is your age?"
          ],
          "$ref": "#/definitions/Microsoft.IActivityTemplate"
        },
        "defaultValueResponse": {
          "$kind": "Microsoft.IActivityTemplate",
          "title": "Default value response",
          "description": "Message to send when max turn count (if specified) has been exceeded and the default value is selected as the value.",
          "examples": [
            "Sorry, I'm having trouble understanding you. I will just use {this.options.defaultValue} for now. You can say 'I'm 36 years old' to change it."
          ],
          "$ref": "#/definitions/Microsoft.IActivityTemplate"
        },
        "maxTurnCount": {
          "$ref": "#/definitions/integerExpression",
          "title": "Max turn count",
          "description": "Maximum number of re-prompt attempts to collect information.",
          "default": 3,
          "minimum": 0,
          "maximum": 2147483647,
          "examples": [
            3,
            "=settings.xyz"
          ]
        },
        "validations": {
          "type": "array",
          "title": "Validation expressions",
          "description": "Expression to validate user input.",
          "items": {
            "$ref": "#/definitions/condition",
            "title": "Condition",
            "description": "Expression which needs to met for the input to be considered valid",
            "examples": [
              "int(this.value) > 1 && int(this.value) <= 150",
              "count(this.value) < 300"
            ]
          }
        },
        "property": {
          "$ref": "#/definitions/stringExpression",
          "title": "Property",
          "description": "Property to store collected information. Input will be skipped if property has value (unless 'Always prompt' is true).",
          "examples": [
            "$birthday",
            "dialog.${user.name}",
            "=f(x)"
          ]
        },
        "alwaysPrompt": {
          "$ref": "#/definitions/booleanExpression",
          "title": "Always prompt",
          "description": "Collect information even if the specified 'property' is not empty.",
          "default": false,
          "examples": [
            false,
            "=$val"
          ]
        },
        "allowInterruptions": {
          "$ref": "#/definitions/booleanExpression",
          "title": "Allow Interruptions",
          "description": "A boolean expression that determines whether the parent should be allowed to interrupt the input.",
          "default": true,
          "examples": [
            true,
            "=user.xyz"
          ]
        },
        "$kind": {
          "title": "Kind of dialog object",
          "description": "Defines the valid properties for the component you are configuring (from a dialog .schema file)",
          "type": "string",
          "pattern": "^[a-zA-Z][a-zA-Z0-9.]*$",
          "const": "Microsoft.ChoiceInput"
        },
        "$designer": {
          "title": "Designer information",
          "type": "object",
          "description": "Extra information for the Bot Framework Composer."
        }
      }
    },
    "Microsoft.ConditionalSelector": {
      "$role": "implements(Microsoft.ITriggerSelector)",
      "title": "Conditional trigger selector",
      "description": "Use a rule selector based on a condition",
      "type": "object",
      "required": [
        "condition",
        "ifTrue",
        "ifFalse",
        "$kind"
      ],
      "additionalProperties": false,
      "patternProperties": {
        "^\\$": {
          "title": "Tooling property",
          "description": "Open ended property for tooling."
        }
      },
      "properties": {
        "condition": {
          "$ref": "#/definitions/condition",
          "title": "Condition",
          "description": "Expression to evaluate"
        },
        "ifTrue": {
          "$kind": "Microsoft.ITriggerSelector",
          "$ref": "#/definitions/Microsoft.ITriggerSelector"
        },
        "ifFalse": {
          "$kind": "Microsoft.ITriggerSelector",
          "$ref": "#/definitions/Microsoft.ITriggerSelector"
        },
        "$kind": {
          "title": "Kind of dialog object",
          "description": "Defines the valid properties for the component you are configuring (from a dialog .schema file)",
          "type": "string",
          "pattern": "^[a-zA-Z][a-zA-Z0-9.]*$",
          "const": "Microsoft.ConditionalSelector"
        },
        "$designer": {
          "title": "Designer information",
          "type": "object",
          "description": "Extra information for the Bot Framework Composer."
        }
      }
    },
    "Microsoft.ConfirmInput": {
      "$role": [
        "implements(Microsoft.IDialog)",
        "extends(Microsoft.InputDialog)"
      ],
      "title": "Confirm input dialog",
      "description": "Collect information - Ask for confirmation (yes or no).",
      "type": "object",
      "required": [
        "$kind"
      ],
      "additionalProperties": false,
      "patternProperties": {
        "^\\$": {
          "title": "Tooling property",
          "description": "Open ended property for tooling."
        }
      },
      "properties": {
        "outputFormat": {
          "$ref": "#/definitions/valueExpression",
          "title": "Output format",
          "description": "Optional expression to use to format the output.",
          "examples": [
            "=concat('confirmation:', this.value)"
          ]
        },
        "defaultLocale": {
          "$ref": "#/definitions/stringExpression",
          "title": "Default locale",
          "description": "The Default locale or an expression which provides the default locale to use as default if not found in the activity.",
          "default": "en-us",
          "examples": [
            "en-us"
          ]
        },
        "style": {
          "$role": "expression",
          "title": "List style",
          "description": "Sets the ListStyle to control how choices are rendered.",
          "oneOf": [
            {
              "type": "string",
              "title": "Standard style",
              "description": "Standard style for rendering choices.",
              "enum": [
                "none",
                "auto",
                "inline",
                "list",
                "suggestedAction",
                "heroCard"
              ],
              "default": "auto"
            },
            {
              "$ref": "#/definitions/equalsExpression"
            }
          ]
        },
        "choiceOptions": {
          "title": "Choice options",
          "description": "Choice Options or expression which provides Choice Options to control display choices to the user.",
          "oneOf": [
            {
              "type": "object",
              "title": "Choice options",
              "description": "Choice options.",
              "properties": {
                "inlineSeparator": {
                  "type": "string",
                  "title": "Inline separator",
                  "description": "Text to separate individual choices when there are more than 2 choices",
                  "default": ", "
                },
                "inlineOr": {
                  "type": "string",
                  "title": "Inline or",
                  "description": "Text to be inserted between the choices when their are only 2 choices",
                  "default": " or "
                },
                "inlineOrMore": {
                  "type": "string",
                  "title": "Inline or more",
                  "description": "Text to be inserted between the last 2 choices when their are more than 2 choices.",
                  "default": ", or "
                },
                "includeNumbers": {
                  "type": "boolean",
                  "title": "Include numbers",
                  "description": "If true, inline and list style choices will be prefixed with the index of the choice.",
                  "default": true
                }
              }
            },
            {
              "$ref": "#/definitions/equalsExpression"
            }
          ]
        },
        "defaultValue": {
          "$ref": "#/definitions/booleanExpression",
          "title": "Default value",
          "description": "'Property' will be set to the value of this expression when max turn count is exceeded.",
          "examples": [
            true,
            "=user.age > 3"
          ]
        },
        "value": {
          "$ref": "#/definitions/booleanExpression",
          "title": "Value",
          "description": "'Property' will be set to the value of this expression unless it evaluates to null.",
          "examples": [
            true,
            "=user.isVip"
          ]
        },
        "confirmChoices": {
          "$role": "expression",
          "title": "Array of choice objects",
          "description": "Array of simple or structured choices.",
          "oneOf": [
            {
              "type": "array",
              "title": "Simple choices",
              "description": "Simple choices to confirm from.",
              "items": [
                {
                  "type": "string",
                  "title": "Simple choice",
                  "description": "Simple choice to confirm."
                }
              ]
            },
            {
              "type": "array",
              "title": "Structured choices",
              "description": "Structured choices for confirmations.",
              "items": [
                {
                  "type": "object",
                  "title": "Choice",
                  "description": "Choice to confirm.",
                  "properties": {
                    "value": {
                      "type": "string",
                      "title": "Value",
                      "description": "Value to return when this choice is selected."
                    },
                    "action": {
                      "$ref": "#/definitions/botframework.json/definitions/CardAction",
                      "title": "Action",
                      "description": "Card action for the choice."
                    },
                    "synonyms": {
                      "type": "array",
                      "title": "Synonyms",
                      "description": "List of synonyms to recognize in addition to the value (optional).",
                      "items": {
                        "type": "string",
                        "title": "Synonym",
                        "description": "Synonym for choice."
                      }
                    }
                  }
                }
              ]
            },
            {
              "$ref": "#/definitions/equalsExpression"
            }
          ]
        },
        "id": {
          "type": "string",
          "title": "Id",
          "description": "Optional id for the dialog"
        },
        "disabled": {
          "$ref": "#/definitions/booleanExpression",
          "title": "Disabled",
          "description": "Optional condition which if true will disable this action.",
          "default": false,
          "examples": [
            false,
            "=user.isVip"
          ]
        },
        "prompt": {
          "$kind": "Microsoft.IActivityTemplate",
          "title": "Initial prompt",
          "description": "Message to send to collect information.",
          "examples": [
            "What is your birth date?"
          ],
          "$ref": "#/definitions/Microsoft.IActivityTemplate"
        },
        "unrecognizedPrompt": {
          "$kind": "Microsoft.IActivityTemplate",
          "title": "Unrecognized prompt",
          "description": "Message to send when max turn count (if specified) has been exceeded and the default value is selected as the value.",
          "examples": [
            "Sorry, I'm having trouble understanding you. I will just use {this.options.defaultValue} for now. You can say 'I'm 36 years old' to change it."
          ],
          "$ref": "#/definitions/Microsoft.IActivityTemplate"
        },
        "invalidPrompt": {
          "$kind": "Microsoft.IActivityTemplate",
          "title": "Invalid prompt",
          "description": "Message to send when the user input does not meet any validation expression.",
          "examples": [
            "Sorry, '{this.value}' does not work. I need a number between 1-150. What is your age?"
          ],
          "$ref": "#/definitions/Microsoft.IActivityTemplate"
        },
        "defaultValueResponse": {
          "$kind": "Microsoft.IActivityTemplate",
          "title": "Default value response",
          "description": "Message to send when max turn count (if specified) has been exceeded and the default value is selected as the value.",
          "examples": [
            "Sorry, I'm having trouble understanding you. I will just use {this.options.defaultValue} for now. You can say 'I'm 36 years old' to change it."
          ],
          "$ref": "#/definitions/Microsoft.IActivityTemplate"
        },
        "maxTurnCount": {
          "$ref": "#/definitions/integerExpression",
          "title": "Max turn count",
          "description": "Maximum number of re-prompt attempts to collect information.",
          "default": 3,
          "minimum": 0,
          "maximum": 2147483647,
          "examples": [
            3,
            "=settings.xyz"
          ]
        },
        "validations": {
          "type": "array",
          "title": "Validation expressions",
          "description": "Expression to validate user input.",
          "items": {
            "$ref": "#/definitions/condition",
            "title": "Condition",
            "description": "Expression which needs to met for the input to be considered valid",
            "examples": [
              "int(this.value) > 1 && int(this.value) <= 150",
              "count(this.value) < 300"
            ]
          }
        },
        "property": {
          "$ref": "#/definitions/stringExpression",
          "title": "Property",
          "description": "Property to store collected information. Input will be skipped if property has value (unless 'Always prompt' is true).",
          "examples": [
            "$birthday",
            "dialog.${user.name}",
            "=f(x)"
          ]
        },
        "alwaysPrompt": {
          "$ref": "#/definitions/booleanExpression",
          "title": "Always prompt",
          "description": "Collect information even if the specified 'property' is not empty.",
          "default": false,
          "examples": [
            false,
            "=$val"
          ]
        },
        "allowInterruptions": {
          "$ref": "#/definitions/booleanExpression",
          "title": "Allow Interruptions",
          "description": "A boolean expression that determines whether the parent should be allowed to interrupt the input.",
          "default": true,
          "examples": [
            true,
            "=user.xyz"
          ]
        },
        "$kind": {
          "title": "Kind of dialog object",
          "description": "Defines the valid properties for the component you are configuring (from a dialog .schema file)",
          "type": "string",
          "pattern": "^[a-zA-Z][a-zA-Z0-9.]*$",
          "const": "Microsoft.ConfirmInput"
        },
        "$designer": {
          "title": "Designer information",
          "type": "object",
          "description": "Extra information for the Bot Framework Composer."
        }
      }
    },
    "Microsoft.ConfirmationEntityRecognizer": {
      "$role": [
        "implements(Microsoft.IRecognizer)",
        "implements(Microsoft.IEntityRecognizer)"
      ],
      "title": "Confirmation entity recognizer",
      "description": "Recognizer which recognizes confirmation choices (yes/no).",
      "type": "object",
      "required": [
        "$kind"
      ],
      "additionalProperties": false,
      "patternProperties": {
        "^\\$": {
          "title": "Tooling property",
          "description": "Open ended property for tooling."
        }
      },
      "properties": {
        "$kind": {
          "title": "Kind of dialog object",
          "description": "Defines the valid properties for the component you are configuring (from a dialog .schema file)",
          "type": "string",
          "pattern": "^[a-zA-Z][a-zA-Z0-9.]*$",
          "const": "Microsoft.ConfirmationEntityRecognizer"
        },
        "$designer": {
          "title": "Designer information",
          "type": "object",
          "description": "Extra information for the Bot Framework Composer."
        }
      }
    },
    "Microsoft.ContinueConversationLater": {
      "$role": "implements(Microsoft.IDialog)",
      "title": "Continue conversation later (Queue)",
      "description": "Continue conversation at later time (via Azure Storage Queue).",
      "type": "object",
      "required": [
        "date",
        "connectionString",
        "$kind"
      ],
      "additionalProperties": false,
      "patternProperties": {
        "^\\$": {
          "title": "Tooling property",
          "description": "Open ended property for tooling."
        }
      },
      "properties": {
        "id": {
          "type": "string",
          "title": "Id",
          "description": "Optional id for the dialog"
        },
        "disabled": {
          "$ref": "#/definitions/booleanExpression",
          "title": "Disabled",
          "description": "Optional condition which if true will disable this action.",
          "examples": [
            "user.age > 3"
          ]
        },
        "date": {
          "$ref": "#/definitions/stringExpression",
          "title": "Date",
          "description": "Date in the future as a ISO string when the conversation should continue.",
          "examples": [
            "=addHours(utcNow(), 1)"
          ]
        },
        "value": {
          "$ref": "#/definitions/valueExpression",
          "title": "Value",
          "description": "Value to send in the activity.value."
        },
        "$kind": {
          "title": "Kind of dialog object",
          "description": "Defines the valid properties for the component you are configuring (from a dialog .schema file)",
          "type": "string",
          "pattern": "^[a-zA-Z][a-zA-Z0-9.]*$",
          "const": "Microsoft.ContinueConversationLater"
        },
        "$designer": {
          "title": "Designer information",
          "type": "object",
          "description": "Extra information for the Bot Framework Composer."
        }
      }
    },
    "Microsoft.ContinueLoop": {
      "$role": "implements(Microsoft.IDialog)",
      "title": "Continue loop",
      "description": "Stop executing this template and continue with the next iteration of the loop.",
      "type": "object",
      "required": [
        "$kind"
      ],
      "additionalProperties": false,
      "patternProperties": {
        "^\\$": {
          "title": "Tooling property",
          "description": "Open ended property for tooling."
        }
      },
      "properties": {
        "id": {
          "type": "string",
          "title": "Id",
          "description": "Optional id for the dialog"
        },
        "disabled": {
          "$ref": "#/definitions/booleanExpression",
          "title": "Disabled",
          "description": "Optional condition which if true will disable this action.",
          "examples": [
            "user.age > 3"
          ]
        },
        "$kind": {
          "title": "Kind of dialog object",
          "description": "Defines the valid properties for the component you are configuring (from a dialog .schema file)",
          "type": "string",
          "pattern": "^[a-zA-Z][a-zA-Z0-9.]*$",
          "const": "Microsoft.ContinueLoop"
        },
        "$designer": {
          "title": "Designer information",
          "type": "object",
          "description": "Extra information for the Bot Framework Composer."
        }
      }
    },
    "Microsoft.CrossTrainedRecognizerSet": {
      "$role": "implements(Microsoft.IRecognizer)",
      "title": "Cross-trained recognizer set",
      "description": "Recognizer for selecting between cross trained recognizers.",
      "type": "object",
      "required": [
        "recognizers",
        "$kind"
      ],
      "additionalProperties": false,
      "patternProperties": {
        "^\\$": {
          "title": "Tooling property",
          "description": "Open ended property for tooling."
        }
      },
      "properties": {
        "id": {
          "type": "string",
          "title": "Id",
          "description": "Optional unique id using with RecognizerSet."
        },
        "recognizers": {
          "type": "array",
          "title": "Recognizers",
          "description": "List of Recognizers defined for this set.",
          "items": {
            "$kind": "Microsoft.IRecognizer",
            "$ref": "#/definitions/Microsoft.IRecognizer"
          }
        },
        "$kind": {
          "title": "Kind of dialog object",
          "description": "Defines the valid properties for the component you are configuring (from a dialog .schema file)",
          "type": "string",
          "pattern": "^[a-zA-Z][a-zA-Z0-9.]*$",
          "const": "Microsoft.CrossTrainedRecognizerSet"
        },
        "$designer": {
          "title": "Designer information",
          "type": "object",
          "description": "Extra information for the Bot Framework Composer."
        }
      }
    },
    "Microsoft.CurrencyEntityRecognizer": {
      "$role": [
        "implements(Microsoft.IRecognizer)",
        "implements(Microsoft.IEntityRecognizer)"
      ],
      "title": "Currency entity recognizer",
      "description": "Recognizer which recognizes currency.",
      "type": "object",
      "required": [
        "$kind"
      ],
      "additionalProperties": false,
      "patternProperties": {
        "^\\$": {
          "title": "Tooling property",
          "description": "Open ended property for tooling."
        }
      },
      "properties": {
        "$kind": {
          "title": "Kind of dialog object",
          "description": "Defines the valid properties for the component you are configuring (from a dialog .schema file)",
          "type": "string",
          "pattern": "^[a-zA-Z][a-zA-Z0-9.]*$",
          "const": "Microsoft.CurrencyEntityRecognizer"
        },
        "$designer": {
          "title": "Designer information",
          "type": "object",
          "description": "Extra information for the Bot Framework Composer."
        }
      }
    },
    "Microsoft.DateTimeEntityRecognizer": {
      "$role": [
        "implements(Microsoft.IRecognizer)",
        "implements(Microsoft.IEntityRecognizer)"
      ],
      "title": "Date and time entity recognizer",
      "description": "Recognizer which recognizes dates and time fragments.",
      "type": "object",
      "required": [
        "$kind"
      ],
      "additionalProperties": false,
      "patternProperties": {
        "^\\$": {
          "title": "Tooling property",
          "description": "Open ended property for tooling."
        }
      },
      "properties": {
        "$kind": {
          "title": "Kind of dialog object",
          "description": "Defines the valid properties for the component you are configuring (from a dialog .schema file)",
          "type": "string",
          "pattern": "^[a-zA-Z][a-zA-Z0-9.]*$",
          "const": "Microsoft.DateTimeEntityRecognizer"
        },
        "$designer": {
          "title": "Designer information",
          "type": "object",
          "description": "Extra information for the Bot Framework Composer."
        }
      }
    },
    "Microsoft.DateTimeInput": {
      "$role": [
        "implements(Microsoft.IDialog)",
        "extends(Microsoft.InputDialog)"
      ],
      "title": "Date/time input dialog",
      "description": "Collect information - Ask for date and/ or time",
      "type": "object",
      "defaultLocale": {
        "$ref": "#/definitions/stringExpression",
        "title": "Default locale",
        "description": "Default locale.",
        "default": "en-us"
      },
      "required": [
        "$kind"
      ],
      "additionalProperties": false,
      "patternProperties": {
        "^\\$": {
          "title": "Tooling property",
          "description": "Open ended property for tooling."
        }
      },
      "properties": {
        "defaultValue": {
          "$ref": "#/definitions/stringExpression",
          "format": "date-time",
          "title": "Default date",
          "description": "'Property' will be set to the value or the result of the expression when max turn count is exceeded.",
          "examples": [
            "=user.birthday"
          ]
        },
        "value": {
          "$ref": "#/definitions/stringExpression",
          "format": "date-time",
          "title": "Value",
          "description": "'Property' will be set to the value or the result of the expression unless it evaluates to null.",
          "examples": [
            "=user.birthday"
          ]
        },
        "outputFormat": {
          "$ref": "#/definitions/expression",
          "title": "Output format",
          "description": "Expression to use for formatting the output.",
          "examples": [
            "=this.value[0].Value"
          ]
        },
        "id": {
          "type": "string",
          "title": "Id",
          "description": "Optional id for the dialog"
        },
        "disabled": {
          "$ref": "#/definitions/booleanExpression",
          "title": "Disabled",
          "description": "Optional condition which if true will disable this action.",
          "default": false,
          "examples": [
            false,
            "=user.isVip"
          ]
        },
        "prompt": {
          "$kind": "Microsoft.IActivityTemplate",
          "title": "Initial prompt",
          "description": "Message to send to collect information.",
          "examples": [
            "What is your birth date?"
          ],
          "$ref": "#/definitions/Microsoft.IActivityTemplate"
        },
        "unrecognizedPrompt": {
          "$kind": "Microsoft.IActivityTemplate",
          "title": "Unrecognized prompt",
          "description": "Message to send when max turn count (if specified) has been exceeded and the default value is selected as the value.",
          "examples": [
            "Sorry, I'm having trouble understanding you. I will just use {this.options.defaultValue} for now. You can say 'I'm 36 years old' to change it."
          ],
          "$ref": "#/definitions/Microsoft.IActivityTemplate"
        },
        "invalidPrompt": {
          "$kind": "Microsoft.IActivityTemplate",
          "title": "Invalid prompt",
          "description": "Message to send when the user input does not meet any validation expression.",
          "examples": [
            "Sorry, '{this.value}' does not work. I need a number between 1-150. What is your age?"
          ],
          "$ref": "#/definitions/Microsoft.IActivityTemplate"
        },
        "defaultValueResponse": {
          "$kind": "Microsoft.IActivityTemplate",
          "title": "Default value response",
          "description": "Message to send when max turn count (if specified) has been exceeded and the default value is selected as the value.",
          "examples": [
            "Sorry, I'm having trouble understanding you. I will just use {this.options.defaultValue} for now. You can say 'I'm 36 years old' to change it."
          ],
          "$ref": "#/definitions/Microsoft.IActivityTemplate"
        },
        "maxTurnCount": {
          "$ref": "#/definitions/integerExpression",
          "title": "Max turn count",
          "description": "Maximum number of re-prompt attempts to collect information.",
          "default": 3,
          "minimum": 0,
          "maximum": 2147483647,
          "examples": [
            3,
            "=settings.xyz"
          ]
        },
        "validations": {
          "type": "array",
          "title": "Validation expressions",
          "description": "Expression to validate user input.",
          "items": {
            "$ref": "#/definitions/condition",
            "title": "Condition",
            "description": "Expression which needs to met for the input to be considered valid",
            "examples": [
              "int(this.value) > 1 && int(this.value) <= 150",
              "count(this.value) < 300"
            ]
          }
        },
        "property": {
          "$ref": "#/definitions/stringExpression",
          "title": "Property",
          "description": "Property to store collected information. Input will be skipped if property has value (unless 'Always prompt' is true).",
          "examples": [
            "$birthday",
            "dialog.${user.name}",
            "=f(x)"
          ]
        },
        "alwaysPrompt": {
          "$ref": "#/definitions/booleanExpression",
          "title": "Always prompt",
          "description": "Collect information even if the specified 'property' is not empty.",
          "default": false,
          "examples": [
            false,
            "=$val"
          ]
        },
        "allowInterruptions": {
          "$ref": "#/definitions/booleanExpression",
          "title": "Allow Interruptions",
          "description": "A boolean expression that determines whether the parent should be allowed to interrupt the input.",
          "default": true,
          "examples": [
            true,
            "=user.xyz"
          ]
        },
        "$kind": {
          "title": "Kind of dialog object",
          "description": "Defines the valid properties for the component you are configuring (from a dialog .schema file)",
          "type": "string",
          "pattern": "^[a-zA-Z][a-zA-Z0-9.]*$",
          "const": "Microsoft.DateTimeInput"
        },
        "$designer": {
          "title": "Designer information",
          "type": "object",
          "description": "Extra information for the Bot Framework Composer."
        }
      }
    },
    "Microsoft.DebugBreak": {
      "$role": "implements(Microsoft.IDialog)",
      "title": "Debugger break",
      "description": "If debugger is attached, stop the execution at this point in the conversation.",
      "type": "object",
      "required": [
        "$kind"
      ],
      "additionalProperties": false,
      "patternProperties": {
        "^\\$": {
          "title": "Tooling property",
          "description": "Open ended property for tooling."
        }
      },
      "properties": {
        "id": {
          "type": "string",
          "title": "Id",
          "description": "Optional id for the dialog"
        },
        "disabled": {
          "$ref": "#/definitions/booleanExpression",
          "title": "Disabled",
          "description": "Optional condition which if true will disable this action.",
          "examples": [
            "user.age > 3"
          ]
        },
        "$kind": {
          "title": "Kind of dialog object",
          "description": "Defines the valid properties for the component you are configuring (from a dialog .schema file)",
          "type": "string",
          "pattern": "^[a-zA-Z][a-zA-Z0-9.]*$",
          "const": "Microsoft.DebugBreak"
        },
        "$designer": {
          "title": "Designer information",
          "type": "object",
          "description": "Extra information for the Bot Framework Composer."
        }
      }
    },
    "Microsoft.DeleteActivity": {
      "$role": "implements(Microsoft.IDialog)",
      "title": "Delete Activity",
      "description": "Delete an activity that was previously sent.",
      "type": "object",
      "required": [
        "activityId",
        "$kind"
      ],
      "additionalProperties": false,
      "patternProperties": {
        "^\\$": {
          "title": "Tooling property",
          "description": "Open ended property for tooling."
        }
      },
      "properties": {
        "id": {
          "type": "string",
          "title": "Id",
          "description": "Optional id for the dialog"
        },
        "activityId": {
          "$ref": "#/definitions/stringExpression",
          "title": "ActivityId",
          "description": "expression to an activityId to delete",
          "examples": [
            "=turn.lastresult.id"
          ]
        },
        "disabled": {
          "$ref": "#/definitions/booleanExpression",
          "title": "Disabled",
          "description": "Optional condition which if true will disable this action.",
          "examples": [
            "user.age > 3"
          ]
        },
        "$kind": {
          "title": "Kind of dialog object",
          "description": "Defines the valid properties for the component you are configuring (from a dialog .schema file)",
          "type": "string",
          "pattern": "^[a-zA-Z][a-zA-Z0-9.]*$",
          "const": "Microsoft.DeleteActivity"
        },
        "$designer": {
          "title": "Designer information",
          "type": "object",
          "description": "Extra information for the Bot Framework Composer."
        }
      }
    },
    "Microsoft.DeleteProperties": {
      "$role": "implements(Microsoft.IDialog)",
      "title": "Delete Properties",
      "description": "Delete multiple properties and any value it holds.",
      "type": "object",
      "required": [
        "properties",
        "$kind"
      ],
      "additionalProperties": false,
      "patternProperties": {
        "^\\$": {
          "title": "Tooling property",
          "description": "Open ended property for tooling."
        }
      },
      "properties": {
        "id": {
          "type": "string",
          "title": "Id",
          "description": "Optional id for the dialog"
        },
        "disabled": {
          "$ref": "#/definitions/booleanExpression",
          "title": "Disabled",
          "description": "Optional condition which if true will disable this action.",
          "examples": [
            "user.age > 3"
          ]
        },
        "properties": {
          "type": "array",
          "title": "Properties",
          "description": "Properties to delete.",
          "items": {
            "$ref": "#/definitions/stringExpression",
            "title": "Property",
            "description": "Property to delete."
          }
        },
        "$kind": {
          "title": "Kind of dialog object",
          "description": "Defines the valid properties for the component you are configuring (from a dialog .schema file)",
          "type": "string",
          "pattern": "^[a-zA-Z][a-zA-Z0-9.]*$",
          "const": "Microsoft.DeleteProperties"
        },
        "$designer": {
          "title": "Designer information",
          "type": "object",
          "description": "Extra information for the Bot Framework Composer."
        }
      }
    },
    "Microsoft.DeleteProperty": {
      "$role": "implements(Microsoft.IDialog)",
      "title": "Delete property",
      "description": "Delete a property and any value it holds.",
      "type": "object",
      "required": [
        "property",
        "$kind"
      ],
      "additionalProperties": false,
      "patternProperties": {
        "^\\$": {
          "title": "Tooling property",
          "description": "Open ended property for tooling."
        }
      },
      "properties": {
        "id": {
          "type": "string",
          "title": "Id",
          "description": "Optional id for the dialog"
        },
        "disabled": {
          "$ref": "#/definitions/booleanExpression",
          "title": "Disabled",
          "description": "Optional condition which if true will disable this action.",
          "examples": [
            "user.age > 3"
          ]
        },
        "property": {
          "$ref": "#/definitions/stringExpression",
          "title": "Property",
          "description": "Property to delete."
        },
        "$kind": {
          "title": "Kind of dialog object",
          "description": "Defines the valid properties for the component you are configuring (from a dialog .schema file)",
          "type": "string",
          "pattern": "^[a-zA-Z][a-zA-Z0-9.]*$",
          "const": "Microsoft.DeleteProperty"
        },
        "$designer": {
          "title": "Designer information",
          "type": "object",
          "description": "Extra information for the Bot Framework Composer."
        }
      }
    },
    "Microsoft.DimensionEntityRecognizer": {
      "$role": [
        "implements(Microsoft.IRecognizer)",
        "implements(Microsoft.IEntityRecognizer)"
      ],
      "title": "Dimension entity recognizer",
      "description": "Recognizer which recognizes dimension.",
      "type": "object",
      "required": [
        "$kind"
      ],
      "additionalProperties": false,
      "patternProperties": {
        "^\\$": {
          "title": "Tooling property",
          "description": "Open ended property for tooling."
        }
      },
      "properties": {
        "$kind": {
          "title": "Kind of dialog object",
          "description": "Defines the valid properties for the component you are configuring (from a dialog .schema file)",
          "type": "string",
          "pattern": "^[a-zA-Z][a-zA-Z0-9.]*$",
          "const": "Microsoft.DimensionEntityRecognizer"
        },
        "$designer": {
          "title": "Designer information",
          "type": "object",
          "description": "Extra information for the Bot Framework Composer."
        }
      }
    },
    "Microsoft.EditActions": {
      "$role": "implements(Microsoft.IDialog)",
      "title": "Edit actions.",
      "description": "Edit the current list of actions.",
      "type": "object",
      "required": [
        "changeType",
        "actions",
        "$kind"
      ],
      "additionalProperties": false,
      "patternProperties": {
        "^\\$": {
          "title": "Tooling property",
          "description": "Open ended property for tooling."
        }
      },
      "properties": {
        "id": {
          "type": "string",
          "title": "Id",
          "description": "Optional id for the dialog"
        },
        "disabled": {
          "$ref": "#/definitions/booleanExpression",
          "title": "Disabled",
          "description": "Optional condition which if true will disable this action.",
          "examples": [
            "user.age > 3"
          ]
        },
        "changeType": {
          "title": "Type of change",
          "description": "Type of change to apply to the current actions.",
          "oneOf": [
            {
              "type": "string",
              "title": "Standard change",
              "description": "Standard change types.",
              "enum": [
                "insertActions",
                "insertActionsBeforeTags",
                "appendActions",
                "endSequence",
                "replaceSequence"
              ]
            },
            {
              "$ref": "#/definitions/equalsExpression"
            }
          ]
        },
        "actions": {
          "type": "array",
          "title": "Actions",
          "description": "Actions to apply.",
          "items": {
            "$kind": "Microsoft.IDialog",
            "$ref": "#/definitions/Microsoft.IDialog"
          }
        },
        "$kind": {
          "title": "Kind of dialog object",
          "description": "Defines the valid properties for the component you are configuring (from a dialog .schema file)",
          "type": "string",
          "pattern": "^[a-zA-Z][a-zA-Z0-9.]*$",
          "const": "Microsoft.EditActions"
        },
        "$designer": {
          "title": "Designer information",
          "type": "object",
          "description": "Extra information for the Bot Framework Composer."
        }
      }
    },
    "Microsoft.EditArray": {
      "$role": "implements(Microsoft.IDialog)",
      "title": "Edit array",
      "description": "Modify an array in memory",
      "type": "object",
      "required": [
        "itemsProperty",
        "$kind"
      ],
      "additionalProperties": false,
      "patternProperties": {
        "^\\$": {
          "title": "Tooling property",
          "description": "Open ended property for tooling."
        }
      },
      "properties": {
        "id": {
          "type": "string",
          "title": "Id",
          "description": "Optional id for the dialog"
        },
        "changeType": {
          "title": "Type of change",
          "description": "Type of change to the array in memory.",
          "oneOf": [
            {
              "type": "string",
              "title": "Change type",
              "description": "Standard change type.",
              "enum": [
                "push",
                "pop",
                "take",
                "remove",
                "clear"
              ]
            },
            {
              "$ref": "#/definitions/equalsExpression"
            }
          ]
        },
        "disabled": {
          "$ref": "#/definitions/booleanExpression",
          "title": "Disabled",
          "description": "Optional condition which if true will disable this action.",
          "examples": [
            "user.age > 3"
          ]
        },
        "itemsProperty": {
          "$ref": "#/definitions/stringExpression",
          "title": "Items property",
          "description": "Property that holds the array to update."
        },
        "resultProperty": {
          "$ref": "#/definitions/stringExpression",
          "title": "Result property",
          "description": "Property to store the result of this action."
        },
        "value": {
          "$ref": "#/definitions/valueExpression",
          "title": "Value",
          "description": "New value or expression.",
          "examples": [
            "milk",
            "=dialog.favColor",
            "=dialog.favColor == 'red'"
          ]
        },
        "$kind": {
          "title": "Kind of dialog object",
          "description": "Defines the valid properties for the component you are configuring (from a dialog .schema file)",
          "type": "string",
          "pattern": "^[a-zA-Z][a-zA-Z0-9.]*$",
          "const": "Microsoft.EditArray"
        },
        "$designer": {
          "title": "Designer information",
          "type": "object",
          "description": "Extra information for the Bot Framework Composer."
        }
      }
    },
    "Microsoft.EmailEntityRecognizer": {
      "$role": [
        "implements(Microsoft.IRecognizer)",
        "implements(Microsoft.IEntityRecognizer)"
      ],
      "title": "Email entity recognizer",
      "description": "Recognizer which recognizes email.",
      "type": "object",
      "required": [
        "$kind"
      ],
      "additionalProperties": false,
      "patternProperties": {
        "^\\$": {
          "title": "Tooling property",
          "description": "Open ended property for tooling."
        }
      },
      "properties": {
        "$kind": {
          "title": "Kind of dialog object",
          "description": "Defines the valid properties for the component you are configuring (from a dialog .schema file)",
          "type": "string",
          "pattern": "^[a-zA-Z][a-zA-Z0-9.]*$",
          "const": "Microsoft.EmailEntityRecognizer"
        },
        "$designer": {
          "title": "Designer information",
          "type": "object",
          "description": "Extra information for the Bot Framework Composer."
        }
      }
    },
    "Microsoft.EmitEvent": {
      "$role": "implements(Microsoft.IDialog)",
      "title": "Emit a custom event",
      "description": "Emit an event. Capture this event with a trigger.",
      "type": "object",
      "required": [
        "eventName",
        "$kind"
      ],
      "additionalProperties": false,
      "patternProperties": {
        "^\\$": {
          "title": "Tooling property",
          "description": "Open ended property for tooling."
        }
      },
      "properties": {
        "id": {
          "type": "string",
          "title": "Id",
          "description": "Optional id for the dialog"
        },
        "disabled": {
          "$ref": "#/definitions/booleanExpression",
          "title": "Disabled",
          "description": "Optional condition which if true will disable this action.",
          "examples": [
            "user.age > 3"
          ]
        },
        "eventName": {
          "$role": "expression",
          "title": "Event name",
          "description": "Name of the event to emit.",
          "oneOf": [
            {
              "type": "string",
              "title": "Built-in event",
              "description": "Standard event type.",
              "enum": [
                "beginDialog",
                "resumeDialog",
                "repromptDialog",
                "cancelDialog",
                "endDialog",
                "activityReceived",
                "recognizedIntent",
                "unknownIntent",
                "actionsStarted",
                "actionsSaved",
                "actionsEnded",
                "actionsResumed"
              ]
            },
            {
              "type": "string",
              "title": "Custom event",
              "description": "Custom event type",
              "pattern": "^(?!(beginDialog$|resumeDialog$|repromptDialog$|cancelDialog$|endDialog$|activityReceived$|recognizedIntent$|unknownIntent$|actionsStarted$|actionsSaved$|actionsEnded$|actionsResumed))(\\S){1}.*"
            },
            {
              "$ref": "#/definitions/equalsExpression"
            }
          ]
        },
        "eventValue": {
          "$ref": "#/definitions/valueExpression",
          "title": "Event value",
          "description": "Value to emit with the event (optional)."
        },
        "bubbleEvent": {
          "$ref": "#/definitions/booleanExpression",
          "title": "Bubble event",
          "description": "If true this event is passed on to parent dialogs."
        },
        "$kind": {
          "title": "Kind of dialog object",
          "description": "Defines the valid properties for the component you are configuring (from a dialog .schema file)",
          "type": "string",
          "pattern": "^[a-zA-Z][a-zA-Z0-9.]*$",
          "const": "Microsoft.EmitEvent"
        },
        "$designer": {
          "title": "Designer information",
          "type": "object",
          "description": "Extra information for the Bot Framework Composer."
        }
      }
    },
    "Microsoft.EndDialog": {
      "$role": "implements(Microsoft.IDialog)",
      "title": "End dialog",
      "description": "End this dialog.",
      "type": "object",
      "required": [
        "$kind"
      ],
      "additionalProperties": false,
      "patternProperties": {
        "^\\$": {
          "title": "Tooling property",
          "description": "Open ended property for tooling."
        }
      },
      "properties": {
        "id": {
          "type": "string",
          "title": "Id",
          "description": "Optional id for the dialog"
        },
        "disabled": {
          "$ref": "#/definitions/booleanExpression",
          "title": "Disabled",
          "description": "Optional condition which if true will disable this action.",
          "examples": [
            "user.age > 3"
          ]
        },
        "value": {
          "$ref": "#/definitions/valueExpression",
          "title": "Value",
          "description": "Result value returned to the parent dialog.",
          "examples": [
            "=dialog.userName",
            "='tomato'"
          ]
        },
        "$kind": {
          "title": "Kind of dialog object",
          "description": "Defines the valid properties for the component you are configuring (from a dialog .schema file)",
          "type": "string",
          "pattern": "^[a-zA-Z][a-zA-Z0-9.]*$",
          "const": "Microsoft.EndDialog"
        },
        "$designer": {
          "title": "Designer information",
          "type": "object",
          "description": "Extra information for the Bot Framework Composer."
        }
      }
    },
    "Microsoft.EndTurn": {
      "$role": "implements(Microsoft.IDialog)",
      "title": "End turn",
      "description": "End the current turn without ending the dialog.",
      "type": "object",
      "required": [
        "$kind"
      ],
      "additionalProperties": false,
      "patternProperties": {
        "^\\$": {
          "title": "Tooling property",
          "description": "Open ended property for tooling."
        }
      },
      "properties": {
        "id": {
          "type": "string",
          "title": "Id",
          "description": "Optional id for the dialog"
        },
        "disabled": {
          "$ref": "#/definitions/booleanExpression",
          "title": "Disabled",
          "description": "Optional condition which if true will disable this action.",
          "examples": [
            "user.age > 3"
          ]
        },
        "$kind": {
          "title": "Kind of dialog object",
          "description": "Defines the valid properties for the component you are configuring (from a dialog .schema file)",
          "type": "string",
          "pattern": "^[a-zA-Z][a-zA-Z0-9.]*$",
          "const": "Microsoft.EndTurn"
        },
        "$designer": {
          "title": "Designer information",
          "type": "object",
          "description": "Extra information for the Bot Framework Composer."
        }
      }
    },
    "Microsoft.FirstSelector": {
      "$role": "implements(Microsoft.ITriggerSelector)",
      "title": "First trigger selector",
      "description": "Selector for first true rule",
      "type": "object",
      "required": [
        "$kind"
      ],
      "additionalProperties": false,
      "patternProperties": {
        "^\\$": {
          "title": "Tooling property",
          "description": "Open ended property for tooling."
        }
      },
      "properties": {
        "$kind": {
          "title": "Kind of dialog object",
          "description": "Defines the valid properties for the component you are configuring (from a dialog .schema file)",
          "type": "string",
          "pattern": "^[a-zA-Z][a-zA-Z0-9.]*$",
          "const": "Microsoft.FirstSelector"
        },
        "$designer": {
          "title": "Designer information",
          "type": "object",
          "description": "Extra information for the Bot Framework Composer."
        }
      }
    },
    "Microsoft.Foreach": {
      "$role": "implements(Microsoft.IDialog)",
      "title": "For each item",
      "description": "Execute actions on each item in an a collection.",
      "type": "object",
      "required": [
        "itemsProperty",
        "$kind"
      ],
      "additionalProperties": false,
      "patternProperties": {
        "^\\$": {
          "title": "Tooling property",
          "description": "Open ended property for tooling."
        }
      },
      "properties": {
        "id": {
          "type": "string",
          "title": "Id",
          "description": "Optional id for the dialog"
        },
        "disabled": {
          "$ref": "#/definitions/booleanExpression",
          "title": "Disabled",
          "description": "Optional condition which if true will disable this action.",
          "examples": [
            "user.age > 3"
          ]
        },
        "itemsProperty": {
          "$ref": "#/definitions/stringExpression",
          "title": "Items property",
          "description": "Property that holds the array.",
          "examples": [
            "user.todoList"
          ]
        },
        "index": {
          "$ref": "#/definitions/stringExpression",
          "title": "Index property",
          "description": "Property that holds the index of the item.",
          "default": "dialog.foreach.index"
        },
        "value": {
          "$ref": "#/definitions/stringExpression",
          "title": "Value property",
          "description": "Property that holds the value of the item.",
          "default": "dialog.foreach.value"
        },
        "actions": {
          "type": "array",
          "title": "Actions",
          "description": "Actions to execute for each item. Use '$foreach.value' to access the value of each item. Use '$foreach.index' to access the index of each item.",
          "items": {
            "$kind": "Microsoft.IDialog",
            "$ref": "#/definitions/Microsoft.IDialog"
          }
        },
        "$kind": {
          "title": "Kind of dialog object",
          "description": "Defines the valid properties for the component you are configuring (from a dialog .schema file)",
          "type": "string",
          "pattern": "^[a-zA-Z][a-zA-Z0-9.]*$",
          "const": "Microsoft.Foreach"
        },
        "$designer": {
          "title": "Designer information",
          "type": "object",
          "description": "Extra information for the Bot Framework Composer."
        }
      }
    },
    "Microsoft.ForeachPage": {
      "$role": "implements(Microsoft.IDialog)",
      "title": "For each page",
      "description": "Execute actions on each page (collection of items) in an array.",
      "type": "object",
      "required": [
        "itemsProperty",
        "$kind"
      ],
      "additionalProperties": false,
      "patternProperties": {
        "^\\$": {
          "title": "Tooling property",
          "description": "Open ended property for tooling."
        }
      },
      "properties": {
        "id": {
          "type": "string",
          "title": "Id",
          "description": "Optional id for the dialog"
        },
        "disabled": {
          "$ref": "#/definitions/booleanExpression",
          "title": "Disabled",
          "description": "Optional condition which if true will disable this action.",
          "examples": [
            "user.age > 3"
          ]
        },
        "itemsProperty": {
          "$ref": "#/definitions/stringExpression",
          "title": "Items property",
          "description": "Property that holds the array.",
          "examples": [
            "user.todoList"
          ]
        },
        "actions": {
          "type": "array",
          "title": "Actions",
          "description": "Actions to execute for each page. Use '$foreach.page' to access each page.",
          "items": {
            "$kind": "Microsoft.IDialog",
            "$ref": "#/definitions/Microsoft.IDialog"
          }
        },
        "pageIndex": {
          "$ref": "#/definitions/stringExpression",
          "title": "Index property",
          "description": "Property that holds the index of the page.",
          "default": "dialog.foreach.pageindex"
        },
        "page": {
          "$ref": "#/definitions/stringExpression",
          "title": "Page property",
          "description": "Property that holds the value of the page.",
          "default": "dialog.foreach.page"
        },
        "pageSize": {
          "$ref": "#/definitions/integerExpression",
          "title": "Page size",
          "description": "Number of items in each page.",
          "default": 10
        },
        "$kind": {
          "title": "Kind of dialog object",
          "description": "Defines the valid properties for the component you are configuring (from a dialog .schema file)",
          "type": "string",
          "pattern": "^[a-zA-Z][a-zA-Z0-9.]*$",
          "const": "Microsoft.ForeachPage"
        },
        "$designer": {
          "title": "Designer information",
          "type": "object",
          "description": "Extra information for the Bot Framework Composer."
        }
      }
    },
    "Microsoft.GetActivityMembers": {
      "$role": "implements(Microsoft.IDialog)",
      "title": "Get activity members",
      "description": "Get the members who are participating in an activity. (BotFrameworkAdapter only)",
      "type": "object",
      "required": [
        "$kind"
      ],
      "additionalProperties": false,
      "patternProperties": {
        "^\\$": {
          "title": "Tooling property",
          "description": "Open ended property for tooling."
        }
      },
      "properties": {
        "id": {
          "type": "string",
          "title": "Id",
          "description": "Optional id for the dialog"
        },
        "property": {
          "$ref": "#/definitions/stringExpression",
          "title": "Property",
          "description": "Property (named location to store information).",
          "examples": [
            "user.age"
          ]
        },
        "activityId": {
          "$ref": "#/definitions/stringExpression",
          "title": "Activity Id",
          "description": "Activity ID or expression to an activityId to use to get the members. If none is defined then the current activity id will be used.",
          "examples": [
            "turn.lastresult.id"
          ]
        },
        "disabled": {
          "$ref": "#/definitions/booleanExpression",
          "title": "Disabled",
          "description": "Optional condition which if true will disable this action.",
          "examples": [
            "user.age > 3"
          ]
        },
        "$kind": {
          "title": "Kind of dialog object",
          "description": "Defines the valid properties for the component you are configuring (from a dialog .schema file)",
          "type": "string",
          "pattern": "^[a-zA-Z][a-zA-Z0-9.]*$",
          "const": "Microsoft.GetActivityMembers"
        },
        "$designer": {
          "title": "Designer information",
          "type": "object",
          "description": "Extra information for the Bot Framework Composer."
        }
      }
    },
    "Microsoft.GetConversationMembers": {
      "$role": "implements(Microsoft.IDialog)",
      "title": "Get conversation members",
      "description": "Get the members who are participating in an conversation. (BotFrameworkAdapter only)",
      "type": "object",
      "required": [
        "$kind"
      ],
      "additionalProperties": false,
      "patternProperties": {
        "^\\$": {
          "title": "Tooling property",
          "description": "Open ended property for tooling."
        }
      },
      "properties": {
        "id": {
          "type": "string",
          "title": "Id",
          "description": "Optional id for the dialog"
        },
        "property": {
          "$ref": "#/definitions/stringExpression",
          "title": "Property",
          "description": "Property (named location to store information).",
          "examples": [
            "user.age"
          ]
        },
        "disabled": {
          "$ref": "#/definitions/booleanExpression",
          "title": "Disabled",
          "description": "Optional condition which if true will disable this action.",
          "examples": [
            "user.age > 3"
          ]
        },
        "$kind": {
          "title": "Kind of dialog object",
          "description": "Defines the valid properties for the component you are configuring (from a dialog .schema file)",
          "type": "string",
          "pattern": "^[a-zA-Z][a-zA-Z0-9.]*$",
          "const": "Microsoft.GetConversationMembers"
        },
        "$designer": {
          "title": "Designer information",
          "type": "object",
          "description": "Extra information for the Bot Framework Composer."
        }
      }
    },
    "Microsoft.GotoAction": {
      "$role": "implements(Microsoft.IDialog)",
      "title": "Go to action",
      "description": "Go to an an action by id.",
      "type": "object",
      "required": [
        "actionId",
        "$kind"
      ],
      "additionalProperties": false,
      "patternProperties": {
        "^\\$": {
          "title": "Tooling property",
          "description": "Open ended property for tooling."
        }
      },
      "properties": {
        "id": {
          "type": "string",
          "title": "Id",
          "description": "Optional id for the dialog"
        },
        "disabled": {
          "$ref": "#/definitions/booleanExpression",
          "title": "Disabled",
          "description": "Optional condition which if true will disable this action.",
          "examples": [
            "user.age > 3"
          ]
        },
        "actionId": {
          "$ref": "#/definitions/stringExpression",
          "title": "Action Id",
          "description": "Action Id to execute next"
        },
        "$kind": {
          "title": "Kind of dialog object",
          "description": "Defines the valid properties for the component you are configuring (from a dialog .schema file)",
          "type": "string",
          "pattern": "^[a-zA-Z][a-zA-Z0-9.]*$",
          "const": "Microsoft.GotoAction"
        },
        "$designer": {
          "title": "Designer information",
          "type": "object",
          "description": "Extra information for the Bot Framework Composer."
        }
      }
    },
    "Microsoft.GuidEntityRecognizer": {
      "$role": [
        "implements(Microsoft.IRecognizer)",
        "implements(Microsoft.IEntityRecognizer)"
      ],
      "title": "Guid entity recognizer",
      "description": "Recognizer which recognizes guids.",
      "type": "object",
      "required": [
        "$kind"
      ],
      "additionalProperties": false,
      "patternProperties": {
        "^\\$": {
          "title": "Tooling property",
          "description": "Open ended property for tooling."
        }
      },
      "properties": {
        "$kind": {
          "title": "Kind of dialog object",
          "description": "Defines the valid properties for the component you are configuring (from a dialog .schema file)",
          "type": "string",
          "pattern": "^[a-zA-Z][a-zA-Z0-9.]*$",
          "const": "Microsoft.GuidEntityRecognizer"
        },
        "$designer": {
          "title": "Designer information",
          "type": "object",
          "description": "Extra information for the Bot Framework Composer."
        }
      }
    },
    "Microsoft.HashtagEntityRecognizer": {
      "$role": [
        "implements(Microsoft.IRecognizer)",
        "implements(Microsoft.IEntityRecognizer)"
      ],
      "title": "Hashtag entity recognizer",
      "description": "Recognizer which recognizes Hashtags.",
      "type": "object",
      "required": [
        "$kind"
      ],
      "additionalProperties": false,
      "patternProperties": {
        "^\\$": {
          "title": "Tooling property",
          "description": "Open ended property for tooling."
        }
      },
      "properties": {
        "$kind": {
          "title": "Kind of dialog object",
          "description": "Defines the valid properties for the component you are configuring (from a dialog .schema file)",
          "type": "string",
          "pattern": "^[a-zA-Z][a-zA-Z0-9.]*$",
          "const": "Microsoft.HashtagEntityRecognizer"
        },
        "$designer": {
          "title": "Designer information",
          "type": "object",
          "description": "Extra information for the Bot Framework Composer."
        }
      }
    },
    "Microsoft.HttpRequest": {
      "$role": "implements(Microsoft.IDialog)",
      "type": "object",
      "title": "HTTP request",
      "description": "Make a HTTP request.",
      "required": [
        "url",
        "method",
        "$kind"
      ],
      "additionalProperties": false,
      "patternProperties": {
        "^\\$": {
          "title": "Tooling property",
          "description": "Open ended property for tooling."
        }
      },
      "properties": {
        "id": {
          "type": "string",
          "title": "Id",
          "description": "Optional id for the dialog"
        },
        "disabled": {
          "$ref": "#/definitions/booleanExpression",
          "title": "Disabled",
          "description": "Optional condition which if true will disable this action.",
          "examples": [
            "user.age > 3"
          ]
        },
        "method": {
          "type": "string",
          "title": "HTTP method",
          "description": "HTTP method to use.",
          "enum": [
            "GET",
            "POST",
            "PATCH",
            "PUT",
            "DELETE"
          ],
          "examples": [
            "GET",
            "POST"
          ]
        },
        "url": {
          "$ref": "#/definitions/stringExpression",
          "title": "Url",
          "description": "URL to call (supports data binding).",
          "examples": [
            "https://contoso.com"
          ]
        },
        "body": {
          "$ref": "#/definitions/valueExpression",
          "title": "Body",
          "description": "Body to include in the HTTP call (supports data binding).",
          "additionalProperties": true
        },
        "resultProperty": {
          "$ref": "#/definitions/stringExpression",
          "title": "Result property",
          "description": "A property to store the result of this action. The result can include any of the 4 properties from the HTTP response: statusCode, reasonPhrase, content, and headers. If the content is JSON it will be a deserialized object. The values can be accessed via .content for example.",
          "examples": [
            "dialog.contosodata"
          ]
        },
        "contentType": {
          "$ref": "#/definitions/stringExpression",
          "title": "Content type",
          "description": "Content media type for the body.",
          "examples": [
            "application/json",
            "text/plain"
          ]
        },
        "headers": {
          "type": "object",
          "title": "Headers",
          "description": "One or more headers to include in the request (supports data binding).",
          "additionalProperties": {
            "$ref": "#/definitions/stringExpression"
          }
        },
        "responseType": {
          "$ref": "#/definitions/stringExpression",
          "title": "Response type",
          "description": "Defines the type of HTTP response. Automatically calls the 'Send a response' action if set to 'Activity' or 'Activities'.",
          "oneOf": [
            {
              "type": "string",
              "title": "Standard response",
              "description": "Standard response type.",
              "enum": [
                "none",
                "json",
                "activity",
                "activities",
                "binary"
              ],
              "default": "json"
            },
            {
              "$ref": "#/definitions/equalsExpression"
            }
          ]
        },
        "$kind": {
          "title": "Kind of dialog object",
          "description": "Defines the valid properties for the component you are configuring (from a dialog .schema file)",
          "type": "string",
          "pattern": "^[a-zA-Z][a-zA-Z0-9.]*$",
          "const": "Microsoft.HttpRequest"
        },
        "$designer": {
          "title": "Designer information",
          "type": "object",
          "description": "Extra information for the Bot Framework Composer."
        }
      }
    },
    "Microsoft.IActivityTemplate": {
      "title": "Microsoft ActivityTemplates",
      "description": "Components which are ActivityTemplate, which is string template, an activity, or a implementation of ActivityTemplate",
      "$role": "interface",
      "oneOf": [
        {
          "type": "string"
        },
        {
          "$ref": "#/definitions/botframework.json/definitions/Activity",
          "required": [
            "type"
          ]
        },
        {
          "$ref": "#/definitions/Microsoft.ActivityTemplate"
        },
        {
          "$ref": "#/definitions/Microsoft.StaticActivityTemplate"
        }
      ]
    },
    "Microsoft.IDialog": {
      "title": "Microsoft dialogs",
      "description": "Components which derive from Dialog",
      "$role": "interface",
      "oneOf": [
        {
          "type": "string"
        },
        {
          "$ref": "#/definitions/Microsoft.QnAMakerDialog"
        },
        {
          "$ref": "#/definitions/Microsoft.AdaptiveDialog"
        },
        {
          "$ref": "#/definitions/Microsoft.Test.AssertCondition"
        },
        {
          "$ref": "#/definitions/Microsoft.BeginDialog"
        },
        {
          "$ref": "#/definitions/Microsoft.BeginSkill"
        },
        {
          "$ref": "#/definitions/Microsoft.BreakLoop"
        },
        {
          "$ref": "#/definitions/Microsoft.CancelAllDialogs"
        },
        {
          "$ref": "#/definitions/Microsoft.CancelDialog"
        },
        {
          "$ref": "#/definitions/Microsoft.ContinueConversationLater"
        },
        {
          "$ref": "#/definitions/Microsoft.ContinueLoop"
        },
        {
          "$ref": "#/definitions/Microsoft.DebugBreak"
        },
        {
          "$ref": "#/definitions/Microsoft.DeleteActivity"
        },
        {
          "$ref": "#/definitions/Microsoft.DeleteProperties"
        },
        {
          "$ref": "#/definitions/Microsoft.DeleteProperty"
        },
        {
          "$ref": "#/definitions/Microsoft.EditActions"
        },
        {
          "$ref": "#/definitions/Microsoft.EditArray"
        },
        {
          "$ref": "#/definitions/Microsoft.EmitEvent"
        },
        {
          "$ref": "#/definitions/Microsoft.EndDialog"
        },
        {
          "$ref": "#/definitions/Microsoft.EndTurn"
        },
        {
          "$ref": "#/definitions/Microsoft.Foreach"
        },
        {
          "$ref": "#/definitions/Microsoft.ForeachPage"
        },
        {
          "$ref": "#/definitions/Microsoft.GetActivityMembers"
        },
        {
          "$ref": "#/definitions/Microsoft.GetConversationMembers"
        },
        {
          "$ref": "#/definitions/Microsoft.GotoAction"
        },
        {
          "$ref": "#/definitions/Microsoft.HttpRequest"
        },
        {
          "$ref": "#/definitions/Microsoft.IfCondition"
        },
        {
          "$ref": "#/definitions/Microsoft.LogAction"
        },
        {
          "$ref": "#/definitions/Microsoft.RepeatDialog"
        },
        {
          "$ref": "#/definitions/Microsoft.ReplaceDialog"
        },
        {
          "$ref": "#/definitions/Microsoft.SendActivity"
        },
        {
          "$ref": "#/definitions/Microsoft.SetProperties"
        },
        {
          "$ref": "#/definitions/Microsoft.SetProperty"
        },
        {
          "$ref": "#/definitions/Microsoft.SignOutUser"
        },
        {
          "$ref": "#/definitions/Microsoft.SwitchCondition"
        },
        {
          "$ref": "#/definitions/Microsoft.TelemetryTrackEventAction"
        },
        {
          "$ref": "#/definitions/Microsoft.ThrowException"
        },
        {
          "$ref": "#/definitions/Microsoft.TraceActivity"
        },
        {
          "$ref": "#/definitions/Microsoft.UpdateActivity"
        },
        {
          "$ref": "#/definitions/Microsoft.Ask"
        },
        {
          "$ref": "#/definitions/Microsoft.AttachmentInput"
        },
        {
          "$ref": "#/definitions/Microsoft.ChoiceInput"
        },
        {
          "$ref": "#/definitions/Microsoft.ConfirmInput"
        },
        {
          "$ref": "#/definitions/Microsoft.DateTimeInput"
        },
        {
          "$ref": "#/definitions/Microsoft.NumberInput"
        },
        {
          "$ref": "#/definitions/Microsoft.OAuthInput"
        },
        {
          "$ref": "#/definitions/Microsoft.TextInput"
        },
        {
          "$ref": "#/definitions/Teams.GetMeetingParticipant"
        },
        {
          "$ref": "#/definitions/Teams.GetMember"
        },
        {
          "$ref": "#/definitions/Teams.GetPagedMembers"
        },
        {
          "$ref": "#/definitions/Teams.GetPagedTeamMembers"
        },
        {
          "$ref": "#/definitions/Teams.GetTeamChannels"
        },
        {
          "$ref": "#/definitions/Teams.GetTeamDetails"
        },
        {
          "$ref": "#/definitions/Teams.GetTeamMember"
        },
        {
          "$ref": "#/definitions/Teams.SendAppBasedLinkQueryResponse"
        },
        {
          "$ref": "#/definitions/Teams.SendMessageToTeamsChannel"
        },
        {
          "$ref": "#/definitions/Teams.SendMessagingExtensionActionResponse"
        },
        {
          "$ref": "#/definitions/Teams.SendMessagingExtensionAttachmentsResponse"
        },
        {
          "$ref": "#/definitions/Teams.SendMessagingExtensionAuthResponse"
        },
        {
          "$ref": "#/definitions/Teams.SendMessagingExtensionBotMessagePreviewResponse"
        },
        {
          "$ref": "#/definitions/Teams.SendMessagingExtensionConfigQuerySettingUrlResponse"
        },
        {
          "$ref": "#/definitions/Teams.SendMessagingExtensionMessageResponse"
        },
        {
          "$ref": "#/definitions/Teams.SendMessagingExtensionSelectItemResponse"
        },
        {
          "$ref": "#/definitions/Teams.SendTaskModuleCardResponse"
        },
        {
          "$ref": "#/definitions/Teams.SendTaskModuleMessageResponse"
        },
        {
          "$ref": "#/definitions/Teams.SendTaskModuleUrlResponse"
        },
        {
          "$ref": "#/definitions/Testbot.JavascriptAction"
        },
        {
          "$ref": "#/definitions/Testbot.Multiply"
        },
        {
          "$ref": "#/definitions/CustomAction.dialog"
        },
        {
          "$ref": "#/definitions/CustomAction2.dialog"
        }
      ]
    },
    "Microsoft.IEntityRecognizer": {
      "$role": "interface",
      "title": "Entity recognizers",
      "description": "Components which derive from EntityRecognizer.",
      "type": "object",
      "oneOf": [
        {
          "type": "string",
          "title": "Reference to Microsoft.IEntityRecognizer",
          "description": "Reference to Microsoft.IEntityRecognizer .dialog file."
        },
        {
          "$ref": "#/definitions/Microsoft.AgeEntityRecognizer"
        },
        {
          "$ref": "#/definitions/Microsoft.ConfirmationEntityRecognizer"
        },
        {
          "$ref": "#/definitions/Microsoft.CurrencyEntityRecognizer"
        },
        {
          "$ref": "#/definitions/Microsoft.DateTimeEntityRecognizer"
        },
        {
          "$ref": "#/definitions/Microsoft.DimensionEntityRecognizer"
        },
        {
          "$ref": "#/definitions/Microsoft.EmailEntityRecognizer"
        },
        {
          "$ref": "#/definitions/Microsoft.GuidEntityRecognizer"
        },
        {
          "$ref": "#/definitions/Microsoft.HashtagEntityRecognizer"
        },
        {
          "$ref": "#/definitions/Microsoft.IpEntityRecognizer"
        },
        {
          "$ref": "#/definitions/Microsoft.MentionEntityRecognizer"
        },
        {
          "$ref": "#/definitions/Microsoft.NumberEntityRecognizer"
        },
        {
          "$ref": "#/definitions/Microsoft.NumberRangeEntityRecognizer"
        },
        {
          "$ref": "#/definitions/Microsoft.OrdinalEntityRecognizer"
        },
        {
          "$ref": "#/definitions/Microsoft.PercentageEntityRecognizer"
        },
        {
          "$ref": "#/definitions/Microsoft.PhoneNumberEntityRecognizer"
        },
        {
          "$ref": "#/definitions/Microsoft.RegexEntityRecognizer"
        },
        {
          "$ref": "#/definitions/Microsoft.TemperatureEntityRecognizer"
        },
        {
          "$ref": "#/definitions/Microsoft.UrlEntityRecognizer"
        }
      ]
    },
    "Microsoft.ILanguageGenerator": {
      "title": "Microsoft LanguageGenerator",
      "description": "Components which dervie from the LanguageGenerator class",
      "$role": "interface",
      "oneOf": [
        {
          "type": "string"
        },
        {
          "$ref": "#/definitions/Microsoft.ResourceMultiLanguageGenerator"
        },
        {
          "$ref": "#/definitions/Microsoft.TemplateEngineLanguageGenerator"
        }
      ]
    },
    "Microsoft.IRecognizer": {
      "title": "Microsoft recognizer",
      "description": "Components which derive from Recognizer class",
      "$role": "interface",
      "oneOf": [
        {
          "type": "string"
        },
        {
          "$ref": "#/definitions/Microsoft.LuisRecognizer"
        },
        {
          "$ref": "#/definitions/Microsoft.OrchestratorRecognizer"
        },
        {
          "$ref": "#/definitions/Microsoft.QnAMakerRecognizer"
        },
        {
          "$ref": "#/definitions/Microsoft.CrossTrainedRecognizerSet"
        },
        {
          "$ref": "#/definitions/Microsoft.MultiLanguageRecognizer"
        },
        {
          "$ref": "#/definitions/Microsoft.RecognizerSet"
        },
        {
          "$ref": "#/definitions/Microsoft.RegexRecognizer"
        },
        {
          "$ref": "#/definitions/Microsoft.AgeEntityRecognizer"
        },
        {
          "$ref": "#/definitions/Microsoft.ChannelMentionEntityRecognizer"
        },
        {
          "$ref": "#/definitions/Microsoft.ConfirmationEntityRecognizer"
        },
        {
          "$ref": "#/definitions/Microsoft.CurrencyEntityRecognizer"
        },
        {
          "$ref": "#/definitions/Microsoft.DateTimeEntityRecognizer"
        },
        {
          "$ref": "#/definitions/Microsoft.DimensionEntityRecognizer"
        },
        {
          "$ref": "#/definitions/Microsoft.EmailEntityRecognizer"
        },
        {
          "$ref": "#/definitions/Microsoft.GuidEntityRecognizer"
        },
        {
          "$ref": "#/definitions/Microsoft.HashtagEntityRecognizer"
        },
        {
          "$ref": "#/definitions/Microsoft.IpEntityRecognizer"
        },
        {
          "$ref": "#/definitions/Microsoft.MentionEntityRecognizer"
        },
        {
          "$ref": "#/definitions/Microsoft.NumberEntityRecognizer"
        },
        {
          "$ref": "#/definitions/Microsoft.NumberRangeEntityRecognizer"
        },
        {
          "$ref": "#/definitions/Microsoft.OrdinalEntityRecognizer"
        },
        {
          "$ref": "#/definitions/Microsoft.PercentageEntityRecognizer"
        },
        {
          "$ref": "#/definitions/Microsoft.PhoneNumberEntityRecognizer"
        },
        {
          "$ref": "#/definitions/Microsoft.RegexEntityRecognizer"
        },
        {
          "$ref": "#/definitions/Microsoft.TemperatureEntityRecognizer"
        },
        {
          "$ref": "#/definitions/Microsoft.UrlEntityRecognizer"
        }
      ]
    },
    "Microsoft.ITextTemplate": {
      "title": "Microsoft TextTemplate",
      "description": "Components which derive from TextTemplate class",
      "$role": "interface",
      "oneOf": [
        {
          "type": "string"
        },
        {
          "$ref": "#/definitions/Microsoft.TextTemplate"
        }
      ]
    },
    "Microsoft.ITrigger": {
      "$role": "interface",
      "title": "Microsoft Triggers",
      "description": "Components which derive from OnCondition class.",
      "oneOf": [
        {
          "type": "string",
          "title": "Reference to Microsoft.ITrigger",
          "description": "Reference to Microsoft.ITrigger .dialog file."
        },
        {
          "$ref": "#/definitions/Microsoft.OnActivity"
        },
        {
          "$ref": "#/definitions/Microsoft.OnAssignEntity"
        },
        {
          "$ref": "#/definitions/Microsoft.OnBeginDialog"
        },
        {
          "$ref": "#/definitions/Microsoft.OnCancelDialog"
        },
        {
          "$ref": "#/definitions/Microsoft.OnChooseEntity"
        },
        {
          "$ref": "#/definitions/Microsoft.OnChooseIntent"
        },
        {
          "$ref": "#/definitions/Microsoft.OnChooseProperty"
        },
        {
          "$ref": "#/definitions/Microsoft.OnCondition"
        },
        {
          "$ref": "#/definitions/Microsoft.OnContinueConversation"
        },
        {
          "$ref": "#/definitions/Microsoft.OnConversationUpdateActivity"
        },
        {
          "$ref": "#/definitions/Microsoft.OnDialogEvent"
        },
        {
          "$ref": "#/definitions/Microsoft.OnEndOfActions"
        },
        {
          "$ref": "#/definitions/Microsoft.OnEndOfConversationActivity"
        },
        {
          "$ref": "#/definitions/Microsoft.OnError"
        },
        {
          "$ref": "#/definitions/Microsoft.OnEventActivity"
        },
        {
          "$ref": "#/definitions/Microsoft.OnHandoffActivity"
        },
        {
          "$ref": "#/definitions/Microsoft.OnInstallationUpdateActivity"
        },
        {
          "$ref": "#/definitions/Microsoft.OnIntent"
        },
        {
          "$ref": "#/definitions/Microsoft.OnInvokeActivity"
        },
        {
          "$ref": "#/definitions/Microsoft.OnMessageActivity"
        },
        {
          "$ref": "#/definitions/Microsoft.OnMessageDeleteActivity"
        },
        {
          "$ref": "#/definitions/Microsoft.OnMessageReactionActivity"
        },
        {
          "$ref": "#/definitions/Microsoft.OnMessageUpdateActivity"
        },
        {
          "$ref": "#/definitions/Microsoft.OnQnAMatch"
        },
        {
          "$ref": "#/definitions/Microsoft.OnRepromptDialog"
        },
        {
          "$ref": "#/definitions/Microsoft.OnTypingActivity"
        },
        {
          "$ref": "#/definitions/Microsoft.OnUnknownIntent"
        },
        {
          "$ref": "#/definitions/Teams.OnAppBasedLinkQuery"
        },
        {
          "$ref": "#/definitions/Teams.OnCardAction"
        },
        {
          "$ref": "#/definitions/Teams.OnChannelCreated"
        },
        {
          "$ref": "#/definitions/Teams.OnChannelDeleted"
        },
        {
          "$ref": "#/definitions/Teams.OnChannelRenamed"
        },
        {
          "$ref": "#/definitions/Teams.OnChannelRestored"
        },
        {
          "$ref": "#/definitions/Teams.OnFileConsent"
        },
        {
          "$ref": "#/definitions/Teams.OnMessagingExtensionBotMessagePreviewEdit"
        },
        {
          "$ref": "#/definitions/Teams.OnMessagingExtensionBotMessagePreviewSend"
        },
        {
          "$ref": "#/definitions/Teams.OnMessagingExtensionCardButtonClicked"
        },
        {
          "$ref": "#/definitions/Teams.OnMessagingExtensionConfigurationQuerySettingUrl"
        },
        {
          "$ref": "#/definitions/Teams.OnMessagingExtensionConfigurationSetting"
        },
        {
          "$ref": "#/definitions/Teams.OnMessagingExtensionFetchTask"
        },
        {
          "$ref": "#/definitions/Teams.OnMessagingExtensionQuery"
        },
        {
          "$ref": "#/definitions/Teams.OnMessagingExtensionSelectItem"
        },
        {
          "$ref": "#/definitions/Teams.OnMessagingExtensionSubmitAction"
        },
        {
          "$ref": "#/definitions/Teams.OnO365ConnectorCardAction"
        },
        {
          "$ref": "#/definitions/Teams.OnTabFetch"
        },
        {
          "$ref": "#/definitions/Teams.OnTabSubmit"
        },
        {
          "$ref": "#/definitions/Teams.OnTaskModuleFetch"
        },
        {
          "$ref": "#/definitions/Teams.OnTaskModuleSubmit"
        },
        {
          "$ref": "#/definitions/Teams.OnTeamArchived"
        },
        {
          "$ref": "#/definitions/Teams.OnTeamDeleted"
        },
        {
          "$ref": "#/definitions/Teams.OnTeamHardDeleted"
        },
        {
          "$ref": "#/definitions/Teams.OnTeamRenamed"
        },
        {
          "$ref": "#/definitions/Teams.OnTeamRestored"
        },
        {
          "$ref": "#/definitions/Teams.OnTeamUnarchived"
        }
      ]
    },
    "Microsoft.ITriggerSelector": {
      "$role": "interface",
      "title": "Selectors",
      "description": "Components which derive from TriggerSelector class.",
      "oneOf": [
        {
          "type": "string",
          "title": "Reference to Microsoft.ITriggerSelector",
          "description": "Reference to Microsoft.ITriggerSelector .dialog file."
        },
        {
          "$ref": "#/definitions/Microsoft.ConditionalSelector"
        },
        {
          "$ref": "#/definitions/Microsoft.FirstSelector"
        },
        {
          "$ref": "#/definitions/Microsoft.MostSpecificSelector"
        },
        {
          "$ref": "#/definitions/Microsoft.RandomSelector"
        },
        {
          "$ref": "#/definitions/Microsoft.TrueSelector"
        }
      ]
    },
    "Microsoft.IfCondition": {
      "$role": "implements(Microsoft.IDialog)",
      "title": "If condition",
      "description": "Two-way branch the conversation flow based on a condition.",
      "type": "object",
      "required": [
        "condition",
        "$kind"
      ],
      "additionalProperties": false,
      "patternProperties": {
        "^\\$": {
          "title": "Tooling property",
          "description": "Open ended property for tooling."
        }
      },
      "properties": {
        "id": {
          "type": "string",
          "title": "Id",
          "description": "Optional id for the dialog"
        },
        "condition": {
          "$ref": "#/definitions/condition",
          "title": "Condition",
          "description": "Expression to evaluate.",
          "examples": [
            "user.age > 3"
          ]
        },
        "disabled": {
          "$ref": "#/definitions/booleanExpression",
          "title": "Disabled",
          "description": "Optional condition which if true will disable this action.",
          "examples": [
            true,
            "=user.age > 3"
          ]
        },
        "actions": {
          "type": "array",
          "title": "Actions",
          "description": "Actions to execute if condition is true.",
          "items": {
            "$kind": "Microsoft.IDialog",
            "$ref": "#/definitions/Microsoft.IDialog"
          }
        },
        "elseActions": {
          "type": "array",
          "title": "Else",
          "description": "Actions to execute if condition is false.",
          "items": {
            "$kind": "Microsoft.IDialog",
            "$ref": "#/definitions/Microsoft.IDialog"
          }
        },
        "$kind": {
          "title": "Kind of dialog object",
          "description": "Defines the valid properties for the component you are configuring (from a dialog .schema file)",
          "type": "string",
          "pattern": "^[a-zA-Z][a-zA-Z0-9.]*$",
          "const": "Microsoft.IfCondition"
        },
        "$designer": {
          "title": "Designer information",
          "type": "object",
          "description": "Extra information for the Bot Framework Composer."
        }
      }
    },
    "Microsoft.InputDialog": {
      "type": "object",
      "required": [
        "$kind"
      ],
      "additionalProperties": false,
      "patternProperties": {
        "^\\$": {
          "title": "Tooling property",
          "description": "Open ended property for tooling."
        }
      },
      "properties": {
        "id": {
          "type": "string",
          "title": "Id",
          "description": "Optional id for the dialog"
        },
        "disabled": {
          "$ref": "#/definitions/booleanExpression",
          "title": "Disabled",
          "description": "Optional condition which if true will disable this action.",
          "default": false,
          "examples": [
            false,
            "=user.isVip"
          ]
        },
        "prompt": {
          "$kind": "Microsoft.IActivityTemplate",
          "title": "Initial prompt",
          "description": "Message to send to collect information.",
          "examples": [
            "What is your birth date?"
          ],
          "$ref": "#/definitions/Microsoft.IActivityTemplate"
        },
        "unrecognizedPrompt": {
          "$kind": "Microsoft.IActivityTemplate",
          "title": "Unrecognized prompt",
          "description": "Message to send when max turn count (if specified) has been exceeded and the default value is selected as the value.",
          "examples": [
            "Sorry, I'm having trouble understanding you. I will just use {this.options.defaultValue} for now. You can say 'I'm 36 years old' to change it."
          ],
          "$ref": "#/definitions/Microsoft.IActivityTemplate"
        },
        "invalidPrompt": {
          "$kind": "Microsoft.IActivityTemplate",
          "title": "Invalid prompt",
          "description": "Message to send when the user input does not meet any validation expression.",
          "examples": [
            "Sorry, '{this.value}' does not work. I need a number between 1-150. What is your age?"
          ],
          "$ref": "#/definitions/Microsoft.IActivityTemplate"
        },
        "defaultValueResponse": {
          "$kind": "Microsoft.IActivityTemplate",
          "title": "Default value response",
          "description": "Message to send when max turn count (if specified) has been exceeded and the default value is selected as the value.",
          "examples": [
            "Sorry, I'm having trouble understanding you. I will just use {this.options.defaultValue} for now. You can say 'I'm 36 years old' to change it."
          ],
          "$ref": "#/definitions/Microsoft.IActivityTemplate"
        },
        "maxTurnCount": {
          "$ref": "#/definitions/integerExpression",
          "title": "Max turn count",
          "description": "Maximum number of re-prompt attempts to collect information.",
          "default": 3,
          "minimum": 0,
          "maximum": 2147483647,
          "examples": [
            3,
            "=settings.xyz"
          ]
        },
        "validations": {
          "type": "array",
          "title": "Validation expressions",
          "description": "Expression to validate user input.",
          "items": {
            "$ref": "#/definitions/condition",
            "title": "Condition",
            "description": "Expression which needs to met for the input to be considered valid",
            "examples": [
              "int(this.value) > 1 && int(this.value) <= 150",
              "count(this.value) < 300"
            ]
          }
        },
        "property": {
          "$ref": "#/definitions/stringExpression",
          "title": "Property",
          "description": "Property to store collected information. Input will be skipped if property has value (unless 'Always prompt' is true).",
          "examples": [
            "$birthday",
            "dialog.${user.name}",
            "=f(x)"
          ]
        },
        "alwaysPrompt": {
          "$ref": "#/definitions/booleanExpression",
          "title": "Always prompt",
          "description": "Collect information even if the specified 'property' is not empty.",
          "default": false,
          "examples": [
            false,
            "=$val"
          ]
        },
        "allowInterruptions": {
          "$ref": "#/definitions/booleanExpression",
          "title": "Allow Interruptions",
          "description": "A boolean expression that determines whether the parent should be allowed to interrupt the input.",
          "default": true,
          "examples": [
            true,
            "=user.xyz"
          ]
        },
        "$kind": {
          "title": "Kind of dialog object",
          "description": "Defines the valid properties for the component you are configuring (from a dialog .schema file)",
          "type": "string",
          "pattern": "^[a-zA-Z][a-zA-Z0-9.]*$",
          "const": "Microsoft.InputDialog"
        },
        "$designer": {
          "title": "Designer information",
          "type": "object",
          "description": "Extra information for the Bot Framework Composer."
        }
      }
    },
    "Microsoft.IpEntityRecognizer": {
      "$role": [
        "implements(Microsoft.IRecognizer)",
        "implements(Microsoft.IEntityRecognizer)"
      ],
      "title": "IP entity recognizer",
      "description": "Recognizer which recognizes internet IP patterns (like 192.1.1.1).",
      "type": "object",
      "required": [
        "$kind"
      ],
      "additionalProperties": false,
      "patternProperties": {
        "^\\$": {
          "title": "Tooling property",
          "description": "Open ended property for tooling."
        }
      },
      "properties": {
        "$kind": {
          "title": "Kind of dialog object",
          "description": "Defines the valid properties for the component you are configuring (from a dialog .schema file)",
          "type": "string",
          "pattern": "^[a-zA-Z][a-zA-Z0-9.]*$",
          "const": "Microsoft.IpEntityRecognizer"
        },
        "$designer": {
          "title": "Designer information",
          "type": "object",
          "description": "Extra information for the Bot Framework Composer."
        }
      }
    },
    "Microsoft.LanguagePolicy": {
      "title": "Language policy",
      "description": "This represents a policy map for locales lookups to use for language",
      "type": "object",
      "required": [
        "$kind"
      ],
      "additionalProperties": {
        "type": "array",
        "title": "Per-locale policy",
        "description": "Language policy per locale.",
        "items": {
          "type": "string",
          "title": "Locale",
          "description": "Locale like en-us."
        }
      },
      "patternProperties": {
        "^\\$": {
          "title": "Tooling property",
          "description": "Open ended property for tooling."
        }
      },
      "properties": {
        "$kind": {
          "title": "Kind of dialog object",
          "description": "Defines the valid properties for the component you are configuring (from a dialog .schema file)",
          "type": "string",
          "pattern": "^[a-zA-Z][a-zA-Z0-9.]*$",
          "const": "Microsoft.LanguagePolicy"
        },
        "$designer": {
          "title": "Designer information",
          "type": "object",
          "description": "Extra information for the Bot Framework Composer."
        }
      }
    },
    "Microsoft.LogAction": {
      "$role": "implements(Microsoft.IDialog)",
      "title": "Log to console",
      "description": "Log a message to the host application. Send a TraceActivity to Bot Framework Emulator (optional).",
      "type": "object",
      "required": [
        "text",
        "$kind"
      ],
      "additionalProperties": false,
      "patternProperties": {
        "^\\$": {
          "title": "Tooling property",
          "description": "Open ended property for tooling."
        }
      },
      "properties": {
        "id": {
          "type": "string",
          "title": "Id",
          "description": "Optional id for the dialog"
        },
        "disabled": {
          "$ref": "#/definitions/booleanExpression",
          "title": "Disabled",
          "description": "Optional condition which if true will disable this action.",
          "examples": [
            true,
            "=user.age > 3"
          ]
        },
        "text": {
          "$kind": "Microsoft.IActivityTemplate",
          "title": "Text",
          "description": "Information to log.",
          "$ref": "#/definitions/Microsoft.IActivityTemplate"
        },
        "label": {
          "$ref": "#/definitions/stringExpression",
          "title": "Label",
          "description": "Label for the trace activity (used to identify it in a list of trace activities.)"
        },
        "traceActivity": {
          "$ref": "#/definitions/booleanExpression",
          "title": "Send trace activity",
          "description": "If true, automatically sends a TraceActivity (view in Bot Framework Emulator)."
        },
        "$kind": {
          "title": "Kind of dialog object",
          "description": "Defines the valid properties for the component you are configuring (from a dialog .schema file)",
          "type": "string",
          "pattern": "^[a-zA-Z][a-zA-Z0-9.]*$",
          "const": "Microsoft.LogAction"
        },
        "$designer": {
          "title": "Designer information",
          "type": "object",
          "description": "Extra information for the Bot Framework Composer."
        }
      }
    },
    "Microsoft.LuisRecognizer": {
      "$role": "implements(Microsoft.IRecognizer)",
      "title": "LUIS Recognizer",
      "description": "LUIS recognizer.",
      "type": "object",
      "required": [
        "applicationId",
        "endpoint",
        "endpointKey",
        "$kind"
      ],
      "additionalProperties": false,
      "patternProperties": {
        "^\\$": {
          "title": "Tooling property",
          "description": "Open ended property for tooling."
        }
      },
      "properties": {
        "id": {
          "type": "string",
          "title": "Id",
          "description": "Optional unique id using with RecognizerSet.  Other recognizers should return 'DeferToRecognizer_{Id}' intent when cross training data for this recognizer."
        },
        "applicationId": {
          "$ref": "#/definitions/stringExpression",
          "title": "LUIS application id",
          "description": "Application ID for your model from the LUIS service."
        },
        "version": {
          "$ref": "#/definitions/stringExpression",
          "title": "LUIS version",
          "description": "Optional version to target.  If null then predictionOptions.Slot is used."
        },
        "endpoint": {
          "$ref": "#/definitions/stringExpression",
          "title": "LUIS endpoint",
          "description": "Endpoint to use for LUIS service like https://westus.api.cognitive.microsoft.com."
        },
        "endpointKey": {
          "$ref": "#/definitions/stringExpression",
          "title": "LUIS prediction key",
          "description": "LUIS prediction key used to call endpoint."
        },
        "externalEntityRecognizer": {
          "$kind": "Microsoft.IRecognizer",
          "title": "External entity recognizer",
          "description": "Entities recognized by this recognizer will be passed to LUIS as external entities.",
          "$ref": "#/definitions/Microsoft.IRecognizer"
        },
        "dynamicLists": {
          "$ref": "#/definitions/arrayExpression",
          "title": "Dynamic lists",
          "description": "Runtime defined entity lists.",
          "items": {
            "title": "Entity list",
            "description": "Lists of canonical values and synonyms for an entity.",
            "type": "object",
            "properties": {
              "entity": {
                "title": "Entity",
                "description": "Entity to extend with a dynamic list.",
                "type": "string"
              },
              "list": {
                "title": "Dynamic list",
                "description": "List of canonical forms and synonyms.",
                "type": "array",
                "items": {
                  "type": "object",
                  "title": "List entry",
                  "description": "Canonical form and synonynms.",
                  "properties": {
                    "canonicalForm": {
                      "title": "Canonical form",
                      "description": "Resolution if any synonym matches.",
                      "type": "string"
                    },
                    "synonyms": {
                      "title": "Synonyms",
                      "description": "List of synonyms for a canonical form.",
                      "type": "array",
                      "items": {
                        "title": "Synonym",
                        "description": "Synonym for canonical form.",
                        "type": "string"
                      }
                    }
                  }
                }
              }
            }
          }
        },
        "predictionOptions": {
          "type": "object",
          "title": "Prediction options",
          "description": "Options to control LUIS prediction behavior.",
          "properties": {
            "includeAllIntents": {
              "$ref": "#/definitions/booleanExpression",
              "title": "Include all intents",
              "description": "True for all intents, false for only top intent."
            },
            "includeInstanceData": {
              "$ref": "#/definitions/booleanExpression",
              "title": "Include $instance",
              "description": "True to include $instance metadata in the LUIS response."
            },
            "log": {
              "$ref": "#/definitions/booleanExpression",
              "title": "Log utterances",
              "description": "True to log utterances on LUIS service."
            },
            "preferExternalEntities": {
              "$ref": "#/definitions/booleanExpression",
              "title": "Prefer external entities",
              "description": "True to prefer external entities to those generated by LUIS models."
            },
            "slot": {
              "$ref": "#/definitions/stringExpression",
              "title": "Slot",
              "description": "Slot to use for talking to LUIS service like production or staging."
            }
          }
        },
        "$kind": {
          "title": "Kind of dialog object",
          "description": "Defines the valid properties for the component you are configuring (from a dialog .schema file)",
          "type": "string",
          "pattern": "^[a-zA-Z][a-zA-Z0-9.]*$",
          "const": "Microsoft.LuisRecognizer"
        },
        "$designer": {
          "title": "Designer information",
          "type": "object",
          "description": "Extra information for the Bot Framework Composer."
        }
      }
    },
    "Microsoft.MentionEntityRecognizer": {
      "$role": [
        "implements(Microsoft.IRecognizer)",
        "implements(Microsoft.IEntityRecognizer)"
      ],
      "title": "Mentions entity recognizer",
      "description": "Recognizer which recognizes @Mentions",
      "type": "object",
      "required": [
        "$kind"
      ],
      "additionalProperties": false,
      "patternProperties": {
        "^\\$": {
          "title": "Tooling property",
          "description": "Open ended property for tooling."
        }
      },
      "properties": {
        "$kind": {
          "title": "Kind of dialog object",
          "description": "Defines the valid properties for the component you are configuring (from a dialog .schema file)",
          "type": "string",
          "pattern": "^[a-zA-Z][a-zA-Z0-9.]*$",
          "const": "Microsoft.MentionEntityRecognizer"
        },
        "$designer": {
          "title": "Designer information",
          "type": "object",
          "description": "Extra information for the Bot Framework Composer."
        }
      }
    },
    "Microsoft.MostSpecificSelector": {
      "$role": "implements(Microsoft.ITriggerSelector)",
      "title": "Most specific trigger selector",
      "description": "Select most specific true events with optional additional selector",
      "type": "object",
      "required": [
        "$kind"
      ],
      "additionalProperties": false,
      "patternProperties": {
        "^\\$": {
          "title": "Tooling property",
          "description": "Open ended property for tooling."
        }
      },
      "properties": {
        "selector": {
          "$kind": "Microsoft.ITriggerSelector",
          "$ref": "#/definitions/Microsoft.ITriggerSelector"
        },
        "$kind": {
          "title": "Kind of dialog object",
          "description": "Defines the valid properties for the component you are configuring (from a dialog .schema file)",
          "type": "string",
          "pattern": "^[a-zA-Z][a-zA-Z0-9.]*$",
          "const": "Microsoft.MostSpecificSelector"
        },
        "$designer": {
          "title": "Designer information",
          "type": "object",
          "description": "Extra information for the Bot Framework Composer."
        }
      }
    },
    "Microsoft.MultiLanguageRecognizer": {
      "$role": "implements(Microsoft.IRecognizer)",
      "title": "Multi-language recognizer",
      "description": "Configure one recognizer per language and the specify the language fallback policy.",
      "type": "object",
      "required": [
        "recognizers",
        "$kind"
      ],
      "additionalProperties": false,
      "patternProperties": {
        "^\\$": {
          "title": "Tooling property",
          "description": "Open ended property for tooling."
        }
      },
      "properties": {
        "id": {
          "type": "string",
          "title": "Id",
          "description": "Optional unique id using with RecognizerSet.  Other recognizers should return 'DeferToRecognizer_{Id}' intent when cross training data for this recognizer."
        },
        "languagePolicy": {
          "$kind": "Microsoft.LanguagePolicy",
          "type": "object",
          "title": "Language policy",
          "description": "Defines fall back languages to try per user input language.",
          "$ref": "#/definitions/Microsoft.LanguagePolicy"
        },
        "recognizers": {
          "type": "object",
          "title": "Recognizers",
          "description": "Map of language -> Recognizer",
          "additionalProperties": {
            "$kind": "Microsoft.IRecognizer",
            "$ref": "#/definitions/Microsoft.IRecognizer"
          }
        },
        "$kind": {
          "title": "Kind of dialog object",
          "description": "Defines the valid properties for the component you are configuring (from a dialog .schema file)",
          "type": "string",
          "pattern": "^[a-zA-Z][a-zA-Z0-9.]*$",
          "const": "Microsoft.MultiLanguageRecognizer"
        },
        "$designer": {
          "title": "Designer information",
          "type": "object",
          "description": "Extra information for the Bot Framework Composer."
        }
      }
    },
    "Microsoft.NumberEntityRecognizer": {
      "$role": [
        "implements(Microsoft.IRecognizer)",
        "implements(Microsoft.IEntityRecognizer)"
      ],
      "title": "Number entity recognizer",
      "description": "Recognizer which recognizes numbers.",
      "type": "object",
      "required": [
        "$kind"
      ],
      "additionalProperties": false,
      "patternProperties": {
        "^\\$": {
          "title": "Tooling property",
          "description": "Open ended property for tooling."
        }
      },
      "properties": {
        "$kind": {
          "title": "Kind of dialog object",
          "description": "Defines the valid properties for the component you are configuring (from a dialog .schema file)",
          "type": "string",
          "pattern": "^[a-zA-Z][a-zA-Z0-9.]*$",
          "const": "Microsoft.NumberEntityRecognizer"
        },
        "$designer": {
          "title": "Designer information",
          "type": "object",
          "description": "Extra information for the Bot Framework Composer."
        }
      }
    },
    "Microsoft.NumberInput": {
      "$role": [
        "implements(Microsoft.IDialog)",
        "extends(Microsoft.InputDialog)"
      ],
      "title": "Number input dialog",
      "description": "Collect information - Ask for a number.",
      "type": "object",
      "required": [
        "$kind"
      ],
      "additionalProperties": false,
      "patternProperties": {
        "^\\$": {
          "title": "Tooling property",
          "description": "Open ended property for tooling."
        }
      },
      "properties": {
        "defaultValue": {
          "$ref": "#/definitions/numberExpression",
          "title": "Default value",
          "description": "'Property' will be set to the value of this expression when max turn count is exceeded.",
          "examples": [
            13,
            "=user.age"
          ]
        },
        "value": {
          "$ref": "#/definitions/numberExpression",
          "title": "Value",
          "description": "'Property' will be set to the value of this expression unless it evaluates to null.",
          "examples": [
            13,
            "=user.age"
          ]
        },
        "outputFormat": {
          "$ref": "#/definitions/expression",
          "title": "Output format",
          "description": "Expression to format the number output.",
          "examples": [
            "=this.value",
            "=int(this.text)"
          ]
        },
        "defaultLocale": {
          "$ref": "#/definitions/stringExpression",
          "title": "Default locale",
          "description": "Default locale to use if there is no locale available..",
          "default": "en-us"
        },
        "id": {
          "type": "string",
          "title": "Id",
          "description": "Optional id for the dialog"
        },
        "disabled": {
          "$ref": "#/definitions/booleanExpression",
          "title": "Disabled",
          "description": "Optional condition which if true will disable this action.",
          "default": false,
          "examples": [
            false,
            "=user.isVip"
          ]
        },
        "prompt": {
          "$kind": "Microsoft.IActivityTemplate",
          "title": "Initial prompt",
          "description": "Message to send to collect information.",
          "examples": [
            "What is your birth date?"
          ],
          "$ref": "#/definitions/Microsoft.IActivityTemplate"
        },
        "unrecognizedPrompt": {
          "$kind": "Microsoft.IActivityTemplate",
          "title": "Unrecognized prompt",
          "description": "Message to send when max turn count (if specified) has been exceeded and the default value is selected as the value.",
          "examples": [
            "Sorry, I'm having trouble understanding you. I will just use {this.options.defaultValue} for now. You can say 'I'm 36 years old' to change it."
          ],
          "$ref": "#/definitions/Microsoft.IActivityTemplate"
        },
        "invalidPrompt": {
          "$kind": "Microsoft.IActivityTemplate",
          "title": "Invalid prompt",
          "description": "Message to send when the user input does not meet any validation expression.",
          "examples": [
            "Sorry, '{this.value}' does not work. I need a number between 1-150. What is your age?"
          ],
          "$ref": "#/definitions/Microsoft.IActivityTemplate"
        },
        "defaultValueResponse": {
          "$kind": "Microsoft.IActivityTemplate",
          "title": "Default value response",
          "description": "Message to send when max turn count (if specified) has been exceeded and the default value is selected as the value.",
          "examples": [
            "Sorry, I'm having trouble understanding you. I will just use {this.options.defaultValue} for now. You can say 'I'm 36 years old' to change it."
          ],
          "$ref": "#/definitions/Microsoft.IActivityTemplate"
        },
        "maxTurnCount": {
          "$ref": "#/definitions/integerExpression",
          "title": "Max turn count",
          "description": "Maximum number of re-prompt attempts to collect information.",
          "default": 3,
          "minimum": 0,
          "maximum": 2147483647,
          "examples": [
            3,
            "=settings.xyz"
          ]
        },
        "validations": {
          "type": "array",
          "title": "Validation expressions",
          "description": "Expression to validate user input.",
          "items": {
            "$ref": "#/definitions/condition",
            "title": "Condition",
            "description": "Expression which needs to met for the input to be considered valid",
            "examples": [
              "int(this.value) > 1 && int(this.value) <= 150",
              "count(this.value) < 300"
            ]
          }
        },
        "property": {
          "$ref": "#/definitions/stringExpression",
          "title": "Property",
          "description": "Property to store collected information. Input will be skipped if property has value (unless 'Always prompt' is true).",
          "examples": [
            "$birthday",
            "dialog.${user.name}",
            "=f(x)"
          ]
        },
        "alwaysPrompt": {
          "$ref": "#/definitions/booleanExpression",
          "title": "Always prompt",
          "description": "Collect information even if the specified 'property' is not empty.",
          "default": false,
          "examples": [
            false,
            "=$val"
          ]
        },
        "allowInterruptions": {
          "$ref": "#/definitions/booleanExpression",
          "title": "Allow Interruptions",
          "description": "A boolean expression that determines whether the parent should be allowed to interrupt the input.",
          "default": true,
          "examples": [
            true,
            "=user.xyz"
          ]
        },
        "$kind": {
          "title": "Kind of dialog object",
          "description": "Defines the valid properties for the component you are configuring (from a dialog .schema file)",
          "type": "string",
          "pattern": "^[a-zA-Z][a-zA-Z0-9.]*$",
          "const": "Microsoft.NumberInput"
        },
        "$designer": {
          "title": "Designer information",
          "type": "object",
          "description": "Extra information for the Bot Framework Composer."
        }
      }
    },
    "Microsoft.NumberRangeEntityRecognizer": {
      "$role": [
        "implements(Microsoft.IRecognizer)",
        "implements(Microsoft.IEntityRecognizer)"
      ],
      "title": "Number range entity recognizer",
      "description": "Recognizer which recognizes ranges of numbers (Example:2 to 5).",
      "type": "object",
      "required": [
        "$kind"
      ],
      "additionalProperties": false,
      "patternProperties": {
        "^\\$": {
          "title": "Tooling property",
          "description": "Open ended property for tooling."
        }
      },
      "properties": {
        "$kind": {
          "title": "Kind of dialog object",
          "description": "Defines the valid properties for the component you are configuring (from a dialog .schema file)",
          "type": "string",
          "pattern": "^[a-zA-Z][a-zA-Z0-9.]*$",
          "const": "Microsoft.NumberRangeEntityRecognizer"
        },
        "$designer": {
          "title": "Designer information",
          "type": "object",
          "description": "Extra information for the Bot Framework Composer."
        }
      }
    },
    "Microsoft.OAuthInput": {
      "$role": "implements(Microsoft.IDialog)",
      "title": "OAuthInput Dialog",
      "description": "Collect login information.",
      "type": "object",
      "required": [
        "connectionName",
        "$kind"
      ],
      "additionalProperties": false,
      "patternProperties": {
        "^\\$": {
          "title": "Tooling property",
          "description": "Open ended property for tooling."
        }
      },
      "properties": {
        "connectionName": {
          "$ref": "#/definitions/stringExpression",
          "title": "Connection name",
          "description": "The connection name configured in Azure Web App Bot OAuth settings.",
          "examples": [
            "msgraphOAuthConnection"
          ]
        },
        "disabled": {
          "$ref": "#/definitions/booleanExpression",
          "title": "Disabled",
          "description": "Optional condition which if true will disable this action.",
          "examples": [
            true,
            "=user.age > 3"
          ]
        },
        "text": {
          "$ref": "#/definitions/stringExpression",
          "title": "Text",
          "description": "Text shown in the OAuth signin card.",
          "examples": [
            "Please sign in. ",
            "=concat(x,y,z)"
          ]
        },
        "title": {
          "$ref": "#/definitions/stringExpression",
          "title": "Title",
          "description": "Title shown in the OAuth signin card.",
          "examples": [
            "Login"
          ]
        },
        "timeout": {
          "$ref": "#/definitions/integerExpression",
          "title": "Timeout",
          "description": "Time out setting for the OAuth signin card.",
          "default": 900000
        },
        "property": {
          "$ref": "#/definitions/stringExpression",
          "title": "Token property",
          "description": "Property to store the OAuth token result.",
          "examples": [
            "dialog.token"
          ]
        },
        "invalidPrompt": {
          "$kind": "Microsoft.IActivityTemplate",
          "title": "Invalid prompt",
          "description": "Message to send if user response is invalid.",
          "examples": [
            "Sorry, the login info you provided is not valid."
          ],
          "$ref": "#/definitions/Microsoft.IActivityTemplate"
        },
        "defaultValueResponse": {
          "$kind": "Microsoft.IActivityTemplate",
          "title": "Default value response",
          "description": "Message to send when max turn count (if specified) has been exceeded and the default value is selected as the value.",
          "examples": [
            "Login failed."
          ],
          "$ref": "#/definitions/Microsoft.IActivityTemplate"
        },
        "maxTurnCount": {
          "$ref": "#/definitions/integerExpression",
          "title": "Max turn count",
          "description": "Maximum number of re-prompt attempts to collect information.",
          "default": 3,
          "examples": [
            3
          ]
        },
        "defaultValue": {
          "$ref": "#/definitions/expression",
          "title": "Default value",
          "description": "Expression to examine on each turn of the conversation as possible value to the property.",
          "examples": [
            "@token"
          ]
        },
        "allowInterruptions": {
          "$ref": "#/definitions/booleanExpression",
          "title": "Allow interruptions",
          "description": "A boolean expression that determines whether the parent should be allowed to interrupt the input.",
          "default": true,
          "examples": [
            true,
            "=f(x)"
          ]
        },
        "alwaysPrompt": {
          "$ref": "#/definitions/booleanExpression",
          "title": "Always prompt",
          "description": "Collect information even if the specified 'property' is not empty.",
          "examples": [
            true,
            "=f(x)"
          ]
        },
        "$kind": {
          "title": "Kind of dialog object",
          "description": "Defines the valid properties for the component you are configuring (from a dialog .schema file)",
          "type": "string",
          "pattern": "^[a-zA-Z][a-zA-Z0-9.]*$",
          "const": "Microsoft.OAuthInput"
        },
        "$designer": {
          "title": "Designer information",
          "type": "object",
          "description": "Extra information for the Bot Framework Composer."
        }
      }
    },
    "Microsoft.OnActivity": {
      "$role": [
        "implements(Microsoft.ITrigger)",
        "extends(Microsoft.OnCondition)"
      ],
      "title": "On activity",
      "description": "Actions to perform on receipt of a generic activity.",
      "type": "object",
      "required": [
        "type",
        "$kind"
      ],
      "additionalProperties": false,
      "patternProperties": {
        "^\\$": {
          "title": "Tooling property",
          "description": "Open ended property for tooling."
        }
      },
      "properties": {
        "type": {
          "type": "string",
          "title": "Activity type",
          "description": "The Activity.Type to match"
        },
        "condition": {
          "$ref": "#/definitions/condition",
          "title": "Condition",
          "description": "Condition (expression).",
          "examples": [
            "user.vip == true"
          ]
        },
        "actions": {
          "type": "array",
          "title": "Actions",
          "description": "Sequence of actions to execute.",
          "items": {
            "$kind": "Microsoft.IDialog",
            "$ref": "#/definitions/Microsoft.IDialog"
          }
        },
        "priority": {
          "$ref": "#/definitions/integerExpression",
          "title": "Priority",
          "description": "Priority for trigger with 0 being the highest and < 0 ignored."
        },
        "runOnce": {
          "$ref": "#/definitions/booleanExpression",
          "title": "Run Once",
          "description": "True if rule should run once per unique conditions",
          "examples": [
            true,
            "=f(x)"
          ]
        },
        "$kind": {
          "title": "Kind of dialog object",
          "description": "Defines the valid properties for the component you are configuring (from a dialog .schema file)",
          "type": "string",
          "pattern": "^[a-zA-Z][a-zA-Z0-9.]*$",
          "const": "Microsoft.OnActivity"
        },
        "$designer": {
          "title": "Designer information",
          "type": "object",
          "description": "Extra information for the Bot Framework Composer."
        }
      }
    },
    "Microsoft.OnAssignEntity": {
      "$role": [
        "implements(Microsoft.ITrigger)",
        "extends(Microsoft.OnCondition)"
      ],
      "title": "On entity assignment",
      "description": "Actions to take when an entity should be assigned to a property.",
      "type": "object",
      "required": [
        "$kind"
      ],
      "additionalProperties": false,
      "patternProperties": {
        "^\\$": {
          "title": "Tooling property",
          "description": "Open ended property for tooling."
        }
      },
      "properties": {
        "property": {
          "type": "string",
          "title": "Property",
          "description": "Property that will be set after entity is selected."
        },
        "entity": {
          "type": "string",
          "title": "Entity",
          "description": "Entity being put into property"
        },
        "operation": {
          "type": "string",
          "title": "Operation",
          "description": "Operation for assigning entity."
        },
        "condition": {
          "$ref": "#/definitions/condition",
          "title": "Condition",
          "description": "Condition (expression).",
          "examples": [
            "user.vip == true"
          ]
        },
        "actions": {
          "type": "array",
          "title": "Actions",
          "description": "Sequence of actions to execute.",
          "items": {
            "$kind": "Microsoft.IDialog",
            "$ref": "#/definitions/Microsoft.IDialog"
          }
        },
        "priority": {
          "$ref": "#/definitions/integerExpression",
          "title": "Priority",
          "description": "Priority for trigger with 0 being the highest and < 0 ignored."
        },
        "runOnce": {
          "$ref": "#/definitions/booleanExpression",
          "title": "Run Once",
          "description": "True if rule should run once per unique conditions",
          "examples": [
            true,
            "=f(x)"
          ]
        },
        "$kind": {
          "title": "Kind of dialog object",
          "description": "Defines the valid properties for the component you are configuring (from a dialog .schema file)",
          "type": "string",
          "pattern": "^[a-zA-Z][a-zA-Z0-9.]*$",
          "const": "Microsoft.OnAssignEntity"
        },
        "$designer": {
          "title": "Designer information",
          "type": "object",
          "description": "Extra information for the Bot Framework Composer."
        }
      }
    },
    "Microsoft.OnBeginDialog": {
      "$role": [
        "implements(Microsoft.ITrigger)",
        "extends(Microsoft.OnCondition)"
      ],
      "title": "On begin dialog",
      "description": "Actions to perform when this dialog begins.",
      "type": "object",
      "required": [
        "$kind"
      ],
      "additionalProperties": false,
      "patternProperties": {
        "^\\$": {
          "title": "Tooling property",
          "description": "Open ended property for tooling."
        }
      },
      "properties": {
        "condition": {
          "$ref": "#/definitions/condition",
          "title": "Condition",
          "description": "Condition (expression).",
          "examples": [
            "user.vip == true"
          ]
        },
        "actions": {
          "type": "array",
          "title": "Actions",
          "description": "Sequence of actions to execute.",
          "items": {
            "$kind": "Microsoft.IDialog",
            "$ref": "#/definitions/Microsoft.IDialog"
          }
        },
        "priority": {
          "$ref": "#/definitions/integerExpression",
          "title": "Priority",
          "description": "Priority for trigger with 0 being the highest and < 0 ignored."
        },
        "runOnce": {
          "$ref": "#/definitions/booleanExpression",
          "title": "Run Once",
          "description": "True if rule should run once per unique conditions",
          "examples": [
            true,
            "=f(x)"
          ]
        },
        "$kind": {
          "title": "Kind of dialog object",
          "description": "Defines the valid properties for the component you are configuring (from a dialog .schema file)",
          "type": "string",
          "pattern": "^[a-zA-Z][a-zA-Z0-9.]*$",
          "const": "Microsoft.OnBeginDialog"
        },
        "$designer": {
          "title": "Designer information",
          "type": "object",
          "description": "Extra information for the Bot Framework Composer."
        }
      }
    },
    "Microsoft.OnCancelDialog": {
      "$role": [
        "implements(Microsoft.ITrigger)",
        "extends(Microsoft.OnCondition)"
      ],
      "title": "On cancel dialog",
      "description": "Actions to perform on cancel dialog event.",
      "type": "object",
      "required": [
        "$kind"
      ],
      "additionalProperties": false,
      "patternProperties": {
        "^\\$": {
          "title": "Tooling property",
          "description": "Open ended property for tooling."
        }
      },
      "properties": {
        "condition": {
          "$ref": "#/definitions/condition",
          "title": "Condition",
          "description": "Condition (expression).",
          "examples": [
            "user.vip == true"
          ]
        },
        "actions": {
          "type": "array",
          "title": "Actions",
          "description": "Sequence of actions to execute.",
          "items": {
            "$kind": "Microsoft.IDialog",
            "$ref": "#/definitions/Microsoft.IDialog"
          }
        },
        "priority": {
          "$ref": "#/definitions/integerExpression",
          "title": "Priority",
          "description": "Priority for trigger with 0 being the highest and < 0 ignored."
        },
        "runOnce": {
          "$ref": "#/definitions/booleanExpression",
          "title": "Run Once",
          "description": "True if rule should run once per unique conditions",
          "examples": [
            true,
            "=f(x)"
          ]
        },
        "$kind": {
          "title": "Kind of dialog object",
          "description": "Defines the valid properties for the component you are configuring (from a dialog .schema file)",
          "type": "string",
          "pattern": "^[a-zA-Z][a-zA-Z0-9.]*$",
          "const": "Microsoft.OnCancelDialog"
        },
        "$designer": {
          "title": "Designer information",
          "type": "object",
          "description": "Extra information for the Bot Framework Composer."
        }
      }
    },
    "Microsoft.OnChooseEntity": {
      "$role": [
        "implements(Microsoft.ITrigger)",
        "extends(Microsoft.OnCondition)"
      ],
      "title": "On choose entity",
      "description": "Actions to be performed when an entity value needs to be resolved.",
      "type": "object",
      "required": [
        "$kind"
      ],
      "additionalProperties": false,
      "patternProperties": {
        "^\\$": {
          "title": "Tooling property",
          "description": "Open ended property for tooling."
        }
      },
      "properties": {
        "property": {
          "type": "string",
          "title": "Property to be set",
          "description": "Property that will be set after entity is selected."
        },
        "entity": {
          "type": "string",
          "title": "Ambiguous entity",
          "description": "Ambiguous entity"
        },
        "condition": {
          "$ref": "#/definitions/condition",
          "title": "Condition",
          "description": "Condition (expression).",
          "examples": [
            "user.vip == true"
          ]
        },
        "actions": {
          "type": "array",
          "title": "Actions",
          "description": "Sequence of actions to execute.",
          "items": {
            "$kind": "Microsoft.IDialog",
            "$ref": "#/definitions/Microsoft.IDialog"
          }
        },
        "priority": {
          "$ref": "#/definitions/integerExpression",
          "title": "Priority",
          "description": "Priority for trigger with 0 being the highest and < 0 ignored."
        },
        "runOnce": {
          "$ref": "#/definitions/booleanExpression",
          "title": "Run Once",
          "description": "True if rule should run once per unique conditions",
          "examples": [
            true,
            "=f(x)"
          ]
        },
        "$kind": {
          "title": "Kind of dialog object",
          "description": "Defines the valid properties for the component you are configuring (from a dialog .schema file)",
          "type": "string",
          "pattern": "^[a-zA-Z][a-zA-Z0-9.]*$",
          "const": "Microsoft.OnChooseEntity"
        },
        "$designer": {
          "title": "Designer information",
          "type": "object",
          "description": "Extra information for the Bot Framework Composer."
        }
      }
    },
    "Microsoft.OnChooseIntent": {
      "$role": [
        "implements(Microsoft.ITrigger)",
        "extends(Microsoft.OnCondition)"
      ],
      "title": "On ambiguous intent",
      "description": "Actions to perform on when an intent is ambiguous.",
      "type": "object",
      "required": [
        "$kind"
      ],
      "additionalProperties": false,
      "patternProperties": {
        "^\\$": {
          "title": "Tooling property",
          "description": "Open ended property for tooling."
        }
      },
      "properties": {
        "intents": {
          "type": "array",
          "title": "Intents",
          "description": "Intents that must be in the ChooseIntent result for this condition to trigger.",
          "items": {
            "title": "Intent",
            "description": "Intent name to trigger on.",
            "type": "string"
          }
        },
        "condition": {
          "$ref": "#/definitions/condition",
          "title": "Condition",
          "description": "Condition (expression).",
          "examples": [
            "user.vip == true"
          ]
        },
        "actions": {
          "type": "array",
          "title": "Actions",
          "description": "Sequence of actions to execute.",
          "items": {
            "$kind": "Microsoft.IDialog",
            "$ref": "#/definitions/Microsoft.IDialog"
          }
        },
        "priority": {
          "$ref": "#/definitions/integerExpression",
          "title": "Priority",
          "description": "Priority for trigger with 0 being the highest and < 0 ignored."
        },
        "runOnce": {
          "$ref": "#/definitions/booleanExpression",
          "title": "Run Once",
          "description": "True if rule should run once per unique conditions",
          "examples": [
            true,
            "=f(x)"
          ]
        },
        "$kind": {
          "title": "Kind of dialog object",
          "description": "Defines the valid properties for the component you are configuring (from a dialog .schema file)",
          "type": "string",
          "pattern": "^[a-zA-Z][a-zA-Z0-9.]*$",
          "const": "Microsoft.OnChooseIntent"
        },
        "$designer": {
          "title": "Designer information",
          "type": "object",
          "description": "Extra information for the Bot Framework Composer."
        }
      }
    },
    "Microsoft.OnChooseProperty": {
      "$role": [
        "implements(Microsoft.ITrigger)",
        "extends(Microsoft.OnCondition)"
      ],
      "title": "On choose property",
      "description": "Actions to take when there are multiple possible mappings of entities to properties.",
      "type": "object",
      "required": [
        "$kind"
      ],
      "additionalProperties": false,
      "patternProperties": {
        "^\\$": {
          "title": "Tooling property",
          "description": "Open ended property for tooling."
        }
      },
      "properties": {
        "entity": {
          "type": "string",
          "title": "Entity being assigned",
          "description": "Entity being assigned to property choice"
        },
        "properties": {
          "type": "array",
          "title": "Possible properties",
          "description": "Properties to be chosen between.",
          "items": {
            "type": "string",
            "title": "Property name",
            "description": "Possible property to choose."
          }
        },
        "entities": {
          "type": "array",
          "title": "Entities",
          "description": "Ambiguous entity names.",
          "items": {
            "type": "string",
            "title": "Entity name",
            "description": "Entity name being chosen between."
          }
        },
        "condition": {
          "$ref": "#/definitions/condition",
          "title": "Condition",
          "description": "Condition (expression).",
          "examples": [
            "user.vip == true"
          ]
        },
        "actions": {
          "type": "array",
          "title": "Actions",
          "description": "Sequence of actions to execute.",
          "items": {
            "$kind": "Microsoft.IDialog",
            "$ref": "#/definitions/Microsoft.IDialog"
          }
        },
        "priority": {
          "$ref": "#/definitions/integerExpression",
          "title": "Priority",
          "description": "Priority for trigger with 0 being the highest and < 0 ignored."
        },
        "runOnce": {
          "$ref": "#/definitions/booleanExpression",
          "title": "Run Once",
          "description": "True if rule should run once per unique conditions",
          "examples": [
            true,
            "=f(x)"
          ]
        },
        "$kind": {
          "title": "Kind of dialog object",
          "description": "Defines the valid properties for the component you are configuring (from a dialog .schema file)",
          "type": "string",
          "pattern": "^[a-zA-Z][a-zA-Z0-9.]*$",
          "const": "Microsoft.OnChooseProperty"
        },
        "$designer": {
          "title": "Designer information",
          "type": "object",
          "description": "Extra information for the Bot Framework Composer."
        }
      }
    },
    "Microsoft.OnCondition": {
      "$role": "implements(Microsoft.ITrigger)",
      "title": "On condition",
      "description": "Actions to perform when specified condition is true.",
      "type": "object",
      "required": [
        "$kind"
      ],
      "additionalProperties": false,
      "patternProperties": {
        "^\\$": {
          "title": "Tooling property",
          "description": "Open ended property for tooling."
        }
      },
      "properties": {
        "condition": {
          "$ref": "#/definitions/condition",
          "title": "Condition",
          "description": "Condition (expression).",
          "examples": [
            "user.vip == true"
          ]
        },
        "actions": {
          "type": "array",
          "title": "Actions",
          "description": "Sequence of actions to execute.",
          "items": {
            "$kind": "Microsoft.IDialog",
            "$ref": "#/definitions/Microsoft.IDialog"
          }
        },
        "priority": {
          "$ref": "#/definitions/integerExpression",
          "title": "Priority",
          "description": "Priority for trigger with 0 being the highest and < 0 ignored."
        },
        "runOnce": {
          "$ref": "#/definitions/booleanExpression",
          "title": "Run Once",
          "description": "True if rule should run once per unique conditions",
          "examples": [
            true,
            "=f(x)"
          ]
        },
        "$kind": {
          "title": "Kind of dialog object",
          "description": "Defines the valid properties for the component you are configuring (from a dialog .schema file)",
          "type": "string",
          "pattern": "^[a-zA-Z][a-zA-Z0-9.]*$",
          "const": "Microsoft.OnCondition"
        },
        "$designer": {
          "title": "Designer information",
          "type": "object",
          "description": "Extra information for the Bot Framework Composer."
        }
      }
    },
    "Microsoft.OnContinueConversation": {
      "$role": [
        "implements(Microsoft.ITrigger)",
        "extends(Microsoft.OnCondition)"
      ],
      "title": "On continue conversation",
      "description": "Actions to perform when a conversation is started up again from a ContinueConversationLater action.",
      "type": "object",
      "required": [
        "$kind"
      ],
      "additionalProperties": false,
      "patternProperties": {
        "^\\$": {
          "title": "Tooling property",
          "description": "Open ended property for tooling."
        }
      },
      "properties": {
        "condition": {
          "$ref": "#/definitions/condition",
          "title": "Condition",
          "description": "Condition (expression).",
          "examples": [
            "user.vip == true"
          ]
        },
        "actions": {
          "type": "array",
          "title": "Actions",
          "description": "Sequence of actions to execute.",
          "items": {
            "$kind": "Microsoft.IDialog",
            "$ref": "#/definitions/Microsoft.IDialog"
          }
        },
        "priority": {
          "$ref": "#/definitions/integerExpression",
          "title": "Priority",
          "description": "Priority for trigger with 0 being the highest and < 0 ignored."
        },
        "runOnce": {
          "$ref": "#/definitions/booleanExpression",
          "title": "Run Once",
          "description": "True if rule should run once per unique conditions",
          "examples": [
            true,
            "=f(x)"
          ]
        },
        "$kind": {
          "title": "Kind of dialog object",
          "description": "Defines the valid properties for the component you are configuring (from a dialog .schema file)",
          "type": "string",
          "pattern": "^[a-zA-Z][a-zA-Z0-9.]*$",
          "const": "Microsoft.OnContinueConversation"
        },
        "$designer": {
          "title": "Designer information",
          "type": "object",
          "description": "Extra information for the Bot Framework Composer."
        }
      }
    },
    "Microsoft.OnConversationUpdateActivity": {
      "$role": [
        "implements(Microsoft.ITrigger)",
        "extends(Microsoft.OnCondition)"
      ],
      "title": "On ConversationUpdate activity",
      "description": "Actions to perform on receipt of an activity with type 'ConversationUpdate'.",
      "type": "object",
      "required": [
        "$kind"
      ],
      "additionalProperties": false,
      "patternProperties": {
        "^\\$": {
          "title": "Tooling property",
          "description": "Open ended property for tooling."
        }
      },
      "properties": {
        "condition": {
          "$ref": "#/definitions/condition",
          "title": "Condition",
          "description": "Condition (expression).",
          "examples": [
            "user.vip == true"
          ]
        },
        "actions": {
          "type": "array",
          "title": "Actions",
          "description": "Sequence of actions to execute.",
          "items": {
            "$kind": "Microsoft.IDialog",
            "$ref": "#/definitions/Microsoft.IDialog"
          }
        },
        "priority": {
          "$ref": "#/definitions/integerExpression",
          "title": "Priority",
          "description": "Priority for trigger with 0 being the highest and < 0 ignored."
        },
        "runOnce": {
          "$ref": "#/definitions/booleanExpression",
          "title": "Run Once",
          "description": "True if rule should run once per unique conditions",
          "examples": [
            true,
            "=f(x)"
          ]
        },
        "$kind": {
          "title": "Kind of dialog object",
          "description": "Defines the valid properties for the component you are configuring (from a dialog .schema file)",
          "type": "string",
          "pattern": "^[a-zA-Z][a-zA-Z0-9.]*$",
          "const": "Microsoft.OnConversationUpdateActivity"
        },
        "$designer": {
          "title": "Designer information",
          "type": "object",
          "description": "Extra information for the Bot Framework Composer."
        }
      }
    },
    "Microsoft.OnDialogEvent": {
      "$role": [
        "implements(Microsoft.ITrigger)",
        "extends(Microsoft.OnCondition)"
      ],
      "title": "On dialog event",
      "description": "Actions to perform when a specific dialog event occurs.",
      "type": "object",
      "required": [
        "event",
        "$kind"
      ],
      "additionalProperties": false,
      "patternProperties": {
        "^\\$": {
          "title": "Tooling property",
          "description": "Open ended property for tooling."
        }
      },
      "properties": {
        "event": {
          "type": "string",
          "title": "Dialog event name",
          "description": "Name of dialog event."
        },
        "condition": {
          "$ref": "#/definitions/condition",
          "title": "Condition",
          "description": "Condition (expression).",
          "examples": [
            "user.vip == true"
          ]
        },
        "actions": {
          "type": "array",
          "title": "Actions",
          "description": "Sequence of actions to execute.",
          "items": {
            "$kind": "Microsoft.IDialog",
            "$ref": "#/definitions/Microsoft.IDialog"
          }
        },
        "priority": {
          "$ref": "#/definitions/integerExpression",
          "title": "Priority",
          "description": "Priority for trigger with 0 being the highest and < 0 ignored."
        },
        "runOnce": {
          "$ref": "#/definitions/booleanExpression",
          "title": "Run Once",
          "description": "True if rule should run once per unique conditions",
          "examples": [
            true,
            "=f(x)"
          ]
        },
        "$kind": {
          "title": "Kind of dialog object",
          "description": "Defines the valid properties for the component you are configuring (from a dialog .schema file)",
          "type": "string",
          "pattern": "^[a-zA-Z][a-zA-Z0-9.]*$",
          "const": "Microsoft.OnDialogEvent"
        },
        "$designer": {
          "title": "Designer information",
          "type": "object",
          "description": "Extra information for the Bot Framework Composer."
        }
      }
    },
    "Microsoft.OnEndOfActions": {
      "$role": [
        "implements(Microsoft.ITrigger)",
        "extends(Microsoft.OnCondition)"
      ],
      "title": "On end of actions",
      "description": "Actions to take when there are no more actions in the current dialog.",
      "type": "object",
      "required": [
        "$kind"
      ],
      "additionalProperties": false,
      "patternProperties": {
        "^\\$": {
          "title": "Tooling property",
          "description": "Open ended property for tooling."
        }
      },
      "properties": {
        "condition": {
          "$ref": "#/definitions/condition",
          "title": "Condition",
          "description": "Condition (expression).",
          "examples": [
            "user.vip == true"
          ]
        },
        "actions": {
          "type": "array",
          "title": "Actions",
          "description": "Sequence of actions to execute.",
          "items": {
            "$kind": "Microsoft.IDialog",
            "$ref": "#/definitions/Microsoft.IDialog"
          }
        },
        "priority": {
          "$ref": "#/definitions/integerExpression",
          "title": "Priority",
          "description": "Priority for trigger with 0 being the highest and < 0 ignored."
        },
        "runOnce": {
          "$ref": "#/definitions/booleanExpression",
          "title": "Run Once",
          "description": "True if rule should run once per unique conditions",
          "examples": [
            true,
            "=f(x)"
          ]
        },
        "$kind": {
          "title": "Kind of dialog object",
          "description": "Defines the valid properties for the component you are configuring (from a dialog .schema file)",
          "type": "string",
          "pattern": "^[a-zA-Z][a-zA-Z0-9.]*$",
          "const": "Microsoft.OnEndOfActions"
        },
        "$designer": {
          "title": "Designer information",
          "type": "object",
          "description": "Extra information for the Bot Framework Composer."
        }
      }
    },
    "Microsoft.OnEndOfConversationActivity": {
      "$role": [
        "implements(Microsoft.ITrigger)",
        "extends(Microsoft.OnCondition)"
      ],
      "title": "On EndOfConversation activity",
      "description": "Actions to perform on receipt of an activity with type 'EndOfConversation'.",
      "type": "object",
      "required": [
        "$kind"
      ],
      "additionalProperties": false,
      "patternProperties": {
        "^\\$": {
          "title": "Tooling property",
          "description": "Open ended property for tooling."
        }
      },
      "properties": {
        "condition": {
          "$ref": "#/definitions/condition",
          "title": "Condition",
          "description": "Condition (expression).",
          "examples": [
            "user.vip == true"
          ]
        },
        "actions": {
          "type": "array",
          "title": "Actions",
          "description": "Sequence of actions to execute.",
          "items": {
            "$kind": "Microsoft.IDialog",
            "$ref": "#/definitions/Microsoft.IDialog"
          }
        },
        "priority": {
          "$ref": "#/definitions/integerExpression",
          "title": "Priority",
          "description": "Priority for trigger with 0 being the highest and < 0 ignored."
        },
        "runOnce": {
          "$ref": "#/definitions/booleanExpression",
          "title": "Run Once",
          "description": "True if rule should run once per unique conditions",
          "examples": [
            true,
            "=f(x)"
          ]
        },
        "$kind": {
          "title": "Kind of dialog object",
          "description": "Defines the valid properties for the component you are configuring (from a dialog .schema file)",
          "type": "string",
          "pattern": "^[a-zA-Z][a-zA-Z0-9.]*$",
          "const": "Microsoft.OnEndOfConversationActivity"
        },
        "$designer": {
          "title": "Designer information",
          "type": "object",
          "description": "Extra information for the Bot Framework Composer."
        }
      }
    },
    "Microsoft.OnError": {
      "$role": [
        "implements(Microsoft.ITrigger)",
        "extends(Microsoft.OnCondition)"
      ],
      "title": "On error",
      "description": "Action to perform when an 'Error' dialog event occurs.",
      "type": "object",
      "required": [
        "$kind"
      ],
      "additionalProperties": false,
      "patternProperties": {
        "^\\$": {
          "title": "Tooling property",
          "description": "Open ended property for tooling."
        }
      },
      "properties": {
        "condition": {
          "$ref": "#/definitions/condition",
          "title": "Condition",
          "description": "Condition (expression).",
          "examples": [
            "user.vip == true"
          ]
        },
        "actions": {
          "type": "array",
          "title": "Actions",
          "description": "Sequence of actions to execute.",
          "items": {
            "$kind": "Microsoft.IDialog",
            "$ref": "#/definitions/Microsoft.IDialog"
          }
        },
        "priority": {
          "$ref": "#/definitions/integerExpression",
          "title": "Priority",
          "description": "Priority for trigger with 0 being the highest and < 0 ignored."
        },
        "runOnce": {
          "$ref": "#/definitions/booleanExpression",
          "title": "Run Once",
          "description": "True if rule should run once per unique conditions",
          "examples": [
            true,
            "=f(x)"
          ]
        },
        "$kind": {
          "title": "Kind of dialog object",
          "description": "Defines the valid properties for the component you are configuring (from a dialog .schema file)",
          "type": "string",
          "pattern": "^[a-zA-Z][a-zA-Z0-9.]*$",
          "const": "Microsoft.OnError"
        },
        "$designer": {
          "title": "Designer information",
          "type": "object",
          "description": "Extra information for the Bot Framework Composer."
        }
      }
    },
    "Microsoft.OnEventActivity": {
      "$role": [
        "implements(Microsoft.ITrigger)",
        "extends(Microsoft.OnCondition)"
      ],
      "title": "On Event activity",
      "description": "Actions to perform on receipt of an activity with type 'Event'.",
      "type": "object",
      "required": [
        "$kind"
      ],
      "additionalProperties": false,
      "patternProperties": {
        "^\\$": {
          "title": "Tooling property",
          "description": "Open ended property for tooling."
        }
      },
      "properties": {
        "condition": {
          "$ref": "#/definitions/condition",
          "title": "Condition",
          "description": "Condition (expression).",
          "examples": [
            "user.vip == true"
          ]
        },
        "actions": {
          "type": "array",
          "title": "Actions",
          "description": "Sequence of actions to execute.",
          "items": {
            "$kind": "Microsoft.IDialog",
            "$ref": "#/definitions/Microsoft.IDialog"
          }
        },
        "priority": {
          "$ref": "#/definitions/integerExpression",
          "title": "Priority",
          "description": "Priority for trigger with 0 being the highest and < 0 ignored."
        },
        "runOnce": {
          "$ref": "#/definitions/booleanExpression",
          "title": "Run Once",
          "description": "True if rule should run once per unique conditions",
          "examples": [
            true,
            "=f(x)"
          ]
        },
        "$kind": {
          "title": "Kind of dialog object",
          "description": "Defines the valid properties for the component you are configuring (from a dialog .schema file)",
          "type": "string",
          "pattern": "^[a-zA-Z][a-zA-Z0-9.]*$",
          "const": "Microsoft.OnEventActivity"
        },
        "$designer": {
          "title": "Designer information",
          "type": "object",
          "description": "Extra information for the Bot Framework Composer."
        }
      }
    },
    "Microsoft.OnHandoffActivity": {
      "$role": [
        "implements(Microsoft.ITrigger)",
        "extends(Microsoft.OnCondition)"
      ],
      "title": "On Handoff activity",
      "description": "Actions to perform on receipt of an activity with type 'HandOff'.",
      "type": "object",
      "required": [
        "$kind"
      ],
      "additionalProperties": false,
      "patternProperties": {
        "^\\$": {
          "title": "Tooling property",
          "description": "Open ended property for tooling."
        }
      },
      "properties": {
        "condition": {
          "$ref": "#/definitions/condition",
          "title": "Condition",
          "description": "Condition (expression).",
          "examples": [
            "user.vip == true"
          ]
        },
        "actions": {
          "type": "array",
          "title": "Actions",
          "description": "Sequence of actions to execute.",
          "items": {
            "$kind": "Microsoft.IDialog",
            "$ref": "#/definitions/Microsoft.IDialog"
          }
        },
        "priority": {
          "$ref": "#/definitions/integerExpression",
          "title": "Priority",
          "description": "Priority for trigger with 0 being the highest and < 0 ignored."
        },
        "runOnce": {
          "$ref": "#/definitions/booleanExpression",
          "title": "Run Once",
          "description": "True if rule should run once per unique conditions",
          "examples": [
            true,
            "=f(x)"
          ]
        },
        "$kind": {
          "title": "Kind of dialog object",
          "description": "Defines the valid properties for the component you are configuring (from a dialog .schema file)",
          "type": "string",
          "pattern": "^[a-zA-Z][a-zA-Z0-9.]*$",
          "const": "Microsoft.OnHandoffActivity"
        },
        "$designer": {
          "title": "Designer information",
          "type": "object",
          "description": "Extra information for the Bot Framework Composer."
        }
      }
    },
    "Microsoft.OnInstallationUpdateActivity": {
      "$role": [
        "implements(Microsoft.ITrigger)",
        "extends(Microsoft.OnCondition)"
      ],
      "title": "On InstallationUpdate activity",
      "description": "Actions to perform on receipt of an activity with type 'InstallationUpdate'.",
      "type": "object",
      "required": [
        "$kind"
      ],
      "additionalProperties": false,
      "patternProperties": {
        "^\\$": {
          "title": "Tooling property",
          "description": "Open ended property for tooling."
        }
      },
      "properties": {
        "condition": {
          "$ref": "#/definitions/condition",
          "title": "Condition",
          "description": "Condition (expression).",
          "examples": [
            "user.vip == true"
          ]
        },
        "actions": {
          "type": "array",
          "title": "Actions",
          "description": "Sequence of actions to execute.",
          "items": {
            "$kind": "Microsoft.IDialog",
            "$ref": "#/definitions/Microsoft.IDialog"
          }
        },
        "priority": {
          "$ref": "#/definitions/integerExpression",
          "title": "Priority",
          "description": "Priority for trigger with 0 being the highest and < 0 ignored."
        },
        "runOnce": {
          "$ref": "#/definitions/booleanExpression",
          "title": "Run Once",
          "description": "True if rule should run once per unique conditions",
          "examples": [
            true,
            "=f(x)"
          ]
        },
        "$kind": {
          "title": "Kind of dialog object",
          "description": "Defines the valid properties for the component you are configuring (from a dialog .schema file)",
          "type": "string",
          "pattern": "^[a-zA-Z][a-zA-Z0-9.]*$",
          "const": "Microsoft.OnInstallationUpdateActivity"
        },
        "$designer": {
          "title": "Designer information",
          "type": "object",
          "description": "Extra information for the Bot Framework Composer."
        }
      }
    },
    "Microsoft.OnIntent": {
      "$role": [
        "implements(Microsoft.ITrigger)",
        "extends(Microsoft.OnCondition)"
      ],
      "title": "On intent recognition",
      "description": "Actions to perform when specified intent is recognized.",
      "type": "object",
      "required": [
        "$kind"
      ],
      "additionalProperties": false,
      "patternProperties": {
        "^\\$": {
          "title": "Tooling property",
          "description": "Open ended property for tooling."
        }
      },
      "properties": {
        "intent": {
          "type": "string",
          "title": "Intent",
          "description": "Name of intent."
        },
        "entities": {
          "type": "array",
          "title": "Entities",
          "description": "Required entities.",
          "items": {
            "type": "string",
            "title": "Entity",
            "description": "Entity that must be present."
          }
        },
        "condition": {
          "$ref": "#/definitions/condition",
          "title": "Condition",
          "description": "Condition (expression).",
          "examples": [
            "user.vip == true"
          ]
        },
        "actions": {
          "type": "array",
          "title": "Actions",
          "description": "Sequence of actions to execute.",
          "items": {
            "$kind": "Microsoft.IDialog",
            "$ref": "#/definitions/Microsoft.IDialog"
          }
        },
        "priority": {
          "$ref": "#/definitions/integerExpression",
          "title": "Priority",
          "description": "Priority for trigger with 0 being the highest and < 0 ignored."
        },
        "runOnce": {
          "$ref": "#/definitions/booleanExpression",
          "title": "Run Once",
          "description": "True if rule should run once per unique conditions",
          "examples": [
            true,
            "=f(x)"
          ]
        },
        "$kind": {
          "title": "Kind of dialog object",
          "description": "Defines the valid properties for the component you are configuring (from a dialog .schema file)",
          "type": "string",
          "pattern": "^[a-zA-Z][a-zA-Z0-9.]*$",
          "const": "Microsoft.OnIntent"
        },
        "$designer": {
          "title": "Designer information",
          "type": "object",
          "description": "Extra information for the Bot Framework Composer."
        }
      }
    },
    "Microsoft.OnInvokeActivity": {
      "$role": [
        "implements(Microsoft.ITrigger)",
        "extends(Microsoft.OnCondition)"
      ],
      "title": "On Invoke activity",
      "description": "Actions to perform on receipt of an activity with type 'Invoke'.",
      "type": "object",
      "required": [
        "$kind"
      ],
      "additionalProperties": false,
      "patternProperties": {
        "^\\$": {
          "title": "Tooling property",
          "description": "Open ended property for tooling."
        }
      },
      "properties": {
        "condition": {
          "$ref": "#/definitions/condition",
          "title": "Condition",
          "description": "Condition (expression).",
          "examples": [
            "user.vip == true"
          ]
        },
        "actions": {
          "type": "array",
          "title": "Actions",
          "description": "Sequence of actions to execute.",
          "items": {
            "$kind": "Microsoft.IDialog",
            "$ref": "#/definitions/Microsoft.IDialog"
          }
        },
        "priority": {
          "$ref": "#/definitions/integerExpression",
          "title": "Priority",
          "description": "Priority for trigger with 0 being the highest and < 0 ignored."
        },
        "runOnce": {
          "$ref": "#/definitions/booleanExpression",
          "title": "Run Once",
          "description": "True if rule should run once per unique conditions",
          "examples": [
            true,
            "=f(x)"
          ]
        },
        "$kind": {
          "title": "Kind of dialog object",
          "description": "Defines the valid properties for the component you are configuring (from a dialog .schema file)",
          "type": "string",
          "pattern": "^[a-zA-Z][a-zA-Z0-9.]*$",
          "const": "Microsoft.OnInvokeActivity"
        },
        "$designer": {
          "title": "Designer information",
          "type": "object",
          "description": "Extra information for the Bot Framework Composer."
        }
      }
    },
    "Microsoft.OnMessageActivity": {
      "$role": [
        "implements(Microsoft.ITrigger)",
        "extends(Microsoft.OnCondition)"
      ],
      "title": "On Message activity",
      "description": "Actions to perform on receipt of an activity with type 'Message'. Overrides Intent trigger.",
      "type": "object",
      "required": [
        "$kind"
      ],
      "additionalProperties": false,
      "patternProperties": {
        "^\\$": {
          "title": "Tooling property",
          "description": "Open ended property for tooling."
        }
      },
      "properties": {
        "condition": {
          "$ref": "#/definitions/condition",
          "title": "Condition",
          "description": "Condition (expression).",
          "examples": [
            "user.vip == true"
          ]
        },
        "actions": {
          "type": "array",
          "title": "Actions",
          "description": "Sequence of actions to execute.",
          "items": {
            "$kind": "Microsoft.IDialog",
            "$ref": "#/definitions/Microsoft.IDialog"
          }
        },
        "priority": {
          "$ref": "#/definitions/integerExpression",
          "title": "Priority",
          "description": "Priority for trigger with 0 being the highest and < 0 ignored."
        },
        "runOnce": {
          "$ref": "#/definitions/booleanExpression",
          "title": "Run Once",
          "description": "True if rule should run once per unique conditions",
          "examples": [
            true,
            "=f(x)"
          ]
        },
        "$kind": {
          "title": "Kind of dialog object",
          "description": "Defines the valid properties for the component you are configuring (from a dialog .schema file)",
          "type": "string",
          "pattern": "^[a-zA-Z][a-zA-Z0-9.]*$",
          "const": "Microsoft.OnMessageActivity"
        },
        "$designer": {
          "title": "Designer information",
          "type": "object",
          "description": "Extra information for the Bot Framework Composer."
        }
      }
    },
    "Microsoft.OnMessageDeleteActivity": {
      "$role": [
        "implements(Microsoft.ITrigger)",
        "extends(Microsoft.OnCondition)"
      ],
      "title": "On MessageDelete activity",
      "description": "Actions to perform on receipt of an activity with type 'MessageDelete'.",
      "type": "object",
      "required": [
        "$kind"
      ],
      "additionalProperties": false,
      "patternProperties": {
        "^\\$": {
          "title": "Tooling property",
          "description": "Open ended property for tooling."
        }
      },
      "properties": {
        "condition": {
          "$ref": "#/definitions/condition",
          "title": "Condition",
          "description": "Condition (expression).",
          "examples": [
            "user.vip == true"
          ]
        },
        "actions": {
          "type": "array",
          "title": "Actions",
          "description": "Sequence of actions to execute.",
          "items": {
            "$kind": "Microsoft.IDialog",
            "$ref": "#/definitions/Microsoft.IDialog"
          }
        },
        "priority": {
          "$ref": "#/definitions/integerExpression",
          "title": "Priority",
          "description": "Priority for trigger with 0 being the highest and < 0 ignored."
        },
        "runOnce": {
          "$ref": "#/definitions/booleanExpression",
          "title": "Run Once",
          "description": "True if rule should run once per unique conditions",
          "examples": [
            true,
            "=f(x)"
          ]
        },
        "$kind": {
          "title": "Kind of dialog object",
          "description": "Defines the valid properties for the component you are configuring (from a dialog .schema file)",
          "type": "string",
          "pattern": "^[a-zA-Z][a-zA-Z0-9.]*$",
          "const": "Microsoft.OnMessageDeleteActivity"
        },
        "$designer": {
          "title": "Designer information",
          "type": "object",
          "description": "Extra information for the Bot Framework Composer."
        }
      }
    },
    "Microsoft.OnMessageReactionActivity": {
      "$role": [
        "implements(Microsoft.ITrigger)",
        "extends(Microsoft.OnCondition)"
      ],
      "title": "On MessageReaction activity",
      "description": "Actions to perform on receipt of an activity with type 'MessageReaction'.",
      "type": "object",
      "required": [
        "$kind"
      ],
      "additionalProperties": false,
      "patternProperties": {
        "^\\$": {
          "title": "Tooling property",
          "description": "Open ended property for tooling."
        }
      },
      "properties": {
        "condition": {
          "$ref": "#/definitions/condition",
          "title": "Condition",
          "description": "Condition (expression).",
          "examples": [
            "user.vip == true"
          ]
        },
        "actions": {
          "type": "array",
          "title": "Actions",
          "description": "Sequence of actions to execute.",
          "items": {
            "$kind": "Microsoft.IDialog",
            "$ref": "#/definitions/Microsoft.IDialog"
          }
        },
        "priority": {
          "$ref": "#/definitions/integerExpression",
          "title": "Priority",
          "description": "Priority for trigger with 0 being the highest and < 0 ignored."
        },
        "runOnce": {
          "$ref": "#/definitions/booleanExpression",
          "title": "Run Once",
          "description": "True if rule should run once per unique conditions",
          "examples": [
            true,
            "=f(x)"
          ]
        },
        "$kind": {
          "title": "Kind of dialog object",
          "description": "Defines the valid properties for the component you are configuring (from a dialog .schema file)",
          "type": "string",
          "pattern": "^[a-zA-Z][a-zA-Z0-9.]*$",
          "const": "Microsoft.OnMessageReactionActivity"
        },
        "$designer": {
          "title": "Designer information",
          "type": "object",
          "description": "Extra information for the Bot Framework Composer."
        }
      }
    },
    "Microsoft.OnMessageUpdateActivity": {
      "$role": [
        "implements(Microsoft.ITrigger)",
        "extends(Microsoft.OnCondition)"
      ],
      "title": "On MessageUpdate activity",
      "description": "Actions to perform on receipt of an activity with type 'MessageUpdate'.",
      "type": "object",
      "required": [
        "$kind"
      ],
      "additionalProperties": false,
      "patternProperties": {
        "^\\$": {
          "title": "Tooling property",
          "description": "Open ended property for tooling."
        }
      },
      "properties": {
        "condition": {
          "$ref": "#/definitions/condition",
          "title": "Condition",
          "description": "Condition (expression).",
          "examples": [
            "user.vip == true"
          ]
        },
        "actions": {
          "type": "array",
          "title": "Actions",
          "description": "Sequence of actions to execute.",
          "items": {
            "$kind": "Microsoft.IDialog",
            "$ref": "#/definitions/Microsoft.IDialog"
          }
        },
        "priority": {
          "$ref": "#/definitions/integerExpression",
          "title": "Priority",
          "description": "Priority for trigger with 0 being the highest and < 0 ignored."
        },
        "runOnce": {
          "$ref": "#/definitions/booleanExpression",
          "title": "Run Once",
          "description": "True if rule should run once per unique conditions",
          "examples": [
            true,
            "=f(x)"
          ]
        },
        "$kind": {
          "title": "Kind of dialog object",
          "description": "Defines the valid properties for the component you are configuring (from a dialog .schema file)",
          "type": "string",
          "pattern": "^[a-zA-Z][a-zA-Z0-9.]*$",
          "const": "Microsoft.OnMessageUpdateActivity"
        },
        "$designer": {
          "title": "Designer information",
          "type": "object",
          "description": "Extra information for the Bot Framework Composer."
        }
      }
    },
    "Microsoft.OnQnAMatch": {
      "$role": [
        "implements(Microsoft.ITrigger)",
        "extends(Microsoft.OnCondition)"
      ],
      "title": "On QnAMaker match",
      "description": "Actions to perform on when an match from QnAMaker is found.",
      "type": "object",
      "required": [
        "$kind"
      ],
      "additionalProperties": false,
      "patternProperties": {
        "^\\$": {
          "title": "Tooling property",
          "description": "Open ended property for tooling."
        }
      },
      "properties": {
        "condition": {
          "$ref": "#/definitions/condition",
          "title": "Condition",
          "description": "Condition (expression).",
          "examples": [
            "user.vip == true"
          ]
        },
        "actions": {
          "type": "array",
          "title": "Actions",
          "description": "Sequence of actions to execute.",
          "items": {
            "$kind": "Microsoft.IDialog",
            "$ref": "#/definitions/Microsoft.IDialog"
          }
        },
        "priority": {
          "$ref": "#/definitions/integerExpression",
          "title": "Priority",
          "description": "Priority for trigger with 0 being the highest and < 0 ignored."
        },
        "runOnce": {
          "$ref": "#/definitions/booleanExpression",
          "title": "Run Once",
          "description": "True if rule should run once per unique conditions",
          "examples": [
            true,
            "=f(x)"
          ]
        },
        "$kind": {
          "title": "Kind of dialog object",
          "description": "Defines the valid properties for the component you are configuring (from a dialog .schema file)",
          "type": "string",
          "pattern": "^[a-zA-Z][a-zA-Z0-9.]*$",
          "const": "Microsoft.OnQnAMatch"
        },
        "$designer": {
          "title": "Designer information",
          "type": "object",
          "description": "Extra information for the Bot Framework Composer."
        }
      }
    },
    "Microsoft.OnRepromptDialog": {
      "$role": [
        "implements(Microsoft.ITrigger)",
        "extends(Microsoft.OnCondition)"
      ],
      "title": "On RepromptDialog",
      "description": "Actions to perform when 'RepromptDialog' event occurs.",
      "type": "object",
      "required": [
        "$kind"
      ],
      "additionalProperties": false,
      "patternProperties": {
        "^\\$": {
          "title": "Tooling property",
          "description": "Open ended property for tooling."
        }
      },
      "properties": {
        "condition": {
          "$ref": "#/definitions/condition",
          "title": "Condition",
          "description": "Condition (expression).",
          "examples": [
            "user.vip == true"
          ]
        },
        "actions": {
          "type": "array",
          "title": "Actions",
          "description": "Sequence of actions to execute.",
          "items": {
            "$kind": "Microsoft.IDialog",
            "$ref": "#/definitions/Microsoft.IDialog"
          }
        },
        "priority": {
          "$ref": "#/definitions/integerExpression",
          "title": "Priority",
          "description": "Priority for trigger with 0 being the highest and < 0 ignored."
        },
        "runOnce": {
          "$ref": "#/definitions/booleanExpression",
          "title": "Run Once",
          "description": "True if rule should run once per unique conditions",
          "examples": [
            true,
            "=f(x)"
          ]
        },
        "$kind": {
          "title": "Kind of dialog object",
          "description": "Defines the valid properties for the component you are configuring (from a dialog .schema file)",
          "type": "string",
          "pattern": "^[a-zA-Z][a-zA-Z0-9.]*$",
          "const": "Microsoft.OnRepromptDialog"
        },
        "$designer": {
          "title": "Designer information",
          "type": "object",
          "description": "Extra information for the Bot Framework Composer."
        }
      }
    },
    "Microsoft.OnTypingActivity": {
      "$role": [
        "implements(Microsoft.ITrigger)",
        "extends(Microsoft.OnCondition)"
      ],
      "title": "On Typing activity",
      "description": "Actions to perform on receipt of an activity with type 'Typing'.",
      "type": "object",
      "required": [
        "$kind"
      ],
      "additionalProperties": false,
      "patternProperties": {
        "^\\$": {
          "title": "Tooling property",
          "description": "Open ended property for tooling."
        }
      },
      "properties": {
        "condition": {
          "$ref": "#/definitions/condition",
          "title": "Condition",
          "description": "Condition (expression).",
          "examples": [
            "user.vip == true"
          ]
        },
        "actions": {
          "type": "array",
          "title": "Actions",
          "description": "Sequence of actions to execute.",
          "items": {
            "$kind": "Microsoft.IDialog",
            "$ref": "#/definitions/Microsoft.IDialog"
          }
        },
        "priority": {
          "$ref": "#/definitions/integerExpression",
          "title": "Priority",
          "description": "Priority for trigger with 0 being the highest and < 0 ignored."
        },
        "runOnce": {
          "$ref": "#/definitions/booleanExpression",
          "title": "Run Once",
          "description": "True if rule should run once per unique conditions",
          "examples": [
            true,
            "=f(x)"
          ]
        },
        "$kind": {
          "title": "Kind of dialog object",
          "description": "Defines the valid properties for the component you are configuring (from a dialog .schema file)",
          "type": "string",
          "pattern": "^[a-zA-Z][a-zA-Z0-9.]*$",
          "const": "Microsoft.OnTypingActivity"
        },
        "$designer": {
          "title": "Designer information",
          "type": "object",
          "description": "Extra information for the Bot Framework Composer."
        }
      }
    },
    "Microsoft.OnUnknownIntent": {
      "$role": [
        "implements(Microsoft.ITrigger)",
        "extends(Microsoft.OnCondition)"
      ],
      "title": "On unknown intent",
      "description": "Action to perform when user input is unrecognized or if none of the 'on intent recognition' triggers match recognized intent.",
      "type": "object",
      "required": [
        "$kind"
      ],
      "additionalProperties": false,
      "patternProperties": {
        "^\\$": {
          "title": "Tooling property",
          "description": "Open ended property for tooling."
        }
      },
      "properties": {
        "condition": {
          "$ref": "#/definitions/condition",
          "title": "Condition",
          "description": "Condition (expression).",
          "examples": [
            "user.vip == true"
          ]
        },
        "actions": {
          "type": "array",
          "title": "Actions",
          "description": "Sequence of actions to execute.",
          "items": {
            "$kind": "Microsoft.IDialog",
            "$ref": "#/definitions/Microsoft.IDialog"
          }
        },
        "priority": {
          "$ref": "#/definitions/integerExpression",
          "title": "Priority",
          "description": "Priority for trigger with 0 being the highest and < 0 ignored."
        },
        "runOnce": {
          "$ref": "#/definitions/booleanExpression",
          "title": "Run Once",
          "description": "True if rule should run once per unique conditions",
          "examples": [
            true,
            "=f(x)"
          ]
        },
        "$kind": {
          "title": "Kind of dialog object",
          "description": "Defines the valid properties for the component you are configuring (from a dialog .schema file)",
          "type": "string",
          "pattern": "^[a-zA-Z][a-zA-Z0-9.]*$",
          "const": "Microsoft.OnUnknownIntent"
        },
        "$designer": {
          "title": "Designer information",
          "type": "object",
          "description": "Extra information for the Bot Framework Composer."
        }
      }
    },
    "Microsoft.OrchestratorRecognizer": {
      "$role": "implements(Microsoft.IRecognizer)",
      "title": "Orchestrator recognizer",
      "description": "Orchestrator recognizer.",
      "type": "object",
      "required": [
        "model",
        "shapShot",
        "$kind"
      ],
      "additionalProperties": false,
      "patternProperties": {
        "^\\$": {
          "title": "Tooling property",
          "description": "Open ended property for tooling."
        }
      },
      "properties": {
        "id": {
          "type": "string",
          "title": "Id",
          "description": "Optional unique id using with RecognizerSet."
        },
        "modelPath": {
          "$ref": "#/definitions/stringExpression",
          "title": "Model",
          "description": "NLR model file path.",
          "default": "=settings.orchestrator.modelpath"
        },
        "snapshotPath": {
          "$ref": "#/definitions/stringExpression",
          "title": "Endpoint key",
          "description": "SnapShot file path.",
          "default": "=settings.orchestrator.shapshotpath"
        },
        "externalEntityRecognizer": {
          "$kind": "Microsoft.IRecognizer",
          "title": "External entity recognizer",
          "description": "Entities recognized by this recognizer will be merged with Orchestrator results.",
          "$ref": "#/definitions/Microsoft.IRecognizer"
        },
        "disambiguationScoreThreshold": {
          "$ref": "#/definitions/numberExpression",
          "title": "Threshold",
          "description": "Recognizer returns ChooseIntent (disambiguation) if other intents are classified within this score of the top scoring intent.",
          "default": 0.05,
          "examples": [
            "=true",
            "=turn.scoreThreshold",
            "=settings.orchestrator.disambigScoreThreshold"
          ]
        },
        "detectAmbiguousIntents": {
          "$ref": "#/definitions/booleanExpression",
          "title": "Detect ambiguous intents",
          "description": "If true, recognizer will look for ambiguous intents (intents with close recognition scores from top scoring intent).",
          "default": false,
          "examples": [
            "=true",
            "=turn.detectAmbiguousIntents",
            "=settings.orchestrator.detectAmbiguousIntents"
          ]
        },
        "$kind": {
          "title": "Kind of dialog object",
          "description": "Defines the valid properties for the component you are configuring (from a dialog .schema file)",
          "type": "string",
          "pattern": "^[a-zA-Z][a-zA-Z0-9.]*$",
          "const": "Microsoft.OrchestratorRecognizer"
        },
        "$designer": {
          "title": "Designer information",
          "type": "object",
          "description": "Extra information for the Bot Framework Composer."
        }
      }
    },
    "Microsoft.OrdinalEntityRecognizer": {
      "$role": [
        "implements(Microsoft.IRecognizer)",
        "implements(Microsoft.IEntityRecognizer)"
      ],
      "title": "Ordinal entity recognizer",
      "description": "Recognizer which recognizes ordinals (example: first, second, 3rd).",
      "type": "object",
      "required": [
        "$kind"
      ],
      "additionalProperties": false,
      "patternProperties": {
        "^\\$": {
          "title": "Tooling property",
          "description": "Open ended property for tooling."
        }
      },
      "properties": {
        "$kind": {
          "title": "Kind of dialog object",
          "description": "Defines the valid properties for the component you are configuring (from a dialog .schema file)",
          "type": "string",
          "pattern": "^[a-zA-Z][a-zA-Z0-9.]*$",
          "const": "Microsoft.OrdinalEntityRecognizer"
        },
        "$designer": {
          "title": "Designer information",
          "type": "object",
          "description": "Extra information for the Bot Framework Composer."
        }
      }
    },
    "Microsoft.PercentageEntityRecognizer": {
      "$role": [
        "implements(Microsoft.IRecognizer)",
        "implements(Microsoft.IEntityRecognizer)"
      ],
      "title": "Percentage entity recognizer",
      "description": "Recognizer which recognizes percentages.",
      "type": "object",
      "required": [
        "$kind"
      ],
      "additionalProperties": false,
      "patternProperties": {
        "^\\$": {
          "title": "Tooling property",
          "description": "Open ended property for tooling."
        }
      },
      "properties": {
        "$kind": {
          "title": "Kind of dialog object",
          "description": "Defines the valid properties for the component you are configuring (from a dialog .schema file)",
          "type": "string",
          "pattern": "^[a-zA-Z][a-zA-Z0-9.]*$",
          "const": "Microsoft.PercentageEntityRecognizer"
        },
        "$designer": {
          "title": "Designer information",
          "type": "object",
          "description": "Extra information for the Bot Framework Composer."
        }
      }
    },
    "Microsoft.PhoneNumberEntityRecognizer": {
      "$role": [
        "implements(Microsoft.IRecognizer)",
        "implements(Microsoft.IEntityRecognizer)"
      ],
      "title": "Phone number entity recognizer",
      "description": "Recognizer which recognizes phone numbers.",
      "type": "object",
      "required": [
        "$kind"
      ],
      "additionalProperties": false,
      "patternProperties": {
        "^\\$": {
          "title": "Tooling property",
          "description": "Open ended property for tooling."
        }
      },
      "properties": {
        "$kind": {
          "title": "Kind of dialog object",
          "description": "Defines the valid properties for the component you are configuring (from a dialog .schema file)",
          "type": "string",
          "pattern": "^[a-zA-Z][a-zA-Z0-9.]*$",
          "const": "Microsoft.PhoneNumberEntityRecognizer"
        },
        "$designer": {
          "title": "Designer information",
          "type": "object",
          "description": "Extra information for the Bot Framework Composer."
        }
      }
    },
    "Microsoft.QnAMakerDialog": {
      "$role": "implements(Microsoft.IDialog)",
      "title": "QnAMaker dialog",
      "description": "Dialog which uses QnAMAker knowledge base to answer questions.",
      "type": "object",
      "required": [
        "knowledgeBaseId",
        "endpointKey",
        "hostname",
        "$kind"
      ],
      "additionalProperties": false,
      "patternProperties": {
        "^\\$": {
          "title": "Tooling property",
          "description": "Open ended property for tooling."
        }
      },
      "properties": {
        "knowledgeBaseId": {
          "$ref": "#/definitions/stringExpression",
          "title": "KnowledgeBase Id",
          "description": "KnowledgeBase Id of your QnA Maker KnowledgeBase.",
          "default": "=settings.qna.knowledgebaseid"
        },
        "endpointKey": {
          "$ref": "#/definitions/stringExpression",
          "title": "Endpoint key",
          "description": "Endpoint key for the QnA Maker KB.",
          "default": "=settings.qna.endpointkey"
        },
        "hostname": {
          "$ref": "#/definitions/stringExpression",
          "title": "Hostname",
          "description": "Hostname for your QnA Maker service.",
          "default": "=settings.qna.hostname",
          "examples": [
            "https://yourserver.azurewebsites.net/qnamaker"
          ]
        },
        "noAnswer": {
          "$kind": "Microsoft.IActivityTemplate",
          "title": "Fallback answer",
          "description": "Default answer to return when none found in KB.",
          "default": "Sorry, I did not find an answer.",
          "$ref": "#/definitions/Microsoft.IActivityTemplate"
        },
        "threshold": {
          "$ref": "#/definitions/numberExpression",
          "title": "Threshold",
          "description": "Threshold score to filter results.",
          "default": 0.3
        },
        "activeLearningCardTitle": {
          "$ref": "#/definitions/stringExpression",
          "title": "Active learning card title",
          "description": "Title for active learning suggestions card.",
          "default": "Did you mean:"
        },
        "cardNoMatchText": {
          "$ref": "#/definitions/stringExpression",
          "title": "Card no match text",
          "description": "Text for no match option.",
          "default": "None of the above."
        },
        "cardNoMatchResponse": {
          "$kind": "Microsoft.IActivityTemplate",
          "title": "Card no match response",
          "description": "Custom response when no match option was selected.",
          "default": "Thanks for the feedback.",
          "$ref": "#/definitions/Microsoft.IActivityTemplate"
        },
        "strictFilters": {
          "$ref": "#/definitions/arrayExpression",
          "title": "Strict filters",
          "description": "Metadata filters to use when calling the QnA Maker KB.",
          "items": {
            "type": "object",
            "title": "Metadata filter",
            "description": "Metadata filter.",
            "properties": {
              "name": {
                "type": "string",
                "title": "Name",
                "description": "Name of filter property.",
                "maximum": 100
              },
              "value": {
                "type": "string",
                "title": "Value",
                "description": "Value to filter on.",
                "maximum": 100
              }
            }
          }
        },
        "top": {
          "$ref": "#/definitions/numberExpression",
          "title": "Top",
          "description": "The number of answers you want to retrieve.",
          "default": 3
        },
        "isTest": {
          "type": "boolean",
          "title": "IsTest",
          "description": "True, if pointing to Test environment, else false.",
          "default": false
        },
        "rankerType": {
          "$ref": "#/definitions/stringExpression",
          "title": "Ranker type",
          "description": "Type of Ranker.",
          "oneOf": [
            {
              "title": "Standard ranker",
              "description": "Standard ranker types.",
              "enum": [
                "default",
                "questionOnly",
                "autoSuggestQuestion"
              ],
              "default": "default"
            },
            {
              "$ref": "#/definitions/equalsExpression"
            }
          ]
        },
        "strictFiltersJoinOperator": {
          "$ref": "#/definitions/stringExpression",
          "title": "StrictFiltersJoinOperator",
          "description": "Join operator for Strict Filters.",
          "oneOf": [
            {
              "title": "Join operator",
              "description": "Value of Join Operator to be used as conjunction with Strict Filter values.",
              "enum": [
                "AND",
                "OR"
              ],
              "default": "AND"
            },
            {
              "$ref": "#/definitions/equalsExpression"
            }
          ]
        },
        "$kind": {
          "title": "Kind of dialog object",
          "description": "Defines the valid properties for the component you are configuring (from a dialog .schema file)",
          "type": "string",
          "pattern": "^[a-zA-Z][a-zA-Z0-9.]*$",
          "const": "Microsoft.QnAMakerDialog"
        },
        "$designer": {
          "title": "Designer information",
          "type": "object",
          "description": "Extra information for the Bot Framework Composer."
        }
      }
    },
    "Microsoft.QnAMakerRecognizer": {
      "$role": "implements(Microsoft.IRecognizer)",
      "title": "QnAMaker recognizer",
      "description": "Recognizer for generating QnAMatch intents from a KB.",
      "type": "object",
      "required": [
        "knowledgeBaseId",
        "endpointKey",
        "hostname",
        "$kind"
      ],
      "additionalProperties": false,
      "patternProperties": {
        "^\\$": {
          "title": "Tooling property",
          "description": "Open ended property for tooling."
        }
      },
      "properties": {
        "id": {
          "type": "string",
          "title": "Id",
          "description": "Optional unique id using with RecognizerSet."
        },
        "knowledgeBaseId": {
          "$ref": "#/definitions/stringExpression",
          "title": "KnowledgeBase Id",
          "description": "Knowledge base Id of your QnA Maker knowledge base.",
          "default": "=settings.qna.knowledgebaseid"
        },
        "endpointKey": {
          "$ref": "#/definitions/stringExpression",
          "title": "Endpoint key",
          "description": "Endpoint key for the QnA Maker KB.",
          "default": "=settings.qna.endpointkey"
        },
        "hostname": {
          "$ref": "#/definitions/stringExpression",
          "title": "Hostname",
          "description": "Hostname for your QnA Maker service.",
          "default": "=settings.qna.hostname",
          "examples": [
            "https://yourserver.azurewebsites.net/qnamaker"
          ]
        },
        "threshold": {
          "$ref": "#/definitions/numberExpression",
          "title": "Threshold",
          "description": "Threshold score to filter results.",
          "default": 0.3
        },
        "strictFilters": {
          "$ref": "#/definitions/arrayExpression",
          "title": "Strict filters",
          "description": "Metadata filters to use when calling the QnA Maker KB.",
          "items": {
            "type": "object",
            "title": "Metadata filters",
            "description": "Metadata filters to use when querying QnA Maker KB.",
            "properties": {
              "name": {
                "type": "string",
                "title": "Name",
                "description": "Name to filter on.",
                "maximum": 100
              },
              "value": {
                "type": "string",
                "title": "Value",
                "description": "Value to restrict filter.",
                "maximum": 100
              }
            }
          }
        },
        "top": {
          "$ref": "#/definitions/numberExpression",
          "title": "Top",
          "description": "The number of answers you want to retrieve.",
          "default": 3
        },
        "isTest": {
          "$ref": "#/definitions/booleanExpression",
          "title": "Use test environment",
          "description": "True, if pointing to Test environment, else false.",
          "examples": [
            true,
            "=f(x)"
          ]
        },
        "rankerType": {
          "title": "Ranker type",
          "description": "Type of Ranker.",
          "oneOf": [
            {
              "type": "string",
              "title": "Ranker type",
              "description": "Type of Ranker.",
              "enum": [
                "default",
                "questionOnly",
                "autoSuggestQuestion"
              ],
              "default": "default"
            },
            {
              "$ref": "#/definitions/equalsExpression"
            }
          ]
        },
        "strictFiltersJoinOperator": {
          "$ref": "#/definitions/stringExpression",
          "title": "StrictFiltersJoinOperator",
          "description": "Join operator for Strict Filters.",
          "oneOf": [
            {
              "title": "Join operator",
              "description": "Value of Join Operator to be used as onjuction with Strict Filter values.",
              "enum": [
                "AND",
                "OR"
              ],
              "default": "AND"
            },
            {
              "$ref": "#/definitions/equalsExpression"
            }
          ]
        },
        "includeDialogNameInMetadata": {
          "$ref": "#/definitions/booleanExpression",
          "title": "Include dialog name",
          "description": "When set to false, the dialog name will not be passed to QnAMaker. (default) is true",
          "default": true,
          "examples": [
            true,
            "=f(x)"
          ]
        },
        "metadata": {
          "$ref": "#/definitions/arrayExpression",
          "title": "Metadata filters",
          "description": "Metadata filters to use when calling the QnA Maker KB.",
          "items": {
            "type": "object",
            "title": "Metadata filter",
            "description": "Metadata filter to use when calling the QnA Maker KB.",
            "properties": {
              "name": {
                "type": "string",
                "title": "Name",
                "description": "Name of value to test."
              },
              "value": {
                "type": "string",
                "title": "Value",
                "description": "Value to filter against."
              }
            }
          }
        },
        "context": {
          "$ref": "#/definitions/objectExpression",
          "title": "QnA request context",
          "description": "Context to use for ranking."
        },
        "qnaId": {
          "$ref": "#/definitions/integerExpression",
          "title": "QnA Id",
          "description": "A number or expression which is the QnAId to paass to QnAMaker API."
        },
        "$kind": {
          "title": "Kind of dialog object",
          "description": "Defines the valid properties for the component you are configuring (from a dialog .schema file)",
          "type": "string",
          "pattern": "^[a-zA-Z][a-zA-Z0-9.]*$",
          "const": "Microsoft.QnAMakerRecognizer"
        },
        "$designer": {
          "title": "Designer information",
          "type": "object",
          "description": "Extra information for the Bot Framework Composer."
        }
      }
    },
    "Microsoft.RandomSelector": {
      "$role": "implements(Microsoft.ITriggerSelector)",
      "title": "Random rule selector",
      "description": "Select most specific true rule.",
      "type": "object",
      "required": [
        "$kind"
      ],
      "additionalProperties": false,
      "patternProperties": {
        "^\\$": {
          "title": "Tooling property",
          "description": "Open ended property for tooling."
        }
      },
      "properties": {
        "seed": {
          "type": "integer",
          "title": "Random seed",
          "description": "Random seed to start random number generation."
        },
        "$kind": {
          "title": "Kind of dialog object",
          "description": "Defines the valid properties for the component you are configuring (from a dialog .schema file)",
          "type": "string",
          "pattern": "^[a-zA-Z][a-zA-Z0-9.]*$",
          "const": "Microsoft.RandomSelector"
        },
        "$designer": {
          "title": "Designer information",
          "type": "object",
          "description": "Extra information for the Bot Framework Composer."
        }
      }
    },
    "Microsoft.RecognizerSet": {
      "$role": "implements(Microsoft.IRecognizer)",
      "title": "Recognizer set",
      "description": "Creates the union of the intents and entities of the recognizers in the set.",
      "type": "object",
      "required": [
        "recognizers",
        "$kind"
      ],
      "additionalProperties": false,
      "patternProperties": {
        "^\\$": {
          "title": "Tooling property",
          "description": "Open ended property for tooling."
        }
      },
      "properties": {
        "id": {
          "type": "string",
          "title": "Id",
          "description": "Optional unique id using with RecognizerSet.  Other recognizers should return 'DeferToRecognizer_{Id}' intent when cross training data for this recognizer."
        },
        "recognizers": {
          "type": "array",
          "title": "Recognizers",
          "description": "List of Recognizers defined for this set.",
          "items": {
            "$kind": "Microsoft.IRecognizer",
            "$ref": "#/definitions/Microsoft.IRecognizer"
          }
        },
        "$kind": {
          "title": "Kind of dialog object",
          "description": "Defines the valid properties for the component you are configuring (from a dialog .schema file)",
          "type": "string",
          "pattern": "^[a-zA-Z][a-zA-Z0-9.]*$",
          "const": "Microsoft.RecognizerSet"
        },
        "$designer": {
          "title": "Designer information",
          "type": "object",
          "description": "Extra information for the Bot Framework Composer."
        }
      }
    },
    "Microsoft.RegexEntityRecognizer": {
      "$role": [
        "implements(Microsoft.IRecognizer)",
        "implements(Microsoft.IEntityRecognizer)"
      ],
      "title": "Regex entity recognizer",
      "description": "Recognizer which recognizes patterns of input based on regex.",
      "type": "object",
      "required": [
        "name",
        "pattern",
        "$kind"
      ],
      "additionalProperties": false,
      "patternProperties": {
        "^\\$": {
          "title": "Tooling property",
          "description": "Open ended property for tooling."
        }
      },
      "properties": {
        "name": {
          "type": "string",
          "title": "Name",
          "description": "Name of the entity"
        },
        "pattern": {
          "type": "string",
          "title": "Pattern",
          "description": "Pattern expressed as regular expression."
        },
        "$kind": {
          "title": "Kind of dialog object",
          "description": "Defines the valid properties for the component you are configuring (from a dialog .schema file)",
          "type": "string",
          "pattern": "^[a-zA-Z][a-zA-Z0-9.]*$",
          "const": "Microsoft.RegexEntityRecognizer"
        },
        "$designer": {
          "title": "Designer information",
          "type": "object",
          "description": "Extra information for the Bot Framework Composer."
        }
      }
    },
    "Microsoft.RegexRecognizer": {
      "$role": "implements(Microsoft.IRecognizer)",
      "title": "Regex recognizer",
      "description": "Use regular expressions to recognize intents and entities from user input.",
      "type": "object",
      "required": [
        "$kind"
      ],
      "additionalProperties": false,
      "patternProperties": {
        "^\\$": {
          "title": "Tooling property",
          "description": "Open ended property for tooling."
        }
      },
      "properties": {
        "id": {
          "type": "string",
          "title": "Id",
          "description": "Optional unique id using with RecognizerSet.  Other recognizers should return 'DeferToRecognizer_{Id}' intent when cross training data for this recognizer."
        },
        "intents": {
          "type": "array",
          "title": "RegEx patterns to intents",
          "description": "Collection of patterns to match for an intent.",
          "items": {
            "type": "object",
            "title": "Pattern",
            "description": "Intent and regex pattern.",
            "properties": {
              "intent": {
                "type": "string",
                "title": "Intent",
                "description": "The intent name."
              },
              "pattern": {
                "type": "string",
                "title": "Pattern",
                "description": "The regular expression pattern."
              }
            }
          }
        },
        "entities": {
          "type": "array",
          "title": "Entity recognizers",
          "description": "Collection of entity recognizers to use.",
          "items": {
            "$kind": "Microsoft.IEntityRecognizer",
            "$ref": "#/definitions/Microsoft.IEntityRecognizer"
          }
        },
        "$kind": {
          "title": "Kind of dialog object",
          "description": "Defines the valid properties for the component you are configuring (from a dialog .schema file)",
          "type": "string",
          "pattern": "^[a-zA-Z][a-zA-Z0-9.]*$",
          "const": "Microsoft.RegexRecognizer"
        },
        "$designer": {
          "title": "Designer information",
          "type": "object",
          "description": "Extra information for the Bot Framework Composer."
        }
      }
    },
    "Microsoft.RepeatDialog": {
      "$role": "implements(Microsoft.IDialog)",
      "type": "object",
      "title": "Repeat dialog",
      "description": "Repeat current dialog.",
      "required": [
        "$kind"
      ],
      "additionalProperties": false,
      "patternProperties": {
        "^\\$": {
          "title": "Tooling property",
          "description": "Open ended property for tooling."
        }
      },
      "properties": {
        "id": {
          "type": "string",
          "title": "Id",
          "description": "Optional id for the dialog"
        },
        "allowLoop": {
          "$ref": "#/definitions/booleanExpression",
          "title": "AllowLoop",
          "description": "Optional condition which if true will allow loop of the repeated dialog.",
          "examples": [
            "user.age > 3"
          ]
        },
        "disabled": {
          "$ref": "#/definitions/booleanExpression",
          "title": "Disabled",
          "description": "Optional condition which if true will disable this action.",
          "examples": [
            "user.age > 3"
          ]
        },
        "options": {
          "$ref": "#/definitions/objectExpression",
          "title": "Options",
          "description": "One or more options that are passed to the dialog that is called.",
          "additionalProperties": {
            "type": "string",
            "title": "Options",
            "description": "Options for repeating dialog."
          }
        },
        "activityProcessed": {
          "$ref": "#/definitions/booleanExpression",
          "title": "Activity processed",
          "description": "When set to false, the dialog that is called can process the current activity.",
          "default": true
        },
        "$kind": {
          "title": "Kind of dialog object",
          "description": "Defines the valid properties for the component you are configuring (from a dialog .schema file)",
          "type": "string",
          "pattern": "^[a-zA-Z][a-zA-Z0-9.]*$",
          "const": "Microsoft.RepeatDialog"
        },
        "$designer": {
          "title": "Designer information",
          "type": "object",
          "description": "Extra information for the Bot Framework Composer."
        }
      }
    },
    "Microsoft.ReplaceDialog": {
      "$role": "implements(Microsoft.IDialog)",
      "type": "object",
      "title": "Replace dialog",
      "description": "Replace current dialog with another dialog.",
      "required": [
        "$kind"
      ],
      "additionalProperties": false,
      "patternProperties": {
        "^\\$": {
          "title": "Tooling property",
          "description": "Open ended property for tooling."
        }
      },
      "properties": {
        "id": {
          "type": "string",
          "title": "Id",
          "description": "Optional id for the dialog"
        },
        "disabled": {
          "$ref": "#/definitions/booleanExpression",
          "title": "Disabled",
          "description": "Optional condition which if true will disable this action.",
          "examples": [
            "user.age > 3"
          ]
        },
        "dialog": {
          "oneOf": [
            {
              "$kind": "Microsoft.IDialog",
              "pattern": "^(?!(=)).*",
              "title": "Dialog",
              "$ref": "#/definitions/Microsoft.IDialog"
            },
            {
              "$ref": "#/definitions/equalsExpression",
              "examples": [
                "=settings.dialogId"
              ]
            }
          ],
          "title": "Dialog name",
          "description": "Name of the dialog to call."
        },
        "options": {
          "$ref": "#/definitions/objectExpression",
          "title": "Options",
          "description": "One or more options that are passed to the dialog that is called.",
          "additionalProperties": {
            "type": "string",
            "title": "Options",
            "description": "Options for replacing dialog."
          }
        },
        "activityProcessed": {
          "$ref": "#/definitions/booleanExpression",
          "title": "Activity processed",
          "description": "When set to false, the dialog that is called can process the current activity.",
          "default": true
        },
        "$kind": {
          "title": "Kind of dialog object",
          "description": "Defines the valid properties for the component you are configuring (from a dialog .schema file)",
          "type": "string",
          "pattern": "^[a-zA-Z][a-zA-Z0-9.]*$",
          "const": "Microsoft.ReplaceDialog"
        },
        "$designer": {
          "title": "Designer information",
          "type": "object",
          "description": "Extra information for the Bot Framework Composer."
        }
      }
    },
    "Microsoft.ResourceMultiLanguageGenerator": {
      "$role": "implements(Microsoft.ILanguageGenerator)",
      "title": "Resource multi-language generator",
      "description": "MultiLanguage Generator which is bound to resource by resource Id.",
      "type": "object",
      "required": [
        "$kind"
      ],
      "additionalProperties": false,
      "patternProperties": {
        "^\\$": {
          "title": "Tooling property",
          "description": "Open ended property for tooling."
        }
      },
      "properties": {
        "id": {
          "type": "string",
          "title": "Id",
          "description": "Optional generator ID."
        },
        "resourceId": {
          "type": "string",
          "title": "Resource Id",
          "description": "Resource which is the root language generator.  Other generaters with the same name and language suffix will be loaded into this generator and used based on the Language Policy.",
          "default": "dialog.result"
        },
        "languagePolicy": {
          "type": "object",
          "title": "Language policy",
          "description": "Set alternate language policy for this generator.  If not set, the global language policy will be used."
        },
        "$kind": {
          "title": "Kind of dialog object",
          "description": "Defines the valid properties for the component you are configuring (from a dialog .schema file)",
          "type": "string",
          "pattern": "^[a-zA-Z][a-zA-Z0-9.]*$",
          "const": "Microsoft.ResourceMultiLanguageGenerator"
        },
        "$designer": {
          "title": "Designer information",
          "type": "object",
          "description": "Extra information for the Bot Framework Composer."
        }
      }
    },
    "Microsoft.SendActivity": {
      "$role": "implements(Microsoft.IDialog)",
      "title": "Send an activity",
      "description": "Respond with an activity.",
      "type": "object",
      "required": [
        "$kind"
      ],
      "additionalProperties": false,
      "patternProperties": {
        "^\\$": {
          "title": "Tooling property",
          "description": "Open ended property for tooling."
        }
      },
      "properties": {
        "id": {
          "type": "string",
          "title": "Id",
          "description": "Optional id for the dialog"
        },
        "disabled": {
          "$ref": "#/definitions/booleanExpression",
          "title": "Disabled",
          "description": "Optional condition which if true will disable this action."
        },
        "activity": {
          "$kind": "Microsoft.IActivityTemplate",
          "title": "Activity",
          "description": "Activity to send.",
          "$ref": "#/definitions/Microsoft.IActivityTemplate"
        },
        "$kind": {
          "title": "Kind of dialog object",
          "description": "Defines the valid properties for the component you are configuring (from a dialog .schema file)",
          "type": "string",
          "pattern": "^[a-zA-Z][a-zA-Z0-9.]*$",
          "const": "Microsoft.SendActivity"
        },
        "$designer": {
          "title": "Designer information",
          "type": "object",
          "description": "Extra information for the Bot Framework Composer."
        }
      }
    },
    "Microsoft.SetProperties": {
      "$role": "implements(Microsoft.IDialog)",
      "title": "Set property",
      "description": "Set one or more property values.",
      "type": "object",
      "required": [
        "assignments",
        "$kind"
      ],
      "additionalProperties": false,
      "patternProperties": {
        "^\\$": {
          "title": "Tooling property",
          "description": "Open ended property for tooling."
        }
      },
      "properties": {
        "id": {
          "type": "string",
          "title": "Id",
          "description": "Optional id for the dialog"
        },
        "disabled": {
          "$ref": "#/definitions/booleanExpression",
          "title": "Disabled",
          "description": "Optional condition which if true will disable this action.",
          "examples": [
            true,
            "=user.age > 3"
          ]
        },
        "assignments": {
          "type": "array",
          "title": "Assignments",
          "description": "Property value assignments to set.",
          "items": {
            "type": "object",
            "title": "Assignment",
            "description": "Property assignment.",
            "properties": {
              "property": {
                "$ref": "#/definitions/stringExpression",
                "title": "Property",
                "description": "Property (named location to store information).",
                "examples": [
                  "user.age"
                ]
              },
              "value": {
                "$ref": "#/definitions/valueExpression",
                "title": "Value",
                "description": "New value or expression.",
                "examples": [
                  "='milk'",
                  "=dialog.favColor",
                  "=dialog.favColor == 'red'"
                ]
              }
            }
          }
        },
        "$kind": {
          "title": "Kind of dialog object",
          "description": "Defines the valid properties for the component you are configuring (from a dialog .schema file)",
          "type": "string",
          "pattern": "^[a-zA-Z][a-zA-Z0-9.]*$",
          "const": "Microsoft.SetProperties"
        },
        "$designer": {
          "title": "Designer information",
          "type": "object",
          "description": "Extra information for the Bot Framework Composer."
        }
      }
    },
    "Microsoft.SetProperty": {
      "$role": "implements(Microsoft.IDialog)",
      "title": "Set property",
      "description": "Set property to a value.",
      "type": "object",
      "required": [
        "property",
        "value",
        "$kind"
      ],
      "additionalProperties": false,
      "patternProperties": {
        "^\\$": {
          "title": "Tooling property",
          "description": "Open ended property for tooling."
        }
      },
      "properties": {
        "id": {
          "type": "string",
          "title": "Id",
          "description": "Optional id for the dialog"
        },
        "disabled": {
          "$ref": "#/definitions/booleanExpression",
          "title": "Disabled",
          "description": "Optional condition which if true will disable this action.",
          "examples": [
            true,
            "=user.age > 3"
          ]
        },
        "property": {
          "$ref": "#/definitions/stringExpression",
          "title": "Property",
          "description": "Property (named location to store information).",
          "examples": [
            "user.age"
          ]
        },
        "value": {
          "$ref": "#/definitions/valueExpression",
          "title": "Value",
          "description": "New value or expression.",
          "examples": [
            "='milk'",
            "=dialog.favColor",
            "=dialog.favColor == 'red'"
          ]
        },
        "$kind": {
          "title": "Kind of dialog object",
          "description": "Defines the valid properties for the component you are configuring (from a dialog .schema file)",
          "type": "string",
          "pattern": "^[a-zA-Z][a-zA-Z0-9.]*$",
          "const": "Microsoft.SetProperty"
        },
        "$designer": {
          "title": "Designer information",
          "type": "object",
          "description": "Extra information for the Bot Framework Composer."
        }
      }
    },
    "Microsoft.SignOutUser": {
      "$role": "implements(Microsoft.IDialog)",
      "title": "Sign out user",
      "description": "Sign a user out that was logged in previously using OAuthInput.",
      "type": "object",
      "required": [
        "$kind"
      ],
      "additionalProperties": false,
      "patternProperties": {
        "^\\$": {
          "title": "Tooling property",
          "description": "Open ended property for tooling."
        }
      },
      "properties": {
        "id": {
          "type": "string",
          "title": "Id",
          "description": "Optional id for the dialog"
        },
        "userId": {
          "$ref": "#/definitions/stringExpression",
          "title": "UserId",
          "description": "Expression to an user to signout. Default is user.id.",
          "default": "=user.id"
        },
        "connectionName": {
          "$ref": "#/definitions/stringExpression",
          "title": "Connection name",
          "description": "Connection name that was used with OAuthInput to log a user in."
        },
        "disabled": {
          "$ref": "#/definitions/booleanExpression",
          "title": "Disabled",
          "description": "Optional condition which if true will disable this action.",
          "examples": [
            true,
            "=user.age > 3"
          ]
        },
        "$kind": {
          "title": "Kind of dialog object",
          "description": "Defines the valid properties for the component you are configuring (from a dialog .schema file)",
          "type": "string",
          "pattern": "^[a-zA-Z][a-zA-Z0-9.]*$",
          "const": "Microsoft.SignOutUser"
        },
        "$designer": {
          "title": "Designer information",
          "type": "object",
          "description": "Extra information for the Bot Framework Composer."
        }
      }
    },
    "Microsoft.StaticActivityTemplate": {
      "$role": "implements(Microsoft.IActivityTemplate)",
      "title": "Microsoft static activity template",
      "description": "This allows you to define a static Activity object",
      "type": "object",
      "required": [
        "activity",
        "$kind"
      ],
      "additionalProperties": false,
      "patternProperties": {
        "^\\$": {
          "title": "Tooling property",
          "description": "Open ended property for tooling."
        }
      },
      "properties": {
        "activity": {
          "$ref": "#/definitions/botframework.json/definitions/Activity",
          "title": "Activity",
          "description": "A static Activity to used.",
          "required": [
            "type"
          ]
        },
        "$kind": {
          "title": "Kind of dialog object",
          "description": "Defines the valid properties for the component you are configuring (from a dialog .schema file)",
          "type": "string",
          "pattern": "^[a-zA-Z][a-zA-Z0-9.]*$",
          "const": "Microsoft.StaticActivityTemplate"
        },
        "$designer": {
          "title": "Designer information",
          "type": "object",
          "description": "Extra information for the Bot Framework Composer."
        }
      }
    },
    "Microsoft.SwitchCondition": {
      "$role": "implements(Microsoft.IDialog)",
      "title": "Switch condition",
      "description": "Execute different actions based on the value of a property.",
      "type": "object",
      "required": [
        "condition",
        "$kind"
      ],
      "additionalProperties": false,
      "patternProperties": {
        "^\\$": {
          "title": "Tooling property",
          "description": "Open ended property for tooling."
        }
      },
      "properties": {
        "id": {
          "type": "string",
          "title": "Id",
          "description": "Optional id for the dialog"
        },
        "condition": {
          "$ref": "#/definitions/stringExpression",
          "title": "Condition",
          "description": "Property to evaluate.",
          "examples": [
            "user.favColor"
          ]
        },
        "disabled": {
          "$ref": "#/definitions/booleanExpression",
          "title": "Disabled",
          "description": "Optional condition which if true will disable this action.",
          "examples": [
            true,
            "=user.age > 3"
          ]
        },
        "cases": {
          "type": "array",
          "title": "Cases",
          "description": "Actions for each possible condition.",
          "items": {
            "type": "object",
            "title": "Case",
            "description": "Case and actions.",
            "required": [
              "value"
            ],
            "properties": {
              "value": {
                "type": [
                  "number",
                  "integer",
                  "boolean",
                  "string"
                ],
                "title": "Value",
                "description": "The value to compare the condition with.",
                "examples": [
                  "red",
                  "true",
                  "13"
                ]
              },
              "actions": {
                "type": "array",
                "title": "Actions",
                "description": "Actions to execute.",
                "items": {
                  "$kind": "Microsoft.IDialog",
                  "$ref": "#/definitions/Microsoft.IDialog"
                }
              }
            }
          }
        },
        "default": {
          "type": "array",
          "title": "Default",
          "description": "Actions to execute if none of the cases meet the condition.",
          "items": {
            "$kind": "Microsoft.IDialog",
            "$ref": "#/definitions/Microsoft.IDialog"
          }
        },
        "$kind": {
          "title": "Kind of dialog object",
          "description": "Defines the valid properties for the component you are configuring (from a dialog .schema file)",
          "type": "string",
          "pattern": "^[a-zA-Z][a-zA-Z0-9.]*$",
          "const": "Microsoft.SwitchCondition"
        },
        "$designer": {
          "title": "Designer information",
          "type": "object",
          "description": "Extra information for the Bot Framework Composer."
        }
      }
    },
    "Microsoft.TelemetryTrackEventAction": {
      "$role": "implements(Microsoft.IDialog)",
      "type": "object",
      "title": "Telemetry - track event",
      "description": "Track a custom event using the registered Telemetry Client.",
      "required": [
        "url",
        "method",
        "$kind"
      ],
      "additionalProperties": false,
      "patternProperties": {
        "^\\$": {
          "title": "Tooling property",
          "description": "Open ended property for tooling."
        }
      },
      "properties": {
        "id": {
          "type": "string",
          "title": "Id",
          "description": "Optional id for the dialog"
        },
        "disabled": {
          "$ref": "#/definitions/booleanExpression",
          "title": "Disabled",
          "description": "Optional condition which if true will disable this action.",
          "examples": [
            "user.age > 3"
          ]
        },
        "eventName": {
          "$ref": "#/definitions/stringExpression",
          "title": "Event name",
          "description": "The name of the event to track.",
          "examples": [
            "MyEventStarted",
            "MyEventCompleted"
          ]
        },
        "properties": {
          "type": "object",
          "title": "Properties",
          "description": "One or more properties to attach to the event being tracked.",
          "additionalProperties": {
            "$ref": "#/definitions/stringExpression"
          }
        },
        "$kind": {
          "title": "Kind of dialog object",
          "description": "Defines the valid properties for the component you are configuring (from a dialog .schema file)",
          "type": "string",
          "pattern": "^[a-zA-Z][a-zA-Z0-9.]*$",
          "const": "Microsoft.TelemetryTrackEventAction"
        },
        "$designer": {
          "title": "Designer information",
          "type": "object",
          "description": "Extra information for the Bot Framework Composer."
        }
      }
    },
    "Microsoft.TemperatureEntityRecognizer": {
      "$role": [
        "implements(Microsoft.IRecognizer)",
        "implements(Microsoft.IEntityRecognizer)"
      ],
      "title": "Temperature recognizer",
      "description": "Recognizer which recognizes temperatures.",
      "type": "object",
      "required": [
        "$kind"
      ],
      "additionalProperties": false,
      "patternProperties": {
        "^\\$": {
          "title": "Tooling property",
          "description": "Open ended property for tooling."
        }
      },
      "properties": {
        "$kind": {
          "title": "Kind of dialog object",
          "description": "Defines the valid properties for the component you are configuring (from a dialog .schema file)",
          "type": "string",
          "pattern": "^[a-zA-Z][a-zA-Z0-9.]*$",
          "const": "Microsoft.TemperatureEntityRecognizer"
        },
        "$designer": {
          "title": "Designer information",
          "type": "object",
          "description": "Extra information for the Bot Framework Composer."
        }
      }
    },
    "Microsoft.TemplateEngineLanguageGenerator": {
      "$role": "implements(Microsoft.ILanguageGenerator)",
      "title": "Template multi-language generator",
      "description": "Template Generator which allows only inline evaluation of templates.",
      "type": "object",
      "required": [
        "$kind"
      ],
      "additionalProperties": false,
      "patternProperties": {
        "^\\$": {
          "title": "Tooling property",
          "description": "Open ended property for tooling."
        }
      },
      "properties": {
        "id": {
          "type": "string",
          "title": "Id",
          "description": "Optional generator ID."
        },
        "$kind": {
          "title": "Kind of dialog object",
          "description": "Defines the valid properties for the component you are configuring (from a dialog .schema file)",
          "type": "string",
          "pattern": "^[a-zA-Z][a-zA-Z0-9.]*$",
          "const": "Microsoft.TemplateEngineLanguageGenerator"
        },
        "$designer": {
          "title": "Designer information",
          "type": "object",
          "description": "Extra information for the Bot Framework Composer."
        }
      }
    },
    "Microsoft.Test.AssertCondition": {
      "$role": "implements(Microsoft.IDialog)",
      "title": "Assert Condition",
      "description": "Assert condition is true.",
      "type": "object",
      "required": [
        "condition",
        "$kind"
      ],
      "additionalProperties": false,
      "patternProperties": {
        "^\\$": {
          "title": "Tooling property",
          "description": "Open ended property for tooling."
        }
      },
      "properties": {
        "condition": {
          "$ref": "#/definitions/condition",
          "title": "Condition",
          "description": "Expression to evalute",
          "examples": [
            "user.age > 10"
          ]
        },
        "description": {
          "type": "string",
          "title": "Description",
          "description": "Description of what the condition is testing"
        },
        "$kind": {
          "title": "Kind of dialog object",
          "description": "Defines the valid properties for the component you are configuring (from a dialog .schema file)",
          "type": "string",
          "pattern": "^[a-zA-Z][a-zA-Z0-9.]*$",
          "const": "Microsoft.Test.AssertCondition"
        },
        "$designer": {
          "title": "Designer information",
          "type": "object",
          "description": "Extra information for the Bot Framework Composer."
        }
      }
    },
    "Microsoft.Test.AssertNoActivity": {
      "$role": "implements(Microsoft.Test.ITestAction)",
      "title": "Assert Reply Activity",
      "description": "Asserts that there is no activity.",
      "type": "object",
      "required": [
        "$kind"
      ],
      "additionalProperties": false,
      "patternProperties": {
        "^\\$": {
          "title": "Tooling property",
          "description": "Open ended property for tooling."
        }
      },
      "properties": {
        "description": {
          "type": "string",
          "title": "Description",
          "description": "The description of the assertion"
        },
        "$kind": {
          "title": "Kind of dialog object",
          "description": "Defines the valid properties for the component you are configuring (from a dialog .schema file)",
          "type": "string",
          "pattern": "^[a-zA-Z][a-zA-Z0-9.]*$",
          "const": "Microsoft.Test.AssertNoActivity"
        },
        "$designer": {
          "title": "Designer information",
          "type": "object",
          "description": "Extra information for the Bot Framework Composer."
        }
      }
    },
    "Microsoft.Test.AssertReply": {
      "$role": "implements(Microsoft.Test.ITestAction)",
      "title": "Assert reply",
      "description": "Asserts that a reply text is valid.",
      "type": "object",
      "required": [
        "$kind"
      ],
      "additionalProperties": false,
      "patternProperties": {
        "^\\$": {
          "title": "Tooling property",
          "description": "Open ended property for tooling."
        }
      },
      "properties": {
        "text": {
          "type": "string",
          "title": "Reply text",
          "description": "Expected reply text"
        },
        "exact": {
          "type": "boolean",
          "title": "Exact match",
          "description": "If true then an exact match must happen, if false then the reply activity.text must contain the reply text. [Default:false]"
        },
        "description": {
          "type": "string",
          "title": "Description",
          "description": "The description of what the assertion is testing"
        },
        "timeout": {
          "type": "number",
          "title": "Timeout",
          "description": "The amount of time in milliseconds to wait for a reply (default is 3000)"
        },
        "assertions": {
          "type": "array",
          "title": "Assertions to validate activity",
          "description": "Sequence of expressions which must evaluate to true.",
          "items": {
            "$ref": "#/definitions/condition",
            "title": "Assertion",
            "description": "Assertion as an expression, which must evaluate to true or it will fail the test script.",
            "examples": [
              "user.vip == true"
            ]
          }
        },
        "$kind": {
          "title": "Kind of dialog object",
          "description": "Defines the valid properties for the component you are configuring (from a dialog .schema file)",
          "type": "string",
          "pattern": "^[a-zA-Z][a-zA-Z0-9.]*$",
          "const": "Microsoft.Test.AssertReply"
        },
        "$designer": {
          "title": "Designer information",
          "type": "object",
          "description": "Extra information for the Bot Framework Composer."
        }
      }
    },
    "Microsoft.Test.AssertReplyActivity": {
      "$role": "implements(Microsoft.Test.ITestAction)",
      "title": "Assert reply activity",
      "description": "Asserts that a reply activity is valid.",
      "type": "object",
      "required": [
        "assertions",
        "$kind"
      ],
      "additionalProperties": false,
      "patternProperties": {
        "^\\$": {
          "title": "Tooling property",
          "description": "Open ended property for tooling."
        }
      },
      "properties": {
        "description": {
          "type": "string",
          "title": "Description",
          "description": "The description of what the assertion is testing"
        },
        "timeout": {
          "type": "number",
          "title": "Timeout",
          "description": "The amount of time in milliseconds to wait for a reply (default is 3000)"
        },
        "assertions": {
          "type": "array",
          "title": "Assertions to validate Activity that is sent by the dialog",
          "description": "Sequence of expressions which must evaluate to true.",
          "items": {
            "$ref": "#/definitions/condition",
            "title": "Assertion",
            "description": "Assertion as an expression, which must evaluate to true or it will fail the test script.",
            "examples": [
              "user.vip == true"
            ]
          }
        },
        "$kind": {
          "title": "Kind of dialog object",
          "description": "Defines the valid properties for the component you are configuring (from a dialog .schema file)",
          "type": "string",
          "pattern": "^[a-zA-Z][a-zA-Z0-9.]*$",
          "const": "Microsoft.Test.AssertReplyActivity"
        },
        "$designer": {
          "title": "Designer information",
          "type": "object",
          "description": "Extra information for the Bot Framework Composer."
        }
      }
    },
    "Microsoft.Test.AssertReplyOneOf": {
      "$role": "implements(Microsoft.Test.ITestAction)",
      "title": "Assert activity text matches at least one",
      "description": "Asserts that a reply text is one of multiple optional responses.",
      "type": "object",
      "required": [
        "$kind"
      ],
      "additionalProperties": false,
      "patternProperties": {
        "^\\$": {
          "title": "Tooling property",
          "description": "Open ended property for tooling."
        }
      },
      "properties": {
        "text": {
          "type": "array",
          "title": "Replies",
          "description": "Expected replies (one of which must match).",
          "items": {
            "type": "string",
            "title": "Expected reply",
            "description": "Expected reply."
          }
        },
        "exact": {
          "type": "boolean",
          "title": "Exact match",
          "description": "If true then an exact match must happen, if false then the reply activity.text must contain the reply text. [Default:false]"
        },
        "description": {
          "type": "string",
          "title": "Description",
          "description": "The description of what the assertion is testing"
        },
        "timeout": {
          "type": "number",
          "title": "Timeout",
          "description": "The amount of time in milliseconds to wait for a reply (default is 3000)"
        },
        "assertions": {
          "type": "array",
          "title": "Assertions to validate activity",
          "description": "Sequence of expressions which must evaluate to true.",
          "items": {
            "$ref": "#/definitions/condition",
            "title": "Assertion",
            "description": "Assertion as an expression, which must evaluate to true or it will fail the test script.",
            "examples": [
              "user.vip == true"
            ]
          }
        },
        "$kind": {
          "title": "Kind of dialog object",
          "description": "Defines the valid properties for the component you are configuring (from a dialog .schema file)",
          "type": "string",
          "pattern": "^[a-zA-Z][a-zA-Z0-9.]*$",
          "const": "Microsoft.Test.AssertReplyOneOf"
        },
        "$designer": {
          "title": "Designer information",
          "type": "object",
          "description": "Extra information for the Bot Framework Composer."
        }
      }
    },
    "Microsoft.Test.CustomEvent": {
      "$role": "implements(Microsoft.Test.ITestAction)",
      "title": "User event",
      "description": "Sends event to the bot from the user.",
      "type": "object",
      "required": [
        "name",
        "value",
        "$kind"
      ],
      "additionalProperties": false,
      "patternProperties": {
        "^\\$": {
          "title": "Tooling property",
          "description": "Open ended property for tooling."
        }
      },
      "properties": {
        "name": {
          "type": "string",
          "title": "Event name",
          "description": "Event name to send to the bot."
        },
        "value": {
          "type": "object",
          "title": "Event value",
          "description": "Event value to send to the bot."
        },
        "$kind": {
          "title": "Kind of dialog object",
          "description": "Defines the valid properties for the component you are configuring (from a dialog .schema file)",
          "type": "string",
          "pattern": "^[a-zA-Z][a-zA-Z0-9.]*$",
          "const": "Microsoft.Test.CustomEvent"
        },
        "$designer": {
          "title": "Designer information",
          "type": "object",
          "description": "Extra information for the Bot Framework Composer."
        }
      }
    },
    "Microsoft.Test.HttpRequestSequenceMock": {
      "$role": "implements(Microsoft.Test.IHttpRequestMock)",
      "title": "HTTP request sequence mock",
      "description": "Mock HttpRequest in sequence order.",
      "type": "object",
      "required": [
        "url",
        "$kind"
      ],
      "additionalProperties": false,
      "patternProperties": {
        "^\\$": {
          "title": "Tooling property",
          "description": "Open ended property for tooling."
        }
      },
      "properties": {
        "method": {
          "type": "string",
          "title": "HTTP method",
          "description": "HTTP method to match. If null, match to any method.",
          "enum": [
            "GET",
            "POST",
            "PATCH",
            "PUT",
            "DELETE"
          ],
          "examples": [
            "GET",
            "POST"
          ]
        },
        "url": {
          "type": "string",
          "title": "Url",
          "description": "URL to match. Absolute or relative, may contain * wildcards.",
          "examples": [
            "https://contoso.com"
          ]
        },
        "matchType": {
          "type": "string",
          "title": "Body match type",
          "description": "The match type for body.",
          "enum": [
            "Exact",
            "Partial"
          ],
          "examples": [
            "Exact",
            "Partial"
          ],
          "default": "Partial"
        },
        "body": {
          "type": "string",
          "title": "Body",
          "description": "The body to match against request's body.",
          "examples": [
            "content"
          ]
        },
        "responses": {
          "type": "array",
          "title": "Responses",
          "description": "Sequence of responses to reply. The last one will be repeated.",
          "items": {
            "type": "object",
            "title": "HttpResponseMock",
            "description": "Mocked http response.",
            "properties": {
              "statusCode": {
                "title": "Status code",
                "description": "The status code. Default is OK(200).",
                "oneOf": [
                  {
                    "type": "string",
                    "title": "String status code",
                    "description": "Use string as status code.",
                    "enum": [
                      "Continue",
                      "SwitchingProtocols",
                      "OK",
                      "Created",
                      "Accepted",
                      "NonAuthoritativeInformation",
                      "NoContent",
                      "ResetContent",
                      "PartialContent",
                      "Ambiguous",
                      "MultipleChoices",
                      "Moved",
                      "MovedPermanently",
                      "Found",
                      "Redirect",
                      "RedirectMethod",
                      "SeeOther",
                      "NotModified",
                      "UseProxy",
                      "Unused",
                      "RedirectKeepVerb",
                      "TemporaryRedirect",
                      "BadRequest",
                      "Unauthorized",
                      "PaymentRequired",
                      "Forbidden",
                      "NotFound",
                      "MethodNotAllowed",
                      "NotAcceptable",
                      "ProxyAuthenticationRequired",
                      "RequestTimeout",
                      "Conflict",
                      "Gone",
                      "LengthRequired",
                      "PreconditionFailed",
                      "RequestEntityTooLarge",
                      "RequestUriTooLong",
                      "UnsupportedMediaType",
                      "RequestedRangeNotSatisfiable",
                      "ExpectationFailed",
                      "UpgradeRequired",
                      "InternalServerError",
                      "NotImplemented",
                      "BadGateway",
                      "ServiceUnavailable",
                      "GatewayTimeout",
                      "HttpVersionNotSupported"
                    ],
                    "examples": [
                      "OK"
                    ]
                  },
                  {
                    "type": "number",
                    "title": "Number status code",
                    "description": "Use number as status code.",
                    "examples": [
                      200
                    ]
                  }
                ],
                "default": "OK"
              },
              "reasonPhrase": {
                "type": "string",
                "title": "Reason phrase",
                "description": "The reason phrase.",
                "examples": [
                  "Server is stolen."
                ]
              },
              "contentType": {
                "type": "string",
                "title": "ContentType",
                "description": "Content type of response.",
                "enum": [
                  "String",
                  "ByteArray"
                ],
                "examples": [
                  "String"
                ],
                "default": "String"
              },
              "content": {
                "title": "Content",
                "description": "Content of response.",
                "oneOf": [
                  {
                    "type": "string",
                    "title": "String content",
                    "description": "Use string as content.",
                    "examples": [
                      "string response"
                    ]
                  },
                  {
                    "type": "object",
                    "title": "Object content",
                    "description": "Use object as content. It will be serialized to string.",
                    "examples": [
                      {
                        "data": "object response"
                      }
                    ]
                  }
                ]
              }
            }
          }
        },
        "$kind": {
          "title": "Kind of dialog object",
          "description": "Defines the valid properties for the component you are configuring (from a dialog .schema file)",
          "type": "string",
          "pattern": "^[a-zA-Z][a-zA-Z0-9.]*$",
          "const": "Microsoft.Test.HttpRequestSequenceMock"
        },
        "$designer": {
          "title": "Designer information",
          "type": "object",
          "description": "Extra information for the Bot Framework Composer."
        }
      }
    },
    "Microsoft.Test.IHttpRequestMock": {
      "title": "HTTP request mock",
      "description": "Components which derive from HttpRequestMock class",
      "$role": "interface",
      "oneOf": [
        {
          "type": "string",
          "title": "Reference to Microsoft.Test.IHttpRequestMock",
          "description": "Reference to Microsoft.Test.IHttpRequestMock .dialog file."
        },
        {
          "$ref": "#/definitions/Microsoft.Test.HttpRequestSequenceMock"
        }
      ]
    },
    "Microsoft.Test.IPropertyMock": {
      "title": "Property mock",
      "description": "Components which derive from PropertyMock class",
      "$role": "interface"
    },
    "Microsoft.Test.ISettingMock": {
      "title": "Microsoft Test ISettingMock",
      "description": "Components which derive from SettingMock class",
      "$role": "interface",
      "oneOf": [
        {
          "type": "string",
          "title": "Reference to Microsoft.Test.ISettingMock",
          "description": "Reference to Microsoft.Test.ISettingMock .dialog file."
        },
        {
          "$ref": "#/definitions/Microsoft.Test.SettingStringMock"
        }
      ]
    },
    "Microsoft.Test.ITestAction": {
      "title": "Test action",
      "description": "Components which derive from TestAction class",
      "$role": "interface",
      "oneOf": [
        {
          "type": "string",
          "title": "Reference to Microsoft.Test.ITestAction",
          "description": "Reference to Microsoft.Test.ITestAction .dialog file."
        },
        {
          "$ref": "#/definitions/Microsoft.Test.AssertNoActivity"
        },
        {
          "$ref": "#/definitions/Microsoft.Test.AssertReply"
        },
        {
          "$ref": "#/definitions/Microsoft.Test.AssertReplyActivity"
        },
        {
          "$ref": "#/definitions/Microsoft.Test.AssertReplyOneOf"
        },
        {
          "$ref": "#/definitions/Microsoft.Test.CustomEvent"
        },
        {
          "$ref": "#/definitions/Microsoft.Test.MemoryAssertions"
        },
        {
          "$ref": "#/definitions/Microsoft.Test.SetProperties"
        },
        {
          "$ref": "#/definitions/Microsoft.Test.UserActivity"
        },
        {
          "$ref": "#/definitions/Microsoft.Test.UserConversationUpdate"
        },
        {
          "$ref": "#/definitions/Microsoft.Test.UserDelay"
        },
        {
          "$ref": "#/definitions/Microsoft.Test.UserSays"
        },
        {
          "$ref": "#/definitions/Microsoft.Test.UserTyping"
        }
      ]
    },
    "Microsoft.Test.IUserTokenMock": {
      "title": "User token mock",
      "description": "Components which derive from UserTokenMock class",
      "$role": "interface",
      "oneOf": [
        {
          "type": "string",
          "title": "Reference to Microsoft.Test.IUserTokenMock",
          "description": "Reference to Microsoft.Test.IUserTokenMock .dialog file."
        },
        {
          "$ref": "#/definitions/Microsoft.Test.UserTokenBasicMock"
        }
      ]
    },
    "Microsoft.Test.MemoryAssertions": {
      "$role": "implements(Microsoft.Test.ITestAction)",
      "title": "Memory assertions",
      "description": "Run assertions against current memory.",
      "type": "object",
      "required": [
        "assertions",
        "$kind"
      ],
      "additionalProperties": false,
      "patternProperties": {
        "^\\$": {
          "title": "Tooling property",
          "description": "Open ended property for tooling."
        }
      },
      "properties": {
        "assertions": {
          "type": "array",
          "title": "Assertions against memory",
          "description": "Sequence of expressions which must evaluate to true.",
          "items": {
            "$ref": "#/definitions/condition",
            "title": "Assertion",
            "description": "Assertion as an expression, which must evaluate to true or it will fail the test script.",
            "examples": [
              "user.vip == true"
            ]
          }
        },
        "description": {
          "type": "string",
          "title": "Description",
          "description": "The description of what the assertion is testing"
        },
        "$kind": {
          "title": "Kind of dialog object",
          "description": "Defines the valid properties for the component you are configuring (from a dialog .schema file)",
          "type": "string",
          "pattern": "^[a-zA-Z][a-zA-Z0-9.]*$",
          "const": "Microsoft.Test.MemoryAssertions"
        },
        "$designer": {
          "title": "Designer information",
          "type": "object",
          "description": "Extra information for the Bot Framework Composer."
        }
      }
    },
    "Microsoft.Test.Script": {
      "$role": [],
      "title": "Test script",
      "description": "Defines a sequence of test actions to perform to validate the behavior of dialogs.",
      "type": "object",
      "required": [
        "dialog",
        "script",
        "$kind"
      ],
      "additionalProperties": false,
      "patternProperties": {
        "^\\$": {
          "title": "Tooling property",
          "description": "Open ended property for tooling."
        }
      },
      "properties": {
        "dialog": {
          "$kind": "Microsoft.IDialog",
          "title": "Dialog",
          "description": "The root dialog to execute the test script against.",
          "$ref": "#/definitions/Microsoft.IDialog"
        },
        "languagePolicy": {
          "type": "object",
          "title": "Language policy",
          "description": "Defines fall back languages to try per user input language."
        },
        "description": {
          "type": "string",
          "title": "Description",
          "description": "Description of the test script"
        },
        "httpRequestMocks": {
          "type": "array",
          "title": "Http request mocks",
          "description": "Mock data for Microsoft.HttpRequest.",
          "items": {
            "$kind": "Microsoft.Test.IHttpRequestMock",
            "$ref": "#/definitions/Microsoft.Test.IHttpRequestMock"
          }
        },
        "userTokenMocks": {
          "type": "array",
          "title": "User token mocks",
          "description": "Mock data for Microsoft.OAuthInput.",
          "items": {
            "$kind": "Microsoft.Test.IUserTokenMock",
            "$ref": "#/definitions/Microsoft.Test.IUserTokenMock"
          }
        },
        "settingMocks": {
          "type": "array",
          "title": "Setting Mocks",
          "description": "Mock data for setting.",
          "items": {
            "$kind": "Microsoft.Test.ISettingMock",
            "$ref": "#/definitions/Microsoft.Test.ISettingMock"
          }
        },
        "script": {
          "type": "array",
          "title": "Test actions",
          "description": "Sequence of test actions to execute.",
          "items": {
            "$kind": "Microsoft.Test.ITestAction",
            "$ref": "#/definitions/Microsoft.Test.ITestAction"
          }
        },
        "locale": {
          "type": "string",
          "title": "Locale",
          "description": "Set the locale for the user utterances in the script.",
          "default": "en-us"
        },
        "enableTrace": {
          "type": "boolean",
          "title": "Enable trace activity",
          "description": "Enable trace activities in the unit test (default is false)",
          "default": false
        },
        "$kind": {
          "title": "Kind of dialog object",
          "description": "Defines the valid properties for the component you are configuring (from a dialog .schema file)",
          "type": "string",
          "pattern": "^[a-zA-Z][a-zA-Z0-9.]*$",
          "const": "Microsoft.Test.Script"
        },
        "$designer": {
          "title": "Designer information",
          "type": "object",
          "description": "Extra information for the Bot Framework Composer."
        }
      }
    },
    "Microsoft.Test.SetProperties": {
      "$role": "implements(Microsoft.Test.ITestAction)",
      "title": "Set properties",
      "description": "Set one or more property values.",
      "type": "object",
      "required": [
        "assignments",
        "$kind"
      ],
      "additionalProperties": false,
      "patternProperties": {
        "^\\$": {
          "title": "Tooling property",
          "description": "Open ended property for tooling."
        }
      },
      "properties": {
        "assignments": {
          "type": "array",
          "title": "Assignments",
          "description": "Property value assignments to set.",
          "items": {
            "type": "object",
            "title": "Assignment",
            "description": "Property assignment.",
            "properties": {
              "property": {
                "$ref": "#/definitions/stringExpression",
                "title": "Property",
                "description": "Property (named location to store information).",
                "examples": [
                  "user.age"
                ]
              },
              "value": {
                "$ref": "#/definitions/valueExpression",
                "title": "Value",
                "description": "New value or expression.",
                "examples": [
                  "='milk'",
                  "=dialog.favColor",
                  "=dialog.favColor == 'red'"
                ]
              }
            }
          }
        },
        "$kind": {
          "title": "Kind of dialog object",
          "description": "Defines the valid properties for the component you are configuring (from a dialog .schema file)",
          "type": "string",
          "pattern": "^[a-zA-Z][a-zA-Z0-9.]*$",
          "const": "Microsoft.Test.SetProperties"
        },
        "$designer": {
          "title": "Designer information",
          "type": "object",
          "description": "Extra information for the Bot Framework Composer."
        }
      }
    },
    "Microsoft.Test.SettingStringMock": {
      "$role": "implements(Microsoft.Test.ISettingMock)",
      "title": "Mock Settings",
      "description": "Mock one or more settings with string value.",
      "type": "object",
      "required": [
        "assignments",
        "$kind"
      ],
      "additionalProperties": false,
      "patternProperties": {
        "^\\$": {
          "title": "Tooling property",
          "description": "Open ended property for tooling."
        }
      },
      "properties": {
        "assignments": {
          "type": "array",
          "title": "Assignments",
          "description": "Setting assignments as settings.property=value pairs. Assign the settings in sequence.",
          "items": {
            "type": "object",
            "title": "Setting String Assignment",
            "description": "Setting String Assignment (used in SettingStringMock).",
            "properties": {
              "property": {
                "type": "string",
                "title": "Property",
                "description": "A property path without settings.",
                "examples": [
                  "connectionName"
                ]
              },
              "value": {
                "type": "string",
                "title": "Value",
                "description": "Value string.",
                "examples": [
                  "Graph"
                ]
              }
            }
          }
        },
        "$kind": {
          "title": "Kind of dialog object",
          "description": "Defines the valid properties for the component you are configuring (from a dialog .schema file)",
          "type": "string",
          "pattern": "^[a-zA-Z][a-zA-Z0-9.]*$",
          "const": "Microsoft.Test.SettingStringMock"
        },
        "$designer": {
          "title": "Designer information",
          "type": "object",
          "description": "Extra information for the Bot Framework Composer."
        }
      }
    },
    "Microsoft.Test.UserActivity": {
      "$role": "implements(Microsoft.Test.ITestAction)",
      "title": "Send activity",
      "description": "Sends activity to the bot.",
      "type": "object",
      "required": [
        "activity",
        "$kind"
      ],
      "additionalProperties": false,
      "patternProperties": {
        "^\\$": {
          "title": "Tooling property",
          "description": "Open ended property for tooling."
        }
      },
      "properties": {
        "activity": {
          "type": "object",
          "title": "Activity",
          "description": "Activity to send to bot.",
          "additionalProperties": true
        },
        "user": {
          "type": "string",
          "title": "User name",
          "description": "The activity.from.id and activity.from.name will be this if specified."
        },
        "$kind": {
          "title": "Kind of dialog object",
          "description": "Defines the valid properties for the component you are configuring (from a dialog .schema file)",
          "type": "string",
          "pattern": "^[a-zA-Z][a-zA-Z0-9.]*$",
          "const": "Microsoft.Test.UserActivity"
        },
        "$designer": {
          "title": "Designer information",
          "type": "object",
          "description": "Extra information for the Bot Framework Composer."
        }
      }
    },
    "Microsoft.Test.UserConversationUpdate": {
      "$role": "implements(Microsoft.Test.ITestAction)",
      "title": "Send ConversationUpdate",
      "description": "Sends ConversationUpdate activity to the bot.",
      "type": "object",
      "required": [
        "$kind"
      ],
      "additionalProperties": false,
      "patternProperties": {
        "^\\$": {
          "title": "Tooling property",
          "description": "Open ended property for tooling."
        }
      },
      "properties": {
        "membersAdded": {
          "type": "array",
          "title": "Members added",
          "description": "Names of the members to add",
          "items": {
            "type": "string",
            "title": "Name",
            "description": "Name of member to add."
          }
        },
        "membersRemoved": {
          "type": "array",
          "title": "Members removed",
          "description": "Names of the members to remove",
          "items": {
            "type": "string",
            "title": "Name",
            "description": "Name of member to remove."
          }
        },
        "$kind": {
          "title": "Kind of dialog object",
          "description": "Defines the valid properties for the component you are configuring (from a dialog .schema file)",
          "type": "string",
          "pattern": "^[a-zA-Z][a-zA-Z0-9.]*$",
          "const": "Microsoft.Test.UserConversationUpdate"
        },
        "$designer": {
          "title": "Designer information",
          "type": "object",
          "description": "Extra information for the Bot Framework Composer."
        }
      }
    },
    "Microsoft.Test.UserDelay": {
      "$role": "implements(Microsoft.Test.ITestAction)",
      "title": "Delay execution",
      "description": "Delays text script for time period.",
      "type": "object",
      "required": [
        "timespan",
        "$kind"
      ],
      "additionalProperties": false,
      "patternProperties": {
        "^\\$": {
          "title": "Tooling property",
          "description": "Open ended property for tooling."
        }
      },
      "properties": {
        "timespan": {
          "type": "number",
          "title": "Timespan",
          "description": "The amount of time in milliseconds to delay the execution of the test script"
        },
        "$kind": {
          "title": "Kind of dialog object",
          "description": "Defines the valid properties for the component you are configuring (from a dialog .schema file)",
          "type": "string",
          "pattern": "^[a-zA-Z][a-zA-Z0-9.]*$",
          "const": "Microsoft.Test.UserDelay"
        },
        "$designer": {
          "title": "Designer information",
          "type": "object",
          "description": "Extra information for the Bot Framework Composer."
        }
      }
    },
    "Microsoft.Test.UserSays": {
      "$role": "implements(Microsoft.Test.ITestAction)",
      "title": "User text",
      "description": "Sends text to the bot from the user.",
      "type": "object",
      "required": [
        "text",
        "$kind"
      ],
      "additionalProperties": false,
      "patternProperties": {
        "^\\$": {
          "title": "Tooling property",
          "description": "Open ended property for tooling."
        }
      },
      "properties": {
        "text": {
          "type": "string",
          "title": "Text",
          "description": "Text to send to the bot."
        },
        "user": {
          "type": "string",
          "title": "User name",
          "description": "The activity.from.id and activity.from.name will be this if specified."
        },
        "$kind": {
          "title": "Kind of dialog object",
          "description": "Defines the valid properties for the component you are configuring (from a dialog .schema file)",
          "type": "string",
          "pattern": "^[a-zA-Z][a-zA-Z0-9.]*$",
          "const": "Microsoft.Test.UserSays"
        },
        "$designer": {
          "title": "Designer information",
          "type": "object",
          "description": "Extra information for the Bot Framework Composer."
        }
      }
    },
    "Microsoft.Test.UserTokenBasicMock": {
      "$role": "implements(Microsoft.Test.IUserTokenMock)",
      "title": "User token mock",
      "description": "Mock Basic UserToken",
      "type": "object",
      "required": [
        "connectionName",
        "token",
        "$kind"
      ],
      "additionalProperties": false,
      "patternProperties": {
        "^\\$": {
          "title": "Tooling property",
          "description": "Open ended property for tooling."
        }
      },
      "properties": {
        "connectionName": {
          "type": "string",
          "title": "Connection name",
          "description": "The connection name.",
          "examples": [
            "graph"
          ]
        },
        "channelId": {
          "type": "string",
          "title": "Channel Id",
          "description": "The channel ID. If empty, same as adapter.Conversation.ChannelId.",
          "examples": [
            "test"
          ]
        },
        "userId": {
          "type": "string",
          "title": "User Id",
          "description": "The user ID. If empty, same as adapter.Conversation.User.Id.",
          "examples": [
            "user1"
          ]
        },
        "token": {
          "type": "string",
          "title": "Token",
          "description": "The token to store.",
          "examples": [
            "token"
          ]
        },
        "magicCode": {
          "type": "string",
          "title": "Magic code",
          "description": "The optional magic code to associate with this token.",
          "examples": [
            "000000"
          ]
        },
        "$kind": {
          "title": "Kind of dialog object",
          "description": "Defines the valid properties for the component you are configuring (from a dialog .schema file)",
          "type": "string",
          "pattern": "^[a-zA-Z][a-zA-Z0-9.]*$",
          "const": "Microsoft.Test.UserTokenBasicMock"
        },
        "$designer": {
          "title": "Designer information",
          "type": "object",
          "description": "Extra information for the Bot Framework Composer."
        }
      }
    },
    "Microsoft.Test.UserTyping": {
      "$role": "implements(Microsoft.Test.ITestAction)",
      "title": "Send typing",
      "description": "Sends typing activity to the bot.",
      "type": "object",
      "required": [
        "$kind"
      ],
      "additionalProperties": false,
      "patternProperties": {
        "^\\$": {
          "title": "Tooling property",
          "description": "Open ended property for tooling."
        }
      },
      "properties": {
        "user": {
          "type": "string",
          "title": "User name",
          "description": "The activity.from.id and activity.from.name will be this if specified."
        },
        "$kind": {
          "title": "Kind of dialog object",
          "description": "Defines the valid properties for the component you are configuring (from a dialog .schema file)",
          "type": "string",
          "pattern": "^[a-zA-Z][a-zA-Z0-9.]*$",
          "const": "Microsoft.Test.UserTyping"
        },
        "$designer": {
          "title": "Designer information",
          "type": "object",
          "description": "Extra information for the Bot Framework Composer."
        }
      }
    },
    "Microsoft.TextInput": {
      "$role": [
        "implements(Microsoft.IDialog)",
        "extends(Microsoft.InputDialog)"
      ],
      "type": "object",
      "title": "Text input dialog",
      "description": "Collection information - Ask for a word or sentence.",
      "required": [
        "$kind"
      ],
      "additionalProperties": false,
      "patternProperties": {
        "^\\$": {
          "title": "Tooling property",
          "description": "Open ended property for tooling."
        }
      },
      "properties": {
        "defaultValue": {
          "$ref": "#/definitions/stringExpression",
          "title": "Default value",
          "description": "'Property' will be set to the value of this expression when max turn count is exceeded.",
          "examples": [
            "hello world",
            "Hello ${user.name}",
            "=concat(user.firstname, user.lastName)"
          ]
        },
        "value": {
          "$ref": "#/definitions/stringExpression",
          "title": "Value",
          "description": "'Property' will be set to the value of this expression unless it evaluates to null.",
          "examples": [
            "hello world",
            "Hello ${user.name}",
            "=concat(user.firstname, user.lastName)"
          ]
        },
        "outputFormat": {
          "$ref": "#/definitions/stringExpression",
          "title": "Output format",
          "description": "Expression to format the output.",
          "examples": [
            "=toUpper(this.value)",
            "${toUpper(this.value)}"
          ]
        },
        "id": {
          "type": "string",
          "title": "Id",
          "description": "Optional id for the dialog"
        },
        "disabled": {
          "$ref": "#/definitions/booleanExpression",
          "title": "Disabled",
          "description": "Optional condition which if true will disable this action.",
          "default": false,
          "examples": [
            false,
            "=user.isVip"
          ]
        },
        "prompt": {
          "$kind": "Microsoft.IActivityTemplate",
          "title": "Initial prompt",
          "description": "Message to send to collect information.",
          "examples": [
            "What is your birth date?"
          ],
          "$ref": "#/definitions/Microsoft.IActivityTemplate"
        },
        "unrecognizedPrompt": {
          "$kind": "Microsoft.IActivityTemplate",
          "title": "Unrecognized prompt",
          "description": "Message to send when max turn count (if specified) has been exceeded and the default value is selected as the value.",
          "examples": [
            "Sorry, I'm having trouble understanding you. I will just use {this.options.defaultValue} for now. You can say 'I'm 36 years old' to change it."
          ],
          "$ref": "#/definitions/Microsoft.IActivityTemplate"
        },
        "invalidPrompt": {
          "$kind": "Microsoft.IActivityTemplate",
          "title": "Invalid prompt",
          "description": "Message to send when the user input does not meet any validation expression.",
          "examples": [
            "Sorry, '{this.value}' does not work. I need a number between 1-150. What is your age?"
          ],
          "$ref": "#/definitions/Microsoft.IActivityTemplate"
        },
        "defaultValueResponse": {
          "$kind": "Microsoft.IActivityTemplate",
          "title": "Default value response",
          "description": "Message to send when max turn count (if specified) has been exceeded and the default value is selected as the value.",
          "examples": [
            "Sorry, I'm having trouble understanding you. I will just use {this.options.defaultValue} for now. You can say 'I'm 36 years old' to change it."
          ],
          "$ref": "#/definitions/Microsoft.IActivityTemplate"
        },
        "maxTurnCount": {
          "$ref": "#/definitions/integerExpression",
          "title": "Max turn count",
          "description": "Maximum number of re-prompt attempts to collect information.",
          "default": 3,
          "minimum": 0,
          "maximum": 2147483647,
          "examples": [
            3,
            "=settings.xyz"
          ]
        },
        "validations": {
          "type": "array",
          "title": "Validation expressions",
          "description": "Expression to validate user input.",
          "items": {
            "$ref": "#/definitions/condition",
            "title": "Condition",
            "description": "Expression which needs to met for the input to be considered valid",
            "examples": [
              "int(this.value) > 1 && int(this.value) <= 150",
              "count(this.value) < 300"
            ]
          }
        },
        "property": {
          "$ref": "#/definitions/stringExpression",
          "title": "Property",
          "description": "Property to store collected information. Input will be skipped if property has value (unless 'Always prompt' is true).",
          "examples": [
            "$birthday",
            "dialog.${user.name}",
            "=f(x)"
          ]
        },
        "alwaysPrompt": {
          "$ref": "#/definitions/booleanExpression",
          "title": "Always prompt",
          "description": "Collect information even if the specified 'property' is not empty.",
          "default": false,
          "examples": [
            false,
            "=$val"
          ]
        },
        "allowInterruptions": {
          "$ref": "#/definitions/booleanExpression",
          "title": "Allow Interruptions",
          "description": "A boolean expression that determines whether the parent should be allowed to interrupt the input.",
          "default": true,
          "examples": [
            true,
            "=user.xyz"
          ]
        },
        "$kind": {
          "title": "Kind of dialog object",
          "description": "Defines the valid properties for the component you are configuring (from a dialog .schema file)",
          "type": "string",
          "pattern": "^[a-zA-Z][a-zA-Z0-9.]*$",
          "const": "Microsoft.TextInput"
        },
        "$designer": {
          "title": "Designer information",
          "type": "object",
          "description": "Extra information for the Bot Framework Composer."
        }
      }
    },
    "Microsoft.TextTemplate": {
      "$role": "implements(Microsoft.ITextTemplate)",
      "title": "Microsoft TextTemplate",
      "description": "Use LG Templates to create text",
      "type": "object",
      "required": [
        "template",
        "$kind"
      ],
      "additionalProperties": false,
      "patternProperties": {
        "^\\$": {
          "title": "Tooling property",
          "description": "Open ended property for tooling."
        }
      },
      "properties": {
        "template": {
          "title": "Template",
          "description": "Language Generator template to evaluate to create the text.",
          "type": "string"
        },
        "$kind": {
          "title": "Kind of dialog object",
          "description": "Defines the valid properties for the component you are configuring (from a dialog .schema file)",
          "type": "string",
          "pattern": "^[a-zA-Z][a-zA-Z0-9.]*$",
          "const": "Microsoft.TextTemplate"
        },
        "$designer": {
          "title": "Designer information",
          "type": "object",
          "description": "Extra information for the Bot Framework Composer."
        }
      }
    },
    "Microsoft.ThrowException": {
      "$role": "implements(Microsoft.IDialog)",
      "title": "Throw an exception",
      "description": "Throw an exception. Capture this exception with OnError trigger.",
      "type": "object",
      "required": [
        "errorValue",
        "$kind"
      ],
      "additionalProperties": false,
      "patternProperties": {
        "^\\$": {
          "title": "Tooling property",
          "description": "Open ended property for tooling."
        }
      },
      "properties": {
        "id": {
          "type": "string",
          "title": "Id",
          "description": "Optional id for the dialog"
        },
        "disabled": {
          "$ref": "#/definitions/booleanExpression",
          "title": "Disabled",
          "description": "Optional condition which if true will disable this action.",
          "examples": [
            "user.age > 3"
          ]
        },
        "errorValue": {
          "$ref": "#/definitions/valueExpression",
          "title": "Error value",
          "description": "Error value to throw."
        },
        "$kind": {
          "title": "Kind of dialog object",
          "description": "Defines the valid properties for the component you are configuring (from a dialog .schema file)",
          "type": "string",
          "pattern": "^[a-zA-Z][a-zA-Z0-9.]*$",
          "const": "Microsoft.ThrowException"
        },
        "$designer": {
          "title": "Designer information",
          "type": "object",
          "description": "Extra information for the Bot Framework Composer."
        }
      }
    },
    "Microsoft.TraceActivity": {
      "$role": "implements(Microsoft.IDialog)",
      "title": "Send a TraceActivity",
      "description": "Send a trace activity to the transcript logger and/ or Bot Framework Emulator.",
      "type": "object",
      "required": [
        "$kind"
      ],
      "additionalProperties": false,
      "patternProperties": {
        "^\\$": {
          "title": "Tooling property",
          "description": "Open ended property for tooling."
        }
      },
      "properties": {
        "id": {
          "type": "string",
          "title": "Id",
          "description": "Optional id for the dialog"
        },
        "disabled": {
          "$ref": "#/definitions/booleanExpression",
          "title": "Disabled",
          "description": "Optional condition which if true will disable this action.",
          "examples": [
            true,
            "=user.age > 3"
          ]
        },
        "name": {
          "$ref": "#/definitions/stringExpression",
          "title": "Name",
          "description": "Name of the trace activity"
        },
        "label": {
          "$ref": "#/definitions/stringExpression",
          "title": "Label",
          "description": "Label for the trace activity (used to identify it in a list of trace activities.)"
        },
        "valueType": {
          "$ref": "#/definitions/stringExpression",
          "title": "Value type",
          "description": "Type of value"
        },
        "value": {
          "$ref": "#/definitions/valueExpression",
          "title": "Value",
          "description": "Property that holds the value to send as trace activity."
        },
        "$kind": {
          "title": "Kind of dialog object",
          "description": "Defines the valid properties for the component you are configuring (from a dialog .schema file)",
          "type": "string",
          "pattern": "^[a-zA-Z][a-zA-Z0-9.]*$",
          "const": "Microsoft.TraceActivity"
        },
        "$designer": {
          "title": "Designer information",
          "type": "object",
          "description": "Extra information for the Bot Framework Composer."
        }
      }
    },
    "Microsoft.TrueSelector": {
      "$role": "implements(Microsoft.ITriggerSelector)",
      "title": "True trigger selector",
      "description": "Selector for all true events",
      "type": "object",
      "required": [
        "$kind"
      ],
      "additionalProperties": false,
      "patternProperties": {
        "^\\$": {
          "title": "Tooling property",
          "description": "Open ended property for tooling."
        }
      },
      "properties": {
        "$kind": {
          "title": "Kind of dialog object",
          "description": "Defines the valid properties for the component you are configuring (from a dialog .schema file)",
          "type": "string",
          "pattern": "^[a-zA-Z][a-zA-Z0-9.]*$",
          "const": "Microsoft.TrueSelector"
        },
        "$designer": {
          "title": "Designer information",
          "type": "object",
          "description": "Extra information for the Bot Framework Composer."
        }
      }
    },
    "Microsoft.UpdateActivity": {
      "$role": "implements(Microsoft.IDialog)",
      "title": "Update an activity",
      "description": "Respond with an activity.",
      "type": "object",
      "required": [
        "$kind"
      ],
      "additionalProperties": false,
      "patternProperties": {
        "^\\$": {
          "title": "Tooling property",
          "description": "Open ended property for tooling."
        }
      },
      "properties": {
        "id": {
          "type": "string",
          "title": "Id",
          "description": "Optional id for the dialog"
        },
        "disabled": {
          "$ref": "#/definitions/booleanExpression",
          "title": "Disabled",
          "description": "Optional condition which if true will disable this action.",
          "examples": [
            true,
            "=user.age > 3"
          ]
        },
        "activityId": {
          "$ref": "#/definitions/stringExpression",
          "title": "Activity Id",
          "description": "An string expression with the activity id to update.",
          "examples": [
            "=turn.lastresult.id"
          ]
        },
        "activity": {
          "$kind": "Microsoft.IActivityTemplate",
          "title": "Activity",
          "description": "Activity to send.",
          "$ref": "#/definitions/Microsoft.IActivityTemplate"
        },
        "$kind": {
          "title": "Kind of dialog object",
          "description": "Defines the valid properties for the component you are configuring (from a dialog .schema file)",
          "type": "string",
          "pattern": "^[a-zA-Z][a-zA-Z0-9.]*$",
          "const": "Microsoft.UpdateActivity"
        },
        "$designer": {
          "title": "Designer information",
          "type": "object",
          "description": "Extra information for the Bot Framework Composer."
        }
      }
    },
    "Microsoft.UrlEntityRecognizer": {
      "$role": [
        "implements(Microsoft.IRecognizer)",
        "implements(Microsoft.IEntityRecognizer)"
      ],
      "title": "Url recognizer",
      "description": "Recognizer which recognizes urls.",
      "type": "object",
      "required": [
        "$kind"
      ],
      "additionalProperties": false,
      "patternProperties": {
        "^\\$": {
          "title": "Tooling property",
          "description": "Open ended property for tooling."
        }
      },
      "properties": {
        "$kind": {
          "title": "Kind of dialog object",
          "description": "Defines the valid properties for the component you are configuring (from a dialog .schema file)",
          "type": "string",
          "pattern": "^[a-zA-Z][a-zA-Z0-9.]*$",
          "const": "Microsoft.UrlEntityRecognizer"
        },
        "$designer": {
          "title": "Designer information",
          "type": "object",
          "description": "Extra information for the Bot Framework Composer."
        }
      }
    },
    "Teams.GetMeetingParticipant": {
      "$role": "implements(Microsoft.IDialog)",
      "title": "Get meeting participant",
      "description": "Get teams meeting partipant information.",
      "type": "object",
      "required": [
        "$kind"
      ],
      "additionalProperties": false,
      "patternProperties": {
        "^\\$": {
          "title": "Tooling property",
          "description": "Open ended property for tooling."
        }
      },
      "properties": {
        "id": {
          "type": "string",
          "title": "Id",
          "description": "Optional id for the dialog"
        },
        "property": {
          "$ref": "#/definitions/stringExpression",
          "title": "Property",
          "description": "Property (named location to store information).",
          "examples": [
            "dialog.participantInfo"
          ]
        },
        "meetingId": {
          "$ref": "#/definitions/stringExpression",
          "title": "Meeting id",
          "description": "Meeting Id or expression to a meetingId to use to get the participant information. Default value is the current turn.activity.channelData.meeting.id.",
          "examples": [
            "=turn.activity.channelData.meeting.id"
          ]
        },
        "participantId": {
          "$ref": "#/definitions/stringExpression",
          "title": "Participant id",
          "description": "Participant Id or expression to a participantId to use to get the participant information. Default value is the current turn.activity.from.aadObjectId.",
          "examples": [
            "=turn.activity.from.aadObjectId"
          ]
        },
        "tenantId": {
          "$ref": "#/definitions/stringExpression",
          "title": "Tenant id",
          "description": "Tenant Id or expression to a tenantId to use to get the participant information. Default value is the current $turn.activity.channelData.tenant.id.",
          "examples": [
            "=turn.activity.channelData.tenant.id"
          ]
        },
        "disabled": {
          "$ref": "#/definitions/booleanExpression",
          "title": "Disabled",
          "description": "Optional condition which if true will disable this action.",
          "examples": [
            "=user.age > 3"
          ]
        },
        "$kind": {
          "title": "Kind of dialog object",
          "description": "Defines the valid properties for the component you are configuring (from a dialog .schema file)",
          "type": "string",
          "pattern": "^[a-zA-Z][a-zA-Z0-9.]*$",
          "const": "Teams.GetMeetingParticipant"
        },
        "$designer": {
          "title": "Designer information",
          "type": "object",
          "description": "Extra information for the Bot Framework Composer."
        }
      }
    },
    "Teams.GetMember": {
      "$role": "implements(Microsoft.IDialog)",
      "title": "Get member",
      "description": "This works in one-on-one, group, and teams scoped conversations.",
      "type": "object",
      "required": [
        "$kind"
      ],
      "additionalProperties": false,
      "patternProperties": {
        "^\\$": {
          "title": "Tooling property",
          "description": "Open ended property for tooling."
        }
      },
      "properties": {
        "id": {
          "type": "string",
          "title": "Id",
          "description": "Optional id for the dialog"
        },
        "property": {
          "$ref": "#/definitions/stringExpression",
          "title": "Property",
          "description": "Property (named location to store information).",
          "examples": [
            "dialog.memberInfo"
          ]
        },
        "memberId": {
          "$ref": "#/definitions/stringExpression",
          "title": "Member Id",
          "description": "Member Id or expression to a member id to use to get the member information. Default value is the current turn.activity.from.id.",
          "examples": [
            "=turn.activity.from.id"
          ]
        },
        "disabled": {
          "$ref": "#/definitions/booleanExpression",
          "title": "Disabled",
          "description": "Optional condition which if true will disable this action.",
          "examples": [
            "=user.age > 3"
          ]
        },
        "$kind": {
          "title": "Kind of dialog object",
          "description": "Defines the valid properties for the component you are configuring (from a dialog .schema file)",
          "type": "string",
          "pattern": "^[a-zA-Z][a-zA-Z0-9.]*$",
          "const": "Teams.GetMember"
        },
        "$designer": {
          "title": "Designer information",
          "type": "object",
          "description": "Extra information for the Bot Framework Composer."
        }
      }
    },
    "Teams.GetPagedMembers": {
      "$role": "implements(Microsoft.IDialog)",
      "title": "Get paged members",
      "description": "Get a paginated list of members.",
      "type": "object",
      "required": [
        "$kind"
      ],
      "additionalProperties": false,
      "patternProperties": {
        "^\\$": {
          "title": "Tooling property",
          "description": "Open ended property for tooling."
        }
      },
      "properties": {
        "id": {
          "type": "string",
          "title": "Id",
          "description": "Optional id for the dialog"
        },
        "property": {
          "$ref": "#/definitions/stringExpression",
          "title": "Property",
          "description": "Property (named location to store information).",
          "examples": [
            "dialog.pagedMembers"
          ]
        },
        "pageSize": {
          "$ref": "#/definitions/integerExpression",
          "title": "Page Size",
          "description": "Page Size or expression to use to get the page size.",
          "examples": [
            "100"
          ]
        },
        "continuationToken": {
          "$ref": "#/definitions/stringExpression",
          "title": "Continuation token",
          "description": "The continuation token that will be used to retrieve the members.",
          "default": "=dialog.membersContinuationToken"
        },
        "disabled": {
          "$ref": "#/definitions/booleanExpression",
          "title": "Disabled",
          "description": "Optional condition which if true will disable this action.",
          "examples": [
            "=user.age > 3"
          ]
        },
        "$kind": {
          "title": "Kind of dialog object",
          "description": "Defines the valid properties for the component you are configuring (from a dialog .schema file)",
          "type": "string",
          "pattern": "^[a-zA-Z][a-zA-Z0-9.]*$",
          "const": "Teams.GetPagedMembers"
        },
        "$designer": {
          "title": "Designer information",
          "type": "object",
          "description": "Extra information for the Bot Framework Composer."
        }
      }
    },
    "Teams.GetPagedTeamMembers": {
      "$role": "implements(Microsoft.IDialog)",
      "title": "Get paged team members",
      "description": "Get a paginated list of team members.",
      "type": "object",
      "required": [
        "$kind"
      ],
      "additionalProperties": false,
      "patternProperties": {
        "^\\$": {
          "title": "Tooling property",
          "description": "Open ended property for tooling."
        }
      },
      "properties": {
        "id": {
          "type": "string",
          "title": "Id",
          "description": "Optional id for the dialog"
        },
        "property": {
          "$ref": "#/definitions/stringExpression",
          "title": "Property",
          "description": "Property (named location to store information).",
          "examples": [
            "dialog.pagedTeamMembers"
          ]
        },
        "pageSize": {
          "$ref": "#/definitions/integerExpression",
          "title": "Page size",
          "description": "Page Size or expression to use to get the page size.",
          "examples": [
            "100"
          ]
        },
        "continuationToken": {
          "$ref": "#/definitions/stringExpression",
          "title": "Continuation token",
          "description": "The continuation token that will be used to retrieve the members.",
          "default": "=dialog.membersContinuationToken"
        },
        "teamId": {
          "$ref": "#/definitions/stringExpression",
          "title": "Team id",
          "description": "The team id that will be used to retrieve the members.",
          "default": "=turn.activity.channelData.team.id"
        },
        "disabled": {
          "$ref": "#/definitions/booleanExpression",
          "title": "Disabled",
          "description": "Optional condition which if true will disable this action.",
          "examples": [
            "=user.age > 3"
          ]
        },
        "$kind": {
          "title": "Kind of dialog object",
          "description": "Defines the valid properties for the component you are configuring (from a dialog .schema file)",
          "type": "string",
          "pattern": "^[a-zA-Z][a-zA-Z0-9.]*$",
          "const": "Teams.GetPagedTeamMembers"
        },
        "$designer": {
          "title": "Designer information",
          "type": "object",
          "description": "Extra information for the Bot Framework Composer."
        }
      }
    },
    "Teams.GetTeamChannels": {
      "$role": "implements(Microsoft.IDialog)",
      "title": "Get team channels",
      "description": "Get channels for a team.",
      "type": "object",
      "required": [
        "$kind"
      ],
      "additionalProperties": false,
      "patternProperties": {
        "^\\$": {
          "title": "Tooling property",
          "description": "Open ended property for tooling."
        }
      },
      "properties": {
        "id": {
          "type": "string",
          "title": "Id",
          "description": "Optional id for the dialog"
        },
        "property": {
          "$ref": "#/definitions/stringExpression",
          "title": "Property",
          "description": "Property (named location to store information).",
          "examples": [
            "dialog.teamChannels"
          ]
        },
        "teamId": {
          "$ref": "#/definitions/stringExpression",
          "title": "Team id",
          "description": "Team Id or expression to a team id to use to get the team channels. Default value is the current turn.activity.channelData.team.id.",
          "default": "=turn.activity.channelData.team.id"
        },
        "disabled": {
          "$ref": "#/definitions/booleanExpression",
          "title": "Disabled",
          "description": "Optional condition which if true will disable this action.",
          "examples": [
            "=user.age > 3"
          ]
        },
        "$kind": {
          "title": "Kind of dialog object",
          "description": "Defines the valid properties for the component you are configuring (from a dialog .schema file)",
          "type": "string",
          "pattern": "^[a-zA-Z][a-zA-Z0-9.]*$",
          "const": "Teams.GetTeamChannels"
        },
        "$designer": {
          "title": "Designer information",
          "type": "object",
          "description": "Extra information for the Bot Framework Composer."
        }
      }
    },
    "Teams.GetTeamDetails": {
      "$role": "implements(Microsoft.IDialog)",
      "title": "Get team details",
      "description": "Get details for a team.",
      "type": "object",
      "required": [
        "$kind"
      ],
      "additionalProperties": false,
      "patternProperties": {
        "^\\$": {
          "title": "Tooling property",
          "description": "Open ended property for tooling."
        }
      },
      "properties": {
        "id": {
          "type": "string",
          "title": "Id",
          "description": "Optional id for the dialog"
        },
        "property": {
          "$ref": "#/definitions/stringExpression",
          "title": "Property",
          "description": "Property (named location to store information).",
          "examples": [
            "dialog.teamDetails"
          ]
        },
        "teamId": {
          "$ref": "#/definitions/stringExpression",
          "title": "Team id",
          "description": "Team Id or expression to a team id to use to get the team details. Default value is the current turn.activity.channelData.team.id.",
          "default": "=turn.activity.channelData.team.id"
        },
        "disabled": {
          "$ref": "#/definitions/booleanExpression",
          "title": "Disabled",
          "description": "Optional condition which if true will disable this action.",
          "examples": [
            "=user.age > 3"
          ]
        },
        "$kind": {
          "title": "Kind of dialog object",
          "description": "Defines the valid properties for the component you are configuring (from a dialog .schema file)",
          "type": "string",
          "pattern": "^[a-zA-Z][a-zA-Z0-9.]*$",
          "const": "Teams.GetTeamDetails"
        },
        "$designer": {
          "title": "Designer information",
          "type": "object",
          "description": "Extra information for the Bot Framework Composer."
        }
      }
    },
    "Teams.GetTeamMember": {
      "$role": "implements(Microsoft.IDialog)",
      "title": "Get team member",
      "description": "Get teams member information.",
      "type": "object",
      "required": [
        "$kind"
      ],
      "additionalProperties": false,
      "patternProperties": {
        "^\\$": {
          "title": "Tooling property",
          "description": "Open ended property for tooling."
        }
      },
      "properties": {
        "id": {
          "type": "string",
          "title": "Id",
          "description": "Optional id for the dialog"
        },
        "property": {
          "$ref": "#/definitions/stringExpression",
          "title": "Property",
          "description": "Property (named location to store information).",
          "examples": [
            "dialog.teamMemberInfo"
          ]
        },
        "memberId": {
          "$ref": "#/definitions/stringExpression",
          "title": "Member id",
          "description": "Member Id or expression to a member id to use to get the member information. Default value is the current turn.activity.from.id.",
          "default": "=turn.activity.from.id"
        },
        "teamId": {
          "$ref": "#/definitions/stringExpression",
          "title": "Team id",
          "description": "Team Id or expression to a team id to use to get the member information. Default value is the current turn.activity.channelData.team.id.",
          "default": "=turn.activity.channelData.team.id"
        },
        "disabled": {
          "$ref": "#/definitions/booleanExpression",
          "title": "Disabled",
          "description": "Optional condition which if true will disable this action.",
          "examples": [
            "=user.age > 3"
          ]
        },
        "$kind": {
          "title": "Kind of dialog object",
          "description": "Defines the valid properties for the component you are configuring (from a dialog .schema file)",
          "type": "string",
          "pattern": "^[a-zA-Z][a-zA-Z0-9.]*$",
          "const": "Teams.GetTeamMember"
        },
        "$designer": {
          "title": "Designer information",
          "type": "object",
          "description": "Extra information for the Bot Framework Composer."
        }
      }
    },
    "Teams.OnAppBasedLinkQuery": {
      "$role": [
        "implements(Microsoft.ITrigger)",
        "extends(Microsoft.OnCondition)"
      ],
      "title": "On app based link query",
      "description": "Actions triggered when a Teams activity is received with activity.name == 'composeExtension/queryLink'.",
      "type": "object",
      "hidden": [
        "actions"
      ],
      "required": [
        "$kind"
      ],
      "additionalProperties": false,
      "patternProperties": {
        "^\\$": {
          "title": "Tooling property",
          "description": "Open ended property for tooling."
        }
      },
      "properties": {
        "condition": {
          "$ref": "#/definitions/condition",
          "title": "Condition",
          "description": "Condition (expression).",
          "examples": [
            "user.vip == true"
          ]
        },
        "actions": {
          "type": "array",
          "title": "Actions",
          "description": "Sequence of actions to execute.",
          "items": {
            "$kind": "Microsoft.IDialog",
            "$ref": "#/definitions/Microsoft.IDialog"
          }
        },
        "priority": {
          "$ref": "#/definitions/integerExpression",
          "title": "Priority",
          "description": "Priority for trigger with 0 being the highest and < 0 ignored."
        },
        "runOnce": {
          "$ref": "#/definitions/booleanExpression",
          "title": "Run Once",
          "description": "True if rule should run once per unique conditions",
          "examples": [
            true,
            "=f(x)"
          ]
        },
        "$kind": {
          "title": "Kind of dialog object",
          "description": "Defines the valid properties for the component you are configuring (from a dialog .schema file)",
          "type": "string",
          "pattern": "^[a-zA-Z][a-zA-Z0-9.]*$",
          "const": "Teams.OnAppBasedLinkQuery"
        },
        "$designer": {
          "title": "Designer information",
          "type": "object",
          "description": "Extra information for the Bot Framework Composer."
        }
      }
    },
    "Teams.OnCardAction": {
      "$role": [
        "implements(Microsoft.ITrigger)",
        "extends(Microsoft.OnCondition)"
      ],
      "title": "On Teams card action",
      "description": "Actions triggered when a Teams InvokeActivity is received with no activity.name.",
      "type": "object",
      "required": [
        "$kind"
      ],
      "additionalProperties": false,
      "patternProperties": {
        "^\\$": {
          "title": "Tooling property",
          "description": "Open ended property for tooling."
        }
      },
      "properties": {
        "condition": {
          "$ref": "#/definitions/condition",
          "title": "Condition",
          "description": "Condition (expression).",
          "examples": [
            "user.vip == true"
          ]
        },
        "actions": {
          "type": "array",
          "title": "Actions",
          "description": "Sequence of actions to execute.",
          "items": {
            "$kind": "Microsoft.IDialog",
            "$ref": "#/definitions/Microsoft.IDialog"
          }
        },
        "priority": {
          "$ref": "#/definitions/integerExpression",
          "title": "Priority",
          "description": "Priority for trigger with 0 being the highest and < 0 ignored."
        },
        "runOnce": {
          "$ref": "#/definitions/booleanExpression",
          "title": "Run Once",
          "description": "True if rule should run once per unique conditions",
          "examples": [
            true,
            "=f(x)"
          ]
        },
        "$kind": {
          "title": "Kind of dialog object",
          "description": "Defines the valid properties for the component you are configuring (from a dialog .schema file)",
          "type": "string",
          "pattern": "^[a-zA-Z][a-zA-Z0-9.]*$",
          "const": "Teams.OnCardAction"
        },
        "$designer": {
          "title": "Designer information",
          "type": "object",
          "description": "Extra information for the Bot Framework Composer."
        }
      }
    },
    "Teams.OnChannelCreated": {
      "$role": [
        "implements(Microsoft.ITrigger)",
        "extends(Microsoft.OnCondition)"
      ],
      "title": "On Teams channel created",
      "description": "Actions triggered when a Teams ConversationUpdateActivity with channelData.eventType == 'channelCreated'.",
      "type": "object",
      "required": [
        "$kind"
      ],
      "additionalProperties": false,
      "patternProperties": {
        "^\\$": {
          "title": "Tooling property",
          "description": "Open ended property for tooling."
        }
      },
      "properties": {
        "condition": {
          "$ref": "#/definitions/condition",
          "title": "Condition",
          "description": "Condition (expression).",
          "examples": [
            "user.vip == true"
          ]
        },
        "actions": {
          "type": "array",
          "title": "Actions",
          "description": "Sequence of actions to execute.",
          "items": {
            "$kind": "Microsoft.IDialog",
            "$ref": "#/definitions/Microsoft.IDialog"
          }
        },
        "priority": {
          "$ref": "#/definitions/integerExpression",
          "title": "Priority",
          "description": "Priority for trigger with 0 being the highest and < 0 ignored."
        },
        "runOnce": {
          "$ref": "#/definitions/booleanExpression",
          "title": "Run Once",
          "description": "True if rule should run once per unique conditions",
          "examples": [
            true,
            "=f(x)"
          ]
        },
        "$kind": {
          "title": "Kind of dialog object",
          "description": "Defines the valid properties for the component you are configuring (from a dialog .schema file)",
          "type": "string",
          "pattern": "^[a-zA-Z][a-zA-Z0-9.]*$",
          "const": "Teams.OnChannelCreated"
        },
        "$designer": {
          "title": "Designer information",
          "type": "object",
          "description": "Extra information for the Bot Framework Composer."
        }
      }
    },
    "Teams.OnChannelDeleted": {
      "$role": [
        "implements(Microsoft.ITrigger)",
        "extends(Microsoft.OnCondition)"
      ],
      "title": "On Teams channel deleted",
      "description": "Actions triggered when a Teams ConversationUpdateActivity with channelData.eventType == 'channelDeleted'.",
      "type": "object",
      "required": [
        "$kind"
      ],
      "additionalProperties": false,
      "patternProperties": {
        "^\\$": {
          "title": "Tooling property",
          "description": "Open ended property for tooling."
        }
      },
      "properties": {
        "condition": {
          "$ref": "#/definitions/condition",
          "title": "Condition",
          "description": "Condition (expression).",
          "examples": [
            "user.vip == true"
          ]
        },
        "actions": {
          "type": "array",
          "title": "Actions",
          "description": "Sequence of actions to execute.",
          "items": {
            "$kind": "Microsoft.IDialog",
            "$ref": "#/definitions/Microsoft.IDialog"
          }
        },
        "priority": {
          "$ref": "#/definitions/integerExpression",
          "title": "Priority",
          "description": "Priority for trigger with 0 being the highest and < 0 ignored."
        },
        "runOnce": {
          "$ref": "#/definitions/booleanExpression",
          "title": "Run Once",
          "description": "True if rule should run once per unique conditions",
          "examples": [
            true,
            "=f(x)"
          ]
        },
        "$kind": {
          "title": "Kind of dialog object",
          "description": "Defines the valid properties for the component you are configuring (from a dialog .schema file)",
          "type": "string",
          "pattern": "^[a-zA-Z][a-zA-Z0-9.]*$",
          "const": "Teams.OnChannelDeleted"
        },
        "$designer": {
          "title": "Designer information",
          "type": "object",
          "description": "Extra information for the Bot Framework Composer."
        }
      }
    },
    "Teams.OnChannelRenamed": {
      "$role": [
        "implements(Microsoft.ITrigger)",
        "extends(Microsoft.OnCondition)"
      ],
      "title": "On Teams channel renamed",
      "description": "Actions triggered when a Teams ConversationUpdateActivity with channelData.eventType == 'channelRenamed'.",
      "type": "object",
      "required": [
        "$kind"
      ],
      "additionalProperties": false,
      "patternProperties": {
        "^\\$": {
          "title": "Tooling property",
          "description": "Open ended property for tooling."
        }
      },
      "properties": {
        "condition": {
          "$ref": "#/definitions/condition",
          "title": "Condition",
          "description": "Condition (expression).",
          "examples": [
            "user.vip == true"
          ]
        },
        "actions": {
          "type": "array",
          "title": "Actions",
          "description": "Sequence of actions to execute.",
          "items": {
            "$kind": "Microsoft.IDialog",
            "$ref": "#/definitions/Microsoft.IDialog"
          }
        },
        "priority": {
          "$ref": "#/definitions/integerExpression",
          "title": "Priority",
          "description": "Priority for trigger with 0 being the highest and < 0 ignored."
        },
        "runOnce": {
          "$ref": "#/definitions/booleanExpression",
          "title": "Run Once",
          "description": "True if rule should run once per unique conditions",
          "examples": [
            true,
            "=f(x)"
          ]
        },
        "$kind": {
          "title": "Kind of dialog object",
          "description": "Defines the valid properties for the component you are configuring (from a dialog .schema file)",
          "type": "string",
          "pattern": "^[a-zA-Z][a-zA-Z0-9.]*$",
          "const": "Teams.OnChannelRenamed"
        },
        "$designer": {
          "title": "Designer information",
          "type": "object",
          "description": "Extra information for the Bot Framework Composer."
        }
      }
    },
    "Teams.OnChannelRestored": {
      "$role": [
        "implements(Microsoft.ITrigger)",
        "extends(Microsoft.OnCondition)"
      ],
      "title": "On Teams channel restored",
      "description": "Actions triggered when a Teams ConversationUpdateActivity with channelData.eventType == 'channelRestored'.",
      "type": "object",
      "required": [
        "$kind"
      ],
      "additionalProperties": false,
      "patternProperties": {
        "^\\$": {
          "title": "Tooling property",
          "description": "Open ended property for tooling."
        }
      },
      "properties": {
        "condition": {
          "$ref": "#/definitions/condition",
          "title": "Condition",
          "description": "Condition (expression).",
          "examples": [
            "user.vip == true"
          ]
        },
        "actions": {
          "type": "array",
          "title": "Actions",
          "description": "Sequence of actions to execute.",
          "items": {
            "$kind": "Microsoft.IDialog",
            "$ref": "#/definitions/Microsoft.IDialog"
          }
        },
        "priority": {
          "$ref": "#/definitions/integerExpression",
          "title": "Priority",
          "description": "Priority for trigger with 0 being the highest and < 0 ignored."
        },
        "runOnce": {
          "$ref": "#/definitions/booleanExpression",
          "title": "Run Once",
          "description": "True if rule should run once per unique conditions",
          "examples": [
            true,
            "=f(x)"
          ]
        },
        "$kind": {
          "title": "Kind of dialog object",
          "description": "Defines the valid properties for the component you are configuring (from a dialog .schema file)",
          "type": "string",
          "pattern": "^[a-zA-Z][a-zA-Z0-9.]*$",
          "const": "Teams.OnChannelRestored"
        },
        "$designer": {
          "title": "Designer information",
          "type": "object",
          "description": "Extra information for the Bot Framework Composer."
        }
      }
    },
    "Teams.OnFileConsent": {
      "$role": [
        "implements(Microsoft.ITrigger)",
        "extends(Microsoft.OnCondition)"
      ],
      "title": "On Teams file consent",
      "description": "Actions triggered when a Teams InvokeActivity is received with activity.name == 'fileConsent/invoke'.",
      "type": "object",
      "required": [
        "$kind"
      ],
      "additionalProperties": false,
      "patternProperties": {
        "^\\$": {
          "title": "Tooling property",
          "description": "Open ended property for tooling."
        }
      },
      "properties": {
        "condition": {
          "$ref": "#/definitions/condition",
          "title": "Condition",
          "description": "Condition (expression).",
          "examples": [
            "user.vip == true"
          ]
        },
        "actions": {
          "type": "array",
          "title": "Actions",
          "description": "Sequence of actions to execute.",
          "items": {
            "$kind": "Microsoft.IDialog",
            "$ref": "#/definitions/Microsoft.IDialog"
          }
        },
        "priority": {
          "$ref": "#/definitions/integerExpression",
          "title": "Priority",
          "description": "Priority for trigger with 0 being the highest and < 0 ignored."
        },
        "runOnce": {
          "$ref": "#/definitions/booleanExpression",
          "title": "Run Once",
          "description": "True if rule should run once per unique conditions",
          "examples": [
            true,
            "=f(x)"
          ]
        },
        "$kind": {
          "title": "Kind of dialog object",
          "description": "Defines the valid properties for the component you are configuring (from a dialog .schema file)",
          "type": "string",
          "pattern": "^[a-zA-Z][a-zA-Z0-9.]*$",
          "const": "Teams.OnFileConsent"
        },
        "$designer": {
          "title": "Designer information",
          "type": "object",
          "description": "Extra information for the Bot Framework Composer."
        }
      }
    },
    "Teams.OnMessagingExtensionBotMessagePreviewEdit": {
      "$role": [
        "implements(Microsoft.ITrigger)",
        "extends(Microsoft.OnCondition)"
      ],
      "title": "On teams messaging extension preview edit submit action",
      "description": "Actions triggered when a Teams InvokeActivity is received with activity.name='composeExtension/submitAction' and activity.value.botMessagePreviewAction == 'edit'.",
      "type": "object",
      "required": [
        "$kind"
      ],
      "additionalProperties": false,
      "patternProperties": {
        "^\\$": {
          "title": "Tooling property",
          "description": "Open ended property for tooling."
        }
      },
      "properties": {
        "condition": {
          "$ref": "#/definitions/condition",
          "title": "Condition",
          "description": "Condition (expression).",
          "examples": [
            "user.vip == true"
          ]
        },
        "actions": {
          "type": "array",
          "title": "Actions",
          "description": "Sequence of actions to execute.",
          "items": {
            "$kind": "Microsoft.IDialog",
            "$ref": "#/definitions/Microsoft.IDialog"
          }
        },
        "priority": {
          "$ref": "#/definitions/integerExpression",
          "title": "Priority",
          "description": "Priority for trigger with 0 being the highest and < 0 ignored."
        },
        "runOnce": {
          "$ref": "#/definitions/booleanExpression",
          "title": "Run Once",
          "description": "True if rule should run once per unique conditions",
          "examples": [
            true,
            "=f(x)"
          ]
        },
        "$kind": {
          "title": "Kind of dialog object",
          "description": "Defines the valid properties for the component you are configuring (from a dialog .schema file)",
          "type": "string",
          "pattern": "^[a-zA-Z][a-zA-Z0-9.]*$",
          "const": "Teams.OnMessagingExtensionBotMessagePreviewEdit"
        },
        "$designer": {
          "title": "Designer information",
          "type": "object",
          "description": "Extra information for the Bot Framework Composer."
        }
      }
    },
    "Teams.OnMessagingExtensionBotMessagePreviewSend": {
      "$role": [
        "implements(Microsoft.ITrigger)",
        "extends(Microsoft.OnCondition)"
      ],
      "title": "On teams messaging extension preview send submit action",
      "description": "Actions triggered when a Teams InvokeActivity is received with activity.name='composeExtension/submitAction' and activity.value.botMessagePreviewAction == 'send'.",
      "type": "object",
      "required": [
        "$kind"
      ],
      "additionalProperties": false,
      "patternProperties": {
        "^\\$": {
          "title": "Tooling property",
          "description": "Open ended property for tooling."
        }
      },
      "properties": {
        "condition": {
          "$ref": "#/definitions/condition",
          "title": "Condition",
          "description": "Condition (expression).",
          "examples": [
            "user.vip == true"
          ]
        },
        "actions": {
          "type": "array",
          "title": "Actions",
          "description": "Sequence of actions to execute.",
          "items": {
            "$kind": "Microsoft.IDialog",
            "$ref": "#/definitions/Microsoft.IDialog"
          }
        },
        "priority": {
          "$ref": "#/definitions/integerExpression",
          "title": "Priority",
          "description": "Priority for trigger with 0 being the highest and < 0 ignored."
        },
        "runOnce": {
          "$ref": "#/definitions/booleanExpression",
          "title": "Run Once",
          "description": "True if rule should run once per unique conditions",
          "examples": [
            true,
            "=f(x)"
          ]
        },
        "$kind": {
          "title": "Kind of dialog object",
          "description": "Defines the valid properties for the component you are configuring (from a dialog .schema file)",
          "type": "string",
          "pattern": "^[a-zA-Z][a-zA-Z0-9.]*$",
          "const": "Teams.OnMessagingExtensionBotMessagePreviewSend"
        },
        "$designer": {
          "title": "Designer information",
          "type": "object",
          "description": "Extra information for the Bot Framework Composer."
        }
      }
    },
    "Teams.OnMessagingExtensionCardButtonClicked": {
      "$role": [
        "implements(Microsoft.ITrigger)",
        "extends(Microsoft.OnCondition)"
      ],
      "title": "On Teams messaging extension card button clicked",
      "description": "Actions triggered when a Teams InvokeActivity is received with activity.name='composeExtension/onCardButtonClicked'.",
      "type": "object",
      "required": [
        "$kind"
      ],
      "additionalProperties": false,
      "patternProperties": {
        "^\\$": {
          "title": "Tooling property",
          "description": "Open ended property for tooling."
        }
      },
      "properties": {
        "condition": {
          "$ref": "#/definitions/condition",
          "title": "Condition",
          "description": "Condition (expression).",
          "examples": [
            "user.vip == true"
          ]
        },
        "actions": {
          "type": "array",
          "title": "Actions",
          "description": "Sequence of actions to execute.",
          "items": {
            "$kind": "Microsoft.IDialog",
            "$ref": "#/definitions/Microsoft.IDialog"
          }
        },
        "priority": {
          "$ref": "#/definitions/integerExpression",
          "title": "Priority",
          "description": "Priority for trigger with 0 being the highest and < 0 ignored."
        },
        "runOnce": {
          "$ref": "#/definitions/booleanExpression",
          "title": "Run Once",
          "description": "True if rule should run once per unique conditions",
          "examples": [
            true,
            "=f(x)"
          ]
        },
        "$kind": {
          "title": "Kind of dialog object",
          "description": "Defines the valid properties for the component you are configuring (from a dialog .schema file)",
          "type": "string",
          "pattern": "^[a-zA-Z][a-zA-Z0-9.]*$",
          "const": "Teams.OnMessagingExtensionCardButtonClicked"
        },
        "$designer": {
          "title": "Designer information",
          "type": "object",
          "description": "Extra information for the Bot Framework Composer."
        }
      }
    },
    "Teams.OnMessagingExtensionConfigurationQuerySettingUrl": {
      "$role": [
        "implements(Microsoft.ITrigger)",
        "extends(Microsoft.OnCondition)"
      ],
      "title": "On Teams messaging extension configuration query setting url",
      "description": "Actions triggered when a Teams InvokeActivity is received with name='composeExtension/querySettingUrl'.",
      "type": "object",
      "required": [
        "$kind"
      ],
      "additionalProperties": false,
      "patternProperties": {
        "^\\$": {
          "title": "Tooling property",
          "description": "Open ended property for tooling."
        }
      },
      "properties": {
        "condition": {
          "$ref": "#/definitions/condition",
          "title": "Condition",
          "description": "Condition (expression).",
          "examples": [
            "user.vip == true"
          ]
        },
        "actions": {
          "type": "array",
          "title": "Actions",
          "description": "Sequence of actions to execute.",
          "items": {
            "$kind": "Microsoft.IDialog",
            "$ref": "#/definitions/Microsoft.IDialog"
          }
        },
        "priority": {
          "$ref": "#/definitions/integerExpression",
          "title": "Priority",
          "description": "Priority for trigger with 0 being the highest and < 0 ignored."
        },
        "runOnce": {
          "$ref": "#/definitions/booleanExpression",
          "title": "Run Once",
          "description": "True if rule should run once per unique conditions",
          "examples": [
            true,
            "=f(x)"
          ]
        },
        "$kind": {
          "title": "Kind of dialog object",
          "description": "Defines the valid properties for the component you are configuring (from a dialog .schema file)",
          "type": "string",
          "pattern": "^[a-zA-Z][a-zA-Z0-9.]*$",
          "const": "Teams.OnMessagingExtensionConfigurationQuerySettingUrl"
        },
        "$designer": {
          "title": "Designer information",
          "type": "object",
          "description": "Extra information for the Bot Framework Composer."
        }
      }
    },
<<<<<<< HEAD
    "Teams.OnMessagingExtensionConfigurationSetting": {
=======
    "Teams.OnTabFetch": {
      "$role": [
        "implements(Microsoft.ITrigger)",
        "extends(Microsoft.OnCondition)"
      ],
      "title": "On Teams Tab Fetch",
      "description": "Actions triggered when a Teams InvokeActivity is received with activity.name='tab/fetch'.",
      "type": "object",
      "required": [
        "$kind"
      ],
      "additionalProperties": false,
      "patternProperties": {
        "^\\$": {
          "title": "Tooling property",
          "description": "Open ended property for tooling."
        }
      },
      "properties": {
        "condition": {
          "$ref": "#/definitions/condition",
          "title": "Condition",
          "description": "Condition (expression).",
          "examples": [
            "user.vip == true"
          ]
        },
        "actions": {
          "type": "array",
          "title": "Actions",
          "description": "Sequence of actions to execute.",
          "items": {
            "$kind": "Microsoft.IDialog",
            "$ref": "#/definitions/Microsoft.IDialog"
          }
        },
        "priority": {
          "$ref": "#/definitions/integerExpression",
          "title": "Priority",
          "description": "Priority for trigger with 0 being the highest and < 0 ignored."
        },
        "runOnce": {
          "$ref": "#/definitions/booleanExpression",
          "title": "Run Once",
          "description": "True if rule should run once per unique conditions",
          "examples": [
            true,
            "=f(x)"
          ]
        },
        "$kind": {
          "title": "Kind of dialog object",
          "description": "Defines the valid properties for the component you are configuring (from a dialog .schema file)",
          "type": "string",
          "pattern": "^[a-zA-Z][a-zA-Z0-9.]*$",
          "const": "Teams.OnTabFetch"
        },
        "$designer": {
          "title": "Designer information",
          "type": "object",
          "description": "Extra information for the Bot Framework Composer."
        }
      }
    },
    "Teams.OnTabSubmit": {
      "$role": [
        "implements(Microsoft.ITrigger)",
        "extends(Microsoft.OnCondition)"
      ],
      "title": "On Teams Tab Submit",
      "description": "Actions triggered when a Teams InvokeActivity is received with activity.name='tab/submit'.",
      "type": "object",
      "required": [
        "$kind"
      ],
      "additionalProperties": false,
      "patternProperties": {
        "^\\$": {
          "title": "Tooling property",
          "description": "Open ended property for tooling."
        }
      },
      "properties": {
        "condition": {
          "$ref": "#/definitions/condition",
          "title": "Condition",
          "description": "Condition (expression).",
          "examples": [
            "user.vip == true"
          ]
        },
        "actions": {
          "type": "array",
          "title": "Actions",
          "description": "Sequence of actions to execute.",
          "items": {
            "$kind": "Microsoft.IDialog",
            "$ref": "#/definitions/Microsoft.IDialog"
          }
        },
        "priority": {
          "$ref": "#/definitions/integerExpression",
          "title": "Priority",
          "description": "Priority for trigger with 0 being the highest and < 0 ignored."
        },
        "runOnce": {
          "$ref": "#/definitions/booleanExpression",
          "title": "Run Once",
          "description": "True if rule should run once per unique conditions",
          "examples": [
            true,
            "=f(x)"
          ]
        },
        "$kind": {
          "title": "Kind of dialog object",
          "description": "Defines the valid properties for the component you are configuring (from a dialog .schema file)",
          "type": "string",
          "pattern": "^[a-zA-Z][a-zA-Z0-9.]*$",
          "const": "Teams.OnTabSubmit"
        },
        "$designer": {
          "title": "Designer information",
          "type": "object",
          "description": "Extra information for the Bot Framework Composer."
        }
      }
    },
    "Teams.OnTaskModuleFetch": {
>>>>>>> 512604fa
      "$role": [
        "implements(Microsoft.ITrigger)",
        "extends(Microsoft.OnCondition)"
      ],
      "title": "On Teams messaging extension configuration setting",
      "description": "Actions triggered when a Teams InvokeActivity is received with activity.name='composeExtension/setting'.",
      "type": "object",
      "required": [
        "$kind"
      ],
      "additionalProperties": false,
      "patternProperties": {
        "^\\$": {
          "title": "Tooling property",
          "description": "Open ended property for tooling."
        }
      },
      "properties": {
        "condition": {
          "$ref": "#/definitions/condition",
          "title": "Condition",
          "description": "Condition (expression).",
          "examples": [
            "user.vip == true"
          ]
        },
        "actions": {
          "type": "array",
          "title": "Actions",
          "description": "Sequence of actions to execute.",
          "items": {
            "$kind": "Microsoft.IDialog",
            "$ref": "#/definitions/Microsoft.IDialog"
          }
        },
        "priority": {
          "$ref": "#/definitions/integerExpression",
          "title": "Priority",
          "description": "Priority for trigger with 0 being the highest and < 0 ignored."
        },
        "runOnce": {
          "$ref": "#/definitions/booleanExpression",
          "title": "Run Once",
          "description": "True if rule should run once per unique conditions",
          "examples": [
            true,
            "=f(x)"
          ]
        },
        "$kind": {
          "title": "Kind of dialog object",
          "description": "Defines the valid properties for the component you are configuring (from a dialog .schema file)",
          "type": "string",
          "pattern": "^[a-zA-Z][a-zA-Z0-9.]*$",
          "const": "Teams.OnMessagingExtensionConfigurationSetting"
        },
        "$designer": {
          "title": "Designer information",
          "type": "object",
          "description": "Extra information for the Bot Framework Composer."
        }
      }
    },
    "Teams.OnMessagingExtensionFetchTask": {
      "$role": [
        "implements(Microsoft.ITrigger)",
        "extends(Microsoft.OnCondition)"
      ],
      "title": "On Teams messaging extension fetch task",
      "description": "Actions triggered when a Teams InvokeActivity is received when activity.name='composeExtension/fetchTask'.",
      "type": "object",
      "required": [
        "actions",
        "$kind"
      ],
      "additionalProperties": false,
      "patternProperties": {
        "^\\$": {
          "title": "Tooling property",
          "description": "Open ended property for tooling."
        }
      },
      "properties": {
        "condition": {
          "$ref": "#/definitions/condition",
          "title": "Condition",
          "description": "Condition (expression).",
          "examples": [
            "user.vip == true"
          ]
        },
        "actions": {
          "type": "array",
          "title": "Actions",
          "description": "Sequence of actions to execute.",
          "items": {
            "$kind": "Microsoft.IDialog",
            "$ref": "#/definitions/Microsoft.IDialog"
          }
        },
        "priority": {
          "$ref": "#/definitions/integerExpression",
          "title": "Priority",
          "description": "Priority for trigger with 0 being the highest and < 0 ignored."
        },
        "runOnce": {
          "$ref": "#/definitions/booleanExpression",
          "title": "Run Once",
          "description": "True if rule should run once per unique conditions",
          "examples": [
            true,
            "=f(x)"
          ]
        },
        "$kind": {
          "title": "Kind of dialog object",
          "description": "Defines the valid properties for the component you are configuring (from a dialog .schema file)",
          "type": "string",
          "pattern": "^[a-zA-Z][a-zA-Z0-9.]*$",
          "const": "Teams.OnMessagingExtensionFetchTask"
        },
        "$designer": {
          "title": "Designer information",
          "type": "object",
          "description": "Extra information for the Bot Framework Composer."
        }
      }
    },
    "Teams.OnMessagingExtensionQuery": {
      "$role": [
        "implements(Microsoft.ITrigger)",
        "extends(Microsoft.OnCondition)"
      ],
      "title": "On Teams messaging extension query",
      "description": "Actions triggered when a Teams InvokeActivity is received with activity.name='composeExtension/query'.",
      "type": "object",
      "required": [
        "$kind"
      ],
      "additionalProperties": false,
      "patternProperties": {
        "^\\$": {
          "title": "Tooling property",
          "description": "Open ended property for tooling."
        }
      },
      "properties": {
        "condition": {
          "$ref": "#/definitions/condition",
          "title": "Condition",
          "description": "Condition (expression).",
          "examples": [
            "user.vip == true"
          ]
        },
        "actions": {
          "type": "array",
          "title": "Actions",
          "description": "Sequence of actions to execute.",
          "items": {
            "$kind": "Microsoft.IDialog",
            "$ref": "#/definitions/Microsoft.IDialog"
          }
        },
        "priority": {
          "$ref": "#/definitions/integerExpression",
          "title": "Priority",
          "description": "Priority for trigger with 0 being the highest and < 0 ignored."
        },
        "runOnce": {
          "$ref": "#/definitions/booleanExpression",
          "title": "Run Once",
          "description": "True if rule should run once per unique conditions",
          "examples": [
            true,
            "=f(x)"
          ]
        },
        "$kind": {
          "title": "Kind of dialog object",
          "description": "Defines the valid properties for the component you are configuring (from a dialog .schema file)",
          "type": "string",
          "pattern": "^[a-zA-Z][a-zA-Z0-9.]*$",
          "const": "Teams.OnMessagingExtensionQuery"
        },
        "$designer": {
          "title": "Designer information",
          "type": "object",
          "description": "Extra information for the Bot Framework Composer."
        }
      }
    },
    "Teams.OnMessagingExtensionSelectItem": {
      "$role": [
        "implements(Microsoft.ITrigger)",
        "extends(Microsoft.OnCondition)"
      ],
      "title": "On Teams messaging extension select item",
      "description": "Actions triggered when a Teams InvokeActivity is received with activity.name='composeExtension/selectItem'.",
      "type": "object",
      "required": [
        "$kind"
      ],
      "additionalProperties": false,
      "patternProperties": {
        "^\\$": {
          "title": "Tooling property",
          "description": "Open ended property for tooling."
        }
      },
      "properties": {
        "condition": {
          "$ref": "#/definitions/condition",
          "title": "Condition",
          "description": "Condition (expression).",
          "examples": [
            "user.vip == true"
          ]
        },
        "actions": {
          "type": "array",
          "title": "Actions",
          "description": "Sequence of actions to execute.",
          "items": {
            "$kind": "Microsoft.IDialog",
            "$ref": "#/definitions/Microsoft.IDialog"
          }
        },
        "priority": {
          "$ref": "#/definitions/integerExpression",
          "title": "Priority",
          "description": "Priority for trigger with 0 being the highest and < 0 ignored."
        },
        "runOnce": {
          "$ref": "#/definitions/booleanExpression",
          "title": "Run Once",
          "description": "True if rule should run once per unique conditions",
          "examples": [
            true,
            "=f(x)"
          ]
        },
        "$kind": {
          "title": "Kind of dialog object",
          "description": "Defines the valid properties for the component you are configuring (from a dialog .schema file)",
          "type": "string",
          "pattern": "^[a-zA-Z][a-zA-Z0-9.]*$",
          "const": "Teams.OnMessagingExtensionSelectItem"
        },
        "$designer": {
          "title": "Designer information",
          "type": "object",
          "description": "Extra information for the Bot Framework Composer."
        }
      }
    },
    "Teams.OnMessagingExtensionSubmitAction": {
      "$role": [
        "implements(Microsoft.ITrigger)",
        "extends(Microsoft.OnCondition)"
      ],
      "title": "On teams messaging extension submit action",
      "description": "Actions triggered when a Teams InvokeActivity is received with activity.name='composeExtension/submitAction'.",
      "type": "object",
      "required": [
        "$kind"
      ],
      "additionalProperties": false,
      "patternProperties": {
        "^\\$": {
          "title": "Tooling property",
          "description": "Open ended property for tooling."
        }
      },
      "properties": {
        "condition": {
          "$ref": "#/definitions/condition",
          "title": "Condition",
          "description": "Condition (expression).",
          "examples": [
            "user.vip == true"
          ]
        },
        "actions": {
          "type": "array",
          "title": "Actions",
          "description": "Sequence of actions to execute.",
          "items": {
            "$kind": "Microsoft.IDialog",
            "$ref": "#/definitions/Microsoft.IDialog"
          }
        },
        "priority": {
          "$ref": "#/definitions/integerExpression",
          "title": "Priority",
          "description": "Priority for trigger with 0 being the highest and < 0 ignored."
        },
        "runOnce": {
          "$ref": "#/definitions/booleanExpression",
          "title": "Run Once",
          "description": "True if rule should run once per unique conditions",
          "examples": [
            true,
            "=f(x)"
          ]
        },
        "$kind": {
          "title": "Kind of dialog object",
          "description": "Defines the valid properties for the component you are configuring (from a dialog .schema file)",
          "type": "string",
          "pattern": "^[a-zA-Z][a-zA-Z0-9.]*$",
          "const": "Teams.OnMessagingExtensionSubmitAction"
        },
        "$designer": {
          "title": "Designer information",
          "type": "object",
          "description": "Extra information for the Bot Framework Composer."
        }
      }
    },
    "Teams.OnO365ConnectorCardAction": {
      "$role": [
        "implements(Microsoft.ITrigger)",
        "extends(Microsoft.OnCondition)"
      ],
      "title": "On Teams O365 connector card action",
      "description": "Actions triggered when a Teams InvokeActivity is received for 'actionableMessage/executeAction'.",
      "type": "object",
      "required": [
        "$kind"
      ],
      "additionalProperties": false,
      "patternProperties": {
        "^\\$": {
          "title": "Tooling property",
          "description": "Open ended property for tooling."
        }
      },
      "properties": {
        "condition": {
          "$ref": "#/definitions/condition",
          "title": "Condition",
          "description": "Condition (expression).",
          "examples": [
            "user.vip == true"
          ]
        },
        "actions": {
          "type": "array",
          "title": "Actions",
          "description": "Sequence of actions to execute.",
          "items": {
            "$kind": "Microsoft.IDialog",
            "$ref": "#/definitions/Microsoft.IDialog"
          }
        },
        "priority": {
          "$ref": "#/definitions/integerExpression",
          "title": "Priority",
          "description": "Priority for trigger with 0 being the highest and < 0 ignored."
        },
        "runOnce": {
          "$ref": "#/definitions/booleanExpression",
          "title": "Run Once",
          "description": "True if rule should run once per unique conditions",
          "examples": [
            true,
            "=f(x)"
          ]
        },
        "$kind": {
          "title": "Kind of dialog object",
          "description": "Defines the valid properties for the component you are configuring (from a dialog .schema file)",
          "type": "string",
          "pattern": "^[a-zA-Z][a-zA-Z0-9.]*$",
          "const": "Teams.OnO365ConnectorCardAction"
        },
        "$designer": {
          "title": "Designer information",
          "type": "object",
          "description": "Extra information for the Bot Framework Composer."
        }
      }
    },
    "Teams.OnTaskModuleFetch": {
      "$role": [
        "implements(Microsoft.ITrigger)",
        "extends(Microsoft.OnCondition)"
      ],
      "title": "On Teams task module fetch",
      "description": "Actions triggered when a Teams Invoke Activity is received with activity.name='task/fetch'.",
      "type": "object",
      "required": [
        "$kind"
      ],
      "additionalProperties": false,
      "patternProperties": {
        "^\\$": {
          "title": "Tooling property",
          "description": "Open ended property for tooling."
        }
      },
      "properties": {
        "condition": {
          "$ref": "#/definitions/condition",
          "title": "Condition",
          "description": "Condition (expression).",
          "examples": [
            "user.vip == true"
          ]
        },
        "actions": {
          "type": "array",
          "title": "Actions",
          "description": "Sequence of actions to execute.",
          "items": {
            "$kind": "Microsoft.IDialog",
            "$ref": "#/definitions/Microsoft.IDialog"
          }
        },
        "priority": {
          "$ref": "#/definitions/integerExpression",
          "title": "Priority",
          "description": "Priority for trigger with 0 being the highest and < 0 ignored."
        },
        "runOnce": {
          "$ref": "#/definitions/booleanExpression",
          "title": "Run Once",
          "description": "True if rule should run once per unique conditions",
          "examples": [
            true,
            "=f(x)"
          ]
        },
        "$kind": {
          "title": "Kind of dialog object",
          "description": "Defines the valid properties for the component you are configuring (from a dialog .schema file)",
          "type": "string",
          "pattern": "^[a-zA-Z][a-zA-Z0-9.]*$",
          "const": "Teams.OnTaskModuleFetch"
        },
        "$designer": {
          "title": "Designer information",
          "type": "object",
          "description": "Extra information for the Bot Framework Composer."
        }
      }
    },
    "Teams.OnTaskModuleSubmit": {
      "$role": [
        "implements(Microsoft.ITrigger)",
        "extends(Microsoft.OnCondition)"
      ],
      "title": "On Teams task module submit",
      "description": "Actions triggered when a Teams InvokeActivity is received with activity.name='task/submit'.",
      "type": "object",
      "required": [
        "$kind"
      ],
      "additionalProperties": false,
      "patternProperties": {
        "^\\$": {
          "title": "Tooling property",
          "description": "Open ended property for tooling."
        }
      },
      "properties": {
        "condition": {
          "$ref": "#/definitions/condition",
          "title": "Condition",
          "description": "Condition (expression).",
          "examples": [
            "user.vip == true"
          ]
        },
        "actions": {
          "type": "array",
          "title": "Actions",
          "description": "Sequence of actions to execute.",
          "items": {
            "$kind": "Microsoft.IDialog",
            "$ref": "#/definitions/Microsoft.IDialog"
          }
        },
        "priority": {
          "$ref": "#/definitions/integerExpression",
          "title": "Priority",
          "description": "Priority for trigger with 0 being the highest and < 0 ignored."
        },
        "runOnce": {
          "$ref": "#/definitions/booleanExpression",
          "title": "Run Once",
          "description": "True if rule should run once per unique conditions",
          "examples": [
            true,
            "=f(x)"
          ]
        },
        "$kind": {
          "title": "Kind of dialog object",
          "description": "Defines the valid properties for the component you are configuring (from a dialog .schema file)",
          "type": "string",
          "pattern": "^[a-zA-Z][a-zA-Z0-9.]*$",
          "const": "Teams.OnTaskModuleSubmit"
        },
        "$designer": {
          "title": "Designer information",
          "type": "object",
          "description": "Extra information for the Bot Framework Composer."
        }
      }
    },
    "Teams.OnTeamArchived": {
      "$role": [
        "implements(Microsoft.ITrigger)",
        "extends(Microsoft.OnCondition)"
      ],
      "title": "On Teams team archived",
      "description": "Actions triggered when a Teams ConversationUpdate with channelData.eventType == 'teamArchived'.",
      "type": "object",
      "required": [
        "$kind"
      ],
      "additionalProperties": false,
      "patternProperties": {
        "^\\$": {
          "title": "Tooling property",
          "description": "Open ended property for tooling."
        }
      },
      "properties": {
        "condition": {
          "$ref": "#/definitions/condition",
          "title": "Condition",
          "description": "Condition (expression).",
          "examples": [
            "user.vip == true"
          ]
        },
        "actions": {
          "type": "array",
          "title": "Actions",
          "description": "Sequence of actions to execute.",
          "items": {
            "$kind": "Microsoft.IDialog",
            "$ref": "#/definitions/Microsoft.IDialog"
          }
        },
        "priority": {
          "$ref": "#/definitions/integerExpression",
          "title": "Priority",
          "description": "Priority for trigger with 0 being the highest and < 0 ignored."
        },
        "runOnce": {
          "$ref": "#/definitions/booleanExpression",
          "title": "Run Once",
          "description": "True if rule should run once per unique conditions",
          "examples": [
            true,
            "=f(x)"
          ]
        },
        "$kind": {
          "title": "Kind of dialog object",
          "description": "Defines the valid properties for the component you are configuring (from a dialog .schema file)",
          "type": "string",
          "pattern": "^[a-zA-Z][a-zA-Z0-9.]*$",
          "const": "Teams.OnTeamArchived"
        },
        "$designer": {
          "title": "Designer information",
          "type": "object",
          "description": "Extra information for the Bot Framework Composer."
        }
      }
    },
    "Teams.OnTeamDeleted": {
      "$role": [
        "implements(Microsoft.ITrigger)",
        "extends(Microsoft.OnCondition)"
      ],
      "title": "On Teams team deleted",
      "description": "Actions triggered when a Teams ConversationUpdate with channelData.eventType == 'teamDeleted'.",
      "type": "object",
      "required": [
        "$kind"
      ],
      "additionalProperties": false,
      "patternProperties": {
        "^\\$": {
          "title": "Tooling property",
          "description": "Open ended property for tooling."
        }
      },
      "properties": {
        "condition": {
          "$ref": "#/definitions/condition",
          "title": "Condition",
          "description": "Condition (expression).",
          "examples": [
            "user.vip == true"
          ]
        },
        "actions": {
          "type": "array",
          "title": "Actions",
          "description": "Sequence of actions to execute.",
          "items": {
            "$kind": "Microsoft.IDialog",
            "$ref": "#/definitions/Microsoft.IDialog"
          }
        },
        "priority": {
          "$ref": "#/definitions/integerExpression",
          "title": "Priority",
          "description": "Priority for trigger with 0 being the highest and < 0 ignored."
        },
        "runOnce": {
          "$ref": "#/definitions/booleanExpression",
          "title": "Run Once",
          "description": "True if rule should run once per unique conditions",
          "examples": [
            true,
            "=f(x)"
          ]
        },
        "$kind": {
          "title": "Kind of dialog object",
          "description": "Defines the valid properties for the component you are configuring (from a dialog .schema file)",
          "type": "string",
          "pattern": "^[a-zA-Z][a-zA-Z0-9.]*$",
          "const": "Teams.OnTeamDeleted"
        },
        "$designer": {
          "title": "Designer information",
          "type": "object",
          "description": "Extra information for the Bot Framework Composer."
        }
      }
    },
    "Teams.OnTeamHardDeleted": {
      "$role": [
        "implements(Microsoft.ITrigger)",
        "extends(Microsoft.OnCondition)"
      ],
      "title": "On Teams team hard deleted",
      "description": "Actions triggered when a Teams ConversationUpdate with channelData.eventType == 'teamHardDeleted'.",
      "type": "object",
      "required": [
        "$kind"
      ],
      "additionalProperties": false,
      "patternProperties": {
        "^\\$": {
          "title": "Tooling property",
          "description": "Open ended property for tooling."
        }
      },
      "properties": {
        "condition": {
          "$ref": "#/definitions/condition",
          "title": "Condition",
          "description": "Condition (expression).",
          "examples": [
            "user.vip == true"
          ]
        },
        "actions": {
          "type": "array",
          "title": "Actions",
          "description": "Sequence of actions to execute.",
          "items": {
            "$kind": "Microsoft.IDialog",
            "$ref": "#/definitions/Microsoft.IDialog"
          }
        },
        "priority": {
          "$ref": "#/definitions/integerExpression",
          "title": "Priority",
          "description": "Priority for trigger with 0 being the highest and < 0 ignored."
        },
        "runOnce": {
          "$ref": "#/definitions/booleanExpression",
          "title": "Run Once",
          "description": "True if rule should run once per unique conditions",
          "examples": [
            true,
            "=f(x)"
          ]
        },
        "$kind": {
          "title": "Kind of dialog object",
          "description": "Defines the valid properties for the component you are configuring (from a dialog .schema file)",
          "type": "string",
          "pattern": "^[a-zA-Z][a-zA-Z0-9.]*$",
          "const": "Teams.OnTeamHardDeleted"
        },
        "$designer": {
          "title": "Designer information",
          "type": "object",
          "description": "Extra information for the Bot Framework Composer."
        }
      }
    },
    "Teams.OnTeamRenamed": {
      "$role": [
        "implements(Microsoft.ITrigger)",
        "extends(Microsoft.OnCondition)"
      ],
      "title": "On Teams team renamed",
      "description": "Actions triggered when a Teams ConversationUpdate with channelData.eventType == 'teamRenamed'.",
      "type": "object",
      "required": [
        "$kind"
      ],
      "additionalProperties": false,
      "patternProperties": {
        "^\\$": {
          "title": "Tooling property",
          "description": "Open ended property for tooling."
        }
      },
      "properties": {
        "condition": {
          "$ref": "#/definitions/condition",
          "title": "Condition",
          "description": "Condition (expression).",
          "examples": [
            "user.vip == true"
          ]
        },
        "actions": {
          "type": "array",
          "title": "Actions",
          "description": "Sequence of actions to execute.",
          "items": {
            "$kind": "Microsoft.IDialog",
            "$ref": "#/definitions/Microsoft.IDialog"
          }
        },
        "priority": {
          "$ref": "#/definitions/integerExpression",
          "title": "Priority",
          "description": "Priority for trigger with 0 being the highest and < 0 ignored."
        },
        "runOnce": {
          "$ref": "#/definitions/booleanExpression",
          "title": "Run Once",
          "description": "True if rule should run once per unique conditions",
          "examples": [
            true,
            "=f(x)"
          ]
        },
        "$kind": {
          "title": "Kind of dialog object",
          "description": "Defines the valid properties for the component you are configuring (from a dialog .schema file)",
          "type": "string",
          "pattern": "^[a-zA-Z][a-zA-Z0-9.]*$",
          "const": "Teams.OnTeamRenamed"
        },
        "$designer": {
          "title": "Designer information",
          "type": "object",
          "description": "Extra information for the Bot Framework Composer."
        }
      }
    },
    "Teams.OnTeamRestored": {
      "$role": [
        "implements(Microsoft.ITrigger)",
        "extends(Microsoft.OnCondition)"
      ],
      "title": "On Teams team restored",
      "description": "Actions triggered when a Teams ConversationUpdate with channelData.eventType == 'teamRestored'.",
      "type": "object",
      "required": [
        "$kind"
      ],
      "additionalProperties": false,
      "patternProperties": {
        "^\\$": {
          "title": "Tooling property",
          "description": "Open ended property for tooling."
        }
      },
      "properties": {
        "condition": {
          "$ref": "#/definitions/condition",
          "title": "Condition",
          "description": "Condition (expression).",
          "examples": [
            "user.vip == true"
          ]
        },
        "actions": {
          "type": "array",
          "title": "Actions",
          "description": "Sequence of actions to execute.",
          "items": {
            "$kind": "Microsoft.IDialog",
            "$ref": "#/definitions/Microsoft.IDialog"
          }
        },
        "priority": {
          "$ref": "#/definitions/integerExpression",
          "title": "Priority",
          "description": "Priority for trigger with 0 being the highest and < 0 ignored."
        },
        "runOnce": {
          "$ref": "#/definitions/booleanExpression",
          "title": "Run Once",
          "description": "True if rule should run once per unique conditions",
          "examples": [
            true,
            "=f(x)"
          ]
        },
        "$kind": {
          "title": "Kind of dialog object",
          "description": "Defines the valid properties for the component you are configuring (from a dialog .schema file)",
          "type": "string",
          "pattern": "^[a-zA-Z][a-zA-Z0-9.]*$",
          "const": "Teams.OnTeamRestored"
        },
        "$designer": {
          "title": "Designer information",
          "type": "object",
          "description": "Extra information for the Bot Framework Composer."
        }
      }
    },
    "Teams.OnTeamUnarchived": {
      "$role": [
        "implements(Microsoft.ITrigger)",
        "extends(Microsoft.OnCondition)"
      ],
      "title": "On Teams team unarchived",
      "description": "Actions triggered when a Teams ConversationUpdate with channelData.eventType == 'teamUnarchived'.",
      "type": "object",
      "required": [
        "$kind"
      ],
      "additionalProperties": false,
      "patternProperties": {
        "^\\$": {
          "title": "Tooling property",
          "description": "Open ended property for tooling."
        }
      },
      "properties": {
        "condition": {
          "$ref": "#/definitions/condition",
          "title": "Condition",
          "description": "Condition (expression).",
          "examples": [
            "user.vip == true"
          ]
        },
        "actions": {
          "type": "array",
          "title": "Actions",
          "description": "Sequence of actions to execute.",
          "items": {
            "$kind": "Microsoft.IDialog",
            "$ref": "#/definitions/Microsoft.IDialog"
          }
        },
        "priority": {
          "$ref": "#/definitions/integerExpression",
          "title": "Priority",
          "description": "Priority for trigger with 0 being the highest and < 0 ignored."
        },
        "runOnce": {
          "$ref": "#/definitions/booleanExpression",
          "title": "Run Once",
          "description": "True if rule should run once per unique conditions",
          "examples": [
            true,
            "=f(x)"
          ]
        },
        "$kind": {
          "title": "Kind of dialog object",
          "description": "Defines the valid properties for the component you are configuring (from a dialog .schema file)",
          "type": "string",
          "pattern": "^[a-zA-Z][a-zA-Z0-9.]*$",
          "const": "Teams.OnTeamUnarchived"
        },
        "$designer": {
          "title": "Designer information",
          "type": "object",
          "description": "Extra information for the Bot Framework Composer."
        }
      }
    },
    "Teams.SendAppBasedLinkQueryResponse": {
      "$role": "implements(Microsoft.IDialog)",
      "title": "Send query link response",
      "description": "Query link requests have activity.name='composeExtension/queryLink'.",
      "type": "object",
      "required": [
        "$kind"
      ],
      "additionalProperties": false,
      "patternProperties": {
        "^\\$": {
          "title": "Tooling property",
          "description": "Open ended property for tooling."
        }
      },
      "properties": {
        "id": {
          "type": "string",
          "title": "Id",
          "description": "Optional id for the dialog"
        },
        "cacheType": {
          "type": "string",
          "title": "Cache type",
          "description": "Optional type of cache: 'cache' or 'no_cache'."
        },
        "cacheDuration": {
          "type": "string",
          "title": "Cache duration",
          "description": "Optional duration in seconds of the result in the cache."
        },
        "card": {
          "$kind": "Microsoft.IActivityTemplate",
          "title": "Card",
          "description": "Expession for an Attachment template of Hero Card or Thumbnail Card to send. Attachment is required.",
          "$ref": "#/definitions/Microsoft.IActivityTemplate"
        },
        "disabled": {
          "$ref": "#/definitions/booleanExpression",
          "title": "Disabled",
          "description": "Optional condition which if true will disable this action.",
          "examples": [
            "=user.age > 3"
          ]
        },
        "$kind": {
          "title": "Kind of dialog object",
          "description": "Defines the valid properties for the component you are configuring (from a dialog .schema file)",
          "type": "string",
          "pattern": "^[a-zA-Z][a-zA-Z0-9.]*$",
          "const": "Teams.SendAppBasedLinkQueryResponse"
        },
        "$designer": {
          "title": "Designer information",
          "type": "object",
          "description": "Extra information for the Bot Framework Composer."
        }
      }
    },
    "Teams.SendMessageToTeamsChannel": {
      "$role": "implements(Microsoft.IDialog)",
      "title": "Send a message to a teams channel",
      "description": "The resulting ConversationReference and ActivityId can be stored for later use.",
      "type": "object",
      "required": [
        "$kind"
      ],
      "additionalProperties": false,
      "patternProperties": {
        "^\\$": {
          "title": "Tooling property",
          "description": "Open ended property for tooling."
        }
      },
      "properties": {
        "id": {
          "type": "string",
          "title": "Id",
          "description": "Optional id for the dialog"
        },
        "conversationReferenceProperty": {
          "$ref": "#/definitions/stringExpression",
          "title": "Conversation reference property",
          "description": "Property path to put the newly created activity's Conversation Reference.",
          "examples": [
            "dialog.threadReference"
          ]
        },
        "activityIdProperty": {
          "$ref": "#/definitions/stringExpression",
          "title": "Activity id property",
          "description": "Property path to put the newly created activity's id.",
          "examples": [
            "dialog.threadId"
          ]
        },
        "teamsChannelId": {
          "$ref": "#/definitions/stringExpression",
          "title": "Teams channel id",
          "description": "Teams channel id to send a message to.",
          "default": "=turn.activity.channelData.channel.id"
        },
        "activity": {
          "$kind": "Microsoft.IActivityTemplate",
          "title": "Activity",
          "description": "Expession for an activity to send to the channel.",
          "$ref": "#/definitions/Microsoft.IActivityTemplate"
        },
        "disabled": {
          "$ref": "#/definitions/booleanExpression",
          "title": "Disabled",
          "description": "Optional condition which if true will disable this action.",
          "examples": [
            "=user.age > 3"
          ]
        },
        "$kind": {
          "title": "Kind of dialog object",
          "description": "Defines the valid properties for the component you are configuring (from a dialog .schema file)",
          "type": "string",
          "pattern": "^[a-zA-Z][a-zA-Z0-9.]*$",
          "const": "Teams.SendMessageToTeamsChannel"
        },
        "$designer": {
          "title": "Designer information",
          "type": "object",
          "description": "Extra information for the Bot Framework Composer."
        }
      }
    },
    "Teams.SendMessagingExtensionActionResponse": {
      "$role": "implements(Microsoft.IDialog)",
      "title": "Messaging extension action response",
      "description": "Send an task action response containing a card.",
      "type": "object",
      "required": [
        "$kind"
      ],
      "additionalProperties": false,
      "patternProperties": {
        "^\\$": {
          "title": "Tooling property",
          "description": "Open ended property for tooling."
        }
      },
      "properties": {
        "id": {
          "type": "string",
          "title": "Id",
          "description": "Optional id for the dialog"
        },
        "cacheType": {
          "type": "string",
          "title": "Cache type",
          "description": "Optional type of cache: 'cache' or 'no_cache'."
        },
        "cacheDuration": {
          "type": "string",
          "title": "Cache duration",
          "description": "Optional duration in seconds of the result in the cache."
        },
        "title": {
          "$ref": "#/definitions/stringExpression",
          "title": "Title",
          "description": "Title of the Action Response.",
          "examples": [
            "Action Response"
          ]
        },
        "height": {
          "$ref": "#/definitions/integerExpression",
          "title": "Height",
          "description": "Height of the Task Module Response.",
          "examples": [
            "450"
          ]
        },
        "width": {
          "$ref": "#/definitions/integerExpression",
          "title": "Width",
          "description": "Width of the Task Module Response.",
          "examples": [
            "450"
          ]
        },
        "card": {
          "$kind": "Microsoft.IActivityTemplate",
          "title": "Card",
          "description": "Expession for an Attachment template of Hero Card or Adaptive Card to send. Attachment is required.",
          "$ref": "#/definitions/Microsoft.IActivityTemplate"
        },
        "completionBotId": {
          "type": "string",
          "title": "completionBotId",
          "description": "an optional expression for the Completion Bot Id of the Task Module Task Info response. This is a bot App ID to send the result of the user's interaction with the task module to. If specified, the bot will receive a task/submit invoke event with a JSON object in the event payload."
        },
        "disabled": {
          "$ref": "#/definitions/booleanExpression",
          "title": "Disabled",
          "description": "Optional condition which if true will disable this action.",
          "examples": [
            "=user.age > 3"
          ]
        },
        "$kind": {
          "title": "Kind of dialog object",
          "description": "Defines the valid properties for the component you are configuring (from a dialog .schema file)",
          "type": "string",
          "pattern": "^[a-zA-Z][a-zA-Z0-9.]*$",
          "const": "Teams.SendMessagingExtensionActionResponse"
        },
        "$designer": {
          "title": "Designer information",
          "type": "object",
          "description": "Extra information for the Bot Framework Composer."
        }
      }
    },
    "Teams.SendMessagingExtensionAttachmentsResponse": {
      "$role": "implements(Microsoft.IDialog)",
      "title": "Messaging extensions attachments response",
      "description": "Send a response containing attachments to a messaging extension request.",
      "type": "object",
      "required": [
        "$kind"
      ],
      "additionalProperties": false,
      "patternProperties": {
        "^\\$": {
          "title": "Tooling property",
          "description": "Open ended property for tooling."
        }
      },
      "properties": {
        "id": {
          "type": "string",
          "title": "Id",
          "description": "Optional id for the dialog"
        },
        "cacheType": {
          "type": "string",
          "title": "Cache type",
          "description": "Optional type of cache: 'cache' or 'no_cache'."
        },
        "cacheDuration": {
          "type": "string",
          "title": "Cache duration",
          "description": "Optional duration in seconds of the result in the cache."
        },
        "attachmentLayout": {
          "$ref": "#/definitions/stringExpression",
          "title": "Attachment layout",
          "description": "Defines the type of attachment layout. Either 'grid' or 'list'.",
          "oneOf": [
            {
              "type": "string",
              "title": "Layout type",
              "description": "Layout type of 'grid' or 'list'.",
              "enum": [
                "list",
                "grid"
              ],
              "default": "list"
            },
            {
              "$ref": "#/definitions/equalsExpression"
            }
          ]
        },
        "attachments": {
          "$kind": "Microsoft.IActivityTemplate",
          "title": "Attachments",
          "description": "Expession for Attachments template of Cards or Adaptive Cards to send. Minimum of one Attachment is required.",
          "$ref": "#/definitions/Microsoft.IActivityTemplate"
        },
        "disabled": {
          "$ref": "#/definitions/booleanExpression",
          "title": "Disabled",
          "description": "Optional condition which if true will disable this action.",
          "examples": [
            "=user.age > 3"
          ]
        },
        "$kind": {
          "title": "Kind of dialog object",
          "description": "Defines the valid properties for the component you are configuring (from a dialog .schema file)",
          "type": "string",
          "pattern": "^[a-zA-Z][a-zA-Z0-9.]*$",
          "const": "Teams.SendMessagingExtensionAttachmentsResponse"
        },
        "$designer": {
          "title": "Designer information",
          "type": "object",
          "description": "Extra information for the Bot Framework Composer."
        }
      }
    },
    "Teams.SendMessagingExtensionAuthResponse": {
      "$role": "implements(Microsoft.IDialog)",
      "title": "Send messaging extension auth response",
      "description": "If the user is signed in, the dialog will end setting the TokenResponse in the specified property.",
      "type": "object",
      "required": [
        "$kind"
      ],
      "additionalProperties": false,
      "patternProperties": {
        "^\\$": {
          "title": "Tooling property",
          "description": "Open ended property for tooling."
        }
      },
      "properties": {
        "id": {
          "type": "string",
          "title": "Id",
          "description": "Optional id for the dialog"
        },
        "cacheType": {
          "type": "string",
          "title": "Cache type",
          "description": "Optional type of cache: 'cache' or 'no_cache'."
        },
        "cacheDuration": {
          "type": "string",
          "title": "Cache duration",
          "description": "Optional duration in seconds of the result in the cache."
        },
        "connectionName": {
          "$ref": "#/definitions/stringExpression",
          "title": "OAuth connection name",
          "description": "The OAuth Connection Name, that will be used to perform the Sign On.",
          "default": "=settings.connectionName"
        },
        "title": {
          "$ref": "#/definitions/stringExpression",
          "title": "Title",
          "description": "Title of the response for the Suggested Actions sent back."
        },
        "resultProperty": {
          "$ref": "#/definitions/stringExpression",
          "title": "Property",
          "description": "Property to store the TokenResponse in once Sign In completes.",
          "examples": [
            "dialog.userName"
          ]
        },
        "disabled": {
          "$ref": "#/definitions/booleanExpression",
          "title": "Disabled",
          "description": "Optional condition which if true will disable this action.",
          "examples": [
            "=user.age > 3"
          ]
        },
        "$kind": {
          "title": "Kind of dialog object",
          "description": "Defines the valid properties for the component you are configuring (from a dialog .schema file)",
          "type": "string",
          "pattern": "^[a-zA-Z][a-zA-Z0-9.]*$",
          "const": "Teams.SendMessagingExtensionAuthResponse"
        },
        "$designer": {
          "title": "Designer information",
          "type": "object",
          "description": "Extra information for the Bot Framework Composer."
        }
      }
    },
    "Teams.SendMessagingExtensionBotMessagePreviewResponse": {
      "$role": "implements(Microsoft.IDialog)",
      "title": "Send a bot message preview response",
      "description": "Send a bot message preview response to a messaging extension request.",
      "type": "object",
      "required": [
        "$kind"
      ],
      "additionalProperties": false,
      "patternProperties": {
        "^\\$": {
          "title": "Tooling property",
          "description": "Open ended property for tooling."
        }
      },
      "properties": {
        "id": {
          "type": "string",
          "title": "Id",
          "description": "Optional id for the dialog"
        },
        "cacheType": {
          "type": "string",
          "title": "Cache type",
          "description": "Optional type of cache: 'cache' or 'no_cache'."
        },
        "cacheDuration": {
          "type": "string",
          "title": "Cache duration",
          "description": "Optional duration in seconds of the result in the cache."
        },
        "card": {
          "$kind": "Microsoft.IActivityTemplate",
          "title": "Card",
          "description": "Expession for an Attachment template of Hero Card or Adaptive Card to send. Attachment is required.",
          "$ref": "#/definitions/Microsoft.IActivityTemplate"
        },
        "disabled": {
          "$ref": "#/definitions/booleanExpression",
          "title": "Disabled",
          "description": "Optional condition which if true will disable this action.",
          "examples": [
            "=user.age > 3"
          ]
        },
        "$kind": {
          "title": "Kind of dialog object",
          "description": "Defines the valid properties for the component you are configuring (from a dialog .schema file)",
          "type": "string",
          "pattern": "^[a-zA-Z][a-zA-Z0-9.]*$",
          "const": "Teams.SendMessagingExtensionBotMessagePreviewResponse"
        },
        "$designer": {
          "title": "Designer information",
          "type": "object",
          "description": "Extra information for the Bot Framework Composer."
        }
      }
    },
    "Teams.SendMessagingExtensionConfigQuerySettingUrlResponse": {
      "$role": "implements(Microsoft.IDialog)",
      "title": "Send query link response",
      "description": "Query link requests have activity.name='composeExtension/queryLink'.",
      "type": "object",
      "required": [
        "$kind"
      ],
      "additionalProperties": false,
      "patternProperties": {
        "^\\$": {
          "title": "Tooling property",
          "description": "Open ended property for tooling."
        }
      },
      "properties": {
        "id": {
          "type": "string",
          "title": "Id",
          "description": "Optional id for the dialog"
        },
        "cacheType": {
          "type": "string",
          "title": "Cache type",
          "description": "Optional type of cache: 'cache' or 'no_cache'."
        },
        "cacheDuration": {
          "type": "string",
          "title": "Cache duration",
          "description": "Optional duration in seconds of the result in the cache."
        },
        "configUrl": {
          "$ref": "#/definitions/stringExpression",
          "title": "Configuration url",
          "description": "Url to use for the configuration page path.",
          "examples": [
            "https://mysite.com/config.html",
            "=user.surveySiteUrl"
          ]
        },
        "disabled": {
          "$ref": "#/definitions/booleanExpression",
          "title": "Disabled",
          "description": "Optional condition which if true will disable this action.",
          "examples": [
            "=user.age > 3"
          ]
        },
        "$kind": {
          "title": "Kind of dialog object",
          "description": "Defines the valid properties for the component you are configuring (from a dialog .schema file)",
          "type": "string",
          "pattern": "^[a-zA-Z][a-zA-Z0-9.]*$",
          "const": "Teams.SendMessagingExtensionConfigQuerySettingUrlResponse"
        },
        "$designer": {
          "title": "Designer information",
          "type": "object",
          "description": "Extra information for the Bot Framework Composer."
        }
      }
    },
    "Teams.SendMessagingExtensionMessageResponse": {
      "$role": "implements(Microsoft.IDialog)",
      "title": "Send messaging extension message response",
      "description": "Send a message response to a messaging extension request.",
      "type": "object",
      "required": [
        "$kind"
      ],
      "additionalProperties": false,
      "patternProperties": {
        "^\\$": {
          "title": "Tooling property",
          "description": "Open ended property for tooling."
        }
      },
      "properties": {
        "id": {
          "type": "string",
          "title": "Id",
          "description": "Optional id for the dialog"
        },
        "cacheType": {
          "type": "string",
          "title": "Cache type",
          "description": "Optional type of cache: 'cache' or 'no_cache'."
        },
        "cacheDuration": {
          "type": "string",
          "title": "Cache duration",
          "description": "Optional duration in seconds of the result in the cache."
        },
        "message": {
          "$ref": "#/definitions/stringExpression",
          "title": "Message",
          "description": "The response message to send.",
          "examples": [
            "Thanks, have a nice day! :)"
          ]
        },
        "disabled": {
          "$ref": "#/definitions/booleanExpression",
          "title": "Disabled",
          "description": "Optional condition which if true will disable this action.",
          "examples": [
            "=user.age > 3"
          ]
        },
        "$kind": {
          "title": "Kind of dialog object",
          "description": "Defines the valid properties for the component you are configuring (from a dialog .schema file)",
          "type": "string",
          "pattern": "^[a-zA-Z][a-zA-Z0-9.]*$",
          "const": "Teams.SendMessagingExtensionMessageResponse"
        },
        "$designer": {
          "title": "Designer information",
          "type": "object",
          "description": "Extra information for the Bot Framework Composer."
        }
      }
    },
    "Teams.SendMessagingExtensionSelectItemResponse": {
      "$role": "implements(Microsoft.IDialog)",
      "title": "Send a messaging extension response when an item is selected",
      "description": "Query link requests have activity.name='composeExtension/queryLink'.",
      "type": "object",
      "required": [
        "$kind"
      ],
      "additionalProperties": false,
      "patternProperties": {
        "^\\$": {
          "title": "Tooling property",
          "description": "Open ended property for tooling."
        }
      },
      "properties": {
        "id": {
          "type": "string",
          "title": "Id",
          "description": "Optional id for the dialog"
        },
        "cacheType": {
          "type": "string",
          "title": "Cache type",
          "description": "Optional type of cache: 'cache' or 'no_cache'."
        },
        "cacheDuration": {
          "type": "string",
          "title": "Cache duration",
          "description": "Optional duration in seconds of the result in the cache."
        },
        "card": {
          "$kind": "Microsoft.IActivityTemplate",
          "title": "Card",
          "description": "Expression for an Attachment template of Hero Card or Adaptive Card to send. Attachment is required.",
          "$ref": "#/definitions/Microsoft.IActivityTemplate"
        },
        "disabled": {
          "$ref": "#/definitions/booleanExpression",
          "title": "Disabled",
          "description": "Optional condition which if true will disable this action.",
          "examples": [
            "=user.age > 3"
          ]
        },
        "$kind": {
          "title": "Kind of dialog object",
          "description": "Defines the valid properties for the component you are configuring (from a dialog .schema file)",
          "type": "string",
          "pattern": "^[a-zA-Z][a-zA-Z0-9.]*$",
          "const": "Teams.SendMessagingExtensionSelectItemResponse"
        },
        "$designer": {
          "title": "Designer information",
          "type": "object",
          "description": "Extra information for the Bot Framework Composer."
        }
      }
    },
    "Teams.SendTaskModuleCardResponse": {
      "$role": "implements(Microsoft.IDialog)",
      "title": "Send task module card response",
      "description": "Send a card response to a Task Module request.",
      "type": "object",
      "required": [
        "$kind"
      ],
      "additionalProperties": false,
      "patternProperties": {
        "^\\$": {
          "title": "Tooling property",
          "description": "Open ended property for tooling."
        }
      },
      "properties": {
        "id": {
          "type": "string",
          "title": "Id",
          "description": "Optional id for the dialog"
        },
        "cacheType": {
          "type": "string",
          "title": "Cache type",
          "description": "Optional type of cache: 'cache' or 'no_cache'."
        },
        "cacheDuration": {
          "type": "string",
          "title": "Cache duration",
          "description": "Optional duration in seconds of the result in the cache."
        },
        "title": {
          "$ref": "#/definitions/stringExpression",
          "title": "Title",
          "description": "Title of the Task Module Response.",
          "examples": [
            "Bot Task Module"
          ]
        },
        "height": {
          "$ref": "#/definitions/integerExpression",
          "title": "Height",
          "description": "Height of the Task Module Response.",
          "examples": [
            "450"
          ]
        },
        "width": {
          "$ref": "#/definitions/integerExpression",
          "title": "Width",
          "description": "Width of the Task Module Response.",
          "examples": [
            "450"
          ]
        },
        "card": {
          "$kind": "Microsoft.IActivityTemplate",
          "title": "Card",
          "description": "Expession for an Attachment template of Hero Card or Adaptive Card to send. Attachment is required.",
          "$ref": "#/definitions/Microsoft.IActivityTemplate"
        },
        "completionBotId": {
          "type": "string",
          "title": "completionBotId",
          "description": "an optional expression for the Completion Bot Id of the Task Module Task Info response. This is a bot App ID to send the result of the user's interaction with the task module to. If specified, the bot will receive a task/submit invoke event with a JSON object in the event payload."
        },
        "disabled": {
          "$ref": "#/definitions/booleanExpression",
          "title": "Disabled",
          "description": "Optional condition which if true will disable this action.",
          "examples": [
            "=user.age > 3"
          ]
        },
        "$kind": {
          "title": "Kind of dialog object",
          "description": "Defines the valid properties for the component you are configuring (from a dialog .schema file)",
          "type": "string",
          "pattern": "^[a-zA-Z][a-zA-Z0-9.]*$",
          "const": "Teams.SendTaskModuleCardResponse"
        },
        "$designer": {
          "title": "Designer information",
          "type": "object",
          "description": "Extra information for the Bot Framework Composer."
        }
      }
    },
    "Teams.SendTaskModuleMessageResponse": {
      "$role": "implements(Microsoft.IDialog)",
      "title": "Send task module message response",
      "description": "Send a message response to a Task Module request.",
      "type": "object",
      "required": [
        "$kind"
      ],
      "additionalProperties": false,
      "patternProperties": {
        "^\\$": {
          "title": "Tooling property",
          "description": "Open ended property for tooling."
        }
      },
      "properties": {
        "id": {
          "type": "string",
          "title": "Id",
          "description": "Optional id for the dialog"
        },
        "cacheType": {
          "type": "string",
          "title": "Cache type",
          "description": "Optional type of cache: 'cache' or 'no_cache'."
        },
        "cacheDuration": {
          "type": "string",
          "title": "Cache duration",
          "description": "Optional duration in seconds of the result in the cache."
        },
        "message": {
          "$ref": "#/definitions/stringExpression",
          "title": "Message",
          "description": "The response message to send.",
          "examples": [
            "Thanks, have a nice day! :)"
          ]
        },
        "disabled": {
          "$ref": "#/definitions/booleanExpression",
          "title": "Disabled",
          "description": "Optional condition which if true will disable this action.",
          "examples": [
            "=user.age > 3"
          ]
        },
        "$kind": {
          "title": "Kind of dialog object",
          "description": "Defines the valid properties for the component you are configuring (from a dialog .schema file)",
          "type": "string",
          "pattern": "^[a-zA-Z][a-zA-Z0-9.]*$",
          "const": "Teams.SendTaskModuleMessageResponse"
        },
        "$designer": {
          "title": "Designer information",
          "type": "object",
          "description": "Extra information for the Bot Framework Composer."
        }
      }
    },
    "Teams.SendTaskModuleUrlResponse": {
      "$role": "implements(Microsoft.IDialog)",
      "title": "Send task module url response",
      "description": "Send a url type continue response to a Task Module request.",
      "type": "object",
      "required": [
        "$kind"
      ],
      "additionalProperties": false,
      "patternProperties": {
        "^\\$": {
          "title": "Tooling property",
          "description": "Open ended property for tooling."
        }
      },
      "properties": {
        "id": {
          "type": "string",
          "title": "Id",
          "description": "Optional id for the dialog"
        },
        "cacheType": {
          "type": "string",
          "title": "Cache type",
          "description": "Optional type of cache: 'cache' or 'no_cache'."
        },
        "cacheDuration": {
          "type": "string",
          "title": "Cache duration",
          "description": "Optional duration in seconds of the result in the cache."
        },
        "title": {
          "$ref": "#/definitions/stringExpression",
          "title": "Title",
          "description": "Title of the Task Module Response.",
          "examples": [
            "Bot Task Module"
          ]
        },
        "height": {
          "$ref": "#/definitions/integerExpression",
          "title": "Height",
          "description": "Height of the Task Module Response.",
          "examples": [
            "450"
          ]
        },
        "width": {
          "$ref": "#/definitions/integerExpression",
          "title": "Width",
          "description": "Width of the Task Module Response.",
          "examples": [
            "450"
          ]
        },
        "url": {
          "$ref": "#/definitions/stringExpression",
          "title": "Url",
          "description": "Url to use for the Task Module Response.",
          "examples": [
            "https://mysite.com",
            "=user.surveySiteUrl"
          ]
        },
        "fallbackUrl": {
          "$ref": "#/definitions/stringExpression",
          "title": "Fallback Url",
          "description": "Fallback Url to use for the Task Module Response.",
          "examples": [
            "https://fallbacksite.com",
            "=user.surveySiteFallbackUrl"
          ]
        },
        "completionBotId": {
          "type": "string",
          "title": "completionBotId",
          "description": "an optional expression for the Completion Bot Id of the Task Module Task Info response. This is a bot App ID to send the result of the user's interaction with the task module to. If specified, the bot will receive a task/submit invoke event with a JSON object in the event payload."
        },
        "disabled": {
          "$ref": "#/definitions/booleanExpression",
          "title": "Disabled",
          "description": "Optional condition which if true will disable this action.",
          "examples": [
            "=user.age > 3"
          ]
        },
        "$kind": {
          "title": "Kind of dialog object",
          "description": "Defines the valid properties for the component you are configuring (from a dialog .schema file)",
          "type": "string",
          "pattern": "^[a-zA-Z][a-zA-Z0-9.]*$",
          "const": "Teams.SendTaskModuleUrlResponse"
        },
        "$designer": {
          "title": "Designer information",
          "type": "object",
          "description": "Extra information for the Bot Framework Composer."
        }
      }
    },
    "Testbot.JavascriptAction": {
      "$role": "implements(Microsoft.IDialog)",
      "title": "Javascript Action",
      "description": "This gives you the ability to execute javascript to manipulate memory",
      "type": "object",
      "required": [
        "$kind"
      ],
      "additionalProperties": false,
      "patternProperties": {
        "^\\$": {
          "title": "Tooling property",
          "description": "Open ended property for tooling."
        }
      },
      "properties": {
        "id": {
          "type": "string",
          "title": "Id",
          "description": "Optional id for the dialog"
        },
        "disabled": {
          "$ref": "#/definitions/booleanExpression",
          "title": "Disabled",
          "description": "Optional condition which if true will disable this action.",
          "examples": [
            true,
            "=f(x)"
          ]
        },
        "script": {
          "type": "string",
          "title": "Script",
          "description": "name of the script file, or javascript function with function: doAction(memory, args) => result"
        },
        "options": {
          "$ref": "#/definitions/objectExpression",
          "title": "Options",
          "description": "One or more options that are passed to the function as args.",
          "additionalProperties": {
            "type": "string",
            "title": "Options",
            "description": "Options for action."
          }
        },
        "resultProperty": {
          "$ref": "#/definitions/stringExpression",
          "title": "Property",
          "description": "Property to store any value returned by the javascript function.",
          "examples": [
            "dialog.userName"
          ]
        },
        "$kind": {
          "title": "Kind of dialog object",
          "description": "Defines the valid properties for the component you are configuring (from a dialog .schema file)",
          "type": "string",
          "pattern": "^[a-zA-Z][a-zA-Z0-9.]*$",
          "const": "Testbot.JavascriptAction"
        },
        "$designer": {
          "title": "Designer information",
          "type": "object",
          "description": "Extra information for the Bot Framework Composer."
        }
      }
    },
    "Testbot.Multiply": {
      "$role": "implements(Microsoft.IDialog)",
      "title": "Multiply",
      "description": "This will return the result of arg1*arg2",
      "type": "object",
      "required": [
        "$kind"
      ],
      "additionalProperties": false,
      "patternProperties": {
        "^\\$": {
          "title": "Tooling property",
          "description": "Open ended property for tooling."
        }
      },
      "properties": {
        "arg1": {
          "$ref": "#/definitions/numberExpression",
          "title": "Arg1",
          "description": "Value from callers memory to use as arg 1"
        },
        "arg2": {
          "$ref": "#/definitions/numberExpression",
          "title": "Arg2",
          "description": "Value from callers memory to use as arg 2"
        },
        "result": {
          "$ref": "#/definitions/stringExpression",
          "title": "Result",
          "description": "Property to store the result in"
        },
        "$kind": {
          "title": "Kind of dialog object",
          "description": "Defines the valid properties for the component you are configuring (from a dialog .schema file)",
          "type": "string",
          "pattern": "^[a-zA-Z][a-zA-Z0-9.]*$",
          "const": "Testbot.Multiply"
        },
        "$designer": {
          "title": "Designer information",
          "type": "object",
          "description": "Extra information for the Bot Framework Composer."
        }
      }
    },
    "arrayExpression": {
      "$role": "expression",
      "title": "Array or expression",
      "description": "Array or expression to evaluate.",
      "oneOf": [
        {
          "type": "array",
          "title": "Array",
          "description": "Array constant."
        },
        {
          "$ref": "#/definitions/equalsExpression"
        }
      ]
    },
    "booleanExpression": {
      "$role": "expression",
      "title": "Boolean or expression",
      "description": "Boolean constant or expression to evaluate.",
      "oneOf": [
        {
          "type": "boolean",
          "title": "Boolean",
          "description": "Boolean constant.",
          "default": false,
          "examples": [
            false
          ]
        },
        {
          "$ref": "#/definitions/equalsExpression",
          "examples": [
            "=user.isVip"
          ]
        }
      ]
    },
    "component": {
      "required": [
        "$kind"
      ],
      "additionalProperties": false,
      "patternProperties": {
        "^\\$": {
          "title": "Tooling property",
          "description": "Open ended property for tooling."
        }
      },
      "properties": {
        "$kind": {
          "title": "Kind of dialog object",
          "description": "Defines the valid properties for the component you are configuring (from a dialog .schema file)",
          "type": "string",
          "pattern": "^[a-zA-Z][a-zA-Z0-9.]*$"
        },
        "$designer": {
          "title": "Designer information",
          "type": "object",
          "description": "Extra information for the Bot Framework Composer."
        }
      }
    },
    "condition": {
      "$role": "expression",
      "title": "Boolean condition",
      "description": "Boolean constant or expression to evaluate.",
      "oneOf": [
        {
          "$ref": "#/definitions/expression"
        },
        {
          "type": "boolean",
          "title": "Boolean",
          "description": "Boolean value.",
          "default": true,
          "examples": [
            false
          ]
        }
      ]
    },
    "equalsExpression": {
      "$role": "expression",
      "type": "string",
      "title": "Expression",
      "description": "Expression starting with =.",
      "pattern": "^=.*\\S.*",
      "examples": [
        "=user.name"
      ]
    },
    "expression": {
      "$role": "expression",
      "type": "string",
      "title": "Expression",
      "description": "Expression to evaluate.",
      "pattern": "^.*\\S.*",
      "examples": [
        "user.age > 13"
      ]
    },
    "integerExpression": {
      "$role": "expression",
      "title": "Integer or expression",
      "description": "Integer constant or expression to evaluate.",
      "oneOf": [
        {
          "type": "integer",
          "title": "Integer",
          "description": "Integer constant.",
          "default": 0,
          "examples": [
            15
          ]
        },
        {
          "$ref": "#/definitions/equalsExpression",
          "examples": [
            "=user.age"
          ]
        }
      ]
    },
    "numberExpression": {
      "$role": "expression",
      "title": "Number or expression",
      "description": "Number constant or expression to evaluate.",
      "oneOf": [
        {
          "type": "number",
          "title": "Number",
          "description": "Number constant.",
          "default": 0,
          "examples": [
            15.5
          ]
        },
        {
          "$ref": "#/definitions/equalsExpression",
          "examples": [
            "=dialog.quantity"
          ]
        }
      ]
    },
    "objectExpression": {
      "$role": "expression",
      "title": "Object or expression",
      "description": "Object or expression to evaluate.",
      "oneOf": [
        {
          "type": "object",
          "title": "Object",
          "description": "Object constant."
        },
        {
          "$ref": "#/definitions/equalsExpression"
        }
      ]
    },
    "role": {
      "title": "$role",
      "description": "Defines the role played in the dialog schema from [expression|interface|implements($kind)|extends($kind)].",
      "type": "string",
      "pattern": "^((expression)|(interface)|(implements\\([a-zA-Z][a-zA-Z0-9.]*\\))|(extends\\([a-zA-Z][a-zA-Z0-9.]*\\)))$"
    },
    "root": {
      "type": "object",
      "required": [
        "$kind"
      ],
      "additionalProperties": false,
      "patternProperties": {
        "^\\$": {
          "title": "Tooling property",
          "description": "Open ended property for tooling."
        }
      },
      "properties": {
        "$kind": {
          "title": "Kind of dialog object",
          "description": "Defines the valid properties for the component you are configuring (from a dialog .schema file)",
          "type": "string",
          "pattern": "^[a-zA-Z][a-zA-Z0-9.]*$",
          "const": "root"
        },
        "$designer": {
          "title": "Designer information",
          "type": "object",
          "description": "Extra information for the Bot Framework Composer."
        }
      }
    },
    "stringExpression": {
      "$role": "expression",
      "title": "String or expression",
      "description": "Interpolated string or expression to evaluate.",
      "oneOf": [
        {
          "type": "string",
          "title": "String",
          "description": "Interpolated string",
          "pattern": "^(?!(=)).*",
          "examples": [
            "Hello ${user.name}"
          ]
        },
        {
          "$ref": "#/definitions/equalsExpression",
          "examples": [
            "=concat('x','y','z')"
          ]
        }
      ]
    },
    "test": {
      "type": "object",
      "required": [
        "$kind"
      ],
      "additionalProperties": false,
      "patternProperties": {
        "^\\$": {
          "title": "Tooling property",
          "description": "Open ended property for tooling."
        }
      },
      "properties": {
        "$kind": {
          "title": "Kind of dialog object",
          "description": "Defines the valid properties for the component you are configuring (from a dialog .schema file)",
          "type": "string",
          "pattern": "^[a-zA-Z][a-zA-Z0-9.]*$",
          "const": "test"
        },
        "$designer": {
          "title": "Designer information",
          "type": "object",
          "description": "Extra information for the Bot Framework Composer."
        }
      }
    },
    "valueExpression": {
      "$role": "expression",
      "title": "Any or expression",
      "description": "Any constant or expression to evaluate.",
      "oneOf": [
        {
          "type": "object",
          "title": "Object",
          "description": "Object constant."
        },
        {
          "type": "array",
          "title": "Array",
          "description": "Array constant."
        },
        {
          "type": "string",
          "title": "String",
          "description": "Interpolated string.",
          "pattern": "^(?!(=)).*",
          "examples": [
            "Hello ${user.name}"
          ]
        },
        {
          "type": "boolean",
          "title": "Boolean",
          "description": "Boolean constant",
          "examples": [
            false
          ]
        },
        {
          "type": "number",
          "title": "Number",
          "description": "Number constant.",
          "examples": [
            15.5
          ]
        },
        {
          "$ref": "#/definitions/equalsExpression",
          "examples": [
            "=..."
          ]
        }
      ]
    },
    "schema": {
      "$schema": "http://json-schema.org/draft-07/schema#",
      "title": "Core schema meta-schema",
      "definitions": {
        "schemaArray": {
          "type": "array",
          "minItems": 1,
          "items": {
            "$ref": "#/definitions/schema"
          }
        },
        "nonNegativeInteger": {
          "type": "integer",
          "minimum": 0
        },
        "nonNegativeIntegerDefault0": {
          "type": "integer",
          "minimum": 0,
          "default": 0
        },
        "simpleTypes": {
          "enum": [
            "array",
            "boolean",
            "integer",
            "null",
            "number",
            "object",
            "string"
          ]
        },
        "stringArray": {
          "type": "array",
          "uniqueItems": true,
          "default": [],
          "items": {
            "type": "string"
          }
        }
      },
      "type": [
        "object",
        "boolean"
      ],
      "default": true,
      "properties": {
        "$schema": {
          "type": "string",
          "format": "uri"
        },
        "$ref": {
          "type": "string",
          "format": "uri-reference"
        },
        "$comment": {
          "type": "string"
        },
        "title": {
          "type": "string"
        },
        "description": {
          "type": "string"
        },
        "default": true,
        "readOnly": {
          "type": "boolean",
          "default": false
        },
        "writeOnly": {
          "type": "boolean",
          "default": false
        },
        "examples": {
          "type": "array",
          "items": true
        },
        "multipleOf": {
          "type": "number",
          "exclusiveMinimum": 0
        },
        "maximum": {
          "type": "number"
        },
        "exclusiveMaximum": {
          "type": "number"
        },
        "minimum": {
          "type": "number"
        },
        "exclusiveMinimum": {
          "type": "number"
        },
        "maxLength": {
          "$ref": "#/definitions/schema/definitions/nonNegativeInteger"
        },
        "minLength": {
          "$ref": "#/definitions/schema/definitions/nonNegativeIntegerDefault0"
        },
        "pattern": {
          "type": "string",
          "format": "regex"
        },
        "additionalItems": {
          "$ref": "#/definitions/schema"
        },
        "items": {
          "anyOf": [
            {
              "$ref": "#/definitions/schema"
            },
            {
              "$ref": "#/definitions/schema/definitions/schemaArray"
            }
          ],
          "default": true
        },
        "maxItems": {
          "$ref": "#/definitions/schema/definitions/nonNegativeInteger"
        },
        "minItems": {
          "$ref": "#/definitions/schema/definitions/nonNegativeIntegerDefault0"
        },
        "uniqueItems": {
          "type": "boolean",
          "default": false
        },
        "contains": {
          "$ref": "#/definitions/schema"
        },
        "maxProperties": {
          "$ref": "#/definitions/schema/definitions/nonNegativeInteger"
        },
        "minProperties": {
          "$ref": "#/definitions/schema/definitions/nonNegativeIntegerDefault0"
        },
        "required": {
          "$ref": "#/definitions/schema/definitions/stringArray"
        },
        "additionalProperties": {
          "$ref": "#/definitions/schema"
        },
        "definitions": {
          "type": "object",
          "default": {},
          "additionalProperties": {
            "$ref": "#/definitions/schema"
          }
        },
        "properties": {
          "type": "object",
          "default": {},
          "additionalProperties": {
            "$ref": "#/definitions/schema"
          }
        },
        "patternProperties": {
          "type": "object",
          "propertyNames": {
            "format": "regex"
          },
          "default": {},
          "additionalProperties": {
            "$ref": "#/definitions/schema"
          }
        },
        "dependencies": {
          "type": "object",
          "additionalProperties": {
            "anyOf": [
              {
                "$ref": "#/definitions/schema"
              },
              {
                "$ref": "#/definitions/schema/definitions/stringArray"
              }
            ]
          }
        },
        "propertyNames": {
          "$ref": "#/definitions/schema"
        },
        "const": true,
        "enum": {
          "type": "array",
          "minItems": 1,
          "uniqueItems": true,
          "items": true
        },
        "type": {
          "anyOf": [
            {
              "$ref": "#/definitions/schema/definitions/simpleTypes"
            },
            {
              "type": "array",
              "items": {
                "$ref": "#/definitions/schema/definitions/simpleTypes"
              },
              "minItems": 1,
              "uniqueItems": true
            }
          ]
        },
        "format": {
          "type": "string"
        },
        "contentMediaType": {
          "type": "string"
        },
        "contentEncoding": {
          "type": "string"
        },
        "if": {
          "$ref": "#/definitions/schema"
        },
        "then": {
          "$ref": "#/definitions/schema"
        },
        "else": {
          "$ref": "#/definitions/schema"
        },
        "allOf": {
          "$ref": "#/definitions/schema/definitions/schemaArray"
        },
        "anyOf": {
          "$ref": "#/definitions/schema/definitions/schemaArray"
        },
        "oneOf": {
          "$ref": "#/definitions/schema/definitions/schemaArray"
        },
        "not": {
          "$ref": "#/definitions/schema"
        }
      }
    },
    "botframework.json": {
      "$schema": "http://json-schema.org/draft-07/schema#",
      "definitions": {
        "ChannelAccount": {
          "description": "Channel account information needed to route a message",
          "title": "ChannelAccount",
          "type": "object",
          "required": [
            "id",
            "name"
          ],
          "properties": {
            "id": {
              "description": "Channel id for the user or bot on this channel (Example: joe@smith.com, or @joesmith or\n123456)",
              "type": "string",
              "title": "id"
            },
            "name": {
              "description": "Display friendly name",
              "type": "string",
              "title": "name"
            },
            "aadObjectId": {
              "description": "This account's object ID within Azure Active Directory (AAD)",
              "type": "string",
              "title": "aadObjectId"
            },
            "role": {
              "description": "Role of the entity behind the account (Example: User, Bot, etc.). Possible values include:\n'user', 'bot'",
              "type": "string",
              "title": "role"
            }
          }
        },
        "ConversationAccount": {
          "description": "Channel account information for a conversation",
          "title": "ConversationAccount",
          "type": "object",
          "required": [
            "conversationType",
            "id",
            "isGroup",
            "name"
          ],
          "properties": {
            "isGroup": {
              "description": "Indicates whether the conversation contains more than two participants at the time the\nactivity was generated",
              "type": "boolean",
              "title": "isGroup"
            },
            "conversationType": {
              "description": "Indicates the type of the conversation in channels that distinguish between conversation types",
              "type": "string",
              "title": "conversationType"
            },
            "id": {
              "description": "Channel id for the user or bot on this channel (Example: joe@smith.com, or @joesmith or\n123456)",
              "type": "string",
              "title": "id"
            },
            "name": {
              "description": "Display friendly name",
              "type": "string",
              "title": "name"
            },
            "aadObjectId": {
              "description": "This account's object ID within Azure Active Directory (AAD)",
              "type": "string",
              "title": "aadObjectId"
            },
            "role": {
              "description": "Role of the entity behind the account (Example: User, Bot, etc.). Possible values include:\n'user', 'bot'",
              "enum": [
                "bot",
                "user"
              ],
              "type": "string",
              "title": "role"
            }
          }
        },
        "MessageReaction": {
          "description": "Message reaction object",
          "title": "MessageReaction",
          "type": "object",
          "required": [
            "type"
          ],
          "properties": {
            "type": {
              "description": "Message reaction type. Possible values include: 'like', 'plusOne'",
              "type": "string",
              "title": "type"
            }
          }
        },
        "CardAction": {
          "description": "A clickable action",
          "title": "CardAction",
          "type": "object",
          "required": [
            "title",
            "type",
            "value"
          ],
          "properties": {
            "type": {
              "description": "The type of action implemented by this button. Possible values include: 'openUrl', 'imBack',\n'postBack', 'playAudio', 'playVideo', 'showImage', 'downloadFile', 'signin', 'call',\n'payment', 'messageBack'",
              "type": "string",
              "title": "type"
            },
            "title": {
              "description": "Text description which appears on the button",
              "type": "string",
              "title": "title"
            },
            "image": {
              "description": "Image URL which will appear on the button, next to text label",
              "type": "string",
              "title": "image"
            },
            "text": {
              "description": "Text for this action",
              "type": "string",
              "title": "text"
            },
            "displayText": {
              "description": "(Optional) text to display in the chat feed if the button is clicked",
              "type": "string",
              "title": "displayText"
            },
            "value": {
              "description": "Supplementary parameter for action. Content of this property depends on the ActionType",
              "title": "value"
            },
            "channelData": {
              "description": "Channel-specific data associated with this action",
              "title": "channelData"
            }
          }
        },
        "SuggestedActions": {
          "description": "SuggestedActions that can be performed",
          "title": "SuggestedActions",
          "type": "object",
          "required": [
            "actions",
            "to"
          ],
          "properties": {
            "to": {
              "description": "Ids of the recipients that the actions should be shown to.  These Ids are relative to the\nchannelId and a subset of all recipients of the activity",
              "type": "array",
              "title": "to",
              "items": {
                "title": "Id",
                "description": "Id of recipient.",
                "type": "string"
              }
            },
            "actions": {
              "description": "Actions that can be shown to the user",
              "type": "array",
              "title": "actions",
              "items": {
                "$ref": "#/definitions/botframework.json/definitions/CardAction"
              }
            }
          }
        },
        "Attachment": {
          "description": "An attachment within an activity",
          "title": "Attachment",
          "type": "object",
          "required": [
            "contentType"
          ],
          "properties": {
            "contentType": {
              "description": "mimetype/Contenttype for the file",
              "type": "string",
              "title": "contentType"
            },
            "contentUrl": {
              "description": "Content Url",
              "type": "string",
              "title": "contentUrl"
            },
            "content": {
              "type": "object",
              "description": "Embedded content",
              "title": "content"
            },
            "name": {
              "description": "(OPTIONAL) The name of the attachment",
              "type": "string",
              "title": "name"
            },
            "thumbnailUrl": {
              "description": "(OPTIONAL) Thumbnail associated with attachment",
              "type": "string",
              "title": "thumbnailUrl"
            }
          }
        },
        "Entity": {
          "description": "Metadata object pertaining to an activity",
          "title": "Entity",
          "type": "object",
          "required": [
            "type"
          ],
          "properties": {
            "type": {
              "description": "Type of this entity (RFC 3987 IRI)",
              "type": "string",
              "title": "type"
            }
          }
        },
        "ConversationReference": {
          "description": "An object relating to a particular point in a conversation",
          "title": "ConversationReference",
          "type": "object",
          "required": [
            "bot",
            "channelId",
            "conversation",
            "serviceUrl"
          ],
          "properties": {
            "activityId": {
              "description": "(Optional) ID of the activity to refer to",
              "type": "string",
              "title": "activityId"
            },
            "user": {
              "description": "(Optional) User participating in this conversation",
              "$ref": "#/definitions/botframework.json/definitions/ChannelAccount",
              "title": "user"
            },
            "bot": {
              "$ref": "#/definitions/botframework.json/definitions/ChannelAccount",
              "description": "Bot participating in this conversation",
              "title": "bot"
            },
            "conversation": {
              "$ref": "#/definitions/botframework.json/definitions/ConversationAccount",
              "description": "Conversation reference",
              "title": "conversation"
            },
            "channelId": {
              "description": "Channel ID",
              "type": "string",
              "title": "channelId"
            },
            "serviceUrl": {
              "description": "Service endpoint where operations concerning the referenced conversation may be performed",
              "type": "string",
              "title": "serviceUrl"
            }
          }
        },
        "TextHighlight": {
          "description": "Refers to a substring of content within another field",
          "title": "TextHighlight",
          "type": "object",
          "required": [
            "occurrence",
            "text"
          ],
          "properties": {
            "text": {
              "description": "Defines the snippet of text to highlight",
              "type": "string",
              "title": "text"
            },
            "occurrence": {
              "description": "Occurrence of the text field within the referenced text, if multiple exist.",
              "type": "number",
              "title": "occurrence"
            }
          }
        },
        "SemanticAction": {
          "description": "Represents a reference to a programmatic action",
          "title": "SemanticAction",
          "type": "object",
          "required": [
            "entities",
            "id"
          ],
          "properties": {
            "id": {
              "description": "ID of this action",
              "type": "string",
              "title": "id"
            },
            "entities": {
              "description": "Entities associated with this action",
              "type": "object",
              "title": "entities",
              "additionalProperties": {
                "$ref": "#/definitions/botframework.json/definitions/Entity"
              }
            }
          }
        },
        "Activity": {
          "description": "An Activity is the basic communication type for the Bot Framework 3.0 protocol.",
          "title": "Activity",
          "type": "object",
          "properties": {
            "type": {
              "description": "Contains the activity type. Possible values include: 'message', 'contactRelationUpdate',\n'conversationUpdate', 'typing', 'endOfConversation', 'event', 'invoke', 'deleteUserData',\n'messageUpdate', 'messageDelete', 'installationUpdate', 'messageReaction', 'suggestion',\n'trace', 'handoff'",
              "type": "string",
              "title": "type"
            },
            "id": {
              "description": "Contains an ID that uniquely identifies the activity on the channel.",
              "type": "string",
              "title": "id"
            },
            "timestamp": {
              "description": "Contains the date and time that the message was sent, in UTC, expressed in ISO-8601 format.",
              "type": "string",
              "format": "date-time",
              "title": "timestamp"
            },
            "localTimestamp": {
              "description": "Contains the date and time that the message was sent, in local time, expressed in ISO-8601\nformat.\nFor example, 2016-09-23T13:07:49.4714686-07:00.",
              "type": "string",
              "format": "date-time",
              "title": "localTimestamp"
            },
            "localTimezone": {
              "description": "Contains the name of the timezone in which the message, in local time, expressed in IANA Time\nZone database format.\nFor example, America/Los_Angeles.",
              "type": "string",
              "title": "localTimezone"
            },
            "serviceUrl": {
              "description": "Contains the URL that specifies the channel's service endpoint. Set by the channel.",
              "type": "string",
              "title": "serviceUrl"
            },
            "channelId": {
              "description": "Contains an ID that uniquely identifies the channel. Set by the channel.",
              "type": "string",
              "title": "channelId"
            },
            "from": {
              "$ref": "#/definitions/botframework.json/definitions/ChannelAccount",
              "description": "Identifies the sender of the message.",
              "title": "from"
            },
            "conversation": {
              "$ref": "#/definitions/botframework.json/definitions/ConversationAccount",
              "description": "Identifies the conversation to which the activity belongs.",
              "title": "conversation"
            },
            "recipient": {
              "$ref": "#/definitions/botframework.json/definitions/ChannelAccount",
              "description": "Identifies the recipient of the message.",
              "title": "recipient"
            },
            "textFormat": {
              "description": "Format of text fields Default:markdown. Possible values include: 'markdown', 'plain', 'xml'",
              "type": "string",
              "title": "textFormat"
            },
            "attachmentLayout": {
              "description": "The layout hint for multiple attachments. Default: list. Possible values include: 'list',\n'carousel'",
              "type": "string",
              "title": "attachmentLayout"
            },
            "membersAdded": {
              "description": "The collection of members added to the conversation.",
              "type": "array",
              "title": "membersAdded",
              "items": {
                "$ref": "#/definitions/botframework.json/definitions/ChannelAccount"
              }
            },
            "membersRemoved": {
              "description": "The collection of members removed from the conversation.",
              "type": "array",
              "title": "membersRemoved",
              "items": {
                "$ref": "#/definitions/botframework.json/definitions/ChannelAccount"
              }
            },
            "reactionsAdded": {
              "description": "The collection of reactions added to the conversation.",
              "type": "array",
              "title": "reactionsAdded",
              "items": {
                "$ref": "#/definitions/botframework.json/definitions/MessageReaction"
              }
            },
            "reactionsRemoved": {
              "description": "The collection of reactions removed from the conversation.",
              "type": "array",
              "title": "reactionsRemoved",
              "items": {
                "$ref": "#/definitions/botframework.json/definitions/MessageReaction"
              }
            },
            "topicName": {
              "description": "The updated topic name of the conversation.",
              "type": "string",
              "title": "topicName"
            },
            "historyDisclosed": {
              "description": "Indicates whether the prior history of the channel is disclosed.",
              "type": "boolean",
              "title": "historyDisclosed"
            },
            "locale": {
              "description": "A locale name for the contents of the text field.\nThe locale name is a combination of an ISO 639 two- or three-letter culture code associated\nwith a language\nand an ISO 3166 two-letter subculture code associated with a country or region.\nThe locale name can also correspond to a valid BCP-47 language tag.",
              "type": "string",
              "title": "locale"
            },
            "text": {
              "description": "The text content of the message.",
              "type": "string",
              "title": "text"
            },
            "speak": {
              "description": "The text to speak.",
              "type": "string",
              "title": "speak"
            },
            "inputHint": {
              "description": "Indicates whether your bot is accepting,\nexpecting, or ignoring user input after the message is delivered to the client. Possible\nvalues include: 'acceptingInput', 'ignoringInput', 'expectingInput'",
              "type": "string",
              "title": "inputHint"
            },
            "summary": {
              "description": "The text to display if the channel cannot render cards.",
              "type": "string",
              "title": "summary"
            },
            "suggestedActions": {
              "description": "The suggested actions for the activity.",
              "$ref": "#/definitions/botframework.json/definitions/SuggestedActions",
              "title": "suggestedActions"
            },
            "attachments": {
              "description": "Attachments",
              "type": "array",
              "title": "attachments",
              "items": {
                "$ref": "#/definitions/botframework.json/definitions/Attachment"
              }
            },
            "entities": {
              "description": "Represents the entities that were mentioned in the message.",
              "type": "array",
              "title": "entities",
              "items": {
                "$ref": "#/definitions/botframework.json/definitions/Entity"
              }
            },
            "channelData": {
              "description": "Contains channel-specific content.",
              "title": "channelData"
            },
            "action": {
              "description": "Indicates whether the recipient of a contactRelationUpdate was added or removed from the\nsender's contact list.",
              "type": "string",
              "title": "action"
            },
            "replyToId": {
              "description": "Contains the ID of the message to which this message is a reply.",
              "type": "string",
              "title": "replyToId"
            },
            "label": {
              "description": "A descriptive label for the activity.",
              "type": "string",
              "title": "label"
            },
            "valueType": {
              "description": "The type of the activity's value object.",
              "type": "string",
              "title": "valueType"
            },
            "value": {
              "description": "A value that is associated with the activity.",
              "title": "value"
            },
            "name": {
              "description": "The name of the operation associated with an invoke or event activity.",
              "type": "string",
              "title": "name"
            },
            "relatesTo": {
              "description": "A reference to another conversation or activity.",
              "$ref": "#/definitions/botframework.json/definitions/ConversationReference",
              "title": "relatesTo"
            },
            "code": {
              "description": "The a code for endOfConversation activities that indicates why the conversation ended.\nPossible values include: 'unknown', 'completedSuccessfully', 'userCancelled', 'botTimedOut',\n'botIssuedInvalidMessage', 'channelFailed'",
              "type": "string",
              "title": "code"
            },
            "expiration": {
              "description": "The time at which the activity should be considered to be \"expired\" and should not be\npresented to the recipient.",
              "type": "string",
              "format": "date-time",
              "title": "expiration"
            },
            "importance": {
              "description": "The importance of the activity. Possible values include: 'low', 'normal', 'high'",
              "type": "string",
              "title": "importance"
            },
            "deliveryMode": {
              "description": "A delivery hint to signal to the recipient alternate delivery paths for the activity.\nThe default delivery mode is \"default\". Possible values include: 'normal', 'notification'",
              "type": "string",
              "title": "deliveryMode"
            },
            "listenFor": {
              "description": "List of phrases and references that speech and language priming systems should listen for",
              "type": "array",
              "title": "listenFor",
              "items": {
                "type": "string",
                "title": "Phrase",
                "description": "Phrase to listen for."
              }
            },
            "textHighlights": {
              "description": "The collection of text fragments to highlight when the activity contains a ReplyToId value.",
              "type": "array",
              "title": "textHighlights",
              "items": {
                "$ref": "#/definitions/botframework.json/definitions/TextHighlight"
              }
            },
            "semanticAction": {
              "$ref": "#/definitions/botframework.json/definitions/SemanticAction",
              "description": "An optional programmatic action accompanying this request",
              "title": "semanticAction"
            }
          }
        }
      }
    }
  }
}<|MERGE_RESOLUTION|>--- conflicted
+++ resolved
@@ -11260,9 +11260,6 @@
         }
       }
     },
-<<<<<<< HEAD
-    "Teams.OnMessagingExtensionConfigurationSetting": {
-=======
     "Teams.OnTabFetch": {
       "$role": [
         "implements(Microsoft.ITrigger)",
@@ -11392,7 +11389,6 @@
       }
     },
     "Teams.OnTaskModuleFetch": {
->>>>>>> 512604fa
       "$role": [
         "implements(Microsoft.ITrigger)",
         "extends(Microsoft.OnCondition)"
