--- conflicted
+++ resolved
@@ -8896,24 +8896,12 @@
             "$ref": "#/definitions/Microsoft.Test.IUserTokenMock"
           }
         },
-<<<<<<< HEAD
-        "propertyMocks": {
-          "type": "array",
-          "title": "Property Mocks",
-          "description": "A list of property mocks. In first match first use order.",
-          "items": {
-            "$kind": "Microsoft.Test.IPropertyMock",
-            "$ref": "#/definitions/Microsoft.Test.IPropertyMock"
-          }
-        },
         "calledAsLeafSkill": {
           "type": "boolean",
           "title": "Called As Leaf Skill",
           "description": "Enable mock this script to be called as a leaf skill (default is false)",
           "default": false
         },
-=======
->>>>>>> 4677d4ec
         "script": {
           "type": "array",
           "title": "Test actions",
