﻿// Copyright (c) Microsoft Corporation. All rights reserved.
// Licensed under the MIT License.

using System;
using System.Collections.Generic;
using System.Threading.Tasks;
using Microsoft.Bot.Builder.Adapters;
using Microsoft.Bot.Builder.Dialogs.Choices;
using Microsoft.Bot.Builder.Dialogs.Prompts;
using Microsoft.Bot.Schema;
using Microsoft.Recognizers.Text;
using Xunit;
using static Microsoft.Bot.Builder.Dialogs.Prompts.PromptCultureModels;

namespace Microsoft.Bot.Builder.Dialogs.Tests
{
    [Trait("TestCategory", "Prompts")]
    [Trait("TestCategory", "Choice Tests")]
    public class ChoicePromptTests
    {
        private readonly List<Choice> _colorChoices = new List<Choice>
        {
            new Choice { Value = "red" },
            new Choice { Value = "green" },
            new Choice { Value = "blue" },
        };

        /// <summary>
        /// Generates an Enumerable of variations on all supported locales.
        /// </summary>
        /// <returns>An iterable collection of objects.</returns>
        public static IEnumerable<object[]> GetLocaleVariationTest()
        {
            var testLocales = new TestLocale[]
            {
                new TestLocale(Bulgarian),
                new TestLocale(Chinese),
                new TestLocale(Dutch),
                new TestLocale(English),
                new TestLocale(French),
                new TestLocale(German),
                new TestLocale(Hindi),
                new TestLocale(Italian),
                new TestLocale(Japanese),
                new TestLocale(Korean),
                new TestLocale(Portuguese),
                new TestLocale(Spanish),
                new TestLocale(Swedish),
                new TestLocale(Turkish),
            };

            foreach (var locale in testLocales)
            {
                yield return new object[] { locale.ValidLocale, locale.InlineOr, locale.InlineOrMore, locale.Separator };
                yield return new object[] { locale.CapEnding, locale.InlineOr, locale.InlineOrMore, locale.Separator };
                yield return new object[] { locale.TitleEnding, locale.InlineOr, locale.InlineOrMore, locale.Separator };
                yield return new object[] { locale.CapTwoLetter, locale.InlineOr, locale.InlineOrMore, locale.Separator };
                yield return new object[] { locale.LowerTwoLetter, locale.InlineOr, locale.InlineOrMore, locale.Separator };
            }
        }

        [Fact]
        public void ChoicePromptWithEmptyIdShouldFail()
        {
            Assert.Throws<ArgumentNullException>(() => new ChoicePrompt(string.Empty));
        }

        [Fact]
        public void ChoicePromptWithNullIdShouldFail()
        {
            Assert.Throws<ArgumentNullException>(() => new ChoicePrompt(null));
        }

        [Fact]
        public async Task ChoicePromptWithCardActionAndNoValueShouldNotFail()
        {
            var convoState = new ConversationState(new MemoryStorage());
            var dialogState = convoState.CreateProperty<DialogState>("dialogState");

            var adapter = new TestAdapter()
                .Use(new AutoSaveStateMiddleware(convoState));

            // Create new DialogSet.
            var dialogs = new DialogSet(dialogState);
            dialogs.Add(new ChoicePrompt("ChoicePrompt", defaultLocale: Culture.English));

            await new TestFlow(adapter, async (turnContext, cancellationToken) =>
                {
                    var dc = await dialogs.CreateContextAsync(turnContext, cancellationToken);

                    var results = await dc.ContinueDialogAsync(cancellationToken);
                    if (results.Status == DialogTurnStatus.Empty)
                    {
                        var choice = new Choice()
                        {
                            Action = new CardAction()
                            {
                                Type = "imBack",
                                Value = "value",
                                Title = "title",
                            },
                        };

                        var options = new PromptOptions(choices: new List<Choice> { choice });
                        await dc.PromptAsync(
                        "ChoicePrompt",
                        options,
                        cancellationToken);
                    }
                })
                .Send("hello")
                .AssertReply(StartsWithValidator(" (1) title"))
                .StartTestAsync();
        }

        [Fact]
        public async Task ShouldSendPrompt()
        {
            var convoState = new ConversationState(new MemoryStorage());
            var dialogState = convoState.CreateProperty<DialogState>("dialogState");

            var adapter = new TestAdapter()
                .Use(new AutoSaveStateMiddleware(convoState));

            // Create new DialogSet.
            var dialogs = new DialogSet(dialogState);
            dialogs.Add(new ChoicePrompt("ChoicePrompt", defaultLocale: Culture.English));

            await new TestFlow(adapter, async (turnContext, cancellationToken) =>
                {
                    var dc = await dialogs.CreateContextAsync(turnContext, cancellationToken);

                    var results = await dc.ContinueDialogAsync(cancellationToken);
                    if (results.Status == DialogTurnStatus.Empty)
                    {
                        await dc.PromptAsync(
                            "ChoicePrompt",
                            new PromptOptions(
                                prompt: new Activity { Type = ActivityTypes.Message, Text = "favorite color?" },
                                choices: _colorChoices),
                            cancellationToken);
                    }
                })
                .Send("hello")
                .AssertReply(StartsWithValidator("favorite color?"))
                .StartTestAsync();
        }

        [Fact]
        public async Task ShouldSendPromptAsAnInlineList()
        {
            var convoState = new ConversationState(new MemoryStorage());
            var dialogState = convoState.CreateProperty<DialogState>("dialogState");

            var adapter = new TestAdapter()
                .Use(new AutoSaveStateMiddleware(convoState));

            var dialogs = new DialogSet(dialogState);
            dialogs.Add(new ChoicePrompt("ChoicePrompt", defaultLocale: Culture.English));

            await new TestFlow(adapter, async (turnContext, cancellationToken) =>
                {
                    var dc = await dialogs.CreateContextAsync(turnContext, cancellationToken);

                    var results = await dc.ContinueDialogAsync(cancellationToken);
                    if (results.Status == DialogTurnStatus.Empty)
                    {
                        await dc.PromptAsync(
                            "ChoicePrompt",
                            new PromptOptions(
                                prompt: new Activity { Type = ActivityTypes.Message, Text = "favorite color?" },
                                choices: _colorChoices),
                            cancellationToken);
                    }
                })
                .Send("hello")
                .AssertReply("favorite color? (1) red, (2) green, or (3) blue")
                .StartTestAsync();
        }

        [Fact]
        public async Task ShouldSendPromptAsANumberedList()
        {
            var convoState = new ConversationState(new MemoryStorage());
            var dialogState = convoState.CreateProperty<DialogState>("dialogState");

            var adapter = new TestAdapter()
                .Use(new AutoSaveStateMiddleware(convoState));

            var dialogs = new DialogSet(dialogState);

            // Create ChoicePrompt and change style to ListStyle.List which affects how choices are presented.
            var listPrompt = new ChoicePrompt("ChoicePrompt", defaultLocale: Culture.English)
            {
                Style = ListStyle.List,
            };
            dialogs.Add(listPrompt);

            await new TestFlow(adapter, async (turnContext, cancellationToken) =>
                {
                    var dc = await dialogs.CreateContextAsync(turnContext, cancellationToken);

                    var results = await dc.ContinueDialogAsync(cancellationToken);
                    if (results.Status == DialogTurnStatus.Empty)
                    {
                        await dc.PromptAsync(
                            "ChoicePrompt",
                            new PromptOptions(
                                prompt: new Activity { Type = ActivityTypes.Message, Text = "favorite color?" },
                                choices: _colorChoices),
                            cancellationToken);
                    }
                })
                .Send("hello")
                .AssertReply("favorite color?\n\n   1. red\n   2. green\n   3. blue")
                .StartTestAsync();
        }

        [Fact]
        public async Task ShouldSendPromptUsingSuggestedActions()
        {
            var convoState = new ConversationState(new MemoryStorage());
            var dialogState = convoState.CreateProperty<DialogState>("dialogState");

            var adapter = new TestAdapter()
                .Use(new AutoSaveStateMiddleware(convoState));

            var dialogs = new DialogSet(dialogState);
            var listPrompt = new ChoicePrompt("ChoicePrompt", defaultLocale: Culture.English)
            {
                Style = ListStyle.SuggestedAction,
            };
            dialogs.Add(listPrompt);

            var actions = new List<CardAction>
            {
                new CardAction { Type = "imBack", Value = "red", Title = "red" },
                new CardAction { Type = "imBack", Value = "green", Title = "green" },
                new CardAction { Type = "imBack", Value = "blue", Title = "blue" },
            };

            await new TestFlow(adapter, async (turnContext, cancellationToken) =>
                {
                    var dc = await dialogs.CreateContextAsync(turnContext, cancellationToken);

                    var results = await dc.ContinueDialogAsync(cancellationToken);
                    if (results.Status == DialogTurnStatus.Empty)
                    {
                        await dc.PromptAsync(
                            "ChoicePrompt",
                            new PromptOptions(
                                prompt: new Activity { Type = ActivityTypes.Message, Text = "favorite color?" },
                                choices: _colorChoices),
                            cancellationToken);
                    }
                })
                .Send("hello")
                .AssertReply(SuggestedActionsValidator("favorite color?", new SuggestedActions(actions: actions)))
                .StartTestAsync();
        }

        [Fact]
        public async Task ShouldSendPromptUsingHeroCard()
        {
            var convoState = new ConversationState(new MemoryStorage());
            var dialogState = convoState.CreateProperty<DialogState>("dialogState");

            var adapter = new TestAdapter()
                .Use(new AutoSaveStateMiddleware(convoState));

            var dialogs = new DialogSet(dialogState);
            var listPrompt = new ChoicePrompt("ChoicePrompt", defaultLocale: Culture.English)
            {
                Style = ListStyle.HeroCard,
            };
            dialogs.Add(listPrompt);

            var heroCard = new HeroCard
            {
                Text = "favorite color?",
            };
            ((List<CardAction>)heroCard.Buttons).AddRange(
                new List<CardAction>
                {
                    new CardAction { Type = "imBack", Value = "red", Title = "red" },
                    new CardAction { Type = "imBack", Value = "green", Title = "green" },
                    new CardAction { Type = "imBack", Value = "blue", Title = "blue" },
                });

            await new TestFlow(adapter, async (turnContext, cancellationToken) =>
                {
                    var dc = await dialogs.CreateContextAsync(turnContext, cancellationToken);

                    var results = await dc.ContinueDialogAsync(cancellationToken);
                    if (results.Status == DialogTurnStatus.Empty)
                    {
                        await dc.PromptAsync(
                            "ChoicePrompt",
                            new PromptOptions(
                                prompt: new Activity { Type = ActivityTypes.Message, Text = "favorite color?" },
                                choices: _colorChoices),
                            cancellationToken);
                    }
                })
                .Send("hello")
                .AssertReply(HeroCardValidator(
                    heroCard,
                    0))
                .StartTestAsync();
        }

        [Fact]
        public async Task ShouldSendPromptUsingAppendedHeroCard()
        {
            var convoState = new ConversationState(new MemoryStorage());
            var dialogState = convoState.CreateProperty<DialogState>("dialogState");

            var adapter = new TestAdapter()
                .Use(new AutoSaveStateMiddleware(convoState));

            var dialogs = new DialogSet(dialogState);
            var listPrompt = new ChoicePrompt("ChoicePrompt", defaultLocale: Culture.English)
            {
                Style = ListStyle.HeroCard,
            };
            dialogs.Add(listPrompt);

            var heroCard = new HeroCard
            {
                Text = "favorite color?",
            };
            ((List<CardAction>)heroCard.Buttons).AddRange(new List<CardAction>
            {
                new CardAction { Type = "imBack", Value = "red", Title = "red" },
                new CardAction { Type = "imBack", Value = "green", Title = "green" },
                new CardAction { Type = "imBack", Value = "blue", Title = "blue" },
            });

            await new TestFlow(adapter, async (turnContext, cancellationToken) =>
                {
                    var dc = await dialogs.CreateContextAsync(turnContext, cancellationToken);

                    var results = await dc.ContinueDialogAsync(cancellationToken);
                    if (results.Status == DialogTurnStatus.Empty)
                    {
                        // Create mock attachment for testing.
                        var attachment = new Attachment { Content = "some content", ContentType = "text/plain" };
<<<<<<< HEAD
                        var prompt = new Activity { Type = ActivityTypes.Message, Text = "favorite color?" };
                        prompt.Attachments.Add(attachment);

                        await dc.PromptAsync(
                            "ChoicePrompt",
                            new PromptOptions
                            {
                                Prompt = prompt,
                                Choices = _colorChoices,
                            },
=======
                        var prompt = new Activity { Type = ActivityTypes.Message, Text = "favorite color?", Attachments = new List<Attachment> { attachment } };

                        await dc.PromptAsync(
                            "ChoicePrompt",
                            new PromptOptions(
                                prompt: prompt,
                                choices: _colorChoices),
>>>>>>> e4f81bec
                            cancellationToken);
                    }
                })
                .Send("hello")
                .AssertReply(HeroCardValidator(
                    heroCard,
                    1))
                .StartTestAsync();
        }

        [Fact]
        public async Task ShouldSendPromptWithoutAddingAList()
        {
            var convoState = new ConversationState(new MemoryStorage());
            var dialogState = convoState.CreateProperty<DialogState>("dialogState");

            var adapter = new TestAdapter()
                .Use(new AutoSaveStateMiddleware(convoState));

            var dialogs = new DialogSet(dialogState);

            var listPrompt = new ChoicePrompt("ChoicePrompt", defaultLocale: Culture.English)
            {
                Style = ListStyle.None,
            };
            dialogs.Add(listPrompt);

            await new TestFlow(adapter, async (turnContext, cancellationToken) =>
                {
                    var dc = await dialogs.CreateContextAsync(turnContext, cancellationToken);

                    var results = await dc.ContinueDialogAsync(cancellationToken);
                    if (results.Status == DialogTurnStatus.Empty)
                    {
                        await dc.PromptAsync(
                            "ChoicePrompt",
                            new PromptOptions(
                                prompt: new Activity { Type = ActivityTypes.Message, Text = "favorite color?" },
                                choices: _colorChoices),
                            cancellationToken);
                    }
                })
                .Send("hello")
                .AssertReply("favorite color?")
                .StartTestAsync();
        }

        [Fact]
        public async Task ShouldSendPromptWithoutAddingAListButAddingSsml()
        {
            var convoState = new ConversationState(new MemoryStorage());
            var dialogState = convoState.CreateProperty<DialogState>("dialogState");

            var adapter = new TestAdapter()
                .Use(new AutoSaveStateMiddleware(convoState));

            var dialogs = new DialogSet(dialogState);

            var listPrompt = new ChoicePrompt("ChoicePrompt", defaultLocale: Culture.English)
            {
                Style = ListStyle.None,
            };
            dialogs.Add(listPrompt);

            await new TestFlow(adapter, async (turnContext, cancellationToken) =>
                {
                    var dc = await dialogs.CreateContextAsync(turnContext, cancellationToken);

                    var results = await dc.ContinueDialogAsync(cancellationToken);
                    if (results.Status == DialogTurnStatus.Empty)
                    {
                        await dc.PromptAsync(
                            "ChoicePrompt",
                            new PromptOptions(
                                prompt: new Activity
                                {
                                    Type = ActivityTypes.Message,
                                    Text = "favorite color?",
                                    Speak = "spoken prompt",
                                },
                                choices: _colorChoices),
                            cancellationToken);
                    }
                })
                .Send("hello")
                .AssertReply(SpeakValidator("favorite color?", "spoken prompt"))
                .StartTestAsync();
        }

        [Fact]
        public async Task ShouldRecognizeAChoice()
        {
            var convoState = new ConversationState(new MemoryStorage());
            var dialogState = convoState.CreateProperty<DialogState>("dialogState");

            var adapter = new TestAdapter()
                .Use(new AutoSaveStateMiddleware(convoState));

            var dialogs = new DialogSet(dialogState);

            var listPrompt = new ChoicePrompt("ChoicePrompt", defaultLocale: Culture.English)
            {
                Style = ListStyle.None,
            };
            dialogs.Add(listPrompt);

            await new TestFlow(adapter, async (turnContext, cancellationToken) =>
                {
                    var dc = await dialogs.CreateContextAsync(turnContext, cancellationToken);

                    var results = await dc.ContinueDialogAsync(cancellationToken);
                    if (results.Status == DialogTurnStatus.Empty)
                    {
                        await dc.PromptAsync(
                            "ChoicePrompt",
                            new PromptOptions(
                                prompt: new Activity { Type = ActivityTypes.Message, Text = "favorite color?" },
                                choices: _colorChoices),
                            cancellationToken);
                    }
                    else if (results.Status == DialogTurnStatus.Complete)
                    {
                        var choiceResult = (FoundChoice)results.Result;
                        await turnContext.SendActivityAsync(MessageFactory.Text($"{choiceResult.Value}"), cancellationToken);
                    }
                })
                .Send("hello")
                .AssertReply(StartsWithValidator("favorite color?"))
                .Send("red")
                .AssertReply("red")
                .StartTestAsync();
        }

        [Fact]
        public async Task ShouldNotRecognizeOtherText()
        {
            var convoState = new ConversationState(new MemoryStorage());
            var dialogState = convoState.CreateProperty<DialogState>("dialogState");

            var adapter = new TestAdapter()
                .Use(new AutoSaveStateMiddleware(convoState));

            var dialogs = new DialogSet(dialogState);
            var listPrompt = new ChoicePrompt("ChoicePrompt", defaultLocale: Culture.English)
            {
                Style = ListStyle.None,
            };
            dialogs.Add(listPrompt);

            await new TestFlow(adapter, async (turnContext, cancellationToken) =>
                {
                    var dc = await dialogs.CreateContextAsync(turnContext, cancellationToken);

                    var results = await dc.ContinueDialogAsync(cancellationToken);
                    if (results.Status == DialogTurnStatus.Empty)
                    {
                        await dc.PromptAsync(
                            "ChoicePrompt",
                            new PromptOptions(
                                prompt: new Activity { Type = ActivityTypes.Message, Text = "favorite color?" },
                                choices: _colorChoices)
                            {
                                RetryPrompt = new Activity { Type = ActivityTypes.Message, Text = "your favorite color, please?" },
                            },
                            cancellationToken);
                    }
                })
                .Send("hello")
                .AssertReply(StartsWithValidator("favorite color?"))
                .Send("what was that?")
                .AssertReply("your favorite color, please?")
                .StartTestAsync();
        }

        [Fact]
        public async Task ShouldCallCustomValidator()
        {
            var convoState = new ConversationState(new MemoryStorage());
            var dialogState = convoState.CreateProperty<DialogState>("dialogState");

            var adapter = new TestAdapter()
                .Use(new AutoSaveStateMiddleware(convoState));

            var dialogs = new DialogSet(dialogState);

            PromptValidator<FoundChoice> validator = async (promptContext, cancellationToken) =>
            {
                await promptContext.Context.SendActivityAsync(MessageFactory.Text("validator called"), cancellationToken);
                return true;
            };
            var listPrompt = new ChoicePrompt("ChoicePrompt", validator, Culture.English)
            {
                Style = ListStyle.None,
            };
            dialogs.Add(listPrompt);

            await new TestFlow(adapter, async (turnContext, cancellationToken) =>
                {
                    var dc = await dialogs.CreateContextAsync(turnContext, cancellationToken);

                    var results = await dc.ContinueDialogAsync(cancellationToken);
                    if (results.Status == DialogTurnStatus.Empty)
                    {
                        await dc.PromptAsync(
                            "ChoicePrompt",
                            new PromptOptions(
                                prompt: new Activity { Type = ActivityTypes.Message, Text = "favorite color?" },
                                choices: _colorChoices),
                            cancellationToken);
                    }
                })
                .Send("hello")
                .AssertReply(StartsWithValidator("favorite color?"))
                .Send("I'll take the red please.")
                .AssertReply("validator called")
                .StartTestAsync();
        }

        [Fact]
        public async Task ShouldUseChoiceStyleIfPresent()
        {
            var convoState = new ConversationState(new MemoryStorage());
            var dialogState = convoState.CreateProperty<DialogState>("dialogState");

            var adapter = new TestAdapter()
                .Use(new AutoSaveStateMiddleware(convoState));

            var dialogs = new DialogSet(dialogState);
            dialogs.Add(new ChoicePrompt("ChoicePrompt", defaultLocale: Culture.English) { Style = ListStyle.HeroCard });

            var actions = new List<CardAction>
            {
                new CardAction { Type = "imBack", Value = "red", Title = "red" },
                new CardAction { Type = "imBack", Value = "green", Title = "green" },
                new CardAction { Type = "imBack", Value = "blue", Title = "blue" },
            };

            await new TestFlow(adapter, async (turnContext, cancellationToken) =>
                {
                    var dc = await dialogs.CreateContextAsync(turnContext, cancellationToken);

                    var results = await dc.ContinueDialogAsync(cancellationToken);
                    if (results.Status == DialogTurnStatus.Empty)
                    {
                        await dc.PromptAsync(
                            "ChoicePrompt",
                            new PromptOptions(
                                prompt: new Activity { Type = ActivityTypes.Message, Text = "favorite color?" },
                                choices: _colorChoices)
                            {
                                Style = ListStyle.SuggestedAction,
                            },
                            cancellationToken);
                    }
                })
                .Send("hello")
                .AssertReply(SuggestedActionsValidator("favorite color?", new SuggestedActions(actions: actions)))
                .StartTestAsync();
        }

        [Theory]
        [MemberData(nameof(GetLocaleVariationTest), DisableDiscoveryEnumeration = true)]
        public async Task ShouldRecognizeLocaleVariationsOfCorrectLocales(string testCulture, string inlineOr, string inlineOrMore, string separator)
        {
            var convoState = new ConversationState(new MemoryStorage());
            var dialogState = convoState.CreateProperty<DialogState>("dialogState");

            var adapter = new TestAdapter()
                .Use(new AutoSaveStateMiddleware(convoState));

            // Create new DialogSet.
            var dialogs = new DialogSet(dialogState);
            dialogs.Add(new ChoicePrompt("ChoicePrompt", defaultLocale: testCulture));

            var helloLocale = MessageFactory.Text("hello");
            helloLocale.Locale = testCulture;

            await new TestFlow(adapter, async (turnContext, cancellationToken) =>
            {
                var dc = await dialogs.CreateContextAsync(turnContext, cancellationToken);

                var results = await dc.ContinueDialogAsync(cancellationToken);
                if (results.Status == DialogTurnStatus.Empty)
                {
                    await dc.PromptAsync(
                        "ChoicePrompt",
                        new PromptOptions(
                            prompt: new Activity { Type = ActivityTypes.Message, Text = "favorite color?", Locale = testCulture },
                            choices: _colorChoices),
                        cancellationToken);
                }
            })
                .Send(helloLocale)
                .AssertReply((activity) =>
                {
                    // Use ChoiceFactory to build the expected answer, manually
                    var expectedChoices = ChoiceFactory.Inline(_colorChoices, null, null, new ChoiceFactoryOptions()
                    {
                        InlineOr = inlineOr,
                        InlineOrMore = inlineOrMore,
                        InlineSeparator = separator,
                    }).Text;
                    Assert.Equal($"favorite color?{expectedChoices}", activity.AsMessageActivity().Text);
                })
                .StartTestAsync();
        }

        [Theory]
        [InlineData(null)]
        [InlineData("")]
        [InlineData("not-supported")]
        public async Task ShouldDefaultToEnglishLocale(string activityLocale)
        {
            var convoState = new ConversationState(new MemoryStorage());
            var dialogState = convoState.CreateProperty<DialogState>("dialogState");

            var adapter = new TestAdapter()
                .Use(new AutoSaveStateMiddleware(convoState));

            // Create new DialogSet.
            var dialogs = new DialogSet(dialogState);
            dialogs.Add(new ChoicePrompt("ChoicePrompt", defaultLocale: activityLocale));

            var helloLocale = MessageFactory.Text("hello");
            helloLocale.Locale = activityLocale;

            await new TestFlow(adapter, async (turnContext, cancellationToken) =>
            {
                var dc = await dialogs.CreateContextAsync(turnContext, cancellationToken);

                var results = await dc.ContinueDialogAsync(cancellationToken);
                if (results.Status == DialogTurnStatus.Empty)
                {
                    await dc.PromptAsync(
                        "ChoicePrompt",
                        new PromptOptions(
                            prompt: new Activity { Type = ActivityTypes.Message, Text = "favorite color?", Locale = activityLocale },
                            choices: _colorChoices),
                        cancellationToken);
                }
            })
                .Send(helloLocale)
                .AssertReply((activity) =>
                {
                    // Use ChoiceFactory to build the expected answer, manually
                    var expectedChoices = ChoiceFactory.Inline(_colorChoices, null, null, new ChoiceFactoryOptions()
                    {
                        InlineOr = English.InlineOr,
                        InlineOrMore = English.InlineOrMore,
                        InlineSeparator = English.Separator,
                    }).Text;
                    Assert.Equal($"favorite color?{expectedChoices}", activity.AsMessageActivity().Text);
                })
                .StartTestAsync();
        }

        [Fact]
        public async Task ShouldAcceptAndRecognizeCustomLocaleDict()
        {
            var convoState = new ConversationState(new MemoryStorage());
            var dialogState = convoState.CreateProperty<DialogState>("dialogState");

            var adapter = new TestAdapter()
                .Use(new AutoSaveStateMiddleware(convoState));

            // Create new DialogSet.
            var dialogs = new DialogSet(dialogState);

            var culture = new PromptCultureModel()
            {
                InlineOr = " customOr ",
                InlineOrMore = " customOrMore ",
                Locale = "custom-custom",
                Separator = "customSeparator",
                NoInLanguage = "customNo",
                YesInLanguage = "customYes",
            };

            var customDict = new Dictionary<string, ChoiceFactoryOptions>()
            {
                { culture.Locale, new ChoiceFactoryOptions(culture.Separator, culture.InlineOr, culture.InlineOrMore, true) },
            };

            dialogs.Add(new ChoicePrompt("ChoicePrompt", customDict, null, culture.Locale));

            var helloLocale = MessageFactory.Text("hello");
            helloLocale.Locale = culture.Locale;

            await new TestFlow(adapter, async (turnContext, cancellationToken) =>
            {
                var dc = await dialogs.CreateContextAsync(turnContext, cancellationToken);

                var results = await dc.ContinueDialogAsync(cancellationToken);
                if (results.Status == DialogTurnStatus.Empty)
                {
                    await dc.PromptAsync(
                        "ChoicePrompt",
                        new PromptOptions(
                            prompt: new Activity { Type = ActivityTypes.Message, Text = "favorite color?", Locale = culture.Locale },
                            choices: _colorChoices),
                        cancellationToken);
                }
            })
                .Send(helloLocale)
                .AssertReply((activity) =>
                {
                    // Use ChoiceFactory to build the expected answer, manually
                    var expectedChoices = ChoiceFactory.Inline(_colorChoices, null, null, new ChoiceFactoryOptions()
                    {
                        InlineOr = culture.InlineOr,
                        InlineOrMore = culture.InlineOrMore,
                        InlineSeparator = culture.Separator,
                    }).Text;
                    Assert.Equal($"favorite color?{expectedChoices}", activity.AsMessageActivity().Text);
                })
                .StartTestAsync();
        }

        /*
        [Fact]
        public async Task ShouldHandleAnUndefinedRequest()
        {
            var convoState = new ConversationState(new MemoryStorage());
            var testProperty = convoState.CreateProperty<Dictionary<string, object>>("test");

            var adapter = new TestAdapter()
                .Use(convoState);

            PromptValidator<FoundChoice> validator = (context, promptContext, cancellationToken) =>
            {
                Assert.IsTrue(false);
                return Task.CompletedTask;
            };

            await new TestFlow(adapter, async (turnContext, cancellationToken) =>
            {
                var state = await testProperty.GetAsync(turnContext, () => new Dictionary<string, object>());
                var prompt = new ChoicePrompt(Culture.English, validator);
                prompt.Style = ListStyle.None;

                var dialogCompletion = await prompt.ContinueDialogAsync(turnContext, state);
                if (!dialogCompletion.IsActive && !dialogCompletion.IsCompleted)
                {
                    await prompt.BeginAsync(turnContext, state,
                        new ChoicePromptOptions
                        {
                            PromptString = "favorite color?",
                            Choices = ChoiceFactory.ToChoices(colorChoices)
                        });
                }
                else if (dialogCompletion.IsActive && !dialogCompletion.IsCompleted)
                {
                    if (dialogCompletion.Result == null)
                    {
                        await turnContext.SendActivityAsync("NotRecognized");
                    }
                }
            })
            .Send("hello")
            .AssertReply(StartsWithValidator("favorite color?"))
            .Send("value shouldn't have been recognized.")
            .AssertReply("NotRecognized")
            .StartTestAsync();
        }*/

        private Action<IActivity> StartsWithValidator(string expected)
        {
            return activity =>
            {
                Assert.IsAssignableFrom<IMessageActivity>(activity);
                var msg = (IMessageActivity)activity;
                Assert.StartsWith(expected, msg.Text);
            };
        }

        private Action<IActivity> SuggestedActionsValidator(string expectedText, SuggestedActions expectedSuggestedActions)
        {
            return activity =>
            {
                Assert.IsAssignableFrom<IMessageActivity>(activity);
                var msg = (IMessageActivity)activity;
                Assert.Equal(expectedText, msg.Text);
                Assert.Equal(expectedSuggestedActions.Actions.Count, msg.SuggestedActions.Actions.Count);
                for (var i = 0; i < expectedSuggestedActions.Actions.Count; i++)
                {
                    Assert.Equal(expectedSuggestedActions.Actions[i].Type, msg.SuggestedActions.Actions[i].Type);
                    Assert.Equal(expectedSuggestedActions.Actions[i].Value, msg.SuggestedActions.Actions[i].Value);
                    Assert.Equal(expectedSuggestedActions.Actions[i].Title, msg.SuggestedActions.Actions[i].Title);
                }
            };
        }

        private Action<IActivity> HeroCardValidator(HeroCard expectedHeroCard, int index)
        {
            return activity =>
            {
                Assert.IsAssignableFrom<IMessageActivity>(activity);
                var msg = (IMessageActivity)activity;

                var attachedHeroCard = (HeroCard)msg.Attachments[index].Content;

                Assert.Equal(expectedHeroCard.Title, attachedHeroCard.Title);
                Assert.Equal(expectedHeroCard.Buttons.Count, attachedHeroCard.Buttons.Count);
                for (var i = 0; i < expectedHeroCard.Buttons.Count; i++)
                {
                    Assert.Equal(expectedHeroCard.Buttons[i].Type, attachedHeroCard.Buttons[i].Type);
                    Assert.Equal(expectedHeroCard.Buttons[i].Value, attachedHeroCard.Buttons[i].Value);
                    Assert.Equal(expectedHeroCard.Buttons[i].Title, attachedHeroCard.Buttons[i].Title);
                }
            };
        }

        private Action<IActivity> SpeakValidator(string expectedText, string expectedSpeak)
        {
            return activity =>
            {
                Assert.IsAssignableFrom<IMessageActivity>(activity);
                var msg = (IMessageActivity)activity;
                Assert.Equal(expectedText, msg.Text);
                Assert.Equal(expectedSpeak, msg.Speak);
            };
        }
    }
}<|MERGE_RESOLUTION|>--- conflicted
+++ resolved
@@ -345,7 +345,6 @@
                     {
                         // Create mock attachment for testing.
                         var attachment = new Attachment { Content = "some content", ContentType = "text/plain" };
-<<<<<<< HEAD
                         var prompt = new Activity { Type = ActivityTypes.Message, Text = "favorite color?" };
                         prompt.Attachments.Add(attachment);
 
@@ -356,15 +355,6 @@
                                 Prompt = prompt,
                                 Choices = _colorChoices,
                             },
-=======
-                        var prompt = new Activity { Type = ActivityTypes.Message, Text = "favorite color?", Attachments = new List<Attachment> { attachment } };
-
-                        await dc.PromptAsync(
-                            "ChoicePrompt",
-                            new PromptOptions(
-                                prompt: prompt,
-                                choices: _colorChoices),
->>>>>>> e4f81bec
                             cancellationToken);
                     }
                 })
