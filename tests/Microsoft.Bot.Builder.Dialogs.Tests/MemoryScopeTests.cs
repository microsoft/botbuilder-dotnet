--- conflicted
+++ resolved
@@ -129,9 +129,6 @@
         }
     }
 
-<<<<<<< HEAD
-    internal class PathResolverTestDialog : ComponentDialog
-=======
     internal class SettingsScopeTestDialog : Dialog
     {
         public override async Task<DialogTurnResult> BeginDialogAsync(DialogContext dc, object options = null, CancellationToken cancellationToken = default(CancellationToken))
@@ -142,7 +139,6 @@
     }
 
     internal class PathResolverTestDialog : Dialog
->>>>>>> ea4d607b
     {
         private string[] entities = new string[] { "test1", "test2" };
 
