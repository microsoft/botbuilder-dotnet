--- conflicted
+++ resolved
@@ -15,8 +15,6 @@
     public class OAuthPromptTests
     {
         [TestMethod]
-<<<<<<< HEAD
-=======
         [ExpectedException(typeof(ArgumentNullException))]
         public void OAuthPromptWithEmptyIdShouldFail()
         {
@@ -25,7 +23,6 @@
         }
 
         [TestMethod]
->>>>>>> 71a95281
         public async Task OAuthPrompt()
         {
             var convoState = new ConversationState(new MemoryStorage());
