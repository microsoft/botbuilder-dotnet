﻿// Copyright (c) Microsoft Corporation. All rights reserved.
// Licensed under the MIT License.

using System;
using System.Threading;
using System.Threading.Tasks;
using Microsoft.Bot.Builder.Adapters;
using Microsoft.Bot.Connector;
using Microsoft.Bot.Schema;
using Microsoft.VisualStudio.TestTools.UnitTesting;
using Newtonsoft.Json;
using Newtonsoft.Json.Linq;

namespace Microsoft.Bot.Builder.Dialogs.Tests
{
    [TestClass]
    public class OAuthPromptTests
    {
        [TestMethod]
        [ExpectedException(typeof(ArgumentNullException))]
        public void OAuthPromptWithEmptySettingsShouldFail()
        {
            var confirmPrompt = new OAuthPrompt("abc", null);
        }

        [TestMethod]
        [ExpectedException(typeof(ArgumentNullException))]
        public void OAuthPromptWithEmptyIdShouldFail()
        {
            var emptyId = string.Empty;
            var confirmPrompt = new OAuthPrompt(emptyId, new OAuthPromptSettings());
        }

        [TestMethod]
        public async Task OAuthPromptWithDefaultTypeHandlingForStorage()
        {
            await OAuthPrompt(new MemoryStorage());
        }

        [TestMethod]
        [ExpectedException(typeof(ArgumentNullException))]
        public async Task OAuthPromptBeginDialogWithNoDialogContext()
        {
            var prompt = new OAuthPrompt("abc", new OAuthPromptSettings());
            await prompt.BeginDialogAsync(null);
        }

        [TestMethod]
        [ExpectedException(typeof(ArgumentException))]
        public async Task OAuthPromptBeginDialogWithWrongOptions()
        {
            var prompt = new OAuthPrompt("abc", new OAuthPromptSettings());
            var convoState = new ConversationState(new MemoryStorage());
            var dialogState = convoState.CreateProperty<DialogState>("dialogState");

            var adapter = new TestAdapter()
                .Use(new AutoSaveStateMiddleware(convoState));

            // Create new DialogSet.
            var dialogs = new DialogSet(dialogState);
            dialogs.Add(prompt);

            var tc = new TurnContext(adapter, new Activity() { Type = ActivityTypes.Message, Conversation = new ConversationAccount() { Id = "123" }, ChannelId = "test" });

            var dc = await dialogs.CreateContextAsync(tc);

            await prompt.BeginDialogAsync(dc, CancellationToken.None);
        }

        [TestMethod]

        public async Task OAuthPromptWithNoneTypeHandlingForStorage()
        {
            await OAuthPrompt(new MemoryStorage(new JsonSerializer() { TypeNameHandling = TypeNameHandling.None }));
        }

        [TestMethod]
        public async Task OAuthPromptWithMagicCode()
        {
            var convoState = new ConversationState(new MemoryStorage());
            var dialogState = convoState.CreateProperty<DialogState>("dialogState");

            var adapter = new TestAdapter()
                .Use(new AutoSaveStateMiddleware(convoState));

            var connectionName = "myConnection";
            var token = "abc123";
            var magicCode = "888999";

            // Create new DialogSet.
            var dialogs = new DialogSet(dialogState);
            dialogs.Add(new OAuthPrompt("OAuthPrompt", new OAuthPromptSettings() { Text = "Please sign in", ConnectionName = connectionName, Title = "Sign in" }));

            BotCallbackHandler botCallbackHandler = async (turnContext, cancellationToken) =>
            {
                var dc = await dialogs.CreateContextAsync(turnContext, cancellationToken);

                var results = await dc.ContinueDialogAsync(cancellationToken);
                if (results.Status == DialogTurnStatus.Empty)
                {
                    await dc.PromptAsync("OAuthPrompt", new PromptOptions(), cancellationToken: cancellationToken);
                }
                else if (results.Status == DialogTurnStatus.Complete)
                {
                    if (results.Result is TokenResponse)
                    {
                        await turnContext.SendActivityAsync(MessageFactory.Text("Logged in."), cancellationToken);
                    }
                    else
                    {
                        await turnContext.SendActivityAsync(MessageFactory.Text("Failed."), cancellationToken);
                    }
                }
            };

            await new TestFlow(adapter, botCallbackHandler)
            .Send("hello")
            .AssertReply(activity =>
            {
                Assert.AreEqual(1, ((Activity)activity).Attachments.Count);
                Assert.AreEqual(OAuthCard.ContentType, ((Activity)activity).Attachments[0].ContentType);

                Assert.AreEqual(InputHints.AcceptingInput, ((Activity)activity).InputHint);

                // Add a magic code to the adapter
                adapter.AddUserToken(connectionName, activity.ChannelId, activity.Recipient.Id, token, magicCode);
            })
            .Send(magicCode)
            .AssertReply("Logged in.")
            .StartTestAsync();
        }

        [TestMethod]
<<<<<<< HEAD
        public async Task OAuthPromptTimesOut_Message()
        {
            await PromptTimeoutEndsDialogTest(MessageFactory.Text("hi"));
        }

        [TestMethod]
        public async Task OAuthPromptTimesOut_TokenResponseEvent()
        {
            var activity = new Activity() { Type = ActivityTypes.Event, Name = SignInConstants.TokenResponseEventName };
            activity.Value = JObject.FromObject(new TokenResponse(Channels.Msteams, "connectionName", "token", null));
            await PromptTimeoutEndsDialogTest(activity);
        }

        [TestMethod]
        public async Task OAuthPromptTimesOut_VerifyStateOperation()
        {
            var activity = new Activity() { Type = ActivityTypes.Invoke, Name = SignInConstants.VerifyStateOperationName };
            activity.Value = JObject.FromObject(new { state = "888999" });

            await PromptTimeoutEndsDialogTest(activity);
        }
        
        [TestMethod]
        public async Task OAuthPromptTimesOut_TokenExchangeOperation()
        {
            var activity = new Activity() { Type = ActivityTypes.Invoke, Name = SignInConstants.TokenExchangeOperationName };

            var connectionName = "myConnection";
            var exchangeToken = "exch123";
            var token = "abc123";

            activity.Value = JObject.FromObject(new TokenExchangeInvokeRequest()
            {
                ConnectionName = connectionName,
                Token = exchangeToken
            });

            await PromptTimeoutEndsDialogTest(activity);
=======
        public async Task OAuthPromptEndOnInvalidMessageSetting()
        {
            var convoState = new ConversationState(new MemoryStorage());
            var dialogState = convoState.CreateProperty<DialogState>("dialogState");

            var adapter = new TestAdapter()
                .Use(new AutoSaveStateMiddleware(convoState));

            var connectionName = "myConnection";

            // Create new DialogSet.
            var dialogs = new DialogSet(dialogState);
            dialogs.Add(new OAuthPrompt("OAuthPrompt", new OAuthPromptSettings() { Text = "Please sign in", ConnectionName = connectionName, Title = "Sign in", EndOnInvalidMessage = true }));

            BotCallbackHandler botCallbackHandler = async (turnContext, cancellationToken) =>
            {
                var dc = await dialogs.CreateContextAsync(turnContext, cancellationToken);

                var results = await dc.ContinueDialogAsync(cancellationToken);
                if (results.Status == DialogTurnStatus.Empty)
                {
                    await dc.PromptAsync("OAuthPrompt", new PromptOptions(), cancellationToken: cancellationToken);
                }
                else if (results.Status == DialogTurnStatus.Waiting)
                {
                    throw new InvalidOperationException("Test OAuthPromptEndOnInvalidMessageSetting expected DialogTurnStatus.Complete");
                }
                else if (results.Status == DialogTurnStatus.Complete)
                {
                    if (results.Result is TokenResponse)
                    {
                        await turnContext.SendActivityAsync(MessageFactory.Text("Logged in."), cancellationToken);
                    }
                    else
                    {
                        await turnContext.SendActivityAsync(MessageFactory.Text("Ended."), cancellationToken);
                    }
                }
            };

            await new TestFlow(adapter, botCallbackHandler)
            .Send("hello")
            .AssertReply(activity =>
            {
                Assert.AreEqual(1, ((Activity)activity).Attachments.Count);
                Assert.AreEqual(OAuthCard.ContentType, ((Activity)activity).Attachments[0].ContentType);
            })
            .Send("blah")
            .AssertReply("Ended.")
            .StartTestAsync();
>>>>>>> 45b135bc
        }

        [TestMethod]
        public async Task OAuthPromptDoesNotDetectCodeInBeginDialog()
        {
            var convoState = new ConversationState(new MemoryStorage());
            var dialogState = convoState.CreateProperty<DialogState>("dialogState");

            var adapter = new TestAdapter()
                .Use(new AutoSaveStateMiddleware(convoState));

            var connectionName = "myConnection";
            var token = "abc123";
            var magicCode = "888999";

            // Create new DialogSet
            var dialogs = new DialogSet(dialogState);
            dialogs.Add(new OAuthPrompt("OAuthPrompt", new OAuthPromptSettings() { Text = "Please sign in", ConnectionName = connectionName, Title = "Sign in" }));

            BotCallbackHandler botCallbackHandler = async (turnContext, cancellationToken) =>
            {
                // Add a magic code to the adapter preemptively so that we can test if the message that triggers BeginDialogAsync uses magic code detection
                adapter.AddUserToken(connectionName, turnContext.Activity.ChannelId, turnContext.Activity.From.Id, token, magicCode);

                var dc = await dialogs.CreateContextAsync(turnContext, cancellationToken);

                var results = await dc.ContinueDialogAsync(cancellationToken);

                if (results.Status == DialogTurnStatus.Empty)
                {
                    // If magicCode is detected when prompting, this will end the dialog and return the token in tokenResult
                    var tokenResult = await dc.PromptAsync("OAuthPrompt", new PromptOptions(), cancellationToken: cancellationToken);
                    if (tokenResult.Result is TokenResponse)
                    {
                        Assert.Fail();
                    }
                }
            };

            // Call BeginDialogAsync by sending the magic code as the first message. It SHOULD respond with an OAuthPrompt since we haven't authenticated yet
            await new TestFlow(adapter, botCallbackHandler)
            .Send(magicCode)
            .AssertReply(activity =>
            {
                Assert.AreEqual(1, ((Activity)activity).Attachments.Count);
                Assert.AreEqual(OAuthCard.ContentType, ((Activity)activity).Attachments[0].ContentType);

                Assert.AreEqual(InputHints.AcceptingInput, ((Activity)activity).InputHint);
            })
            .StartTestAsync();
        }

        [TestMethod]
        public async Task OAuthPromptWithTokenExchangeInvoke()
        {
            var convoState = new ConversationState(new MemoryStorage());
            var dialogState = convoState.CreateProperty<DialogState>("dialogState");

            var adapter = new TestAdapter()
                .Use(new AutoSaveStateMiddleware(convoState));

            var connectionName = "myConnection";
            var exchangeToken = "exch123";
            var token = "abc123";

            // Create new DialogSet.
            var dialogs = new DialogSet(dialogState);
            dialogs.Add(new OAuthPrompt("OAuthPrompt", new OAuthPromptSettings() { Text = "Please sign in", ConnectionName = connectionName, Title = "Sign in" }));

            BotCallbackHandler botCallbackHandler = async (turnContext, cancellationToken) =>
            {
                var dc = await dialogs.CreateContextAsync(turnContext, cancellationToken);

                var results = await dc.ContinueDialogAsync(cancellationToken);
                if (results.Status == DialogTurnStatus.Empty)
                {
                    await dc.PromptAsync("OAuthPrompt", new PromptOptions(), cancellationToken: cancellationToken);
                }
                else if (results.Status == DialogTurnStatus.Complete)
                {
                    if (results.Result is TokenResponse)
                    {
                        await turnContext.SendActivityAsync(MessageFactory.Text("Logged in."), cancellationToken);
                    }
                    else
                    {
                        await turnContext.SendActivityAsync(MessageFactory.Text("Failed."), cancellationToken);
                    }
                }
            };

            await new TestFlow(adapter, botCallbackHandler)
            .Send("hello")
            .AssertReply(activity =>
            {
                Assert.AreEqual(1, ((Activity)activity).Attachments.Count);
                Assert.AreEqual(OAuthCard.ContentType, ((Activity)activity).Attachments[0].ContentType);
                Assert.AreEqual(InputHints.AcceptingInput, ((Activity)activity).InputHint);

                // Add an exchangable token to the adapter
                adapter.AddExchangeableToken(connectionName, activity.ChannelId, activity.Recipient.Id, exchangeToken, token);
            })
            .Send(new Activity()
            {
                Type = ActivityTypes.Invoke,
                Name = SignInConstants.TokenExchangeOperationName,
                Value = JObject.FromObject(new TokenExchangeInvokeRequest()
                {
                    ConnectionName = connectionName,
                    Token = exchangeToken
                })
            })
            .AssertReply(a =>
            {
                Assert.AreEqual("invokeResponse", a.Type);
                var response = ((Activity)a).Value as InvokeResponse;
                Assert.IsNotNull(response);
                Assert.AreEqual(200, response.Status);
                var body = response.Body as TokenExchangeInvokeResponse;
                Assert.AreEqual(connectionName, body.ConnectionName);
                Assert.IsNull(body.FailureDetail);
            })
            .AssertReply("Logged in.")
            .StartTestAsync();
        }

        [TestMethod]
        public async Task OAuthPromptWithTokenExchangeFail()
        {
            var convoState = new ConversationState(new MemoryStorage());
            var dialogState = convoState.CreateProperty<DialogState>("dialogState");

            var adapter = new TestAdapter()
                .Use(new AutoSaveStateMiddleware(convoState));

            var connectionName = "myConnection";
            var exchangeToken = "exch123";

            // Create new DialogSet.
            var dialogs = new DialogSet(dialogState);
            dialogs.Add(new OAuthPrompt("OAuthPrompt", new OAuthPromptSettings() { Text = "Please sign in", ConnectionName = connectionName, Title = "Sign in" }));

            BotCallbackHandler botCallbackHandler = async (turnContext, cancellationToken) =>
            {
                var dc = await dialogs.CreateContextAsync(turnContext, cancellationToken);

                var results = await dc.ContinueDialogAsync(cancellationToken);
                if (results.Status == DialogTurnStatus.Empty)
                {
                    await dc.PromptAsync("OAuthPrompt", new PromptOptions(), cancellationToken: cancellationToken);
                }
                else if (results.Status == DialogTurnStatus.Complete)
                {
                    if (results.Result is TokenResponse)
                    {
                        await turnContext.SendActivityAsync(MessageFactory.Text("Logged in."), cancellationToken);
                    }
                    else
                    {
                        await turnContext.SendActivityAsync(MessageFactory.Text("Failed."), cancellationToken);
                    }
                }
            };

            await new TestFlow(adapter, botCallbackHandler)
            .Send("hello")
            .AssertReply(activity =>
            {
                Assert.AreEqual(1, ((Activity)activity).Attachments.Count);
                Assert.AreEqual(OAuthCard.ContentType, ((Activity)activity).Attachments[0].ContentType);
                Assert.AreEqual(InputHints.AcceptingInput, ((Activity)activity).InputHint);

                // No exchangable token is added to the adapter
            })
            .Send(new Activity()
            {
                Type = ActivityTypes.Invoke,
                Name = SignInConstants.TokenExchangeOperationName,
                Value = JObject.FromObject(new TokenExchangeInvokeRequest()
                {
                    ConnectionName = connectionName,
                    Token = exchangeToken
                })
            })
            .AssertReply(a =>
            {
                Assert.AreEqual("invokeResponse", a.Type);
                var response = ((Activity)a).Value as InvokeResponse;
                Assert.IsNotNull(response);
                Assert.AreEqual(412, response.Status);
                var body = response.Body as TokenExchangeInvokeResponse;
                Assert.AreEqual(connectionName, body.ConnectionName);
                Assert.IsNotNull(body.FailureDetail);
            })
            .StartTestAsync();
        }

        [TestMethod]
        public async Task OAuthPromptWithTokenExchangeNoBodyFails()
        {
            var convoState = new ConversationState(new MemoryStorage());
            var dialogState = convoState.CreateProperty<DialogState>("dialogState");

            var adapter = new TestAdapter()
                .Use(new AutoSaveStateMiddleware(convoState));

            var connectionName = "myConnection";

            // Create new DialogSet.
            var dialogs = new DialogSet(dialogState);
            dialogs.Add(new OAuthPrompt("OAuthPrompt", new OAuthPromptSettings() { Text = "Please sign in", ConnectionName = connectionName, Title = "Sign in" }));

            BotCallbackHandler botCallbackHandler = async (turnContext, cancellationToken) =>
            {
                var dc = await dialogs.CreateContextAsync(turnContext, cancellationToken);

                var results = await dc.ContinueDialogAsync(cancellationToken);
                if (results.Status == DialogTurnStatus.Empty)
                {
                    await dc.PromptAsync("OAuthPrompt", new PromptOptions(), cancellationToken: cancellationToken);
                }
                else if (results.Status == DialogTurnStatus.Complete)
                {
                    if (results.Result is TokenResponse)
                    {
                        await turnContext.SendActivityAsync(MessageFactory.Text("Logged in."), cancellationToken);
                    }
                    else
                    {
                        await turnContext.SendActivityAsync(MessageFactory.Text("Failed."), cancellationToken);
                    }
                }
            };

            await new TestFlow(adapter, botCallbackHandler)
            .Send("hello")
            .AssertReply(activity =>
            {
                Assert.AreEqual(1, ((Activity)activity).Attachments.Count);
                Assert.AreEqual(OAuthCard.ContentType, ((Activity)activity).Attachments[0].ContentType);
                Assert.AreEqual(InputHints.AcceptingInput, ((Activity)activity).InputHint);

                // No exchangable token is added to the adapter
            })
            .Send(new Activity()
            {
                Type = ActivityTypes.Invoke,
                Name = SignInConstants.TokenExchangeOperationName,

                // send no body
            })
            .AssertReply(a =>
            {
                Assert.AreEqual("invokeResponse", a.Type);
                var response = ((Activity)a).Value as InvokeResponse;
                Assert.IsNotNull(response);
                Assert.AreEqual(400, response.Status);
                var body = response.Body as TokenExchangeInvokeResponse;
                Assert.AreEqual(connectionName, body.ConnectionName);
                Assert.IsNotNull(body.FailureDetail);
            })
            .StartTestAsync();
        }

        [TestMethod]
        public async Task OAuthPromptWithTokenExchangeWrongConnectionNameFail()
        {
            var convoState = new ConversationState(new MemoryStorage());
            var dialogState = convoState.CreateProperty<DialogState>("dialogState");

            var adapter = new TestAdapter()
                .Use(new AutoSaveStateMiddleware(convoState));

            var connectionName = "myConnection";
            var exchangeToken = "exch123";

            // Create new DialogSet.
            var dialogs = new DialogSet(dialogState);
            dialogs.Add(new OAuthPrompt("OAuthPrompt", new OAuthPromptSettings() { Text = "Please sign in", ConnectionName = connectionName, Title = "Sign in" }));

            BotCallbackHandler botCallbackHandler = async (turnContext, cancellationToken) =>
            {
                var dc = await dialogs.CreateContextAsync(turnContext, cancellationToken);

                var results = await dc.ContinueDialogAsync(cancellationToken);
                if (results.Status == DialogTurnStatus.Empty)
                {
                    await dc.PromptAsync("OAuthPrompt", new PromptOptions(), cancellationToken: cancellationToken);
                }
                else if (results.Status == DialogTurnStatus.Complete)
                {
                    if (results.Result is TokenResponse)
                    {
                        await turnContext.SendActivityAsync(MessageFactory.Text("Logged in."), cancellationToken);
                    }
                    else
                    {
                        await turnContext.SendActivityAsync(MessageFactory.Text("Failed."), cancellationToken);
                    }
                }
            };

            await new TestFlow(adapter, botCallbackHandler)
            .Send("hello")
            .AssertReply(activity =>
            {
                Assert.AreEqual(1, ((Activity)activity).Attachments.Count);
                Assert.AreEqual(OAuthCard.ContentType, ((Activity)activity).Attachments[0].ContentType);
                Assert.AreEqual(InputHints.AcceptingInput, ((Activity)activity).InputHint);

                // No exchangable token is added to the adapter
            })
            .Send(new Activity()
            {
                Type = ActivityTypes.Invoke,
                Name = SignInConstants.TokenExchangeOperationName,
                Value = JObject.FromObject(new TokenExchangeInvokeRequest()
                {
                    ConnectionName = "beepboop",
                    Token = exchangeToken
                })
            })
            .AssertReply(a =>
            {
                Assert.AreEqual("invokeResponse", a.Type);
                var response = ((Activity)a).Value as InvokeResponse;
                Assert.IsNotNull(response);
                Assert.AreEqual(400, response.Status);
                var body = response.Body as TokenExchangeInvokeResponse;
                Assert.AreEqual(connectionName, body.ConnectionName);
                Assert.IsNotNull(body.FailureDetail);
            })
            .StartTestAsync();
        }

        [TestMethod]
        public async Task TestAdapterTokenExchange()
        {
            var convoState = new ConversationState(new MemoryStorage());

            var adapter = new TestAdapter()
                .Use(new AutoSaveStateMiddleware(convoState));

            var connectionName = "myConnection";
            var exchangeToken = "exch123";
            var token = "abc123";

            BotCallbackHandler botCallbackHandler = async (turnContext, cancellationToken) =>
            {
                var userId = "fred";
                adapter.AddExchangeableToken(connectionName, turnContext.Activity.ChannelId, userId, exchangeToken, token);

                // Positive case: Token
                var result = await adapter.ExchangeTokenAsync(turnContext, connectionName, userId, new TokenExchangeRequest() { Token = exchangeToken });
                Assert.IsNotNull(result);
                Assert.AreEqual(token, result.Token);
                Assert.AreEqual(connectionName, result.ConnectionName);

                // Positive case: URI
                result = await adapter.ExchangeTokenAsync(turnContext, connectionName, userId, new TokenExchangeRequest() { Uri = exchangeToken });
                Assert.IsNotNull(result);
                Assert.AreEqual(token, result.Token);
                Assert.AreEqual(connectionName, result.ConnectionName);

                // Negative case: Token
                result = await adapter.ExchangeTokenAsync(turnContext, connectionName, userId, new TokenExchangeRequest() { Token = "beeboop" });
                Assert.IsNull(result);

                // Negative case: URI
                result = await adapter.ExchangeTokenAsync(turnContext, connectionName, userId, new TokenExchangeRequest() { Uri = "beeboop" });
                Assert.IsNull(result);
            };

            await new TestFlow(adapter, botCallbackHandler)
            .Send("hello")
            .StartTestAsync();
        }

        private async Task OAuthPrompt(IStorage storage)
        {
            var convoState = new ConversationState(storage);
            var dialogState = convoState.CreateProperty<DialogState>("dialogState");

            var adapter = new TestAdapter()
                .Use(new AutoSaveStateMiddleware(convoState));

            var connectionName = "myConnection";
            var token = "abc123";

            // Create new DialogSet.
            var dialogs = new DialogSet(dialogState);
            dialogs.Add(new OAuthPrompt("OAuthPrompt", new OAuthPromptSettings() { Text = "Please sign in", ConnectionName = connectionName, Title = "Sign in" }));

            BotCallbackHandler botCallbackHandler = async (turnContext, cancellationToken) =>
            {
                var dc = await dialogs.CreateContextAsync(turnContext, cancellationToken);

                var results = await dc.ContinueDialogAsync(cancellationToken);
                if (results.Status == DialogTurnStatus.Empty)
                {
                    await dc.PromptAsync("OAuthPrompt", new PromptOptions(), cancellationToken: cancellationToken);
                }
                else if (results.Status == DialogTurnStatus.Complete)
                {
                    if (results.Result is TokenResponse)
                    {
                        await turnContext.SendActivityAsync(MessageFactory.Text("Logged in."), cancellationToken);
                    }
                    else
                    {
                        await turnContext.SendActivityAsync(MessageFactory.Text("Failed."), cancellationToken);
                    }
                }
            };

            await new TestFlow(adapter, botCallbackHandler)
            .Send("hello")
            .AssertReply(activity =>
            {
                Assert.AreEqual(1, ((Activity)activity).Attachments.Count);
                Assert.AreEqual(OAuthCard.ContentType, ((Activity)activity).Attachments[0].ContentType);

                Assert.AreEqual(InputHints.AcceptingInput, ((Activity)activity).InputHint);

                // Prepare an EventActivity with a TokenResponse and send it to the botCallbackHandler
                var eventActivity = CreateEventResponse(adapter, activity, connectionName, token);
                var ctx = new TurnContext(adapter, (Activity)eventActivity);
                botCallbackHandler(ctx, CancellationToken.None);
            })
            .AssertReply("Logged in.")
            .StartTestAsync();
        }

        private async Task PromptTimeoutEndsDialogTest(IActivity oauthPromptActivity)
        {
            var convoState = new ConversationState(new MemoryStorage());
            var dialogState = convoState.CreateProperty<DialogState>("dialogState");

            var adapter = new TestAdapter()
                .Use(new AutoSaveStateMiddleware(convoState));

            var connectionName = "myConnection";
            var exchangeToken = "exch123";
            var magicCode = "888999";
            var token = "abc123";

            // Create new DialogSet.
            var dialogs = new DialogSet(dialogState);
            
            // Set timeout to zero, so the prompt will end immediately.
            dialogs.Add(new OAuthPrompt("OAuthPrompt", new OAuthPromptSettings() { Text = "Please sign in", ConnectionName = connectionName, Title = "Sign in", Timeout = 0 }));

            BotCallbackHandler botCallbackHandler = async (turnContext, cancellationToken) =>
            {
                var dc = await dialogs.CreateContextAsync(turnContext, cancellationToken);

                var results = await dc.ContinueDialogAsync(cancellationToken);
                if (results.Status == DialogTurnStatus.Empty)
                {
                    await dc.PromptAsync("OAuthPrompt", new PromptOptions(), cancellationToken: cancellationToken);
                }
                else if (results.Status == DialogTurnStatus.Complete)
                {
                    // If the TokenResponse comes back, the timeout did not occur.
                    if (results.Result is TokenResponse)
                    {
                        await turnContext.SendActivityAsync("failed", cancellationToken: cancellationToken);
                    }
                    else
                    {
                        await turnContext.SendActivityAsync("ended", cancellationToken: cancellationToken);
                    }
                }
            };

            await new TestFlow(adapter, botCallbackHandler)
            .Send("hello")
            .AssertReply(activity =>
            {
                Assert.AreEqual(1, ((Activity)activity).Attachments.Count);
                Assert.AreEqual(OAuthCard.ContentType, ((Activity)activity).Attachments[0].ContentType);

                // Add a magic code to the adapter
                adapter.AddUserToken(connectionName, activity.ChannelId, activity.Recipient.Id, token, magicCode);

                // Add an exchangable token to the adapter
                adapter.AddExchangeableToken(connectionName, activity.ChannelId, activity.Recipient.Id, exchangeToken, token);
            })
            .Send(oauthPromptActivity)
            .AssertReply("ended")
            .StartTestAsync();
        }

        private Activity CreateEventResponse(TestAdapter adapter, IActivity activity, string connectionName, string token)
        {
            // add the token to the TestAdapter
            adapter.AddUserToken(connectionName, activity.ChannelId, activity.Recipient.Id, token);

            // send an event TokenResponse activity to the botCallback handler
            var eventActivity = ((Activity)activity).CreateReply();
            eventActivity.Type = ActivityTypes.Event;
            var from = eventActivity.From;
            eventActivity.From = eventActivity.Recipient;
            eventActivity.Recipient = from;
            eventActivity.Name = SignInConstants.TokenResponseEventName;
            eventActivity.Value = JObject.FromObject(new TokenResponse()
            {
                ConnectionName = connectionName,
                Token = token,
            });

            return eventActivity;
        }
    }
}<|MERGE_RESOLUTION|>--- conflicted
+++ resolved
@@ -131,7 +131,6 @@
         }
 
         [TestMethod]
-<<<<<<< HEAD
         public async Task OAuthPromptTimesOut_Message()
         {
             await PromptTimeoutEndsDialogTest(MessageFactory.Text("hi"));
@@ -170,7 +169,8 @@
             });
 
             await PromptTimeoutEndsDialogTest(activity);
-=======
+        }
+
         public async Task OAuthPromptEndOnInvalidMessageSetting()
         {
             var convoState = new ConversationState(new MemoryStorage());
@@ -221,7 +221,6 @@
             .Send("blah")
             .AssertReply("Ended.")
             .StartTestAsync();
->>>>>>> 45b135bc
         }
 
         [TestMethod]
