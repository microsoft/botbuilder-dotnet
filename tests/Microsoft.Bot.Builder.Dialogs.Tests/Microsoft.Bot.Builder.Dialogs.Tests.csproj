--- conflicted
+++ resolved
@@ -20,16 +20,11 @@
     <PackageReference Include="Microsoft.Extensions.Configuration.Json" Version="2.1.0" />
     <PackageReference Include="Microsoft.NET.Test.Sdk" Version="16.1.1" />
     <PackageReference Include="Moq" Version="4.13.1" />
-<<<<<<< HEAD
-=======
-    <PackageReference Include="MSTest.TestAdapter" Version="1.4.0" />
-    <PackageReference Include="MSTest.TestFramework" Version="1.4.0" />
     <PackageReference Include="xunit" Version="2.4.1" />
     <PackageReference Include="xunit.runner.visualstudio" Version="2.4.2">
       <PrivateAssets>all</PrivateAssets>
       <IncludeAssets>runtime; build; native; contentfiles; analyzers; buildtransitive</IncludeAssets>
     </PackageReference>
->>>>>>> 5a7f9544
   </ItemGroup>
 
   <ItemGroup>
