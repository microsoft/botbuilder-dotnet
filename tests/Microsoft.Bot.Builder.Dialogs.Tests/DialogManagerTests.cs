﻿// Copyright (c) Microsoft Corporation. All rights reserved.
// Licensed under the MIT License.

using System;
using System.Collections.Generic;
using System.Threading.Tasks;
using Microsoft.Bot.Builder.Adapters;
using Microsoft.Bot.Builder.Dialogs.Adaptive;
using Microsoft.Bot.Builder.Dialogs.Adaptive.Actions;
using Microsoft.Bot.Builder.Dialogs.Adaptive.Events;
using Microsoft.Bot.Builder.Dialogs.Adaptive.Input;
using Microsoft.Bot.Builder.Dialogs.Declarative.Resources;
using Microsoft.Bot.Builder.Dialogs.Declarative.Types;
using Microsoft.Extensions.Configuration;
using Microsoft.VisualStudio.TestTools.UnitTesting;

namespace Microsoft.Bot.Builder.Dialogs.Tests
{
    [TestClass]
    public class DialogManagerTests
    {
        public TestContext TestContext { get; set; }

        [TestMethod]
        public async Task DialogManager_ConversationState_PersistedAcrossTurns()
        {
            var conversationId = Guid.NewGuid().ToString();
            var storage = new MemoryStorage();

            var adaptiveDialog = CreateTestDialog(property: "conversation.name");

            await CreateFlow(adaptiveDialog, storage, conversationId)
            .Send("hi")
                .AssertReply("Hello, what is your name?")
            .Send("Carlos")
                .AssertReply("Hello Carlos, nice to meet you!")
            .StartTestAsync();

            await CreateFlow(adaptiveDialog, storage, conversationId)
            .Send("hi")
                .AssertReply("Hello Carlos, nice to meet you!")
            .StartTestAsync();
        }

        [TestMethod]
        public async Task DialogManager_ConversationState_ClearedAcrossConversations()
        {
            var firstConversationId = Guid.NewGuid().ToString();
            var secondConversationId = Guid.NewGuid().ToString();
            var storage = new MemoryStorage();

            var adaptiveDialog = CreateTestDialog(property: "conversation.name");

            await CreateFlow(adaptiveDialog, storage, firstConversationId)
            .Send("hi")
                .AssertReply("Hello, what is your name?")
            .Send("Carlos")
                .AssertReply("Hello Carlos, nice to meet you!")
            .StartTestAsync();

            await CreateFlow(adaptiveDialog, storage, secondConversationId)
            .Send("hi")
                .AssertReply("Hello, what is your name?")
            .Send("John")
                .AssertReply("Hello John, nice to meet you!")
            .StartTestAsync();
        }

        [TestMethod]
<<<<<<< HEAD
        public void DialogManager_UserState_PersistedAcrossTurns()
        {
        }

        [TestMethod]
=======
>>>>>>> 986e0bf3
        public async Task DialogManager_UserState_PersistedAcrossConversations()
        {
            var firstConversationId = Guid.NewGuid().ToString();
            var secondConversationId = Guid.NewGuid().ToString();
            var storage = new MemoryStorage();

            var adaptiveDialog = CreateTestDialog(property: "user.name");

            await CreateFlow(adaptiveDialog, storage, firstConversationId)
            .Send("hi")
                .AssertReply("Hello, what is your name?")
            .Send("Carlos")
                .AssertReply("Hello Carlos, nice to meet you!")
            .StartTestAsync();

            await CreateFlow(adaptiveDialog, storage, secondConversationId)
            .Send("hi")
                .AssertReply("Hello Carlos, nice to meet you!")
            .StartTestAsync();
        }

        [TestMethod]
        public async Task DialogManager_UserState_NestedDialogs_PersistedAcrossConversations()
        {
            var firstConversationId = Guid.NewGuid().ToString();
            var secondConversationId = Guid.NewGuid().ToString();
            var storage = new MemoryStorage();

            var outerAdaptiveDialog = CreateTestDialog(property: "user.name");

            var componentDialog = new ComponentDialog();
            componentDialog.AddDialog(outerAdaptiveDialog);

            await CreateFlow(componentDialog, storage, firstConversationId)
            .Send("hi")
                .AssertReply("Hello, what is your name?")
            .Send("Carlos")
                .AssertReply("Hello Carlos, nice to meet you!")
            .StartTestAsync();

            await CreateFlow(componentDialog, storage, secondConversationId)
            .Send("hi")
                .AssertReply("Hello Carlos, nice to meet you!")
            .StartTestAsync();
        }

        private AdaptiveDialog CreateTestDialog(string property = "user.name")
        {
            var adaptiveDialog = new AdaptiveDialog("planningTest");

            adaptiveDialog.AddEvent(
                new OnUnknownIntent(
                    new List<IDialog>()
                    {
                        new TextInput()
                        {
                            Prompt = new ActivityTemplate("Hello, what is your name?"),
                            Property = property
                        },
                        new SendActivity($"Hello {{{property}}}, nice to meet you!"),
                    }));

            return adaptiveDialog;
        }

        private TestFlow CreateFlow(IDialog adaptiveDialog, IStorage storage, string conversationId)
        {
            TypeFactory.Configuration = new ConfigurationBuilder().Build();

            var explorer = new ResourceExplorer();
            var convoState = new ConversationState(storage);
            var userState = new UserState(storage);

            var adapter = new TestAdapter(TestAdapter.CreateConversation(conversationId));
            adapter
                .UseStorage(storage)
                .UseState(userState, convoState)
                .Use(new RegisterClassMiddleware<ResourceExplorer>(explorer))
                .UseLanguageGeneration(explorer)
                .Use(new TranscriptLoggerMiddleware(new FileTranscriptLogger()));

            DialogManager dm = new DialogManager(adaptiveDialog);
            return new TestFlow(adapter, async (turnContext, cancellationToken) =>
            {
                await dm.OnTurnAsync(turnContext, cancellationToken: cancellationToken).ConfigureAwait(false);
            });
        }
    }
}<|MERGE_RESOLUTION|>--- conflicted
+++ resolved
@@ -67,14 +67,6 @@
         }
 
         [TestMethod]
-<<<<<<< HEAD
-        public void DialogManager_UserState_PersistedAcrossTurns()
-        {
-        }
-
-        [TestMethod]
-=======
->>>>>>> 986e0bf3
         public async Task DialogManager_UserState_PersistedAcrossConversations()
         {
             var firstConversationId = Guid.NewGuid().ToString();
