--- conflicted
+++ resolved
@@ -42,7 +42,6 @@
   </PropertyGroup>
   <ItemGroup>
     <Reference Include="System" />
-<<<<<<< HEAD
     <Reference Include="System.Buffers, Version=4.0.2.0, Culture=neutral, PublicKeyToken=cc7b13ffcd2ddd51, processorArchitecture=MSIL">
       <HintPath>..\..\..\packages\System.Buffers.4.4.0\lib\netstandard2.0\System.Buffers.dll</HintPath>
     </Reference>
@@ -50,8 +49,6 @@
       <HintPath>..\..\..\packages\System.ComponentModel.Annotations.4.5.0\lib\net461\System.ComponentModel.Annotations.dll</HintPath>
     </Reference>
     <Reference Include="System.ComponentModel.DataAnnotations" />
-=======
->>>>>>> adf6f92f
     <Reference Include="System.Configuration" />
     <Reference Include="System.Core" />
     <Reference Include="System.Net.Http" />
