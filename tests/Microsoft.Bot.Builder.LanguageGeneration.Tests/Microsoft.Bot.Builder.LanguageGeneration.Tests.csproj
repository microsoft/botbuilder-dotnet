--- conflicted
+++ resolved
@@ -9,6 +9,7 @@
   </PropertyGroup>
 
   <ItemGroup>
+    <None Remove="Examples\EmptyArrayAndObject.lg" />
     <None Remove="Examples\import\import3.lg" />
     <None Remove="Examples\1.lg" />
     <None Remove="Examples\2.lg" />
@@ -38,11 +39,7 @@
     <None Remove="Examples\EvaluateOnce.lg" />
     <None Remove="Examples\LoopScope.lg" />
     <None Remove="Examples\ExpressionExtract.lg" />
-<<<<<<< HEAD
-    <None Remove="Examples\EmptyArratAndObject.lg" />
-=======
     <None Remove="ExceptionExamples\NoVariableMatch.lg" />
->>>>>>> a95a8273
     <None Remove="ExceptionExamples\ConditionFormatError.lg" />
     <None Remove="ExceptionExamples\DuplicatedTemplates.lg" />
     <None Remove="ExceptionExamples\EmptyLGFile.lg" />
@@ -87,7 +84,7 @@
     <Content Include="Examples\AdaptiveCardActivity.lg">
       <CopyToOutputDirectory>PreserveNewest</CopyToOutputDirectory>
     </Content>
-    <Content Include="Examples\EmptyArratAndObject.lg">
+    <Content Include="Examples\EmptyArrayAndObject.lg">
       <CopyToOutputDirectory>PreserveNewest</CopyToOutputDirectory>
     </Content>
     <Content Include="Examples\analyzer.lg">
