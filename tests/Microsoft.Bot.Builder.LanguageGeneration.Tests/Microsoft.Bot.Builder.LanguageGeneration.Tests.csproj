--- conflicted
+++ resolved
@@ -38,11 +38,8 @@
     <None Remove="Examples\EvaluateOnce.lg" />
     <None Remove="Examples\LoopScope.lg" />
     <None Remove="Examples\ExpressionExtract.lg" />
-<<<<<<< HEAD
     <None Remove="Examples\ReExecute.lg" />
-=======
     <None Remove="ExceptionExamples\NoVariableMatch.lg" />
->>>>>>> 92d8c1bc
     <None Remove="ExceptionExamples\ConditionFormatError.lg" />
     <None Remove="ExceptionExamples\DuplicatedTemplates.lg" />
     <None Remove="ExceptionExamples\EmptyLGFile.lg" />
