--- conflicted
+++ resolved
@@ -61,12 +61,9 @@
     <None Remove="Examples\NullTolerant.lg" />
     <None Remove="Examples\CustomFunction.lg" />
     <None Remove="Examples\CustomFunctionSub.lg" />
-<<<<<<< HEAD
     <None Remove="Examples\ParseTreeTest.lg" />
-=======
     <None Remove="Examples\Multiline.lg" />
     <None Remove="Examples\RecursiveTemplate.lg" />
->>>>>>> 3d45cd15
     <None Remove="ExceptionExamples\ConditionFormatError.lg" />
     <None Remove="ExceptionExamples\DuplicatedTemplates.lg" />
     <None Remove="ExceptionExamples\EmptyLGFile.lg" />
@@ -242,14 +239,14 @@
     <Content Include="Examples\CustomFunctionSub.lg">
       <CopyToOutputDirectory>PreserveNewest</CopyToOutputDirectory>
     </Content>
-<<<<<<< HEAD
     <Content Include="Examples\ParseTreeTest.lg">
-=======
+      <CopyToOutputDirectory>PreserveNewest</CopyToOutputDirectory>
+    </Content>
+    
     <Content Include="Examples\Multiline.lg">
       <CopyToOutputDirectory>PreserveNewest</CopyToOutputDirectory>
     </Content>
     <Content Include="Examples\RecursiveTemplate.lg">
->>>>>>> 3d45cd15
       <CopyToOutputDirectory>PreserveNewest</CopyToOutputDirectory>
     </Content>
     <Content Include="ExceptionExamples\ConditionFormatError.lg">
