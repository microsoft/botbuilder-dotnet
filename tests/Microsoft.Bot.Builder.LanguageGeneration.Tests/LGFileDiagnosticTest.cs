--- conflicted
+++ resolved
@@ -250,14 +250,6 @@
             Assert.IsTrue(exception.Message.Contains("Error occurred when evaluating"));
         }
 
-<<<<<<< HEAD
-        [TestMethod]
-        public void TestNoVariableMatch()
-        {
-            var lgFile = GetLGFile("NoVariableMatch.lg");
-            var exception = Assert.ThrowsException<Exception>(() => lgFile.EvaluateTemplate("NoVariableMatch"));
-            Assert.IsTrue(exception.Message.Contains("Error occurred when evaluating"));
-        }
 
         [TestMethod]
         public void TestRunTimeErrors()
@@ -295,8 +287,6 @@
             Assert.AreEqual("'dialog.abc' evaluated to null. [switchcase2] Case 'Default': Error occurred when evaluating '-I want @{dialog.abc}'. ", exception.Message);
         }
 
-=======
->>>>>>> 6d6bca57
         private string GetExceptionExampleFilePath(string fileName)
         {
             return AppContext.BaseDirectory.Substring(0, AppContext.BaseDirectory.IndexOf("bin")) + "ExceptionExamples" + Path.DirectorySeparatorChar + fileName;
