--- conflicted
+++ resolved
@@ -297,13 +297,8 @@
 
             var todos = new[] { "A", "B", "C" };
             evaled = engine.EvaluateTemplate("showTodo", new { todos });
-<<<<<<< HEAD
             Assert.AreEqual(((string)evaled).Replace("\r\n", "\n"), "\n    Your most recent 3 tasks are\n    * A\n* B\n* C\n    ");
             
-=======
-            Assert.AreEqual(evaled.Replace("\r\n", "\n"), "\n    Your most recent 3 tasks are\n    * A\n* B\n* C\n    ");
-
->>>>>>> 7f59a1e0
             evaled = engine.EvaluateTemplate("showTodo", null);
             Assert.AreEqual(((string)evaled).Replace("\r\n", "\n"), "\n    You don't have any \"t\\\\odo'\".\n    ");
         }
