﻿// Copyright (c) Microsoft Corporation. All rights reserved.
// Licensed under the MIT License.

#pragma warning disable SA1202 // Elements should be ordered by access
using System;
using System.Collections.Generic;
using System.IO;
using System.Linq;
using Microsoft.Bot.Builder.LanguageGeneration;
using Microsoft.Bot.Expressions.Memory;
using Microsoft.VisualStudio.TestTools.UnitTesting;
using Newtonsoft.Json.Linq;

namespace Microsoft.Bot.Builder.AI.LanguageGeneration.Tests
{
    [TestClass]
    public class TemplateEngineTest
    {
        public TestContext TestContext { get; set; }

        [TestMethod]
        public void TestBasic()
        {
            var engine = new TemplateEngine().AddFile(GetExampleFilePath("2.lg"));

            var evaled = engine.EvaluateTemplate("wPhrase");
            var options = new List<string> { "Hi", "Hello", "Hiya" };

            Assert.IsTrue(options.Contains(evaled), $"The result `{evaled}` is not in those options [{string.Join(",", options)}]");
        }

        [TestMethod]
        public void TestBasicTemplateReference()
        {
            var engine = new TemplateEngine().AddFile(GetExampleFilePath("3.lg"));

            var evaled = engine.EvaluateTemplate("welcome-user", null);
            var options = new List<string> { "Hi", "Hello", "Hiya", "Hi :)", "Hello :)", "Hiya :)" };

            Assert.IsTrue(options.Contains(evaled), $"The result {evaled} is not in those options [{string.Join(",", options)}]");
        }

        [TestMethod]
        public void TestBasicTemplateRefAndEntityRef()
        {
            var engine = new TemplateEngine().AddFile(GetExampleFilePath("4.lg"));

            var userName = "DL";
            var evaled = engine.EvaluateTemplate("welcome-user", new { userName = userName }).ToString();
            var options = new List<string> { "Hi", "Hello", "Hiya ", "Hi :)", "Hello :)", "Hiya  :)" };

            Assert.IsTrue(evaled.Contains(userName), $"The result {evaled} does not contiain `{userName}`");
        }

        [TestMethod]
        public void TestIfElseTemplate()
        {
            var engine = new TemplateEngine().AddFile(GetExampleFilePath("5.lg"));

            string evaled = engine.EvaluateTemplate("time-of-day-readout", new { timeOfDay = "morning" }).ToString();
            Assert.IsTrue(evaled == "Good morning" || evaled == "Morning! ", $"Evaled is {evaled}");

            evaled = engine.EvaluateTemplate("time-of-day-readout", new { timeOfDay = "evening" }).ToString();
            Assert.IsTrue(evaled == "Good evening" || evaled == "Evening! ", $"Evaled is {evaled}");
        }

        [TestMethod]
        public void TestBasicConditionalTemplateWithoutDefault()
        {
            var engine = new TemplateEngine().AddFile(GetExampleFilePath("5.lg"));

            string evaled = engine.EvaluateTemplate("time-of-day-readout-without-default", new { timeOfDay = "morning" }).ToString();
            Assert.IsTrue(evaled == "Good morning" || evaled == "Morning! ", $"Evaled is {evaled}");

            evaled = engine.EvaluateTemplate("time-of-day-readout-without-default2", new { timeOfDay = "morning" }).ToString();
            Assert.IsTrue(evaled == "Good morning" || evaled == "Morning! ", $"Evaled is {evaled}");

            object evaledNull = engine.EvaluateTemplate("time-of-day-readout-without-default2", new { timeOfDay = "evening" });
            Assert.IsNull(evaledNull, "Evaled is not null");
        }

        [TestMethod]
        public void TestBasicSwitchCaseTemplate()
        {
            var engine = new TemplateEngine().AddFile(GetExampleFilePath("switchcase.lg"));

            string evaled = engine.EvaluateTemplate("greetInAWeek", new { day = "Saturday" }).ToString();
            Assert.IsTrue(evaled == "Happy Saturday!");

            evaled = engine.EvaluateTemplate("greetInAWeek", new { day = "Monday" }).ToString();
            Assert.IsTrue(evaled == "Work Hard!");
        }

        [TestMethod]
        public void TestBasicTemplateRefWithParameters()
        {
            var engine = new TemplateEngine().AddFile(GetExampleFilePath("6.lg"));
            string evaled = engine.EvaluateTemplate("welcome", null).ToString();
            Assert.IsTrue(evaled == "Hi DongLei :)" ||
                evaled == "Hey DongLei :)" ||
                evaled == "Hello DongLei :)");

            evaled = engine.EvaluateTemplate("welcome", new { userName = "DL" }).ToString();
            Assert.IsTrue(evaled == "Hi DL :)" ||
                evaled == "Hey DL :)" ||
                evaled == "Hello DL :)");
        }

        [TestMethod]
        public void TestBasicListSupport()
        {
            var engine = new TemplateEngine().AddFile(GetExampleFilePath("BasicList.lg"));
            Assert.AreEqual(engine.EvaluateTemplate("BasicJoin", new { items = new[] { "1" } }), "1");
            Assert.AreEqual(engine.EvaluateTemplate("BasicJoin", new { items = new[] { "1", "2" } }), "1, 2");
            Assert.AreEqual(engine.EvaluateTemplate("BasicJoin", new { items = new[] { "1", "2", "3" } }), "1, 2 and 3");
        }

        [TestMethod]
        public void TestBasicExtendedFunctions()
        {
            var engine = new TemplateEngine().AddFile(GetExampleFilePath("6.lg"));
            var alarms = new[]
            {
                new
                {
                    time = "7 am",
                    date = "tomorrow"
                },
                new
                {
                    time = "8 pm",
                    date = "tomorrow"
                }
            };

            // var alarmStrs = alarms.Select(x => engine.EvaluateTemplate("ShowAlarm", new { alarm = x })).ToList() ;
            // var evaled = engine.EvaluateTemplate("ShowAlarms", new { alarms = alarmStrs });
            // Assert.AreEqual("You have 2 alarms, 7 am at tomorrow and 8 pm at tomorrow", evaled);

            var evaled = engine.EvaluateTemplate("ShowAlarmsWithForeach", new { alarms = alarms });
            Assert.AreEqual("You have 2 alarms, 7 am at tomorrow and 8 pm at tomorrow", evaled);

            evaled = engine.EvaluateTemplate("ShowAlarmsWithLgTemplate", new { alarms = alarms });
            Assert.AreEqual("You have 2 alarms, 7 am at tomorrow and 8 pm at tomorrow", evaled);

            evaled = engine.EvaluateTemplate("ShowAlarmsWithDynamicLgTemplate", new { alarms = alarms, templateName = "ShowAlarm" });
            Assert.AreEqual("You have 2 alarms, 7 am at tomorrow and 8 pm at tomorrow", evaled);

            // var evaled = engine.EvaluateTemplate("ShowAlarmsWithMemberForeach", new { alarms = alarms });
            // Assert.AreEqual("You have 2 alarms, 7 am at tomorrow and 8 pm at tomorrow", evaled);

            // var evaled = engine.EvaluateTemplate("ShowAlarmsWithHumanize", new { alarms = alarms });
            // Assert.AreEqual("You have 2 alarms, 7 am at tomorrow and 8 pm at tomorrow", evaled);

            // var evaled = engine.EvaluateTemplate("ShowAlarmsWithMemberHumanize", new { alarms = alarms });
            // Assert.AreEqual("You have 2 alarms, 7 am at tomorrow and 8 pm at tomorrow", evaled);
        }

        [TestMethod]
        public void TestCaseInsensitive()
        {
            var engine = new TemplateEngine().AddFile(GetExampleFilePath("CaseInsensitive.lg"));
            var alarms = new[]
            {
                new
                {
                    time = "7 am",
                    date = "tomorrow"
                },
                new
                {
                    time = "8 pm",
                    date = "tomorrow"
                }
            };

            var evaled = engine.EvaluateTemplate("ShowAlarms", new { alarms = alarms });
            Assert.AreEqual("You have two alarms", evaled);

            evaled = engine.EvaluateTemplate("greetInAWeek", new { day = "Saturday" });
            Assert.AreEqual("Happy Saturday!", evaled);
        }

        [TestMethod]
        public void TestListWithOnlyOneElement()
        {
            var engine = new TemplateEngine().AddFile(GetExampleFilePath("8.lg"));
            var evaled = engine.EvaluateTemplate("ShowTasks", new { recentTasks = new[] { "Task1" } });
            Assert.AreEqual("Your most recent task is Task1. You can let me know if you want to add or complete a task.", evaled);
        }

        [TestMethod]
        public void TestTemplateNameWithDotIn()
        {
            var engine = new TemplateEngine().AddFile(GetExampleFilePath("TemplateNameWithDot.lg"));
            Assert.AreEqual(engine.EvaluateTemplate("Hello.World", null), "Hello World");
            Assert.AreEqual(engine.EvaluateTemplate("Hello", null), "Hello World");
        }

        [TestMethod]
        public void TestBasicInlineTemplate()
        {
            var emptyEngine = new TemplateEngine();
            Assert.AreEqual(emptyEngine.Evaluate("Hi"), "Hi");
            Assert.AreEqual(emptyEngine.Evaluate("Hi", null), "Hi");
            Assert.AreEqual(emptyEngine.Evaluate("Hi @{name}", new { name = "DL" }), "Hi DL");
            Assert.AreEqual(emptyEngine.Evaluate("Hi @{name.FirstName}@{name.LastName}", new { name = new { FirstName = "D", LastName = "L" } }), "Hi DL");
            Assert.AreEqual(emptyEngine.Evaluate("Hi \n Hello", null), "Hi \n Hello");
            Assert.AreEqual(emptyEngine.Evaluate("Hi \r\n Hello", null), "Hi \r\n Hello");
            Assert.AreEqual(emptyEngine.Evaluate("Hi \r\n @{name}", new { name = "DL" }), "Hi \r\n DL");
        }

        [TestMethod]
        public void TestInlineTemplateWithTemplateFile()
        {
            var emptyEngine = new TemplateEngine().AddFile(GetExampleFilePath("8.lg"));
            Assert.AreEqual(emptyEngine.Evaluate("Hi"), "Hi");
            Assert.AreEqual(emptyEngine.Evaluate("Hi", null), "Hi");
            Assert.AreEqual(emptyEngine.Evaluate("Hi @{name}", new { name = "DL" }), "Hi DL");
            Assert.AreEqual(emptyEngine.Evaluate("Hi @{name.FirstName}@{name.LastName}", new { name = new { FirstName = "D", LastName = "L" } }), "Hi DL");
            Assert.AreEqual(
                emptyEngine.Evaluate(
                "Hi @{name.FirstName}@{name.LastName} @{RecentTasks()}",
                new
                {
                    name = new
                    {
                        FirstName = "D",
                        LastName = "L"
                    }
                }), "Hi DL You don't have any tasks.");
            Assert.AreEqual(
                emptyEngine.Evaluate(
                "Hi @{name.FirstName}@{name.LastName} @{RecentTasks()}",
                new
                {
                    name = new
                    {
                        FirstName = "D",
                        LastName = "L"
                    },
                    recentTasks = new[] { "task1" }
                }), "Hi DL Your most recent task is task1. You can let me know if you want to add or complete a task.");
        }

        [TestMethod]
        public void TestMultiLine()
        {
            var engine = new TemplateEngine().AddFile(GetExampleFilePath("MultilineTextForAdaptiveCard.lg"));
            var evaled1 = engine.EvaluateTemplate("wPhrase", string.Empty);
            var options1 = new List<string> { "\r\ncardContent\r\n", "hello", "\ncardContent\n" };
            Assert.IsTrue(options1.Contains(evaled1), $"Evaled is {evaled1}");

            var evaled2 = engine.EvaluateTemplate("nameTemplate", new { name = "N" });
            var options2 = new List<string> { "\r\nN\r\n", "N", "\nN\n" };
            Assert.IsTrue(options2.Contains(evaled2), $"Evaled is {evaled2}");

            var evaled3 = engine.EvaluateTemplate("adaptivecardsTemplate", string.Empty);

            var evaled4 = engine.EvaluateTemplate("refTemplate", string.Empty);
            var options4 = new List<string> { "\r\nhi\r\n", "\nhi\n" };
            Assert.IsTrue(options4.Contains(evaled4), $"Evaled is {evaled4}");
        }

        [TestMethod]
        public void TestTemplateRef()
        {
            var engine = new TemplateEngine().AddFile(GetExampleFilePath("TemplateRef.lg"));

            var scope = new
            {
                time = "morning",
                name = "Dong Lei"
            };
            Assert.AreEqual(engine.EvaluateTemplate("Hello", scope), "Good morning Dong Lei");
        }

        [TestMethod]
        public void TestEscapeCharacter()
        {
            var engine = new TemplateEngine().AddFile(GetExampleFilePath("EscapeCharacter.lg"));
            var evaled = engine.EvaluateTemplate("wPhrase", null);
            Assert.AreEqual(evaled, "Hi \r\n\t[]{}\\");

            evaled = engine.EvaluateTemplate("AtEscapeChar", null);
            Assert.AreEqual(evaled, "Hi{1+1}[wPhrase]{wPhrase()}@{wPhrase()}2@{1+1} ");

            evaled = engine.EvaluateTemplate("otherEscape", null);
            Assert.AreEqual(evaled, "Hi y ");

            evaled = engine.EvaluateTemplate("escapeInExpression", null);
            Assert.AreEqual(evaled, "Hi hello\\\\");

            evaled = engine.EvaluateTemplate("escapeInExpression2", null);
            Assert.AreEqual(evaled, "Hi hello'");

            evaled = engine.EvaluateTemplate("escapeInExpression3", null);
            Assert.AreEqual(evaled, "Hi hello\"");

            evaled = engine.EvaluateTemplate("escapeInExpression4", null);
            Assert.AreEqual(evaled, "Hi hello\"");

            evaled = engine.EvaluateTemplate("escapeInExpression5", null);
            Assert.AreEqual(evaled, "Hi hello\n");

            evaled = engine.EvaluateTemplate("escapeInExpression6", null);
            Assert.AreEqual(evaled, "Hi hello\n");

            var todos = new[] { "A", "B", "C" };
            evaled = engine.EvaluateTemplate("showTodo", new { todos });
            Assert.AreEqual(((string)evaled).Replace("\r\n", "\n"), "\n    Your most recent 3 tasks are\n    * A\n* B\n* C\n    ");
            
            evaled = engine.EvaluateTemplate("showTodo", null);
            Assert.AreEqual(((string)evaled).Replace("\r\n", "\n"), "\n    You don't have any \"t\\\\odo'\".\n    ");
        }

        [TestMethod]
        public void TestAnalyzer()
        {
            var testData = new object[]
            {
                new
                {
                    name = "orderReadOut",
                    variableOptions = new string[] { "orderType", "userName", "base", "topping", "bread", "meat" },
                    templateRefOptions = new string[] { "wPhrase", "pizzaOrderConfirmation", "sandwichOrderConfirmation" }
                },
                new
                {
                    name = "sandwichOrderConfirmation",
                    variableOptions = new string[] { "bread", "meat" },
                    templateRefOptions = new string[] { }
                },
                new
                {
                    name = "template1",

                    // TODO: input.property should really be: customer.property but analyzer needs to be
                    variableOptions = new string[] { "alarms", "customer", "tasks[0]", "age", "city" },
                    templateRefOptions = new string[] { "template2", "template3", "template4", "template5", "template6" }
                },
                new
                {
                    name = "coffee-to-go-order",
                    variableOptions = new string[] { "coffee", "userName", "size", "price" },
                    templateRefOptions = new string[] { "wPhrase", "LatteOrderConfirmation", "MochaOrderConfirmation", "CuppuccinoOrderConfirmation" }
                }
            };

            foreach (var testItem in testData)
            {
                var engine = new TemplateEngine().AddFile(GetExampleFilePath("analyzer.lg"));
                var evaled1 = engine.AnalyzeTemplate(testItem.GetType().GetProperty("name").GetValue(testItem).ToString());
                var variableEvaled = evaled1.Variables;
                var variableEvaledOptions = testItem.GetType().GetProperty("variableOptions").GetValue(testItem) as string[];
                Assert.AreEqual(variableEvaledOptions.Length, variableEvaled.Count);
                variableEvaledOptions.ToList().ForEach(element => Assert.AreEqual(variableEvaled.Contains(element), true));
                var templateEvaled = evaled1.TemplateReferences;
                var templateEvaledOptions = testItem.GetType().GetProperty("templateRefOptions").GetValue(testItem) as string[];
                Assert.AreEqual(templateEvaledOptions.Length, templateEvaled.Count);
                templateEvaledOptions.ToList().ForEach(element => Assert.AreEqual(templateEvaled.Contains(element), true));
            }
        }

        [TestMethod]
        public void TestlgTemplateFunction()
        {
            var engine = new TemplateEngine().AddFile(GetExampleFilePath("lgTemplate.lg"));
            var evaled = engine.EvaluateTemplate("TemplateC", string.Empty);
            var options = new List<string> { "Hi", "Hello" };
            Assert.AreEqual(options.Contains(evaled), true);

            evaled = engine.EvaluateTemplate("TemplateD", new { b = "morning" });
            options = new List<string> { "Hi morning", "Hello morning" };
            Assert.AreEqual(options.Contains(evaled), true);
        }

        [TestMethod]
        public void TestTemplateAsFunction()
        {
            var engine = new TemplateEngine().AddFile(GetExampleFilePath("TemplateAsFunction.lg"));
            string evaled = engine.EvaluateTemplate("Test2", string.Empty).ToString();

            Assert.AreEqual(evaled, "hello world");

            evaled = engine.EvaluateTemplate("Test3", string.Empty).ToString();
            Assert.AreEqual(evaled, "hello world");

            evaled = engine.EvaluateTemplate("Test4", string.Empty).ToString();

            Assert.AreEqual(evaled.Trim(), "hello world");

            evaled = engine.EvaluateTemplate("dupNameWithTemplate").ToString();
            Assert.AreEqual(evaled, "calculate length of ms by user's template");

            evaled = engine.EvaluateTemplate("dupNameWithBuiltinFunc").ToString();
            Assert.AreEqual(evaled, "2");
        }

        [TestMethod]
        public void TestAnalyzelgTemplateFunction()
        {
            var engine = new TemplateEngine().AddFile(GetExampleFilePath("lgTemplate.lg"));
            var evaled = engine.AnalyzeTemplate("TemplateD");
            var variableEvaled = evaled.Variables;
            var options = new List<string>() { "b" };
            Assert.AreEqual(variableEvaled.Count, options.Count);
            options.ForEach(e => Assert.AreEqual(variableEvaled.Contains(e), true));
        }

        [TestMethod]
        public void TestExceptionCatch()
        {
            var engine = new TemplateEngine().AddFile(GetExampleFilePath("ExceptionCatch.lg"));
            try
            {
                engine.EvaluateTemplate("NoVariableMatch", null);
            }
            catch (Exception e)
            {
                TestContext.WriteLine(e.Message);
            }
        }

        [TestMethod]
        public void TestMultipleLgFiles()
        {
            var file123 = new string[]
            {
                GetExampleFilePath("MultiFile-Part1.lg"),
                GetExampleFilePath("MultiFile-Part2.lg"),
                GetExampleFilePath("MultiFile-Part3.lg"),
            };

            var ex = Assert.ThrowsException<Exception>(() => new TemplateEngine().AddFile(file123[0]));
            TestContext.WriteLine(ex.Message);

            ex = Assert.ThrowsException<Exception>(() => new TemplateEngine().AddFiles(new List<string> { file123[0], file123[1] }));
            TestContext.WriteLine(ex.Message);

            ex = Assert.ThrowsException<Exception>(() => new TemplateEngine().AddFiles(new List<string> { file123[0], file123[2] }));
            TestContext.WriteLine(ex.Message);

            var msg = "hello from t1, ref template2: 'hello from t2, ref template3: hello from t3' and ref template3: 'hello from t3'";

            var engine = new TemplateEngine().AddFiles(new List<string> { file123[0], file123[1], file123[2] });
            Assert.AreEqual(msg, engine.EvaluateTemplate("template1", null));

            engine = new TemplateEngine().AddFiles(new List<string> { file123[1], file123[0], file123[2] });
            Assert.AreEqual(msg, engine.EvaluateTemplate("template1", null));

            engine = new TemplateEngine().AddFiles(new List<string> { file123[2], file123[1], file123[0] });
            Assert.AreEqual(msg, engine.EvaluateTemplate("template1", null));
        }

        [TestMethod]
        public void TestImportLgFiles()
        {
            var engine = new TemplateEngine().AddFile(GetExampleFilePath("import.lg"));

            // Assert 6.lg is imported only once when there are several relative paths which point to the same file.
            // Assert import cycle loop is handled well as expected when a file imports itself.
            Assert.AreEqual(14, engine.Templates.Count());

            string evaled = engine.EvaluateTemplate("basicTemplate", null).ToString();
            Assert.IsTrue(evaled == "Hi" || evaled == "Hello");

            evaled = engine.EvaluateTemplate("welcome", null).ToString();
            Assert.IsTrue(evaled == "Hi DongLei :)" ||
                evaled == "Hey DongLei :)" ||
                evaled == "Hello DongLei :)");

            evaled = engine.EvaluateTemplate("template3", null).ToString();
            Assert.IsTrue(evaled == "Hi 2" || evaled == "Hello 2");

            evaled = engine.EvaluateTemplate("welcome", new { userName = "DL" }).ToString();
            Assert.IsTrue(evaled == "Hi DL :)" ||
                evaled == "Hey DL :)" ||
                evaled == "Hello DL :)");

            evaled = engine.EvaluateTemplate("basicTemplate2", null).ToString();
            Assert.IsTrue(evaled == "Hi 2" || evaled == "Hello 2");

            // Assert 6.lg of relative path is imported from text.
            engine = new TemplateEngine().AddText(content: "# basicTemplate\r\n- Hi\r\n- Hello\r\n[import](./6.lg)", id: GetExampleFilePath("xx.lg"));

            Assert.AreEqual(8, engine.Templates.Count());
            evaled = engine.EvaluateTemplate("basicTemplate", null).ToString();
            Assert.IsTrue(evaled == "Hi" || evaled == "Hello");

            evaled = engine.EvaluateTemplate("welcome", null).ToString();
            Assert.IsTrue(evaled == "Hi DongLei :)" ||
                evaled == "Hey DongLei :)" ||
                evaled == "Hello DongLei :)");

            evaled = engine.EvaluateTemplate("welcome", new { userName = "DL" }).ToString();
            Assert.IsTrue(evaled == "Hi DL :)" ||
                evaled == "Hey DL :)" ||
                evaled == "Hello DL :)");
        }

        [TestMethod]
        public void TestRegex()
        {
            var engine = new TemplateEngine().AddFile(GetExampleFilePath("Regex.lg"));
            var evaled = engine.EvaluateTemplate("wPhrase", string.Empty);
            Assert.AreEqual(evaled, "Hi");

            evaled = engine.EvaluateTemplate("wPhrase", new { name = "jack" });
            Assert.AreEqual(evaled, "Hi jack");

            evaled = engine.EvaluateTemplate("wPhrase", new { name = "morethanfive" });
            Assert.AreEqual(evaled, "Hi");
        }

        [TestMethod]
        public void TestLgFileImportMultipleTimes()
        {
            var engine = new TemplateEngine().AddFiles(new List<string>() { GetExampleFilePath("import.lg"), GetExampleFilePath("import2.lg") });

            // Assert 6.lg is imported only once and no exceptions are thrown when it is imported from multiple files.
            Assert.AreEqual(14, engine.Templates.Count());

            string evaled = engine.EvaluateTemplate("basicTemplate", null).ToString();
            Assert.IsTrue(evaled == "Hi" || evaled == "Hello");

            evaled = engine.EvaluateTemplate("welcome", null).ToString();
            Assert.IsTrue(evaled == "Hi DongLei :)" ||
                evaled == "Hey DongLei :)" ||
                evaled == "Hello DongLei :)");

            evaled = engine.EvaluateTemplate("welcome", new { userName = "DL" }).ToString();
            Assert.IsTrue(evaled == "Hi DL :)" ||
                evaled == "Hey DL :)" ||
                evaled == "Hello DL :)");

            evaled = engine.EvaluateTemplate("basicTemplate2", null).ToString();
            Assert.IsTrue(evaled == "Hi 2" || evaled == "Hello 2");

            evaled = engine.EvaluateTemplate("basicTemplate3", null).ToString();
            Assert.IsTrue(evaled == "Hi" || evaled == "Hello");

            evaled = engine.EvaluateTemplate("basicTemplate4", null).ToString();
            Assert.IsTrue(evaled == "Hi 2" || evaled == "Hello 2");

            engine = new TemplateEngine().AddFile(GetExampleFilePath("import.lg"));
            var ex = Assert.ThrowsException<Exception>(() => engine.AddFile(GetExampleFilePath("import2.lg")));
            Assert.IsTrue(ex.Message.Contains("Duplicated definitions found for template: wPhrase"));

            engine = new TemplateEngine().AddFiles(new List<string>() { GetExampleFilePath("import.lg") });
            ex = Assert.ThrowsException<Exception>(() => engine.AddFiles(new List<string>() { GetExampleFilePath("import2.lg") }));
            Assert.IsTrue(ex.Message.Contains("Duplicated definitions found for template: wPhrase"));
        }

        [TestMethod]
        public void TestExpandTemplate()
        {
            var engine = new TemplateEngine().AddFile(GetExampleFilePath("Expand.lg"));

            // without scope
            var evaled = engine.ExpandTemplate("FinalGreeting");
            Assert.AreEqual(4, evaled.Count);
            var expectedResults = new List<string>() { "Hi Morning", "Hi Evening", "Hello Morning", "Hello Evening" };
            expectedResults.ForEach(x => Assert.AreEqual(true, evaled.Contains(x)));

            // with scope
            evaled = engine.ExpandTemplate("TimeOfDayWithCondition", new { time = "evening" });
            Assert.AreEqual(2, evaled.Count);
            expectedResults = new List<string>() { "Hi Evening", "Hello Evening" };
            expectedResults.ForEach(x => Assert.AreEqual(true, evaled.Contains(x)));

            // with scope
            evaled = engine.ExpandTemplate("greetInAWeek", new { day = "Sunday" });
            Assert.AreEqual(2, evaled.Count);
            expectedResults = new List<string>() { "Nice Sunday!", "Happy Sunday!" };
            expectedResults.ForEach(x => Assert.AreEqual(true, evaled.Contains(x)));
        }

        [TestMethod]
        public void TestExpandTemplateWithRef()
        {
            var engine = new TemplateEngine().AddFile(GetExampleFilePath("Expand.lg"));

            var alarms = new[]
            {
                new
                {
                    time = "7 am",
                    date = "tomorrow"
                },
                new
                {
                    time = "8 pm",
                    date = "tomorrow"
                }
            };

            var evaled = engine.ExpandTemplate("ShowAlarmsWithLgTemplate", new { alarms = alarms });
            Assert.AreEqual(2, evaled.Count);
            Assert.AreEqual("You have 2 alarms, they are 8 pm at tomorrow", evaled[0]);
            Assert.AreEqual("You have 2 alarms, they are 8 pm of tomorrow", evaled[1]);
        }

        [TestMethod]
        public void TestExpandTemplateWithRefInMultiLine()
        {
            var engine = new TemplateEngine().AddFile(GetExampleFilePath("Expand.lg"));

            var alarms = new[]
            {
                new
                {
                    time = "7 am",
                    date = "tomorrow"
                },
                new
                {
                    time = "8 pm",
                    date = "tomorrow"
                }
            };

            var evaled = engine.ExpandTemplate("ShowAlarmsWithMultiLine", new { alarms = alarms });
            Assert.AreEqual(2, evaled.Count);
            var eval1Options = new List<string>() { "\r\nYou have 2 alarms.\r\nThey are 8 pm at tomorrow\r\n", "\nYou have 2 alarms.\nThey are 8 pm at tomorrow\n" };
            var eval2Options = new List<string>() { "\r\nYou have 2 alarms.\r\nThey are 8 pm of tomorrow\r\n", "\nYou have 2 alarms.\nThey are 8 pm of tomorrow\n" };
            Assert.AreEqual(true, eval1Options.Contains(evaled[0]));
            Assert.AreEqual(true, eval2Options.Contains(evaled[1]));
        }

        [TestMethod]
        public void TestExpandTemplateWithFunction()
        {
            var engine = new TemplateEngine().AddFile(GetExampleFilePath("Expand.lg"));

            var alarms = new[]
            {
                new
                {
                    time = "7 am",
                    date = "tomorrow"
                },
                new
                {
                    time = "8 pm",
                    date = "tomorrow"
                }
            };

            var evaled = engine.ExpandTemplate("ShowAlarmsWithForeach", new { alarms = alarms });
            var evalOptions = new List<string>()
            {
                "You have 2 alarms, 7 am at tomorrow and 8 pm at tomorrow",
                "You have 2 alarms, 7 am at tomorrow and 8 pm of tomorrow",
                "You have 2 alarms, 7 am of tomorrow and 8 pm at tomorrow",
                "You have 2 alarms, 7 am of tomorrow and 8 pm of tomorrow"
            };

            Assert.AreEqual(1, evaled.Count);
            Assert.AreEqual(true, evalOptions.Contains(evaled[0]));

            evaled = engine.ExpandTemplate("T2");
            Assert.AreEqual(1, evaled.Count);
            Assert.AreEqual(true, evaled[0] == "3" || evaled[0] == "5");

            evaled = engine.ExpandTemplate("T3");
            Assert.AreEqual(1, evaled.Count);
            Assert.AreEqual(true, evaled[0] == "3" || evaled[0] == "5");

            evaled = engine.ExpandTemplate("T4");
            Assert.AreEqual(1, evaled.Count);
            Assert.AreEqual(true, evaled[0] == "ey" || evaled[0] == "el");
        }

        [TestMethod]
        public void TestEvalExpression()
        {
            var engine = new TemplateEngine().AddFile(GetExampleFilePath("EvalExpression.lg"));

            var userName = "MS";
            var evaled = engine.EvaluateTemplate("template1", new { userName });
            Assert.AreEqual(evaled, "Hi MS");

            evaled = engine.EvaluateTemplate("template2", new { userName });
            Assert.AreEqual(evaled, "Hi MS");

            evaled = engine.EvaluateTemplate("template3", new { userName });
            Assert.AreEqual(evaled, "HiMS");

            evaled = engine.EvaluateTemplate("template4", new { userName });
            var eval1Options = new List<string>() { "\r\nHi MS\r\n", "\nHi MS\n" };
            Assert.IsTrue(eval1Options.Contains(evaled));

            evaled = engine.EvaluateTemplate("template5", new { userName });
            var eval2Options = new List<string>() { "\r\nHiMS\r\n", "\nHiMS\n" };
            Assert.IsTrue(eval2Options.Contains(evaled));

            evaled = engine.EvaluateTemplate("template6", new { userName });
            Assert.AreEqual(evaled, "goodmorning");
        }

        [TestMethod]
        public void TestLGResource()
        {
            var lgResource = LGParser.Parse(File.ReadAllText(GetExampleFilePath("2.lg")));

            Assert.AreEqual(lgResource.Templates.Count, 1);
            Assert.AreEqual(lgResource.Imports.Count, 0);
            Assert.AreEqual(lgResource.Templates[0].Name, "wPhrase");
            Assert.AreEqual(lgResource.Templates[0].Body.Replace("\r\n", "\n"), "- Hi\n- Hello\n- Hiya\n- Hi");

            lgResource = lgResource.AddTemplate("newtemplate", new List<string> { "age", "name" }, "- hi ");
            Assert.AreEqual(lgResource.Templates.Count, 2);
            Assert.AreEqual(lgResource.Imports.Count, 0);
            Assert.AreEqual(lgResource.Templates[1].Name, "newtemplate");
            Assert.AreEqual(lgResource.Templates[1].Parameters.Count, 2);
            Assert.AreEqual(lgResource.Templates[1].Parameters[0], "age");
            Assert.AreEqual(lgResource.Templates[1].Parameters[1], "name");
            Assert.AreEqual(lgResource.Templates[1].Body, "- hi ");

            lgResource = lgResource.AddTemplate("newtemplate2", null, "- hi2 ");
            Assert.AreEqual(lgResource.Templates.Count, 3);
            Assert.AreEqual(lgResource.Templates[2].Name, "newtemplate2");
            Assert.AreEqual(lgResource.Templates[2].Body, "- hi2 ");

            lgResource = lgResource.UpdateTemplate("newtemplate", "newtemplateName", new List<string> { "newage", "newname" }, "- new hi\r\n#hi");
            Assert.AreEqual(lgResource.Templates.Count, 3);
            Assert.AreEqual(lgResource.Imports.Count, 0);
            Assert.AreEqual(lgResource.Templates[1].Name, "newtemplateName");
            Assert.AreEqual(lgResource.Templates[1].Parameters.Count, 2);
            Assert.AreEqual(lgResource.Templates[1].Parameters[0], "newage");
            Assert.AreEqual(lgResource.Templates[1].Parameters[1], "newname");
            Assert.AreEqual(lgResource.Templates[1].Body, "- new hi\r\n- #hi");

            lgResource = lgResource.UpdateTemplate("newtemplate2", "newtemplateName2", new List<string> { "newage2", "newname2" }, "- new hi\r\n#hi2");
            Assert.AreEqual(lgResource.Templates.Count, 3);
            Assert.AreEqual(lgResource.Imports.Count, 0);
            Assert.AreEqual(lgResource.Templates[2].Name, "newtemplateName2");
            Assert.AreEqual(lgResource.Templates[2].Body, "- new hi\r\n- #hi2");

            lgResource = lgResource.DeleteTemplate("newtemplateName");
            Assert.AreEqual(lgResource.Templates.Count, 2);

            lgResource = lgResource.DeleteTemplate("newtemplateName2");
            Assert.AreEqual(lgResource.Templates.Count, 1);
        }

        [TestMethod]
        public void TestMemoryScope()
        {
            var engine = new TemplateEngine().AddFile(GetExampleFilePath("MemoryScope.lg"));
            var evaled = engine.EvaluateTemplate("T1", new { turn = new { name = "Dong", count = 3 } });
            Assert.AreEqual(evaled, "Hi Dong, welcome to Seattle, Seattle is a beautiful place, how many burgers do you want, 3?");

            var scope = new SimpleObjectMemory(new
            {
                schema = new Dictionary<string, object>()
                {
                    {
                        "Bread", new Dictionary<string, object>()
                        {
                            {
                                "enum", new List<string>() { "A", "B" }
                            }
                        }
                    }
                }
            });

            evaled = engine.EvaluateTemplate("AskBread", scope);

            Assert.AreEqual(evaled, "Which Bread, A or B do you want?");
        }

        private string GetExampleFilePath(string fileName)
        {
            return Path.Combine(AppContext.BaseDirectory, "Examples", fileName);
        }

        [TestMethod]
        public void TestStructuredTemplate()
        {
            var engine = new TemplateEngine().AddFile(GetExampleFilePath("StructuredTemplate.lg"));

            var evaled = engine.EvaluateTemplate("AskForAge.prompt");

            Assert.IsTrue(
                JToken.DeepEquals(JObject.Parse("{\"lgType\":\"Activity\",\"text\":\"how old are you?\",\"speak\":\"how old are you?\"}"), evaled as JObject)
                || JToken.DeepEquals(JObject.Parse("{\"lgType\":\"Activity\",\"text\":\"what's your age?\",\"speak\":\"what's your age?\"}"), evaled as JObject));

            evaled = engine.EvaluateTemplate("AskForAge.prompt2");

            Assert.IsTrue(
                JToken.DeepEquals(JObject.Parse("{\"lgType\":\"Activity\",\"text\":\"how old are you?\",\"suggestedactions\":[\"10\",\"20\",\"30\"]}"), evaled as JObject)
                || JToken.DeepEquals(JObject.Parse("{\"lgType\":\"Activity\",\"text\":\"what's your age?\",\"suggestedactions\":[\"10\",\"20\",\"30\"]}"), evaled as JObject));

            evaled = engine.EvaluateTemplate("AskForAge.prompt3");

            Assert.IsTrue(
<<<<<<< HEAD
                JToken.DeepEquals(JObject.Parse("{\"$type\":\"Activity\",\"text\":\"@{GetAge()}\",\"suggestions\":[\"10 | cards\",\"20 | cards\"]}"), evaled as JObject));
=======
                JToken.DeepEquals(JObject.Parse("{\"lgType\":\"Activity\",\"text\":\"@{GetAge()}\",\"suggestions\":[\"10 | cards\",\"20 | cards\"]}"), evaled as JObject));
>>>>>>> 6f071b3c

            evaled = engine.EvaluateTemplate("T1");

            Assert.IsTrue(
                JToken.DeepEquals(JObject.Parse("{\"lgType\":\"Activity\",\"text\":\"This is awesome\",\"speak\":\"foo bar I can also speak!\"}"), evaled as JObject));

            evaled = engine.EvaluateTemplate("ST1");

            Assert.IsTrue(
                JToken.DeepEquals(JObject.Parse("{\"lgType\":\"MyStruct\",\"text\":\"foo\",\"speak\":\"bar\"}"), evaled as JObject));

            evaled = engine.EvaluateTemplate("AskForColor");

            Assert.IsTrue(
                JToken.DeepEquals(JObject.Parse("{\"lgType\":\"Activity\",\"suggestedactions\":[{\"lgType\":\"MyStruct\",\"speak\":\"bar\",\"text\":\"zoo\"},{\"lgType\":\"Activity\",\"speak\":\"I can also speak!\"}]}"), evaled as JObject));

            evaled = engine.EvaluateTemplate("MultiExpression");
            var options = new string[]
            {
                "{\r\n  \"lgType\": \"Activity\",\r\n  \"speak\": \"I can also speak!\"\r\n} {\r\n  \"lgType\": \"MyStruct\",\r\n  \"text\": \"hi\"\r\n}",
                "{\n  \"lgType\": \"Activity\",\n  \"speak\": \"I can also speak!\"\n} {\n  \"lgType\": \"MyStruct\",\n  \"text\": \"hi\"\n}"
            };
            Assert.IsTrue(options.Contains(evaled.ToString()));

            evaled = engine.EvaluateTemplate("StructuredTemplateRef");

            Assert.IsTrue(
                JToken.DeepEquals(JObject.Parse("{\"lgType\":\"MyStruct\",\"text\":\"hi\"}"), evaled as JObject));

            evaled = engine.EvaluateTemplate("MultiStructuredRef");

            Assert.IsTrue(
                JToken.DeepEquals(JObject.Parse("{\"lgType\":\"MyStruct\",\"list\":[{\"lgType\":\"SubStruct\",\"text\":\"hello\"},{\"lgType\":\"SubStruct\",\"text\":\"world\"}]}"), evaled as JObject));

            evaled = engine.EvaluateTemplate("templateWithSquareBrackets", new { manufacturer = new { Name = "Acme Co" } });

            Assert.IsTrue(
                JToken.DeepEquals(JObject.Parse("{\"lgType\":\"Struct\",\"text\":\"Acme Co\"}"), evaled as JObject));
        }

        [TestMethod]
        public void TestEvaluateOnce()
        {
            var engine = new TemplateEngine().AddFile(GetExampleFilePath("EvaluateOnce.lg"));

            var evaled = engine.EvaluateTemplate("templateWithSameParams", new { param = "ms" });
            Assert.IsNotNull(evaled);

            var resultList = evaled.ToString().Split(" ");
            Assert.IsTrue(resultList.Length == 2);
            Assert.IsTrue(resultList[0] == resultList[1]);

            // may be has different values
            evaled = engine.EvaluateTemplate("templateWithDifferentParams", new { param1 = "ms", param2 = "newms" });
        }

        [TestMethod]
        public void TestConditionExpression()
        {
            var engine = new TemplateEngine().AddFile(GetExampleFilePath("ConditionExpression.lg"));

            var evaled = engine.EvaluateTemplate("conditionTemplate", new { num = 1 });

            Assert.AreEqual(evaled, "Your input is one");

            evaled = engine.EvaluateTemplate("conditionTemplate", new { num = 2 });

            Assert.AreEqual(evaled, "Your input is two");

            evaled = engine.EvaluateTemplate("conditionTemplate", new { num = 3 });

            Assert.AreEqual(evaled, "Your input is three");

            evaled = engine.EvaluateTemplate("conditionTemplate", new { num = 4 });

            Assert.AreEqual(evaled, "Your input is not one, two or three");
        }

        [TestMethod]
        public void TestLoopScope()
        {
            var engine = new TemplateEngine().AddFile(GetExampleFilePath("LoopScope.lg"));

            var loopClass1 = new LoopClass();
            loopClass1.Name = "jack";

            var loopClass2 = new LoopClass();
            loopClass2.Name = "jones";

            loopClass1.LoopObj = loopClass2;
            loopClass2.LoopObj = loopClass1;

            engine.EvaluateTemplate("template1", new { scope = loopClass1 });
        }

        [TestMethod]
        public void TestExpandTemplateWithStructuredLG()
        {
            var engine = new TemplateEngine().AddFile(GetExampleFilePath("StructuredTemplate.lg"));

            // without scope
            var evaled = engine.ExpandTemplate("AskForAge.prompt");
            Assert.AreEqual(4, evaled.Count);
            var expectedResults = new List<string>()
            {
                "{\"lgType\":\"Activity\",\"text\":\"how old are you?\",\"speak\":\"how old are you?\"}",
                "{\"lgType\":\"Activity\",\"text\":\"how old are you?\",\"speak\":\"what's your age?\"}",
                "{\"lgType\":\"Activity\",\"text\":\"what's your age?\",\"speak\":\"how old are you?\"}",
                "{\"lgType\":\"Activity\",\"text\":\"what's your age?\",\"speak\":\"what's your age?\"}"
            };

            expectedResults.ForEach(x => Assert.AreEqual(true, evaled.Contains(x)));

            evaled = engine.ExpandTemplate("ExpanderT1");
            Assert.AreEqual(4, evaled.Count);
            expectedResults = new List<string>()
            {
                "{\"lgType\":\"MyStruct\",\"text\":\"Hi\",\"speak\":\"how old are you?\"}",
                "{\"lgType\":\"MyStruct\",\"text\":\"Hi\",\"speak\":\"what's your age?\"}",
                "{\"lgType\":\"MyStruct\",\"text\":\"Hello\",\"speak\":\"how old are you?\"}",
                "{\"lgType\":\"MyStruct\",\"text\":\"Hello\",\"speak\":\"what's your age?\"}"
            };

            expectedResults.ForEach(x => Assert.AreEqual(true, evaled.Contains(x)));
        }

        [TestMethod]
        public void TestExpressionextract()
        {
            var engine = new TemplateEngine().AddFile(GetExampleFilePath("ExpressionExtract.lg"));

            var evaled1 = engine.EvaluateTemplate("templateWithBrackets");
            var evaled2 = engine.EvaluateTemplate("templateWithBrackets2");
            var evaled3 = engine.EvaluateTemplate("templateWithBrackets3").ToString().Trim();
            var espectedResult = "don't mix {} and '{}'";
            Assert.AreEqual(evaled1, espectedResult);
            Assert.AreEqual(evaled2, espectedResult);
            Assert.AreEqual(evaled3, espectedResult);

            evaled1 = engine.EvaluateTemplate("templateWithQuotationMarks");
            evaled2 = engine.EvaluateTemplate("templateWithQuotationMarks2");
            evaled3 = engine.EvaluateTemplate("templateWithQuotationMarks3").ToString().Trim();
            espectedResult = "don't mix {\"} and \"\"'\"";
            Assert.AreEqual(evaled1, espectedResult);
            Assert.AreEqual(evaled2, espectedResult);
            Assert.AreEqual(evaled3, espectedResult);

            evaled1 = engine.EvaluateTemplate("templateWithUnpairedBrackets1");
            evaled2 = engine.EvaluateTemplate("templateWithUnpairedBrackets12");
            evaled3 = engine.EvaluateTemplate("templateWithUnpairedBrackets13").ToString().Trim();
            espectedResult = "{prefix 5 sufix";
            Assert.AreEqual(evaled1, espectedResult);
            Assert.AreEqual(evaled2, espectedResult);
            Assert.AreEqual(evaled3, espectedResult);

            evaled1 = engine.EvaluateTemplate("templateWithUnpairedBrackets2");
            evaled2 = engine.EvaluateTemplate("templateWithUnpairedBrackets22");
            evaled3 = engine.EvaluateTemplate("templateWithUnpairedBrackets23").ToString().Trim();
            espectedResult = "prefix 5 sufix}";
            Assert.AreEqual(evaled1, espectedResult);
            Assert.AreEqual(evaled2, espectedResult);
            Assert.AreEqual(evaled3, espectedResult);
        }

        public class LoopClass
        {
            public string Name { get; set; }

            public object LoopObj { get; set; }
        }
    }
}<|MERGE_RESOLUTION|>--- conflicted
+++ resolved
@@ -797,11 +797,7 @@
             evaled = engine.EvaluateTemplate("AskForAge.prompt3");
 
             Assert.IsTrue(
-<<<<<<< HEAD
-                JToken.DeepEquals(JObject.Parse("{\"$type\":\"Activity\",\"text\":\"@{GetAge()}\",\"suggestions\":[\"10 | cards\",\"20 | cards\"]}"), evaled as JObject));
-=======
                 JToken.DeepEquals(JObject.Parse("{\"lgType\":\"Activity\",\"text\":\"@{GetAge()}\",\"suggestions\":[\"10 | cards\",\"20 | cards\"]}"), evaled as JObject));
->>>>>>> 6f071b3c
 
             evaled = engine.EvaluateTemplate("T1");
 
