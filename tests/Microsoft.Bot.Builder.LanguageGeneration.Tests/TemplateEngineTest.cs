﻿using System;
using System.Collections.Generic;
using System.Text;
using Microsoft.VisualStudio.TestTools.UnitTesting;
using Microsoft.Bot.Builder.LanguageGeneration;
using System.Linq;
using System.IO;
using Microsoft.Bot.Builder.Expressions;

namespace Microsoft.Bot.Builder.AI.LanguageGeneration.Tests
{
    [TestClass]
    public class TemplateEngineTest
    {
        public TestContext TestContext { get; set; }

        private string GetExampleFilePath(string fileName)
        {
            return Path.Combine(AppContext.BaseDirectory, "Examples", fileName);
        }


        [TestMethod]
        public void TestBasic()
        {
            var engine = new TemplateEngine().AddFile(GetExampleFilePath("2.lg"));

            var evaled = engine.EvaluateTemplate("wPhrase");
            var options = new List<string> { "Hi", "Hello", "Hiya " };

            Assert.IsTrue(options.Contains(evaled), $"The result `{evaled}` is not in those options [{string.Join(",", options)}]");
        }

        [TestMethod]
        public void TestBasicTemplateReference()
        {
            var engine = new TemplateEngine().AddFile(GetExampleFilePath("3.lg"));

            var evaled = engine.EvaluateTemplate("welcome-user", null);
            var options = new List<string> { "Hi", "Hello", "Hiya", "Hi :)", "Hello :)", "Hiya :)" };

            Assert.IsTrue(options.Contains(evaled), $"The result {evaled} is not in those options [{string.Join(",", options)}]");
        }

        [TestMethod]
        public void TestBasicTemplateRefAndEntityRef()
        {
            var engine = new TemplateEngine().AddFile(GetExampleFilePath("4.lg"));

            var userName = "DL";
            var evaled = engine.EvaluateTemplate("welcome-user", new { userName = userName });
            var options = new List<string> { "Hi", "Hello", "Hiya ", "Hi :)", "Hello :)", "Hiya  :)" };

            Assert.IsTrue(evaled.Contains(userName), $"The result {evaled} does not contiain `{userName}`");
        }

        [TestMethod]
        public void TestIfElseTemplate()
        {
            var engine = new TemplateEngine().AddFile(GetExampleFilePath("5.lg"));

            string evaled = engine.EvaluateTemplate("time-of-day-readout", new { timeOfDay = "morning" });
            Assert.IsTrue(evaled == "Good morning" || evaled == "Morning! ", $"Evaled is {evaled}");

            evaled = engine.EvaluateTemplate("time-of-day-readout", new { timeOfDay = "evening" });
            Assert.IsTrue(evaled == "Good evening" || evaled == "Evening! ", $"Evaled is {evaled}");
        }

        [TestMethod]
        public void TestBasicConditionalTemplateWithoutDefault()
        {
            var engine = new TemplateEngine().AddFile(GetExampleFilePath("5.lg"));

            string evaled = engine.EvaluateTemplate("time-of-day-readout-without-default", new { timeOfDay = "morning" });
            Assert.IsTrue(evaled == "Good morning" || evaled == "Morning! ", $"Evaled is {evaled}");

            evaled = engine.EvaluateTemplate("time-of-day-readout-without-default2", new { timeOfDay = "morning" });
            Assert.IsTrue(evaled == "Good morning" || evaled == "Morning! ", $"Evaled is {evaled}");

            evaled = engine.EvaluateTemplate("time-of-day-readout-without-default2", new { timeOfDay = "evening" });
            Assert.IsNull(evaled, "Evaled is not null");
        }

        [TestMethod]
        public void TestBasicSwitchCaseTemplate()
        {
            var engine = new TemplateEngine().AddFile(GetExampleFilePath("switchcase.lg"));

            string evaled = engine.EvaluateTemplate("greetInAWeek", new { day = "Saturday" });
            Assert.IsTrue(evaled == "Happy Saturday!");

            evaled = engine.EvaluateTemplate("greetInAWeek", new { day = "Monday" });
            Assert.IsTrue(evaled == "Work Hard!");
        }

        [TestMethod]
        public void TestBasicTemplateRefWithParameters()
        {
            var engine = new TemplateEngine().AddFile(GetExampleFilePath("6.lg"));

            string evaled = engine.EvaluateTemplate("welcome", null);
            Assert.IsTrue("Hi DongLei :)" == evaled ||
                "Hey DongLei :)" == evaled ||
                "Hello DongLei :)" == evaled);

            evaled = engine.EvaluateTemplate("welcome", new { userName = "DL" });
            Assert.IsTrue("Hi DL :)" == evaled ||
                "Hey DL :)" == evaled ||
                "Hello DL :)" == evaled);
        }

        [TestMethod]
        public void TestBasicListSupport()
        {
            var engine = new TemplateEngine().AddFile(GetExampleFilePath("BasicList.lg"));
            Assert.AreEqual(engine.EvaluateTemplate("BasicJoin", new { items = new[] { "1" } }), "1");
            Assert.AreEqual(engine.EvaluateTemplate("BasicJoin", new { items = new[] { "1", "2" } }), "1, 2");
            Assert.AreEqual(engine.EvaluateTemplate("BasicJoin", new { items = new[] { "1", "2", "3" } }), "1, 2 and 3");
        }

        [TestMethod]
        public void TestBasicExtendedFunctions()
        {
            var engine = new TemplateEngine().AddFile(GetExampleFilePath("6.lg"));
            var alarms = new[]
            {
                new
                {
                    time = "7 am",
                    date = "tomorrow"
                },
                new
                {
                    time = "8 pm",
                    date = "tomorrow"
                }
            };


            //var alarmStrs = alarms.Select(x => engine.EvaluateTemplate("ShowAlarm", new { alarm = x })).ToList() ;
            //var evaled = engine.EvaluateTemplate("ShowAlarms", new { alarms = alarmStrs });
            //Assert.AreEqual("You have 2 alarms, 7 am at tomorrow and 8 pm at tomorrow", evaled);


            var evaled = engine.EvaluateTemplate("ShowAlarmsWithForeach", new { alarms = alarms });
            Assert.AreEqual("You have 2 alarms, 7 am at tomorrow and 8 pm at tomorrow", evaled);

            //var evaled = engine.EvaluateTemplate("ShowAlarmsWithMemberForeach", new { alarms = alarms });
            //Assert.AreEqual("You have 2 alarms, 7 am at tomorrow and 8 pm at tomorrow", evaled);

            //var evaled = engine.EvaluateTemplate("ShowAlarmsWithHumanize", new { alarms = alarms });
            //Assert.AreEqual("You have 2 alarms, 7 am at tomorrow and 8 pm at tomorrow", evaled);

            //var evaled = engine.EvaluateTemplate("ShowAlarmsWithMemberHumanize", new { alarms = alarms });
            //Assert.AreEqual("You have 2 alarms, 7 am at tomorrow and 8 pm at tomorrow", evaled);

        }

        [TestMethod]
        public void TestCaseInsensitive()
        {
            var engine = new TemplateEngine().AddFile(GetExampleFilePath("CaseInsensitive.lg"));
            var alarms = new[]
            {
                new
                {
                    time = "7 am",
                    date = "tomorrow"
                },
                new
                {
                    time = "8 pm",
                    date = "tomorrow"
                }
            };

            var evaled = engine.EvaluateTemplate("ShowAlarms", new { alarms = alarms });
            Assert.AreEqual("You have two alarms", evaled);

            evaled = engine.EvaluateTemplate("greetInAWeek", new { day = "Saturday" });
            Assert.AreEqual("Happy Saturday!", evaled);
        }

        [TestMethod]
        public void TestListWithOnlyOneElement()
        {
            var engine = new TemplateEngine().AddFile(GetExampleFilePath("8.lg"));
            var evaled = engine.EvaluateTemplate("ShowTasks", new { recentTasks = new[] { "Task1" } });
            Assert.AreEqual("Your most recent task is Task1. You can let me know if you want to add or complete a task.", evaled);
        }

        [TestMethod]
        public void TestTemplateNameWithDotIn()
        {
            var engine = new TemplateEngine().AddFile(GetExampleFilePath("TemplateNameWithDot.lg"));
            Assert.AreEqual(engine.EvaluateTemplate("Hello.World", null), "Hello World");
            Assert.AreEqual(engine.EvaluateTemplate("Hello", null), "Hello World");
        }

        [TestMethod]
        public void TestBasicInlineTemplate()
        {
            var emptyEngine = new TemplateEngine().AddText(content: String.Empty, name: "test", importResolver: null);
            Assert.AreEqual(emptyEngine.Evaluate("Hi"), "Hi");
            Assert.AreEqual(emptyEngine.Evaluate("Hi", null), "Hi");
            Assert.AreEqual(emptyEngine.Evaluate("Hi {name}", new { name = "DL" }), "Hi DL");
            Assert.AreEqual(emptyEngine.Evaluate("Hi {name.FirstName}{name.LastName}", new { name = new { FirstName = "D", LastName = "L" } }), "Hi DL");
            Assert.AreEqual(emptyEngine.Evaluate("Hi \n Hello", null), "Hi \n Hello");
            Assert.AreEqual(emptyEngine.Evaluate("Hi \r\n Hello", null), "Hi \r\n Hello");
            Assert.AreEqual(emptyEngine.Evaluate("Hi \r\n @{name}", new { name = "DL" }), "Hi \r\n DL");
            Assert.AreEqual(new TemplateEngine().Evaluate("Hi", null), "Hi");
        }

        [TestMethod]
        public void TestInlineTemplateWithTemplateFile()
        {
            var emptyEngine = new TemplateEngine().AddFile(GetExampleFilePath("8.lg"));
            Assert.AreEqual(emptyEngine.Evaluate("Hi"), "Hi");
            Assert.AreEqual(emptyEngine.Evaluate("Hi", null), "Hi");
            Assert.AreEqual(emptyEngine.Evaluate("Hi {name}", new { name = "DL" }), "Hi DL");
            Assert.AreEqual(emptyEngine.Evaluate("Hi {name.FirstName}{name.LastName}", new { name = new { FirstName = "D", LastName = "L" } }), "Hi DL");
            Assert.AreEqual(emptyEngine.Evaluate("Hi {name.FirstName}{name.LastName} [RecentTasks]",
                                                  new
                                                  {
                                                      name = new
                                                      {
                                                          FirstName = "D",
                                                          LastName = "L"
                                                      }

                                                  }), "Hi DL You don't have any tasks.");
            Assert.AreEqual(emptyEngine.Evaluate("Hi {name.FirstName}{name.LastName} [RecentTasks]",
                                                  new
                                                  {
                                                      name = new
                                                      {
                                                          FirstName = "D",
                                                          LastName = "L"
                                                      },
                                                      recentTasks = new[] { "task1" }


                                                  }), "Hi DL Your most recent task is task1. You can let me know if you want to add or complete a task.");

        }

        [TestMethod]
        public void TestMultiLine()
        {
            var engine = new TemplateEngine().AddFile(GetExampleFilePath("MultilineTextForAdaptiveCard.lg"));
            var evaled1 = engine.EvaluateTemplate("wPhrase", "");
            var options1 = new List<string> { "\r\ncardContent\r\n", "hello", "\ncardContent\n" };
            Assert.IsTrue(options1.Contains(evaled1), $"Evaled is {evaled1}");

            var evaled2 = engine.EvaluateTemplate("nameTemplate", new { name = "N" });
            var options2 = new List<string> { "\r\nN\r\n", "N", "\nN\n" };
            Assert.IsTrue(options2.Contains(evaled2), $"Evaled is {evaled2}");

            var evaled3 = engine.EvaluateTemplate("adaptivecardsTemplate", "");

            var evaled4 = engine.EvaluateTemplate("refTemplate", "");
            var options4 = new List<string> { "\r\nhi\r\n", "\nhi\n" };
            Assert.IsTrue(options4.Contains(evaled4), $"Evaled is {evaled4}");
        }

        [TestMethod]
        public void TestTemplateRef()
        {
            var engine = new TemplateEngine().AddFile(GetExampleFilePath("TemplateRef.lg"));

            var scope = new
            {
                time = "morning",
                name = "Dong Lei"
            };
            Assert.AreEqual(engine.EvaluateTemplate("Hello", scope), "Good morning Dong Lei");

        }




        [TestMethod]
        public void TestEscapeCharacter()
        {
            var engine = new TemplateEngine().AddFile(GetExampleFilePath("EscapeCharacter.lg"));
            var evaled1 = engine.EvaluateTemplate("wPhrase", null);
            Assert.AreEqual(evaled1, "Hi \r\n\t[]{}\\");
        }


        [TestMethod]
        public void TestAnalyzer()
        {
            var testData = new object[]
            {   new
                {
                    name = "orderReadOut",
                    variableOptions = new string[] { "orderType", "userName", "base", "topping", "bread", "meat" },
                    templateRefOptions = new string[] { "wPhrase", "pizzaOrderConfirmation", "sandwichOrderConfirmation" }
                },
                new
                {
                    name = "sandwichOrderConfirmation",
                    variableOptions = new string[] { "bread", "meat" },
                    templateRefOptions = new string[] { }
                },
                new
                {
                    name = "template1",
                    // TODO: input.property should really be: customer.property but analyzer needs to be 
                    variableOptions = new string[] { "alarms", "customer", "tasks[0]", "age", "city" },
                    templateRefOptions = new string[] { "template2", "template3", "template4", "template5", "template6" }
                },
                new
                {
                    name = "coffee-to-go-order",
                    variableOptions = new string[] { "coffee", "userName", "size", "price" },
                    templateRefOptions = new string[] { "wPhrase", "LatteOrderConfirmation", "MochaOrderConfirmation", "CuppuccinoOrderConfirmation" }
                }
            };

            foreach (var testItem in testData)
            {
                var engine = new TemplateEngine().AddFile(GetExampleFilePath("analyzer.lg"));
                var evaled1 = engine.AnalyzeTemplate(testItem.GetType().GetProperty("name").GetValue(testItem).ToString());
                var variableEvaled = evaled1.Variables;
                var variableEvaledOptions = testItem.GetType().GetProperty("variableOptions").GetValue(testItem) as string[];
                Assert.AreEqual(variableEvaledOptions.Length, variableEvaled.Count);
                variableEvaledOptions.ToList().ForEach(element => Assert.AreEqual(variableEvaled.Contains(element), true));
                var templateEvaled = evaled1.TemplateReferences;
                var templateEvaledOptions = testItem.GetType().GetProperty("templateRefOptions").GetValue(testItem) as string[];
                Assert.AreEqual(templateEvaledOptions.Length, templateEvaled.Count);
                templateEvaledOptions.ToList().ForEach(element => Assert.AreEqual(templateEvaled.Contains(element), true));
            }
        }

        [TestMethod]
        public void TestlgTemplateFunction()
        {
            var engine = new TemplateEngine().AddFile(GetExampleFilePath("lgTemplate.lg"));
            var evaled = engine.EvaluateTemplate("TemplateC", "");
            var options = new List<string> { "Hi", "Hello" };
            Assert.AreEqual(options.Contains(evaled), true);

            evaled = engine.EvaluateTemplate("TemplateD", new { b = "morning"});
            options = new List<string> { "Hi morning", "Hello morning" };
            Assert.AreEqual(options.Contains(evaled), true);
        }

        [TestMethod]
        public void TestAnalyzelgTemplateFunction()
        {
            var engine = new TemplateEngine().AddFile(GetExampleFilePath("lgTemplate.lg"));
            var evaled = engine.AnalyzeTemplate("TemplateD");
            var variableEvaled = evaled.Variables;
            var options = new List<string>() { "b" };
            Assert.AreEqual(variableEvaled.Count, options.Count);
            options.ForEach(e => Assert.AreEqual(variableEvaled.Contains(e), true));
        }

        [TestMethod]
        public void TestExceptionCatch()
        {
            var engine = new TemplateEngine().AddFile(GetExampleFilePath("ExceptionCatch.lg"));
            try
            {
                engine.EvaluateTemplate("NoVariableMatch", null);
            }
            catch (Exception e)
            {
                TestContext.WriteLine(e.Message);
            }
        }



        [TestMethod]
        public void TestMultipleLgFiles()
        {
            var file123 = new string[]
            {
                GetExampleFilePath("MultiFile-Part1.lg"),
                GetExampleFilePath("MultiFile-Part2.lg"),
                GetExampleFilePath("MultiFile-Part3.lg"),
            };

            var ex = Assert.ThrowsException<Exception>(() => new TemplateEngine().AddFile(file123[0]));
            TestContext.WriteLine(ex.Message);

            ex = Assert.ThrowsException<Exception>(() => new TemplateEngine().AddFiles(new List<string> { file123[0], file123[1] }));
            TestContext.WriteLine(ex.Message);

            ex = Assert.ThrowsException<Exception>(() => new TemplateEngine().AddFiles(new List<string> { file123[0], file123[2] }));
            TestContext.WriteLine(ex.Message);

            var msg = "hello from t1, ref template2: 'hello from t2, ref template3: hello from t3' and ref template3: 'hello from t3'";

            var engine = new TemplateEngine().AddFiles(new List<string> { file123[0], file123[1], file123[2] });
            Assert.AreEqual(msg, engine.EvaluateTemplate("template1", null));

            engine = new TemplateEngine().AddFiles(new List<string> { file123[1], file123[0], file123[2] });
            Assert.AreEqual(msg, engine.EvaluateTemplate("template1", null));

            engine = new TemplateEngine().AddFiles(new List<string> { file123[2], file123[1], file123[0] });
            Assert.AreEqual(msg, engine.EvaluateTemplate("template1", null));
        }

        [TestMethod]
        public void TestImportLgFiles()
        {
            var engine = new TemplateEngine().AddFile(GetExampleFilePath("import.lg"));

            // Assert 6.lg is imported only once when there are several relative paths which point to the same file.
            // Assert import cycle loop is handled well as expected when a file imports itself.
            Assert.AreEqual(11, engine.Templates.Count());

            string evaled = engine.EvaluateTemplate("basicTemplate", null);
            Assert.IsTrue("Hi" == evaled || "Hello" == evaled);

            evaled = engine.EvaluateTemplate("welcome", null);
            Assert.IsTrue("Hi DongLei :)" == evaled ||
                "Hey DongLei :)" == evaled ||
                "Hello DongLei :)" == evaled);

            evaled = engine.EvaluateTemplate("welcome", new { userName = "DL" });
            Assert.IsTrue("Hi DL :)" == evaled ||
                "Hey DL :)" == evaled ||
                "Hello DL :)" == evaled);

            evaled = engine.EvaluateTemplate("basicTemplate2", null);
            Assert.IsTrue("Hi 2" == evaled || "Hello 2" == evaled);

            // Assert 6.lg of absolute path is imported from text.
            var importedFilePath = GetExampleFilePath("6.lg");
            engine = new TemplateEngine().AddText(content: "# basicTemplate\r\n- Hi\r\n- Hello\r\n[import](" + importedFilePath + ")", name: "test", importResolver: null);

            Assert.AreEqual(8, engine.Templates.Count());

            evaled = engine.EvaluateTemplate("basicTemplate", null);
            Assert.IsTrue("Hi" == evaled || "Hello" == evaled);

            evaled = engine.EvaluateTemplate("welcome", null);
            Assert.IsTrue("Hi DongLei :)" == evaled ||
                "Hey DongLei :)" == evaled ||
                "Hello DongLei :)" == evaled);

            evaled = engine.EvaluateTemplate("welcome", new { userName = "DL" });
            Assert.IsTrue("Hi DL :)" == evaled ||
                "Hey DL :)" == evaled ||
                "Hello DL :)" == evaled);

            // Assert 6.lg of relative path is imported from text.
            engine = new TemplateEngine().AddText(content: "# basicTemplate\r\n- Hi\r\n- Hello\r\n[import](./Examples/6.lg)", name: "test", importResolver: null);

            Assert.AreEqual(8, engine.Templates.Count());

            evaled = engine.EvaluateTemplate("basicTemplate", null);
            Assert.IsTrue("Hi" == evaled || "Hello" == evaled);

            evaled = engine.EvaluateTemplate("welcome", null);
            Assert.IsTrue("Hi DongLei :)" == evaled ||
                "Hey DongLei :)" == evaled ||
                "Hello DongLei :)" == evaled);

            evaled = engine.EvaluateTemplate("welcome", new { userName = "DL" });
            Assert.IsTrue("Hi DL :)" == evaled ||
                "Hey DL :)" == evaled ||
                "Hello DL :)" == evaled);
        }

        [TestMethod]
<<<<<<< HEAD
        public void TestRegex()
        {
            
            var engine = new TemplateEngine().AddFile(GetExampleFilePath("Regex.lg"));
            var evaled = engine.EvaluateTemplate("wPhrase", "");
            Assert.AreEqual(evaled, "Hi");

            evaled = engine.EvaluateTemplate("wPhrase", new { name = "jack"});
            Assert.AreEqual(evaled, "Hi jack");

            evaled = engine.EvaluateTemplate("wPhrase", new { name = "morethanfive" });
            Assert.AreEqual(evaled, "Hi");
=======
        public void TestLgFileImportMultipleTimes()
        {
            var engine = new TemplateEngine().AddFiles(new List<string>() { GetExampleFilePath("import.lg"), GetExampleFilePath("import2.lg") });

            // Assert 6.lg is imported only once and no exceptions are thrown when it is imported from multiple files.
            Assert.AreEqual(13, engine.Templates.Count());

            string evaled = engine.EvaluateTemplate("basicTemplate", null);
            Assert.IsTrue("Hi" == evaled || "Hello" == evaled);

            evaled = engine.EvaluateTemplate("welcome", null);
            Assert.IsTrue("Hi DongLei :)" == evaled ||
                "Hey DongLei :)" == evaled ||
                "Hello DongLei :)" == evaled);

            evaled = engine.EvaluateTemplate("welcome", new { userName = "DL" });
            Assert.IsTrue("Hi DL :)" == evaled ||
                "Hey DL :)" == evaled ||
                "Hello DL :)" == evaled);

            evaled = engine.EvaluateTemplate("basicTemplate2", null);
            Assert.IsTrue("Hi 2" == evaled || "Hello 2" == evaled);

            evaled = engine.EvaluateTemplate("basicTemplate3", null);
            Assert.IsTrue("Hi" == evaled || "Hello" == evaled);

            evaled = engine.EvaluateTemplate("basicTemplate4", null);
            Assert.IsTrue("Hi 2" == evaled || "Hello 2" == evaled);

            engine = new TemplateEngine().AddFile(GetExampleFilePath("import.lg"));
            var ex = Assert.ThrowsException<Exception>(() => engine.AddFile(GetExampleFilePath("import2.lg")));
            Assert.IsTrue(ex.Message.Contains("Duplicated definitions found for template: wPhrase"));

            engine = new TemplateEngine().AddFiles(new List<string>() { GetExampleFilePath("import.lg") });
            ex = Assert.ThrowsException<Exception>(() => engine.AddFiles(new List<string>() { GetExampleFilePath("import2.lg") }));
            Assert.IsTrue(ex.Message.Contains("Duplicated definitions found for template: wPhrase"));
>>>>>>> 23310252
        }
    }
}<|MERGE_RESOLUTION|>--- conflicted
+++ resolved
@@ -470,10 +470,8 @@
         }
 
         [TestMethod]
-<<<<<<< HEAD
         public void TestRegex()
         {
-            
             var engine = new TemplateEngine().AddFile(GetExampleFilePath("Regex.lg"));
             var evaled = engine.EvaluateTemplate("wPhrase", "");
             Assert.AreEqual(evaled, "Hi");
@@ -483,7 +481,8 @@
 
             evaled = engine.EvaluateTemplate("wPhrase", new { name = "morethanfive" });
             Assert.AreEqual(evaled, "Hi");
-=======
+        }
+
         public void TestLgFileImportMultipleTimes()
         {
             var engine = new TemplateEngine().AddFiles(new List<string>() { GetExampleFilePath("import.lg"), GetExampleFilePath("import2.lg") });
@@ -520,7 +519,6 @@
             engine = new TemplateEngine().AddFiles(new List<string>() { GetExampleFilePath("import.lg") });
             ex = Assert.ThrowsException<Exception>(() => engine.AddFiles(new List<string>() { GetExampleFilePath("import2.lg") }));
             Assert.IsTrue(ex.Message.Contains("Duplicated definitions found for template: wPhrase"));
->>>>>>> 23310252
         }
     }
 }