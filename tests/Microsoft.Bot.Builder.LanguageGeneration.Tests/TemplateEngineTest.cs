--- conflicted
+++ resolved
@@ -964,7 +964,6 @@
         }
 
         [TestMethod]
-<<<<<<< HEAD
         public void TestStringInterpolation()
         {
             var engine = new TemplateEngine().AddFile(GetExampleFilePath("StringInterpolation.lg"));
@@ -983,7 +982,8 @@
 
             evaled = engine.EvaluateTemplate("StringTemplateWithEscape");
             Assert.AreEqual("just want to output @{bala`bala}", evaled);
-=======
+        }
+
         public void TestMemoryAccessPath()
         {
             var engine = new TemplateEngine().AddFile(GetExampleFilePath("MemoryAccess.lg"));
@@ -1017,7 +1017,6 @@
             // sencond for "turn.property[p1].enum" and get "p1enum" from global 
             result = engine.EvaluateTemplate("T3", memory);
             Assert.AreEqual(result, "p1enum");
->>>>>>> 6f80837f
         }
 
         public class LoopClass
