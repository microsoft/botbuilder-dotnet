﻿> condition error
# template
- IF: hi
    - hello

> more than 1 if
<<<<<<< HEAD
# template2
 - IF: @{true}
=======
# templat2
 - IF: ${true}
>>>>>>> ea87e8c1
    - hello
- IF: ${false}
    - hi

> else should not follewed by any expressions
<<<<<<< HEAD
# template3
 - IF: @{true}
=======
# templat3
 - IF: ${true}
>>>>>>> ea87e8c1
    - hello
- ELSE: ${false}
    - hi

> only elseif is allowed in middle of condition
# template4
- IF: ${true}
  - hi
- IF: ${true}
  - hi
- ELSE: 
 - hi

> at most one space is allowed between if/else/elseif and :
# template5
- IF  : ${true}
  - hi
- ELSE  : 
 - hi

# template6
- ELSE:
 - hi<|MERGE_RESOLUTION|>--- conflicted
+++ resolved
@@ -4,25 +4,15 @@
     - hello
 
 > more than 1 if
-<<<<<<< HEAD
 # template2
- - IF: @{true}
-=======
-# templat2
  - IF: ${true}
->>>>>>> ea87e8c1
     - hello
 - IF: ${false}
     - hi
 
 > else should not follewed by any expressions
-<<<<<<< HEAD
 # template3
- - IF: @{true}
-=======
-# templat3
  - IF: ${true}
->>>>>>> ea87e8c1
     - hello
 - ELSE: ${false}
     - hi
