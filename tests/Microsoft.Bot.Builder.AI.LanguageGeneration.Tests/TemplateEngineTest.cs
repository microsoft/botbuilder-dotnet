﻿using System;
using System.Collections.Generic;
using System.Text;
using Microsoft.VisualStudio.TestTools.UnitTesting;
using Microsoft.Bot.Builder.AI.LanguageGeneration;
using System.Linq;

namespace Microsoft.Bot.Builder.AI.LanguageGeneration.Tests
{
    [TestClass]
    public class TemplateEngineTest
    {
        private string GetExampleFilePath(string fileName)
        {
            return AppContext.BaseDirectory.Substring(0, AppContext.BaseDirectory.IndexOf("bin")) + "Examples\\" + fileName;
        }
        

        [TestMethod]
        public void TestBasic()
        {   
            var engine = TemplateEngine.FromFile(GetExampleFilePath("2.lg"));

            var evaled = engine.EvaluateTemplate("wPhrase", null);
            var options = new List<string> { "Hi", "Hello", "Hiya " };

            Assert.IsTrue(options.Contains(evaled), $"The result `{evaled}` is not in those options [{string.Join(",", options)}]");
        }

        [TestMethod]
        public void TestBasicTemplateReference()
        {
            var engine = TemplateEngine.FromFile(GetExampleFilePath("3.lg"));

            var evaled = engine.EvaluateTemplate("welcome-user", null);
            var options = new List<string> { "Hi", "Hello", "Hiya", "Hi :)", "Hello :)", "Hiya :)"};

            Assert.IsTrue(options.Contains(evaled), $"The result {evaled} is not in those options [{string.Join(",", options)}]");
        }

        [TestMethod]
        public void TestBasicTemplateRefAndEntityRef()
        {
            var engine = TemplateEngine.FromFile(GetExampleFilePath("4.lg"));

            var userName = "DL";
            var evaled = engine.EvaluateTemplate("welcome-user", new { userName = userName});
            var options = new List<string> { "Hi", "Hello", "Hiya ", "Hi :)", "Hello :)", "Hiya  :)" };

            Assert.IsTrue(evaled.Contains(userName),  $"The result {evaled} does not contiain `{userName}`");
        }

        [TestMethod]
        public void TestBasicConditionalTemplate()
        {
            var engine = TemplateEngine.FromFile(GetExampleFilePath("5.lg"));

            string evaled = engine.EvaluateTemplate("time-of-day-readout", new { timeOfDay = "morning" });
            Assert.IsTrue(evaled == "Good morning" || evaled == "Morning! ", $"Evaled is {evaled}");

            evaled = engine.EvaluateTemplate("time-of-day-readout", new { timeOfDay = "evening" });
            Assert.IsTrue(evaled == "Good evening" || evaled == "Evening! ", $"Evaled is {evaled}");
        }

        [TestMethod]
        public void TestBasicConditionalTemplateWithoutDefault()
        {
            var engine = TemplateEngine.FromFile(GetExampleFilePath("5.lg"));

            string evaled = engine.EvaluateTemplate("time-of-day-readout-without-default", new { timeOfDay = "morning" });
            Assert.IsTrue(evaled == "Good morning" || evaled == "Morning! ", $"Evaled is {evaled}");

            evaled = engine.EvaluateTemplate("time-of-day-readout-without-default2", new { timeOfDay = "morning" });
            Assert.IsTrue(evaled == "Good morning" || evaled == "Morning! ", $"Evaled is {evaled}");

            evaled = engine.EvaluateTemplate("time-of-day-readout-without-default2", new { timeOfDay = "evening" });
            Assert.IsNull(evaled, "Evaled is not null");
        }

        [TestMethod]
        public void TestBasicTemplateRefWithParameters()
        {
            var engine = TemplateEngine.FromFile(GetExampleFilePath("6.lg"));

            string evaled = engine.EvaluateTemplate("welcome", null);
            Assert.IsTrue("Hi DongLei :)" == evaled || 
                "Hey DongLei :)" == evaled ||
                "Hello DongLei :)" == evaled );

            evaled = engine.EvaluateTemplate("welcome", new { userName = "DL" });
            Assert.IsTrue("Hi DL :)" == evaled ||
                "Hey DL :)" == evaled ||
                "Hello DL :)" == evaled);
        }

        [TestMethod]
        public void TestBasicListSupport()
        {
            var engine = TemplateEngine.FromFile(GetExampleFilePath("BasicList.lg"));
            Assert.AreEqual(engine.EvaluateTemplate("BasicJoin", new { items = new[] { "1", "2" } }), "1, 2");
        }

        [TestMethod]
        public void TestBasicExtendedFunctions()
        {
            var engine = TemplateEngine.FromFile(GetExampleFilePath("6.lg"));
            var alarms = new []
            {
                new
                {
                    time = "7 am",
                    date = "tomorrow"
                },
                new
                {
                    time = "8 pm",
                    date = "tomorrow"
                }
            };


            //var alarmStrs = alarms.Select(x => engine.EvaluateTemplate("ShowAlarm", new { alarm = x })).ToList() ;
            //var evaled = engine.EvaluateTemplate("ShowAlarms", new { alarms = alarmStrs });
            //Assert.AreEqual("You have 2 alarms, 7 am at tomorrow and 8 pm at tomorrow", evaled);


            //var evaled = engine.EvaluateTemplate("ShowAlarmsWithForeach", new { alarms = alarms });
            //Assert.AreEqual("You have 2 alarms, 7 am at tomorrow and 8 pm at tomorrow", evaled);

            //var evaled = engine.EvaluateTemplate("ShowAlarmsWithMemberForeach", new { alarms = alarms });
            //Assert.AreEqual("You have 2 alarms, 7 am at tomorrow and 8 pm at tomorrow", evaled);

            //var evaled = engine.EvaluateTemplate("ShowAlarmsWithHumanize", new { alarms = alarms });
            //Assert.AreEqual("You have 2 alarms, 7 am at tomorrow and 8 pm at tomorrow", evaled);

            var evaled = engine.EvaluateTemplate("ShowAlarmsWithMemberHumanize", new { alarms = alarms });
            Assert.AreEqual("You have 2 alarms, 7 am at tomorrow and 8 pm at tomorrow", evaled);

        }

        [TestMethod]
        public void TestBasicLoopRef()
        {
            var engine = TemplateEngine.FromFile(GetExampleFilePath("7.lg"));
            var evaled = engine.EvaluateTemplate("wPhrase", "");
            Assert.AreEqual(evaled, "你好");
        }

        [TestMethod]
        public void TestListWithOnlyOneElement()
        {
            var engine = TemplateEngine.FromFile(GetExampleFilePath("8.lg"));
            var evaled = engine.EvaluateTemplate("RecentTasks", new { recentTasks = new[] { "Task1" } });
            Assert.AreEqual(evaled, "Your most recent task is Task1. You can let me know if you want to add or complete a task.");
        }

        [TestMethod]
        public void TestTemplateNameWithDotIn()
        {
            var engine = TemplateEngine.FromFile(GetExampleFilePath("TemplateNameWithDot.lg"));
            Assert.AreEqual(engine.EvaluateTemplate("Hello.World", null), "Hello World");
            Assert.AreEqual(engine.EvaluateTemplate("Hello", null), "Hello World");
        }

        [TestMethod]
        public void TestBasicInlineTemplate()
        {
            var emptyEngine = TemplateEngine.FromText("");
            Assert.AreEqual(emptyEngine.Evaluate("Hi", null), "Hi");
            Assert.AreEqual(emptyEngine.Evaluate("Hi {name}", new { name = "DL" } ), "Hi DL");
            Assert.AreEqual(emptyEngine.Evaluate("Hi {name.FirstName}{name.LastName}", new { name = new { FirstName = "D", LastName = "L" }} ), "Hi DL");
            Assert.AreEqual(TemplateEngine.EmptyEngine().Evaluate("Hi", null), "Hi");
        }

        [TestMethod]
        public void TestInlineTemplateWithTemplateFile()
        {
            var emptyEngine = TemplateEngine.FromFile(GetExampleFilePath("8.lg"));
            Assert.AreEqual(emptyEngine.Evaluate("Hi", null), "Hi");
            Assert.AreEqual(emptyEngine.Evaluate("Hi {name}", new { name = "DL" }), "Hi DL");
            Assert.AreEqual(emptyEngine.Evaluate("Hi {name.FirstName}{name.LastName}", new { name = new { FirstName = "D", LastName = "L" } }), "Hi DL");
            Assert.AreEqual(emptyEngine.Evaluate("Hi {name.FirstName}{name.LastName} [RecentTasks]", 
                                                  new {
                                                       name = new {
                                                           FirstName = "D",
                                                           LastName = "L"
                                                       }
                                                       
                                                  }), "Hi DL You don't have any tasks.");
            Assert.AreEqual(emptyEngine.Evaluate("Hi {name.FirstName}{name.LastName} [RecentTasks]",
                                                  new
                                                  {
                                                      name = new
                                                      {
                                                          FirstName = "D",
                                                          LastName = "L"
                                                      },
                                                      recentTasks = new [] {"task1"}
                                                      

                                                  }), "Hi DL Your most recent task is task1. You can let me know if you want to add or complete a task.");

        }

        [TestMethod]
        public void TestMultiLine()
        {
            var engine = TemplateEngine.FromFile(GetExampleFilePath("MultilineTextForAdaptiveCard.lg"));
            var evaled1 = engine.EvaluateTemplate("wPhrase", "");
            var options1 = new List<string> { "\r\ncardContent\r\n", "hello" };
            Assert.IsTrue(options1.Contains(evaled1), $"Evaled is {evaled1}");

            var evaled2 = engine.EvaluateTemplate("nameTemplate", new { name = "N" });
            var options2 = new List<string> { "\r\nN\r\n", "N" };
            Assert.IsTrue(options2.Contains(evaled2), $"Evaled is {evaled2}");

            var evaled3 = engine.EvaluateTemplate("adaptivecardsTemplate", "");

            var evaled4 = engine.EvaluateTemplate("refTemplate", "");
            var options4 = new List<string> { "\r\nhi\r\n" };
            Assert.IsTrue(options4.Contains(evaled4), $"Evaled is {evaled4}");
        }

        [TestMethod]
        public void TestTemplateRef()
        {
            var engine = TemplateEngine.FromFile(GetExampleFilePath("TemplateRef.lg"));

            var scope = new
            {
                time = "morning",
                name = "Dong Lei"
            };
            Assert.AreEqual(engine.EvaluateTemplate("Hello", scope), "Good morning Dong Lei");

        }

<<<<<<< HEAD


        [TestMethod]
        public void TestEscapeCharacter()
        {
            var engine = TemplateEngine.FromFile(GetExampleFilePath("EscapeCharacter.lg"));
            var evaled1 = engine.EvaluateTemplate("wPhrase", null);
            Assert.AreEqual(evaled1, "Hi \r\n\t[]{}\\");

            Assert.ThrowsException<Exception>(() => engine.EvaluateTemplate("wPhrase2", null));
            Assert.ThrowsException<Exception>(() => engine.EvaluateTemplate("wPhrase3", null));
        }

=======
        [TestMethod]
        public void TestAnalyzer()
        {
            var engine = TemplateEngine.FromFile(GetExampleFilePath("Analyzer.lg"));
            
            var evaled1 = engine.AnalyzeTemplate("orderReadOut");
            var evaled1Options = new List<string> { "orderType","userName","base","topping","bread","meat"};
            Assert.IsTrue(evaled1.All(evaled1Options.Contains) && evaled1.Count == evaled1Options.Count);


            var evaled2 = engine.AnalyzeTemplate("sandwichOrderConfirmation");
            var evaled2Options = new List<string> { "bread", "meat" };
            Assert.IsTrue(evaled2.All(evaled2Options.Contains) && evaled2.Count == evaled2Options.Count);
            

            var evaled3 = engine.AnalyzeTemplate("template1");
            var evaled3Options = new List<string> { "alarms", "tasks", "age","other" };
            Assert.IsTrue(evaled3.All(evaled3Options.Contains) && evaled3.Count == evaled3Options.Count);

        }
>>>>>>> 95bbe1f5
    }
}<|MERGE_RESOLUTION|>--- conflicted
+++ resolved
@@ -235,7 +235,7 @@
 
         }
 
-<<<<<<< HEAD
+
 
 
         [TestMethod]
@@ -249,7 +249,7 @@
             Assert.ThrowsException<Exception>(() => engine.EvaluateTemplate("wPhrase3", null));
         }
 
-=======
+
         [TestMethod]
         public void TestAnalyzer()
         {
@@ -270,6 +270,6 @@
             Assert.IsTrue(evaled3.All(evaled3Options.Contains) && evaled3.Count == evaled3Options.Count);
 
         }
->>>>>>> 95bbe1f5
+
     }
 }