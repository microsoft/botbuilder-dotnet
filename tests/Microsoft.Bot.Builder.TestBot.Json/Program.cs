--- conflicted
+++ resolved
@@ -5,11 +5,8 @@
 using System.Collections.Generic;
 using System.Diagnostics;
 using System.IO;
-<<<<<<< HEAD
 using System.Reflection.Emit;
 using Microsoft.AspNetCore;
-=======
->>>>>>> ac7de20f
 using Microsoft.AspNetCore.Hosting;
 using Microsoft.Extensions.Configuration;
 using Microsoft.Extensions.Hosting;
@@ -27,81 +24,60 @@
         {
             Trace.TraceInformation("--root <PATH>: Absolute path to the root directory for declarative resources all *.main.dialog be options.  Default current directory");
             Trace.TraceInformation("--region <REGION>: LUIS endpoint region.  Default westus");
-            Trace.TraceInformation("--environment <ENVIRONMENT>: LUIS environment settins to use.  Default 'devlopment' or user alias.");
+            Trace.TraceInformation("--environment <ENVIRONMENT>: LUIS environment settings to use.  Default 'devlopment' or user alias.");
             Trace.TraceInformation("--help: This help.");
             System.Environment.Exit(-1);
         }
 
-<<<<<<< HEAD
-        public static IWebHost BuildWebHost(string[] args) =>
-            WebHost.CreateDefaultBuilder(args)
+        public static IHostBuilder CreateHostBuilder(string[] args) =>
+            Host.CreateDefaultBuilder(args)
             .ConfigureAppConfiguration((hostingContext, config) =>
             {
                 var luisRegion = Environment.GetEnvironmentVariable("LUIS_AUTHORING_REGION") ?? "westus";
                 var environment = "development";
                 var botRoot = ".";
                 for (var i = 0; i < args.Length; ++i)
-=======
-        public static IHostBuilder CreateHostBuilder(string[] args) =>
-            Host.CreateDefaultBuilder(args)
-                .ConfigureAppConfiguration((hostingContext, config) =>
->>>>>>> ac7de20f
                 {
-                    var env = hostingContext.HostingEnvironment;
-                    var luisAuthoringRegion = Environment.GetEnvironmentVariable("LUIS_AUTHORING_REGION") ?? "westus";
-                    for (var i = 0; i < args.Length; ++i)
+                    var arg = args[i];
+
+                    // No args has %LAUNCHER_ARGS% as the single argument so ignore it
+                    if (!arg.StartsWith("%"))
                     {
-                        var arg = args[i];
                         switch (arg)
                         {
                             case "--region":
                                 {
-<<<<<<< HEAD
-                                    luisRegion = args[i];
-=======
                                     if (++i < args.Length)
                                     {
-                                        luisAuthoringRegion = args[i];
+                                        luisRegion = args[i];
                                     }
->>>>>>> ac7de20f
                                 }
 
                                 break;
                             case "--root":
                                 {
-<<<<<<< HEAD
-                                    botRoot = args[i];
-=======
                                     if (++i < args.Length)
                                     {
-                                        env.ContentRootPath = args[i];
+                                        botRoot = args[i];
                                     }
->>>>>>> ac7de20f
                                 }
 
-<<<<<<< HEAD
-                            break;
-                        case "--environment":
-                            {
-                                if (++i < args.Length)
+                                break;
+                            case "--environment":
                                 {
-                                    environment = args[i];
+                                    if (++i < args.Length)
+                                    {
+                                        environment = args[i];
+                                    }
                                 }
-                            }
 
-                            break;
+                                break;
 
-                        default: Help(); break;
-=======
-                                break;
-                            default:
-                                Help();
-                                break;
+                            default: Help(); break;
                         }
->>>>>>> ac7de20f
                     }
+                }
 
-<<<<<<< HEAD
                 var settings = new Dictionary<string, string>();
                 settings["luis:endpoint"] = $"https://{luisRegion}.api.cognitive.microsoft.com";
                 settings["BotRoot"] = botRoot;
@@ -119,27 +95,13 @@
 
                 var userPattern = $"{Environment.UserName}.{luisRegion}.json";
                 foreach (var file in di.GetFiles($"luis.settings.{userPattern}", SearchOption.AllDirectories))
-=======
-                    config.AddUserSecrets<Startup>();
-
-                    // Add general and then user specific luis.settings files to config
-                    var di = new DirectoryInfo(env.ContentRootPath);
-                    var generalPattern = $"{env.EnvironmentName}.{luisAuthoringRegion}.json";
-                    foreach (var file in di.GetFiles($"luis.settings.{generalPattern}", SearchOption.AllDirectories))
-                    {
-                        config.AddJsonFile(file.FullName, optional: false, reloadOnChange: true);
-                    }
-
-                    var userPattern = $"{Environment.UserName}.{luisAuthoringRegion}.json";
-                    foreach (var file in di.GetFiles($"luis.settings.{userPattern}", SearchOption.AllDirectories))
-                    {
-                        config.AddJsonFile(file.FullName, optional: false, reloadOnChange: true);
-                    }
-                })
-                .ConfigureWebHostDefaults(webBuilder =>
->>>>>>> ac7de20f
                 {
-                    webBuilder.UseStartup<Startup>();
-                });
+                    config.AddJsonFile(file.FullName, optional: false, reloadOnChange: true);
+                }
+            })
+            .ConfigureWebHostDefaults(webBuilder =>
+            {
+                webBuilder.UseStartup<Startup>();
+            });
     }
 }