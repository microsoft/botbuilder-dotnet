﻿// Copyright (c) Microsoft Corporation. All rights reserved.
// Licensed under the MIT License.

using System;
using System.Collections.Generic;
using System.Data;
using System.Diagnostics;
using System.IO;
using System.Linq;
using System.Threading;
using System.Threading.Tasks;
using Microsoft.AspNetCore.Mvc.Filters;
using Microsoft.Bot.Builder.Dialogs;
using Microsoft.Bot.Builder.Dialogs.Adaptive;
using Microsoft.Bot.Builder.Dialogs.Adaptive.Actions;
using Microsoft.Bot.Builder.Dialogs.Adaptive.Conditions;
using Microsoft.Bot.Builder.Dialogs.Adaptive.Input;
using Microsoft.Bot.Builder.Dialogs.Adaptive.Templates;
using Microsoft.Bot.Builder.Dialogs.Choices;
using Microsoft.Bot.Builder.Dialogs.Debugging;
using Microsoft.Bot.Builder.Dialogs.Declarative;
using Microsoft.Bot.Builder.Dialogs.Declarative.Resources;
using Newtonsoft.Json.Linq;

namespace Microsoft.Bot.Builder.TestBot.Json
{
    public class TestBot : ActivityHandler
    {
        private IStatePropertyAccessor<DialogState> dialogStateAccessor;
        private DialogManager dialogManager;
        private readonly ResourceExplorer resourceExplorer;

        public TestBot(ConversationState conversationState, ResourceExplorer resourceExplorer)
        {
            this.dialogStateAccessor = conversationState.CreateProperty<DialogState>("RootDialogState");
            this.resourceExplorer = resourceExplorer;

            // auto reload dialogs when file changes
            this.resourceExplorer.Changed += (resources) =>
            {
                if (resources.Any(resource => resource.Id.EndsWith(".dialog") || resource.Id.EndsWith(".lg")))
                {
                    Task.Run(() => this.LoadDialogs());
                }
            };
            LoadDialogs();
        }

        public override Task OnTurnAsync(ITurnContext turnContext, CancellationToken cancellationToken = default(CancellationToken))
        {
            return this.dialogManager.OnTurnAsync(turnContext, cancellationToken: cancellationToken);
        }

        private void LoadDialogs()
        {
            System.Diagnostics.Trace.TraceInformation("Loading resources...");

            var rootDialog = new AdaptiveDialog()
            {
                AutoEndDialog = false,
            };
            var choiceInput = new ChoiceInput()
            {
                Prompt = new ActivityTemplate("What declarative sample do you want to run?"),
                Property = "conversation.dialogChoice",
                AlwaysPrompt = true,
                Choices = new ChoiceSet(new List<Choice>())
            };

            var handleChoice = new SwitchCondition()
            {
                Condition = "conversation.dialogChoice",
                Cases = new List<Case>()
            };

<<<<<<< HEAD
            Dialog lastDialog = null;
=======
            var choices = new ChoiceSet();

>>>>>>> c949e42a
            foreach (var resource in this.resourceExplorer.GetResources(".dialog").Where(r => r.Id.EndsWith(".main.dialog")))
            {
                try
                {
                    var name = Path.GetFileNameWithoutExtension(Path.GetFileNameWithoutExtension(resource.Id));
                    choices.Add(new Choice(name));
                    var dialog = DeclarativeTypeLoader.Load<Dialog>(resource, this.resourceExplorer, DebugSupport.SourceMap);
                    lastDialog = dialog;
                    handleChoice.Cases.Add(new Case($"{name}", new List<Dialog>() { dialog }));
                }
                catch (SyntaxErrorException err)
                {
                    Trace.TraceError($"{err.Source}: Error: {err.Message}");
                }
                catch (Exception err)
                {
                    Trace.TraceError(err.Message);
                }
            }

            choiceInput.Choices = new ChoiceSet();
            choiceInput.Style = ListStyle.Auto;
            rootDialog.Triggers.Add(new OnBeginDialog()
            {
                Actions = new List<Dialog>()
                {
                    choiceInput.Choices.Value.Count() == 1 ? lastDialog : choiceInput,
                    new SendActivity("# Running @{conversation.dialogChoice}.main.dialog"),
                    handleChoice,
                    new RepeatDialog()
                }
            });

            this.dialogManager = new DialogManager(rootDialog);

            System.Diagnostics.Trace.TraceInformation("Done loading resources.");
        }
    }
}<|MERGE_RESOLUTION|>--- conflicted
+++ resolved
@@ -73,12 +73,9 @@
                 Cases = new List<Case>()
             };
 
-<<<<<<< HEAD
             Dialog lastDialog = null;
-=======
             var choices = new ChoiceSet();
 
->>>>>>> c949e42a
             foreach (var resource in this.resourceExplorer.GetResources(".dialog").Where(r => r.Id.EndsWith(".main.dialog")))
             {
                 try
