--- conflicted
+++ resolved
@@ -73,12 +73,8 @@
                 Cases = new List<Case>()
             };
 
-<<<<<<< HEAD
-            Dialog lastDialog = null;
-=======
             var choices = new ChoiceSet();
 
->>>>>>> 8d8b2b59
             foreach (var resource in this.resourceExplorer.GetResources(".dialog").Where(r => r.Id.EndsWith(".main.dialog")))
             {
                 try
@@ -86,7 +82,6 @@
                     var name = Path.GetFileNameWithoutExtension(Path.GetFileNameWithoutExtension(resource.Id));
                     choices.Add(new Choice(name));
                     var dialog = DeclarativeTypeLoader.Load<Dialog>(resource, this.resourceExplorer, DebugSupport.SourceMap);
-                    lastDialog = dialog;
                     handleChoice.Cases.Add(new Case($"{name}", new List<Dialog>() { dialog }));
                 }
                 catch (SyntaxErrorException err)
@@ -105,7 +100,7 @@
             {
                 Actions = new List<Dialog>()
                 {
-                    choiceInput.Choices.Value.Count() == 1 ? lastDialog : choiceInput,
+                    choiceInput,
                     new SendActivity("# Running @{conversation.dialogChoice}.main.dialog"),
                     handleChoice,
                     new RepeatDialog()
