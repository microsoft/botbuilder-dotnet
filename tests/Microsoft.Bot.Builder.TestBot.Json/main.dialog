--- conflicted
+++ resolved
@@ -1,6 +1,6 @@
 {
-<<<<<<< HEAD
-  "$type": "http://schemas.botframework.com/SequenceDialog",
+  "$schema": "./Schemas/app.schema",
+  "$type": "Microsoft.SequenceDialog",
   "$id": "getUserInfo",
   "sequence": [
     {
@@ -42,38 +42,4 @@
       "result": "value"
     }
   ]
-=======
-    "$schema": "./Schemas/app.schema",
-    "$type" :"Microsoft.SequenceDialog",
-    "$id": "getUserInfo",
-    "sequence": [
-        {
-            "$type": "http://schemas.botframework.com/CallDialog",
-            "dialog": {
-                "$type": "http://schemas.botframework.com/TextPrompt",
-                "$id": "namePrompt",
-                "property": "value.name",
-                "pattern": "\\w{3,50}",
-                "initialPrompt": "What is your name?",
-                "retryPrompt": "Let's try again, what's your name?",
-                "notMatchedActivity": "You need to give me at least 3 chars to 30 chars as a name."
-            },
-            "property": "value.name"
-        },
-        {
-            "$type": "http://schemas.botframework.com/SendActivityStep",
-            "activity": {
-                "type": "Template",
-                "value": {
-                    "data": "value.name",
-                    "template": "welcome-user"
-                }
-            }
-        },
-        {
-            "$type": "http://schemas.botframework.com/EndDialog",
-            "result": "value"
-        }
-    ]
->>>>>>> faf1b0da
 }