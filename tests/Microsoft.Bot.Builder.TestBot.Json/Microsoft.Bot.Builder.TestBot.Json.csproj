﻿<Project Sdk="Microsoft.NET.Sdk.Web">

  <PropertyGroup>
    <TargetFramework>netcoreapp2.1</TargetFramework>
    <UserSecretsId>TestBot</UserSecretsId>
    <Configurations>Debug;Release</Configurations>
    <!-- The Jurrasic package isn't signed, so supress the warning. -->
    <NoWarn>$(NoWarn),CS8002</NoWarn>
  </PropertyGroup>

  <ItemGroup>
    <Content Include="**/*.dialog" />
    <Content Include="**/*.lg" />
    <Content Include="**/*.lu" />
    <Content Include="**/*.schema" />
  </ItemGroup>

  <ItemGroup>
    <None Remove="Samples\QnAMakerBot\QnAMakerBot.main.dialog" />
  </ItemGroup>

  <ItemGroup>
    <None Remove="Samples\GeneratedForm\sandwich-MeatAndCheeseAsk.dialog" />
  </ItemGroup>

  <ItemGroup>
<<<<<<< HEAD
    <PackageReference Include="Jint" Version="2.11.58" />
    <PackageReference Include="Microsoft.ApplicationInsights.AspNetCore" Version="2.5.1" />
=======
    <PackageReference Include="Jurassic" Version="3.0.0" />
    <PackageReference Include="Microsoft.ApplicationInsights.AspNetCore" Version="2.12.0" />
>>>>>>> 2925b2f8
    <PackageReference Include="Microsoft.AspNetCore.App" />
    <PackageReference Include="Microsoft.CodeAnalysis.CSharp.Scripting" Version="3.1.0-beta1-final" />
  </ItemGroup>

  <ItemGroup>
    <Folder Include="CustomDialogs\" />
    <Folder Include="wwwroot\" />
  </ItemGroup>

  <ItemGroup>
    <DotNetCliToolReference Include="Microsoft.VisualStudio.Web.CodeGeneration.Tools" Version="2.0.4" />
  </ItemGroup>

  <ItemGroup>
    <ProjectReference Include="..\..\libraries\integration\Microsoft.Bot.Builder.Integration.AspNet.Core\Microsoft.Bot.Builder.Integration.AspNet.Core.csproj" />
    <ProjectReference Include="..\..\libraries\Microsoft.Bot.Builder.Dialogs.Adaptive\Microsoft.Bot.Builder.Dialogs.Adaptive.csproj" />
    <ProjectReference Include="..\..\libraries\Microsoft.Bot.Builder.Dialogs.Debugging\Microsoft.Bot.Builder.Dialogs.Debugging.csproj" />
    <ProjectReference Include="..\..\libraries\Microsoft.Bot.Builder.Dialogs.Declarative\Microsoft.Bot.Builder.Dialogs.Declarative.csproj" />
    <ProjectReference Include="..\..\libraries\Microsoft.Bot.Builder.Dialogs\Microsoft.Bot.Builder.Dialogs.csproj" />
    <ProjectReference Include="..\..\libraries\Microsoft.Bot.Builder\Microsoft.Bot.Builder.csproj" />
    <ProjectReference Include="..\..\libraries\Microsoft.Bot.Connector\Microsoft.Bot.Connector.csproj" />
  </ItemGroup>

</Project><|MERGE_RESOLUTION|>--- conflicted
+++ resolved
@@ -24,13 +24,8 @@
   </ItemGroup>
 
   <ItemGroup>
-<<<<<<< HEAD
     <PackageReference Include="Jint" Version="2.11.58" />
-    <PackageReference Include="Microsoft.ApplicationInsights.AspNetCore" Version="2.5.1" />
-=======
-    <PackageReference Include="Jurassic" Version="3.0.0" />
     <PackageReference Include="Microsoft.ApplicationInsights.AspNetCore" Version="2.12.0" />
->>>>>>> 2925b2f8
     <PackageReference Include="Microsoft.AspNetCore.App" />
     <PackageReference Include="Microsoft.CodeAnalysis.CSharp.Scripting" Version="3.1.0-beta1-final" />
   </ItemGroup>
