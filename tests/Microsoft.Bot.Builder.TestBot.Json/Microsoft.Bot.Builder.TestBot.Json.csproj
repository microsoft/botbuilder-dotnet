﻿<Project Sdk="Microsoft.NET.Sdk.Web">

  <PropertyGroup>
    <TargetFramework>netcoreapp2.1</TargetFramework>
    <UserSecretsId>ade3d9c2-1633-4922-89e5-a4a50ccb3bc8</UserSecretsId>
    <Configurations>Debug;Release</Configurations>
    <!-- The Jurrasic package isn't signed, so supress the warning. -->
    <NoWarn>$(NoWarn),CS8002</NoWarn>
  </PropertyGroup>

  <ItemGroup>
    <Content Include="**/*.dialog" />
    <Content Include="**/*.lg" />
    <Content Include="**/*.lu" />
    <Content Include="**/*.schema" />
  </ItemGroup>

  <ItemGroup>
<<<<<<< HEAD
    <None Remove="Samples\GeneratedForm\sandwich-MeatAndCheeseAsk.dialog" />
=======
    <None Remove="Samples\QnAMakerBot\QnAMakerBot.main.dialog" />
>>>>>>> 4fc78993
  </ItemGroup>

  <ItemGroup>
    <PackageReference Include="Jurassic" Version="3.0.0" />
    <PackageReference Include="Microsoft.ApplicationInsights.AspNetCore" Version="2.6.1" />
    <PackageReference Include="Microsoft.AspNetCore.App" />
    <PackageReference Include="Microsoft.CodeAnalysis.CSharp.Scripting" Version="3.1.0-beta1-final" />
  </ItemGroup>

  <ItemGroup>
    <Folder Include="CustomDialogs\" />
    <Folder Include="wwwroot\" />
  </ItemGroup>

  <ItemGroup>
    <DotNetCliToolReference Include="Microsoft.VisualStudio.Web.CodeGeneration.Tools" Version="2.0.4" />
  </ItemGroup>

  <ItemGroup>
    <ProjectReference Include="..\..\libraries\integration\Microsoft.Bot.Builder.Integration.AspNet.Core\Microsoft.Bot.Builder.Integration.AspNet.Core.csproj" />
    <ProjectReference Include="..\..\libraries\Microsoft.Bot.Builder.Dialogs.Adaptive\Microsoft.Bot.Builder.Dialogs.Adaptive.csproj" />
    <ProjectReference Include="..\..\libraries\Microsoft.Bot.Builder.Dialogs.Debugging\Microsoft.Bot.Builder.Dialogs.Debugging.csproj" />
    <ProjectReference Include="..\..\libraries\Microsoft.Bot.Builder.Dialogs.Declarative\Microsoft.Bot.Builder.Dialogs.Declarative.csproj" />
    <ProjectReference Include="..\..\libraries\Microsoft.Bot.Builder.Dialogs.Form\Microsoft.Bot.Builder.Dialogs.Form.csproj" />
    <ProjectReference Include="..\..\libraries\Microsoft.Bot.Builder.Dialogs\Microsoft.Bot.Builder.Dialogs.csproj" />
    <ProjectReference Include="..\..\libraries\Microsoft.Bot.Builder\Microsoft.Bot.Builder.csproj" />
    <ProjectReference Include="..\..\libraries\Microsoft.Bot.Connector\Microsoft.Bot.Connector.csproj" />
  </ItemGroup>

</Project><|MERGE_RESOLUTION|>--- conflicted
+++ resolved
@@ -16,11 +16,11 @@
   </ItemGroup>
 
   <ItemGroup>
-<<<<<<< HEAD
+    <None Remove="Samples\QnAMakerBot\QnAMakerBot.main.dialog" />
+  </ItemGroup>
+
+  <ItemGroup>
     <None Remove="Samples\GeneratedForm\sandwich-MeatAndCheeseAsk.dialog" />
-=======
-    <None Remove="Samples\QnAMakerBot\QnAMakerBot.main.dialog" />
->>>>>>> 4fc78993
   </ItemGroup>
 
   <ItemGroup>
