--- conflicted
+++ resolved
@@ -33,15 +33,9 @@
   </ItemGroup>
 
   <ItemGroup>
-<<<<<<< HEAD
     <PackageReference Include="Jint" Version="3.1.5" />
-    <PackageReference Include="Microsoft.AspNetCore.Mvc.NewtonsoftJson" Version="3.1.1" />
-    <PackageReference Include="Microsoft.CodeAnalysis.CSharp.Scripting" Version="3.1.0-beta1-final" />
-=======
-    <PackageReference Include="Jint" Version="2.11.58" />
     <PackageReference Include="Microsoft.AspNetCore.Mvc.NewtonsoftJson" Version="8.0.7" />
     <PackageReference Include="Microsoft.CodeAnalysis.CSharp.Scripting" Version="4.10.0" />
->>>>>>> 51263f75
   </ItemGroup>
 
   <ItemGroup>
