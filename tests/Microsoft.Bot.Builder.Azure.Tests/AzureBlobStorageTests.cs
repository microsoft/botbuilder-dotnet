﻿// Copyright (c) Microsoft Corporation. All rights reserved.
// Licensed under the MIT License.

using System;
using System.Collections.Generic;
using System.Runtime.InteropServices;
using System.Threading;
using System.Threading.Tasks;
using Microsoft.Bot.Builder.Tests;
using Microsoft.Bot.Schema;
using Microsoft.VisualStudio.TestTools.UnitTesting;
using Microsoft.WindowsAzure.Storage;
<<<<<<< HEAD
using Newtonsoft.Json;
=======
using Microsoft.WindowsAzure.Storage.Blob;
>>>>>>> abbabfbe

namespace Microsoft.Bot.Builder.Azure.Tests
{
    [TestClass]
    public class AzureBlobStorageTests : StorageBaseTests
    {
        private const string ConnectionString = @"AccountName=devstoreaccount1;AccountKey=Eby8vdM02xNOcqFlqUwJPLlmEtlCDXJ1OUzFT50uSRZ6IFsuFq2UVErCz4I6tq/K1SZFPTOtr/KBHBeksoGMGw==;DefaultEndpointsProtocol=http;BlobEndpoint=http://127.0.0.1:10000/devstoreaccount1;QueueEndpoint=http://127.0.0.1:10001/devstoreaccount1;TableEndpoint=http://127.0.0.1:10002/devstoreaccount1;";

        public TestContext TestContext { get; set; }

        public string ContainerName
        {
            get
            {
                var containerName = TestContext.TestName.ToLower();
                NameValidator.ValidateContainerName(containerName);
                return containerName;
            }
        }

        // These tests require Azure Storage Emulator v5.7
        [TestInitialize]
        public async Task TestInit()
        {
            if (CheckEmulator())
            {
                var container = CloudStorageAccount.Parse(ConnectionString)
                    .CreateCloudBlobClient()
                    .GetContainerReference(ContainerName);
                await container.DeleteIfExistsAsync();
            }
        }

        public bool CheckEmulator()
        {
            if (RuntimeInformation.IsOSPlatform(OSPlatform.Windows))
            {
                var (code, output) = StorageEmulatorHelper.Status();
                if (output.IndexOf("IsRunning: True") > 0)
                {
                    return true;
                }

                (code, output) = StorageEmulatorHelper.StartStorageEmulator();
                return output.IndexOf("started") > 0;
            }

            Assert.Inconclusive("This test requires Azure Storage Emulator to run");
            return false;
        }

        [TestMethod]
        public void BlobStorageParamTest()
        {
            if (CheckEmulator())
            {
                Assert.ThrowsException<FormatException>(() => new AzureBlobStorage("123", ContainerName));

                Assert.ThrowsException<ArgumentNullException>(() =>
                    new AzureBlobStorage((CloudStorageAccount)null, ContainerName));

                Assert.ThrowsException<ArgumentNullException>(() =>
                    new AzureBlobStorage((string)null, ContainerName));

                Assert.ThrowsException<ArgumentNullException>(() =>
                    new AzureBlobStorage((CloudStorageAccount)null, null));

<<<<<<< HEAD
            Assert.ThrowsException<ArgumentNullException>(() => new AzureBlobStorage((string)null, null));

            Assert.ThrowsException<ArgumentNullException>(() =>
                new AzureBlobStorage(CloudStorageAccount.Parse(ConnectionString), ContainerName, (JsonSerializer)null));
=======
                Assert.ThrowsException<ArgumentNullException>(() => new AzureBlobStorage((string)null, null));
            }
>>>>>>> abbabfbe
        }

        [TestMethod]
        public async Task TestBlobStorageWriteRead()
        {
<<<<<<< HEAD
            // Arrange
            var storage = GetStorage();

            var changes = new Dictionary<string, object>
=======
            if (CheckEmulator())
>>>>>>> abbabfbe
            {
                // Arrange
                var storageAccount = CloudStorageAccount.Parse(ConnectionString);
                var storage = new AzureBlobStorage(storageAccount, ContainerName);

                var changes = new Dictionary<string, object>
                {
                    { "x", "hello" },
                    { "y", "world" },
                };

                // Act
                await storage.WriteAsync(changes);
                var result = await storage.ReadAsync(new[] { "x", "y" });

                // Assert
                Assert.AreEqual(2, result.Count);
                Assert.AreEqual("hello", result["x"]);
                Assert.AreEqual("world", result["y"]);
            }
        }

        [TestMethod]
        public async Task TestBlobStorageWriteDeleteRead()
        {
<<<<<<< HEAD
            // Arrange
            var storage = GetStorage();

            var changes = new Dictionary<string, object>
=======
            if (CheckEmulator())
>>>>>>> abbabfbe
            {
                // Arrange
                var storageAccount = CloudStorageAccount.Parse(ConnectionString);
                var storage = new AzureBlobStorage(storageAccount, ContainerName);

                var changes = new Dictionary<string, object>
                {
                    { "x", "hello" },
                    { "y", "world" },
                };

                // Act
                await storage.WriteAsync(changes);
                await storage.DeleteAsync(new[] { "x" });
                var result = await storage.ReadAsync(new[] { "x", "y" });

                // Assert
                Assert.AreEqual(1, result.Count);
                Assert.AreEqual("world", result["y"]);
            }
        }

        [TestMethod]
        public async Task TestBlobStorageChanges()
        {
<<<<<<< HEAD
            // Arrange
            var storage = GetStorage();

            // Act
            await storage.WriteAsync(new Dictionary<string, object> { { "a", "1.0" }, { "b", "2.0" } });
            await storage.WriteAsync(new Dictionary<string, object> { { "c", "3.0" } });
            await storage.DeleteAsync(new[] { "b" });
            await storage.WriteAsync(new Dictionary<string, object> { { "a", "1.1" } });
            var result = await storage.ReadAsync(new[] { "a", "b", "c", "d", "e" });

            // Assert
            Assert.AreEqual(2, result.Count);
            Assert.AreEqual("1.1", result["a"]);
            Assert.AreEqual("3.0", result["c"]);
=======
            if (CheckEmulator())
            {
                // Arrange
                var storageAccount = CloudStorageAccount.Parse(ConnectionString);
                var storage = new AzureBlobStorage(storageAccount, ContainerName);

                // Act
                await storage.WriteAsync(new Dictionary<string, object> { { "a", "1.0" }, { "b", "2.0" } });
                await storage.WriteAsync(new Dictionary<string, object> { { "c", "3.0" } });
                await storage.DeleteAsync(new[] { "b" });
                await storage.WriteAsync(new Dictionary<string, object> { { "a", "1.1" } });
                var result = await storage.ReadAsync(new[] { "a", "b", "c", "d", "e" });

                // Assert
                Assert.AreEqual(2, result.Count);
                Assert.AreEqual("1.1", result["a"]);
                Assert.AreEqual("3.0", result["c"]);
            }
>>>>>>> abbabfbe
        }

        [TestMethod]
        public async Task TestConversationStateBlobStorage()
        {
<<<<<<< HEAD
            // Arrange
            var storageAccount = CloudStorageAccount.Parse(ConnectionString);
            var storage = new AzureBlobStorage(storageAccount, ContainerName);
            var conversationState = new ConversationState(storage);
            var propAccessor = conversationState.CreateProperty<Prop>("prop");

            var adapter = new TestStorageAdapter();
            var activity = new Activity
            {
                ChannelId = "123",
                Conversation = new ConversationAccount { Id = "abc" },
            };

            // Act
            var turnContext1 = new TurnContext(adapter, activity);
            var propValue1 = await propAccessor.GetAsync(turnContext1, () => new Prop());
            propValue1.X = "hello";
            propValue1.Y = "world";
            await conversationState.SaveChangesAsync(turnContext1, force: true);

            var turnContext2 = new TurnContext(adapter, activity);
            var propValue2 = await propAccessor.GetAsync(turnContext2);

            // Assert
            Assert.AreEqual("hello", propValue2.X);
            Assert.AreEqual("world", propValue2.Y);

            await propAccessor.DeleteAsync(turnContext1);
            await conversationState.SaveChangesAsync(turnContext1);
        }

        [TestMethod]
        public async Task TestConversationStateBlobStorage_TypeNameHandlingDefault()
        {
            await TestConversationStateBlobStorage_Method(GetStorage());
        }

        [TestMethod]
        public async Task TestConversationStateBlobStorage_TypeNameHandlingNone()
        {
            await TestConversationStateBlobStorage_Method(GetStorage(true));
        }

        [TestMethod]
        public async Task StatePersistsThroughMultiTurn_TypeNameHandlingNone()
        {
            await StatePersistsThroughMultiTurn(GetStorage(true));
        }

        private async Task TestConversationStateBlobStorage_Method(AzureBlobStorage storage)
        {
            // Arrange
            var conversationState = new ConversationState(storage);
            var propAccessor = conversationState.CreateProperty<Prop>("prop");
            var adapter = new TestStorageAdapter();
            var activity = new Activity
=======
            if (CheckEmulator())
>>>>>>> abbabfbe
            {
                // Arrange
                var storageAccount = CloudStorageAccount.Parse(ConnectionString);
                var storage = new AzureBlobStorage(storageAccount, ContainerName);
                var conversationState = new ConversationState(storage);
                var propAccessor = conversationState.CreateProperty<Prop>("prop");
                var adapter = new TestStorageAdapter();
                var activity = new Activity
                {
                    ChannelId = "123",
                    Conversation = new ConversationAccount { Id = "abc" },
                };

                // Act
                var turnContext1 = new TurnContext(adapter, activity);
                var propValue1 = await propAccessor.GetAsync(turnContext1, () => new Prop());
                propValue1.X = "hello";
                propValue1.Y = "world";
                await conversationState.SaveChangesAsync(turnContext1, force: true);

                var turnContext2 = new TurnContext(adapter, activity);
                var propValue2 = await propAccessor.GetAsync(turnContext2);

                // Assert
                Assert.AreEqual("hello", propValue2.X);
                Assert.AreEqual("world", propValue2.Y);
            }
        }

        private AzureBlobStorage GetStorage(bool typeNameHandlingNone = false)
        {
            var storageAccount = CloudStorageAccount.Parse(ConnectionString);
            if (typeNameHandlingNone)
            {
                return new AzureBlobStorage(
                    storageAccount,
                    ContainerName,
                    new JsonSerializer() { TypeNameHandling = TypeNameHandling.None });
            }
            else
            {
                return new AzureBlobStorage(storageAccount, ContainerName);
            }
        }

        private class TestStorageAdapter : BotAdapter
        {
            public override Task DeleteActivityAsync(ITurnContext turnContext, ConversationReference reference, CancellationToken cancellationToken)
            {
                throw new NotImplementedException();
            }

            public override Task<ResourceResponse[]> SendActivitiesAsync(ITurnContext turnContext, Activity[] activities, CancellationToken cancellationToken)
            {
                throw new NotImplementedException();
            }

            public override Task<ResourceResponse> UpdateActivityAsync(ITurnContext turnContext, Activity activity, CancellationToken cancellationToken)
            {
                throw new NotImplementedException();
            }
        }

        private class Prop : IStoreItem
        {
            public string X { get; set; }

            public string Y { get; set; }

            string IStoreItem.ETag { get; set; }
        }
    }
}<|MERGE_RESOLUTION|>--- conflicted
+++ resolved
@@ -1,4 +1,4 @@
-﻿// Copyright (c) Microsoft Corporation. All rights reserved.
+// Copyright (c) Microsoft Corporation. All rights reserved.
 // Licensed under the MIT License.
 
 using System;
@@ -10,11 +10,8 @@
 using Microsoft.Bot.Schema;
 using Microsoft.VisualStudio.TestTools.UnitTesting;
 using Microsoft.WindowsAzure.Storage;
-<<<<<<< HEAD
+using Microsoft.WindowsAzure.Storage.Blob;
 using Newtonsoft.Json;
-=======
-using Microsoft.WindowsAzure.Storage.Blob;
->>>>>>> abbabfbe
 
 namespace Microsoft.Bot.Builder.Azure.Tests
 {
@@ -29,7 +26,7 @@
         {
             get
             {
-                var containerName = TestContext.TestName.ToLower();
+                var containerName = TestContext.TestName.ToLower().Replace("_", string.Empty);
                 NameValidator.ValidateContainerName(containerName);
                 return containerName;
             }
@@ -82,32 +79,20 @@
                 Assert.ThrowsException<ArgumentNullException>(() =>
                     new AzureBlobStorage((CloudStorageAccount)null, null));
 
-<<<<<<< HEAD
-            Assert.ThrowsException<ArgumentNullException>(() => new AzureBlobStorage((string)null, null));
-
-            Assert.ThrowsException<ArgumentNullException>(() =>
-                new AzureBlobStorage(CloudStorageAccount.Parse(ConnectionString), ContainerName, (JsonSerializer)null));
-=======
                 Assert.ThrowsException<ArgumentNullException>(() => new AzureBlobStorage((string)null, null));
-            }
->>>>>>> abbabfbe
+
+                Assert.ThrowsException<ArgumentNullException>(() =>
+                    new AzureBlobStorage(CloudStorageAccount.Parse(ConnectionString), ContainerName, (JsonSerializer)null));
+            }
         }
 
         [TestMethod]
         public async Task TestBlobStorageWriteRead()
         {
-<<<<<<< HEAD
-            // Arrange
-            var storage = GetStorage();
-
-            var changes = new Dictionary<string, object>
-=======
-            if (CheckEmulator())
->>>>>>> abbabfbe
-            {
-                // Arrange
-                var storageAccount = CloudStorageAccount.Parse(ConnectionString);
-                var storage = new AzureBlobStorage(storageAccount, ContainerName);
+            if (CheckEmulator())
+            {
+                // Arrange
+                var storage = GetStorage();
 
                 var changes = new Dictionary<string, object>
                 {
@@ -129,18 +114,10 @@
         [TestMethod]
         public async Task TestBlobStorageWriteDeleteRead()
         {
-<<<<<<< HEAD
-            // Arrange
-            var storage = GetStorage();
-
-            var changes = new Dictionary<string, object>
-=======
-            if (CheckEmulator())
->>>>>>> abbabfbe
-            {
-                // Arrange
-                var storageAccount = CloudStorageAccount.Parse(ConnectionString);
-                var storage = new AzureBlobStorage(storageAccount, ContainerName);
+            if (CheckEmulator())
+            {
+                // Arrange
+                var storage = GetStorage();
 
                 var changes = new Dictionary<string, object>
                 {
@@ -162,27 +139,10 @@
         [TestMethod]
         public async Task TestBlobStorageChanges()
         {
-<<<<<<< HEAD
-            // Arrange
-            var storage = GetStorage();
-
-            // Act
-            await storage.WriteAsync(new Dictionary<string, object> { { "a", "1.0" }, { "b", "2.0" } });
-            await storage.WriteAsync(new Dictionary<string, object> { { "c", "3.0" } });
-            await storage.DeleteAsync(new[] { "b" });
-            await storage.WriteAsync(new Dictionary<string, object> { { "a", "1.1" } });
-            var result = await storage.ReadAsync(new[] { "a", "b", "c", "d", "e" });
-
-            // Assert
-            Assert.AreEqual(2, result.Count);
-            Assert.AreEqual("1.1", result["a"]);
-            Assert.AreEqual("3.0", result["c"]);
-=======
-            if (CheckEmulator())
-            {
-                // Arrange
-                var storageAccount = CloudStorageAccount.Parse(ConnectionString);
-                var storage = new AzureBlobStorage(storageAccount, ContainerName);
+            if (CheckEmulator())
+            {
+                // Arrange
+                var storage = GetStorage();
 
                 // Act
                 await storage.WriteAsync(new Dictionary<string, object> { { "a", "1.0" }, { "b", "2.0" } });
@@ -196,78 +156,18 @@
                 Assert.AreEqual("1.1", result["a"]);
                 Assert.AreEqual("3.0", result["c"]);
             }
->>>>>>> abbabfbe
         }
 
         [TestMethod]
         public async Task TestConversationStateBlobStorage()
         {
-<<<<<<< HEAD
-            // Arrange
-            var storageAccount = CloudStorageAccount.Parse(ConnectionString);
-            var storage = new AzureBlobStorage(storageAccount, ContainerName);
-            var conversationState = new ConversationState(storage);
-            var propAccessor = conversationState.CreateProperty<Prop>("prop");
-
-            var adapter = new TestStorageAdapter();
-            var activity = new Activity
-            {
-                ChannelId = "123",
-                Conversation = new ConversationAccount { Id = "abc" },
-            };
-
-            // Act
-            var turnContext1 = new TurnContext(adapter, activity);
-            var propValue1 = await propAccessor.GetAsync(turnContext1, () => new Prop());
-            propValue1.X = "hello";
-            propValue1.Y = "world";
-            await conversationState.SaveChangesAsync(turnContext1, force: true);
-
-            var turnContext2 = new TurnContext(adapter, activity);
-            var propValue2 = await propAccessor.GetAsync(turnContext2);
-
-            // Assert
-            Assert.AreEqual("hello", propValue2.X);
-            Assert.AreEqual("world", propValue2.Y);
-
-            await propAccessor.DeleteAsync(turnContext1);
-            await conversationState.SaveChangesAsync(turnContext1);
-        }
-
-        [TestMethod]
-        public async Task TestConversationStateBlobStorage_TypeNameHandlingDefault()
-        {
-            await TestConversationStateBlobStorage_Method(GetStorage());
-        }
-
-        [TestMethod]
-        public async Task TestConversationStateBlobStorage_TypeNameHandlingNone()
-        {
-            await TestConversationStateBlobStorage_Method(GetStorage(true));
-        }
-
-        [TestMethod]
-        public async Task StatePersistsThroughMultiTurn_TypeNameHandlingNone()
-        {
-            await StatePersistsThroughMultiTurn(GetStorage(true));
-        }
-
-        private async Task TestConversationStateBlobStorage_Method(AzureBlobStorage storage)
-        {
-            // Arrange
-            var conversationState = new ConversationState(storage);
-            var propAccessor = conversationState.CreateProperty<Prop>("prop");
-            var adapter = new TestStorageAdapter();
-            var activity = new Activity
-=======
-            if (CheckEmulator())
->>>>>>> abbabfbe
-            {
-                // Arrange
-                var storageAccount = CloudStorageAccount.Parse(ConnectionString);
-                var storage = new AzureBlobStorage(storageAccount, ContainerName);
+            if (CheckEmulator())
+            {
+                // Arrange
+                var storage = GetStorage();
                 var conversationState = new ConversationState(storage);
                 var propAccessor = conversationState.CreateProperty<Prop>("prop");
+
                 var adapter = new TestStorageAdapter();
                 var activity = new Activity
                 {
@@ -288,6 +188,57 @@
                 // Assert
                 Assert.AreEqual("hello", propValue2.X);
                 Assert.AreEqual("world", propValue2.Y);
+
+                await propAccessor.DeleteAsync(turnContext1);
+                await conversationState.SaveChangesAsync(turnContext1);
+            }
+        }
+
+        [TestMethod]
+        public async Task TestConversationStateBlobStorage_TypeNameHandlingDefault()
+        {
+            await TestConversationStateBlobStorage_Method(GetStorage());
+        }
+
+        [TestMethod]
+        public async Task TestConversationStateBlobStorage_TypeNameHandlingNone()
+        {
+            await TestConversationStateBlobStorage_Method(GetStorage(true));
+        }
+
+        [TestMethod]
+        public async Task StatePersistsThroughMultiTurn_TypeNameHandlingNone()
+        {
+            await StatePersistsThroughMultiTurn(GetStorage(true));
+        }
+
+        private async Task TestConversationStateBlobStorage_Method(AzureBlobStorage storage)
+        {
+            if (CheckEmulator())
+            {
+                // Arrange
+                var conversationState = new ConversationState(storage);
+                var propAccessor = conversationState.CreateProperty<Prop>("prop");
+                var adapter = new TestStorageAdapter();
+                var activity = new Activity
+                {
+                    ChannelId = "123",
+                    Conversation = new ConversationAccount { Id = "abc" },
+                };
+
+                // Act
+                var turnContext1 = new TurnContext(adapter, activity);
+                var propValue1 = await propAccessor.GetAsync(turnContext1, () => new Prop());
+                propValue1.X = "hello";
+                propValue1.Y = "world";
+                await conversationState.SaveChangesAsync(turnContext1, force: true);
+
+                var turnContext2 = new TurnContext(adapter, activity);
+                var propValue2 = await propAccessor.GetAsync(turnContext2);
+
+                // Assert
+                Assert.AreEqual("hello", propValue2.X);
+                Assert.AreEqual("world", propValue2.Y);
             }
         }
 
