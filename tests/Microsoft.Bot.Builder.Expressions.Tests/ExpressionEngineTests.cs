﻿using System;
using System.Collections;
using System.Collections.Generic;
using Microsoft.Bot.Builder.Expressions.Parser;
using Microsoft.VisualStudio.TestTools.UnitTesting;
using Newtonsoft.Json;
using Newtonsoft.Json.Linq;

namespace Microsoft.Bot.Builder.Expressions.Tests
{
    [TestClass]
    public class ExpressionEngineTests
    {
        public static object[] Test(string input, object value, HashSet<string> paths = null) => new object[] { input, value, paths };

        public static HashSet<string> one = new HashSet<string> { "one" };
        public static HashSet<string> oneTwo = new HashSet<string> { "one", "two" };

        private readonly object scope = new
        {
            one = 1.0,
            two = 2.0,
            hello = "hello",
            world = "world",
            istrue = true,
            bag = new
            {
                three = 3.0,
                set = new
                {
                    four = 4.0,
                },
                list = new[] { "red", "blue" },
                index = 3,
                name = "mybag"
            },
            items = new string[] { "zero", "one", "two" },
            nestedItems = new[]
                {
                    new
                    {
                        x = 1
                    },
                    new
                    {
                        x = 2,
                    },
                    new
                    {
                        x = 3,
                    }
                },
<<<<<<< HEAD
            timestamp = "2018-03-15T13:00:00.000Z",
            notISOTimestamp = "2018/03/15 13:00:00",
=======
            timestamp = "2018-03-15T13:00:00Z",
            user = new
            {
                lists = new
                {
                    todo = new []
                    {
                        "todo1",
                        "todo2",
                        "todo3",
                    }
                },
                listType = "todo",
            },
>>>>>>> e4e364b5
            turn = new
            {
                entities = new
                {
                    city = "Seattle",
                    ordinal = new []
                    {
                        "1",
                        "2",
                        "3"
                    }
                },
                intents = new
                {
                    BookFlight = "BookFlight"
                }
            },
            dialog = new
            {
                result = new
                {
                    title = "Dialog Title",
                    subTitle = "Dialog Sub Title"
                }
            },
        };

        public static IEnumerable<object[]> Data => new[]
       {
            # region Operators test
            Test("1 + 2", 3),
            Test("- 1 + 2", 1),
            Test("+ 1 + 2", 3),
            Test("1 - 2", -1),
            Test("1 - (-2)", 3),
            Test("1.0 + 2.0", 3.0),
            Test("1 * 2 + 3", 5),
            Test("1 + 2 * 3", 7),
            Test("4 / 2", 2),
            Test("1 + 3 / 2", 2),
            Test("(1 + 3) / 2", 2),
            Test("1 * (2 + 3)", 5),
            Test("(1 + 2) * 3", 9),
            Test("(one + two) * bag.three", 9.0, new HashSet<string> {"one", "two", "bag.three" }),
            Test("(one + two) * bag.set.four", 12.0, new HashSet<string> {"one", "two", "bag.set.four" } ),
            Test("2^2", 4.0),
            Test("3^2^2", 81.0),
            Test("one > 0.5 && two < 2.5", true),
            Test("one > 0.5 || two < 1.5", true),
            Test("5 % 2", 1),
            Test("!(one == 1.0)", false),
            Test("!!(one == 1.0)", true),
            Test("!exists(xione) || !!exists(two)", true),
            Test("(1 + 2) == (4 - 1)", true),
            Test("!!exists(one) == !!exists(one)", true),
            Test("!(one == 1.0)", false, new HashSet<string> {"one" }),
            Test("!!(one == 1.0)", true, new HashSet<string> {"one" }),
            Test("!(one == 1.0) || !!(two == 2.0)", true, oneTwo),
            Test("!true", false),
            Test("!!true", true),
            Test("!(one == 1.0) || !!(two == 2.0)", true),
            Test("hello == 'hello'", true),
            Test("hello == 'world'", false),
            Test("(1 + 2) != (4 - 1)", false),
            Test("!!exists(one) != !!exists(one)", false),
            Test("hello != 'hello'", false),
            Test("hello != 'world'", true),
            Test("hello != \"hello\"", false),
            Test("hello != \"world\"", true),
            Test("(1 + 2) >= (4 - 1)", true),
            Test("(2 + 2) >= (4 - 1)", true),
            Test("float(5.5) >= float(4 - 1)", true),
            Test("(1 + 2) <= (4 - 1)", true),
            Test("(2 + 2) <= (4 - 1)", false),
            Test("float(5.5) <= float(4 - 1)", false),
            Test("'string'&'builder'","stringbuilder"),
            Test("\"string\"&\"builder\"","stringbuilder"),
            Test("one > 0.5 && two < 2.5", true, oneTwo),
            Test("notThere > 4", false), 
            Test("float(5.5) && float(0.0)", true),
            Test("hello && \"hello\"", true),
            Test("items || ((2 + 2) <= (4 - 1))", true), // true || false
            Test("0 || false", true), // true || false
            Test("!(hello)", false), // false
            Test("!(10)", false),
            Test("!(0)", false),
            Test("one > 0.5 || two < 1.5", true, oneTwo),
            Test("one / 0 || two", true),
            Test("0/3", 0),
            # endregion

            # region  String functions test
            Test("concat(hello,world)","helloworld"),
            Test("concat('hello','world')","helloworld"),
            Test("concat(\"hello\",\"world\")","helloworld"),
            Test("length('hello')",5),
            Test("length(\"hello\")",5),
            Test("length(concat(hello,world))",10),
            Test("count('hello')",5),
            Test("count(\"hello\")",5),
            Test("count(concat(hello,world))",10),
            Test("replace('hello', 'l', 'k')","hekko"),
            Test("replace('hello', 'L', 'k')","hello"),
            Test("replaceIgnoreCase('hello', 'L', 'k')","hekko"),
            Test("split('hello','e')",new string[]{ "h","llo"}),
            Test("substring('hello', 0, 5)", "hello"),
            Test("substring('hello', 0, 3)", "hel"),
            Test("substring('hello', 3)", "lo"),
            Test("substring('hello', 0, bag.index)", "hel"),
            Test("toLower('UpCase')", "upcase"),
            Test("toUpper('lowercase')", "LOWERCASE"),
            Test("toLower(toUpper('lowercase'))", "lowercase"),
            Test("trim(' hello ')", "hello"),
            Test("trim(' hello')", "hello"),
            Test("trim('hello')", "hello"),
            Test("endsWith('hello','o')", true),
            Test("endsWith('hello','a')", false),
            Test("endsWith(hello,'o')", true),
            Test("endsWith(hello,'a')", false),
            Test("startsWith('hello','h')", true),
            Test("startsWith('hello','a')", false),
            Test("countWord(hello)", 1),
            Test("countWord(concat(hello, ' ', world))", 2),
            Test("addOrdinal(11)", "11th"),
            Test("addOrdinal(11 + 1)", "12th"),
            Test("addOrdinal(11 + 2)", "13th"),
            Test("addOrdinal(11 + 10)", "21st"),
            Test("addOrdinal(11 + 11)", "22nd"),
            Test("addOrdinal(11 + 12)", "23rd"),
            Test("addOrdinal(11 + 13)", "24th"),
            Test("addOrdinal(-1)", "-1"),//original string value
            
            # endregion

            # region  Logical comparison functions test
            Test("and(1 == 1, 1 < 2, 1 > 2)", false),
            Test("and(!true, !!true)", false),//false && true
            Test("and(!!true, !!true)", true),//true && true
            Test("and(hello != 'world', bool('true'))", true),//true && true
            Test("and(hello == 'world', bool('true'))", false),//false && true
            Test("or(!exists(one), !!exists(one))", true),//false && true
            Test("or(!exists(one), !exists(one))", false),//false && false
            Test("greater(one, two)", false, oneTwo),
            Test("greater(one , 0.5) && less(two , 2.5)", true),// true && true
            Test("greater(one , 0.5) || less(two , 1.5)", true),//true || false
            Test("greater(5, 2)", true),
            Test("greater(2, 2)", false),
            Test("greater(one, two)", false),
            Test("greaterOrEquals((1 + 2) , (4 - 1))", true),
            Test("greaterOrEquals((2 + 2) , (4 - 1))", true),
            Test("greaterOrEquals(float(5.5) , float(4 - 1))", true),
            Test("greaterOrEquals(one, one)", true),
            Test("greaterOrEquals(one, two)", false),
            Test("greaterOrEquals(one, one)", true, one),
            Test("greaterOrEquals(one, two)", false, oneTwo),
            Test("less(5, 2)", false),
            Test("less(2, 2)", false),
            Test("less(one, two)", true),
            Test("less(one, two)", true, oneTwo),
            Test("lessOrEquals(one, one)", true, new HashSet<string>{"one" }),
            Test("lessOrEquals(one, two)", true, oneTwo),
            Test("lessOrEquals(one, one)", true),
            Test("lessOrEquals(one, two)", true),
            Test("lessOrEquals((1 + 2) , (4 - 1))", true),
            Test("lessOrEquals((2 + 2) , (4 - 1))", false),
            Test("lessOrEquals(float(5.5) , float(4 - 1))", false),
            Test("lessOrEquals(one, one)", true),
            Test("lessOrEquals(one, two)", true),
            Test("equals(hello, 'hello')", true),
            Test("equals(bag.index, 3)", true),
            Test("equals(bag.index, 2)", false),
            Test("equals(hello == 'world', bool('true'))", false),//false, true
            Test("equals(hello == 'world', bool(0))", false),//false, true
            Test("if(!exists(one), 'r1', 'r2')", "r2"),//false
            Test("if(!!exists(one), 'r1', 'r2')", "r1"),//true
            Test("if(0, 'r1', 'r2')", "r1"),//true
            Test("if(bool('true'), 'r1', 'r2')", "r1"),//true
            Test("if(istrue, 'r1', 'r2')", "r1"),//true
            Test("exists(one)", true),
            Test("exists(xxx)", false),
            Test("exists(one.xxx)", false),
            Test("not(one != null)", false),
            Test("not(not(one != null))", true),
            Test("not(false)", true),
            Test("not(one == 1.0)", false, new HashSet<string> {"one" }),
            Test("not(not(one == 1.0))", true, new HashSet<string> {"one" }),
            Test("not(false)", true),
            Test("and(one > 0.5, two < 2.5)", true, oneTwo),
            Test("and(float(5.5), float(0.0))", true),
            Test("and(hello, \"hello\")", true),
            Test("or(items, (2 + 2) <= (4 - 1))", true), // true || false
            Test("or(0, false)", true), // true || false
            Test("not(hello)", false), // false
            Test("not(10)", false),
            Test("not(0)", false),
            Test("if(hello, 'r1', 'r2')", "r1"),
            Test("if(null, 'r1', 'r2')", "r2"),
            Test("if(hello * 5, 'r1', 'r2')", "r2"),
            Test("if(10, 'r1', 'r2')", "r1"),
            # endregion

            # region  Conversion functions test
            Test("float('10.333')", 10.333f),
            Test("float('10')", 10.0f),
            Test("int('10')", 10),
            Test("string('str')", "str"),
            Test("string(one)", "1.0"),
            Test("string(bool(1))", "true"),
            Test("string(bag.set)", "{\"four\":4.0}"),
            Test("bool(1)", true),
            Test("bool(0)", true),
            Test("bool(null)", false),
            Test("bool(hello * 5)", false),
            Test("bool('false')", true),
            Test("bool('hi')", true),
            Test("createArray('h', 'e', 'l', 'l', 'o')", new List<object>{"h", "e", "l", "l", "o" }),
            Test("createArray(1, bool(0), string(bool(1)), float('10'))", new List<object>{1, true, "true", 10.0f }),
            # endregion

            # region  Math functions test
            Test("add(1, 2, 3)", 6),
            Test("add(1, 2)", 3),
            Test("add(1.0, 2.0)", 3.0),
            Test("add(mul(1, 2), 3)", 5),
            Test("max(mul(1, 2), 5) ", 5),
            Test("max(5) ", 5),
            Test("max(4, 5) ", 5),
            Test("min(mul(1, 2), 5) ", 2),
            Test("min(4, 5) ", 4),
            Test("min(4) ", 4),
            Test("min(1.0, two) + max(one, 2.0)", 3.0, oneTwo),
            Test("sub(2, 1)", 1),
            Test("sub(2, 1, 1)", 0),
            Test("sub(2.0, 0.5)", 1.5),
            Test("mul(2, 5)", 10),
            Test("mul(2, 5, 2)", 20),
            Test("div(mul(2, 5), 2)", 5),
            Test("div(5, 2)", 2),
            Test("div(5, 2 ,2)", 1),
            Test("exp(2,2)", 4.0),
            Test("mod(5,2)", 1),
            Test("rand(1, 2)", 1),
            Test("rand(2, 3)", 2),
            # endregion

            # region  Date and time function test
            //init dateTime: 2018-03-15T13:00:00Z
            Test("addDays(timestamp, 1)", "2018-03-16T13:00:00.000Z"),
            Test("addDays(timestamp, 1,'MM-dd-yy')", "03-16-18"),
            Test("addHours(timestamp, 1)", "2018-03-15T14:00:00.000Z"),
            Test("addHours(timestamp, 1,'MM-dd-yy hh-mm')", "03-15-18 02-00"),
            Test("addMinutes(timestamp, 1)", "2018-03-15T13:01:00.000Z"),
            Test("addMinutes(timestamp, 1, 'MM-dd-yy hh-mm')", "03-15-18 01-01"),
            Test("addSeconds(timestamp, 1)", "2018-03-15T13:00:01.000Z"),
            Test("addSeconds(timestamp, 1, 'MM-dd-yy hh-mm-ss')", "03-15-18 01-00-01"),
            Test("dayOfMonth(timestamp)", 15),
            Test("dayOfWeek(timestamp)", 4),//Thursday
            Test("dayOfYear(timestamp)", 74),
            Test("month(timestamp)", 3),
            Test("date(timestamp)", "3/15/2018"),//Default. TODO
            Test("year(timestamp)", 2018),
            Test("length(utcNow())", 24),
            Test("utcNow('MM-DD-YY')", DateTime.UtcNow.ToString("MM-DD-YY")),
            Test("formatDateTime(notISOTimestamp)", "2018-03-15T13:00:00.000Z"),
            Test("formatDateTime(notISOTimestamp, 'MM-dd-yy')", "03-15-18"),
            Test("formatDateTime('2018-03-15')", "2018-03-15T00:00:00.000Z"),
            Test("subtractFromTime(timestamp, 1, 'Year')", "2017-03-15T13:00:00.000Z"),
            Test("subtractFromTime(timestamp, 1, 'Month')", "2018-02-15T13:00:00.000Z"),
            Test("subtractFromTime(timestamp, 1, 'Week')", "2018-03-08T13:00:00.000Z"),
            Test("subtractFromTime(timestamp, 1, 'Day')", "2018-03-14T13:00:00.000Z"),
            Test("subtractFromTime(timestamp, 1, 'Hour')", "2018-03-15T12:00:00.000Z"),
            Test("subtractFromTime(timestamp, 1, 'Minute')", "2018-03-15T12:59:00.000Z"),
            Test("subtractFromTime(timestamp, 1, 'Second')", "2018-03-15T12:59:59.000Z"),
            Test("dateReadBack(timestamp, addDays(timestamp, 1))", "tomorrow"),
            Test("dateReadBack(addDays(timestamp, 1),timestamp))", "yesterday"),
            Test("getTimeOfDay('2018-03-15T00:00:00.000Z')", "midnight"),
            Test("getTimeOfDay('2018-03-15T08:00:00.000Z')", "morning"),
            Test("getTimeOfDay('2018-03-15T12:00:00.000Z')", "noon"),
            Test("getTimeOfDay('2018-03-15T13:00:00.000Z')", "afternoon"),
            Test("getTimeOfDay('2018-03-15T18:00:00.000Z')", "evening"),
            Test("getTimeOfDay('2018-03-15T22:00:00.000Z')", "evening"),
            Test("getTimeOfDay('2018-03-15T23:00:00.000Z')", "night"),
            Test("getPastTime(1,'Year','MM-dd-yy')", DateTime.Now.AddYears(-1).ToString("MM-dd-yy")),
            Test("getPastTime(1,'Month','MM-dd-yy')", DateTime.Now.AddMonths(-1).ToString("MM-dd-yy")),
            Test("getPastTime(1,'Week','MM-dd-yy')", DateTime.Now.AddDays(-7).ToString("MM-dd-yy")),
            Test("getPastTime(1,'Day','MM-dd-yy')", DateTime.Now.AddDays(-1).ToString("MM-dd-yy")),
            Test("getFutureTime(1,'Year','MM-dd-yy')", DateTime.Now.AddYears(1).ToString("MM-dd-yy")),
            Test("getFutureTime(1,'Month','MM-dd-yy')", DateTime.Now.AddMonths(1).ToString("MM-dd-yy")),
            Test("getFutureTime(1,'Week','MM-dd-yy')", DateTime.Now.AddDays(7).ToString("MM-dd-yy")),
            Test("getFutureTime(1,'Day','MM-dd-yy')", DateTime.Now.AddDays(1).ToString("MM-dd-yy")),
           
            # endregion

            # region  collection functions test
            Test("sum(createArray(1, 2))", 3),
            Test("sum(createArray(one, two, 3))", 6.0),
            Test("average(createArray(1, 2))", 1.5),
            Test("average(createArray(one, two, 3))", 2.0),
            Test("contains('hello world', 'hello')", true),
            Test("contains('hello world', 'hellow')", false),
            Test("contains(items, 'zero')", true),
            Test("contains(items, 'hi')", false),
            Test("contains(bag, 'three')", true),
            Test("contains(bag, 'xxx')", false),
            Test("count(split(hello,'e'))",2),
            Test("count(createArray('h', 'e', 'l', 'l', 'o'))",5),
            Test("empty('')", true),
            Test("empty('a')", false),
            Test("empty(bag)", false),
            Test("empty(items)", false),
            Test("first(items)", "zero"),
            Test("first('hello')", "h"),
            Test("first(createArray(0, 1, 2))", 0),
            Test("first(1)", null),
            Test("first(nestedItems).x", 1, new HashSet<string> { "nestedItems"}),
            Test("join(items,',')", "zero,one,two"),
            Test("join(createArray('a', 'b', 'c'), '.')", "a.b.c"),
            Test("join(foreach(items, item, item), ',')", "zero,one,two"),
            Test("join(foreach(nestedItems, i, i.x + first(nestedItems).x), ',')", "2,3,4", new HashSet<string>{ "nestedItems"}),
            Test("join(foreach(items, item, concat(item, string(count(items)))), ',')", "zero3,one3,two3", new HashSet<string>{ "items"}),
            Test("last(items)", "two"),
            Test("last('hello')", "o"),
            Test("last(createArray(0, 1, 2))", 2),
            Test("last(1)", null),
            Test("count(union(createArray('a', 'b')))", 2),
            Test("count(union(createArray('a', 'b'), createArray('b', 'c'), createArray('b', 'd')))", 4),
            Test("count(intersection(createArray('a', 'b')))", 2),
            Test("count(intersection(createArray('a', 'b'), createArray('b', 'c'), createArray('b', 'd')))", 1),
            
            # endregion

            # region  Object manipulation and construction functions
            Test("string(addProperty(json('{\"key1\":\"value1\"}'), 'key2','value2'))", "{\"key1\":\"value1\",\"key2\":\"value2\"}"),
            Test("string(setProperty(json('{\"key1\":\"value1\"}'), 'key1','value2'))", "{\"key1\":\"value2\"}"),
            Test("string(removeProperty(json('{\"key1\":\"value1\",\"key2\":\"value2\"}'), 'key2'))", "{\"key1\":\"value1\"}"),
            # endregion

            # region  Short Hand Expression
            Test("@city == 'Bellevue'", false, new HashSet<string> {"turn.entities.city"}),
            Test("@city", "Seattle", new HashSet<string> {"turn.entities.city"}),
            Test("@city == 'Seattle'", true, new HashSet<string> {"turn.entities.city"}),
            Test("#BookFlight == 'BookFlight'", true, new HashSet<string> {"turn.intents.BookFlight"}),
            Test("exists(#BookFlight)", true, new HashSet<string> {"turn.intents.BookFlight"}),
            Test("$title", "Dialog Title", new HashSet<string> {"dialog.result.title"}),
            Test("$subTitle", "Dialog Sub Title", new HashSet<string> {"dialog.result.subTitle"}),
            # endregion

            # region  Memory access
            Test("getProperty(bag, concat('na','me'))","mybag"),
            Test("items[2]", "two", new HashSet<string> { "items[2]" }),
            Test("bag.list[bag.index - 2]", "blue", new HashSet<string> {"bag.list", "bag.index" }),
            Test("items[nestedItems[1].x]", "two", new HashSet<string> { "items","nestedItems[1].x" }),
            Test("bag['name']","mybag"),
            Test("bag[substring(concat('na','me','more'), 0, length('name'))]","mybag"),
            Test("items[1+1]","two"),
            Test("getProperty(null, 'p')", null),
            Test("(getProperty(null, 'p'))[1]", null),
            #endregion

            # region Dialog 
            Test("user.lists.todo[int(@ordinal[0]) - 1] != null", true),
            Test("user.lists.todo[int(@ordinal[0]) + 3] != null", false),
            Test("count(user.lists.todo) > int(@ordinal[0]))", true),
            Test("count(user.lists.todo) >= int(@ordinal[0]))", true),
            Test("user.lists.todo[int(@ordinal[0]) - 1]", "todo1"),
            Test("user.lists[user.listType][int(@ordinal[0]) - 1]", "todo1"),
            #endregion

        };

        [DataTestMethod]
        [DynamicData(nameof(Data))]
        public void Evaluate(string input, object expected, HashSet<string> expectedRefs)
        {
            var parsed = new ExpressionEngine().Parse(input);
            Assert.IsNotNull(parsed);
            var (actual, msg) = parsed.TryEvaluate(scope);
            Assert.AreEqual(null, msg);
            AssertObjectEquals(expected, actual);
            if (expectedRefs != null)
            {
                var actualRefs = parsed.References();
                Assert.IsTrue(expectedRefs.SetEquals(actualRefs), $"References do not match, expected: {string.Join(',', expectedRefs)} acutal: {string.Join(',', actualRefs)}");
            }
        }

        [DataTestMethod]
        [DynamicData(nameof(Data))]
        public void EvaluateJson(string input, object expected, HashSet<string> expectedRefs)
        {
            var jsonScope = JToken.FromObject(scope);
            var parsed = new ExpressionEngine().Parse(input);
            Assert.IsNotNull(parsed);
            var (actual, msg) = parsed.TryEvaluate(jsonScope);
            Assert.AreEqual(null, msg);
            AssertObjectEquals(expected, actual);
            if (expectedRefs != null)
            {
                var actualRefs = parsed.References();
                Assert.IsTrue(expectedRefs.SetEquals(actualRefs), $"References do not match, expected: {string.Join(',', expectedRefs)} acutal: {string.Join(',', actualRefs)}");
            }
        }

        public static bool IsNumber(object value) =>
            value is sbyte
            || value is byte
            || value is short
            || value is ushort
            || value is int
            || value is uint
            || value is long
            || value is ulong
            || value is float
            || value is double
            || value is decimal;

        private void AssertObjectEquals(object expected, object actual)
        {
            if (IsNumber(actual) && IsNumber(expected))
            {
                if (actual is int)
                {
                    Assert.IsTrue(expected is int);
                }
                else
                {
                    Assert.IsTrue(Convert.ToSingle(actual) == Convert.ToSingle(expected));
                }
            }
            // Compare two lists
            else if (expected is IList expectedList
                && actual is IList actualList)
            {
                Assert.AreEqual(expectedList.Count, actualList.Count);
                for (var i = 0; i < expectedList.Count; i++)
                {
                    Assert.AreEqual(expectedList[i], actualList[i]);
                }
            }
            else
            {
                Assert.AreEqual(expected, actual);
            }
        }
    }
}<|MERGE_RESOLUTION|>--- conflicted
+++ resolved
@@ -50,11 +50,6 @@
                         x = 3,
                     }
                 },
-<<<<<<< HEAD
-            timestamp = "2018-03-15T13:00:00.000Z",
-            notISOTimestamp = "2018/03/15 13:00:00",
-=======
-            timestamp = "2018-03-15T13:00:00Z",
             user = new
             {
                 lists = new
@@ -68,7 +63,8 @@
                 },
                 listType = "todo",
             },
->>>>>>> e4e364b5
+            timestamp = "2018-03-15T13:00:00.000Z",
+            notISOTimestamp = "2018/03/15 13:00:00",
             turn = new
             {
                 entities = new
