--- conflicted
+++ resolved
@@ -16,7 +16,7 @@
   </ItemGroup>
 
   <ItemGroup>
-    <PackageReference Include="Microsoft.AspNetCore.App" Version="2.1.1" />
+    <PackageReference Include="Microsoft.AspNetCore.App" />
     <PackageReference Include="Microsoft.Extensions.Configuration" Version="2.1.1" />
     <PackageReference Include="Microsoft.NET.Test.Sdk" Version="16.1.1" />
     <PackageReference Include="Moq" Version="4.11.0" />
@@ -24,15 +24,10 @@
     <PackageReference Include="MSTest.TestFramework" Version="1.4.0" />
   </ItemGroup>
 
-<<<<<<< HEAD
-  <ItemGroup>
-    <ProjectReference Include="..\..\libraries\Microsoft.Bot.Builder.StreamingExtensions\Microsoft.Bot.Builder.StreamingExtensions.csproj" />
-=======
   <ItemGroup>        
     <ProjectReference Include="..\..\libraries\Microsoft.Bot.Builder.StreamingExtensions\Microsoft.Bot.Builder.StreamingExtensions.csproj" />        
     <ProjectReference Include="..\..\libraries\Microsoft.Bot.Builder\Microsoft.Bot.Builder.csproj" />        
     <ProjectReference Include="..\..\libraries\Microsoft.Bot.Schema\Microsoft.Bot.Schema.csproj" />        
->>>>>>> e3708366
     <ProjectReference Include="..\..\libraries\Microsoft.Bot.StreamingExtensions\Microsoft.Bot.StreamingExtensions.csproj" />
   </ItemGroup>
-</Project>+</Project>
