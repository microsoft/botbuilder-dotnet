﻿using System.IO;
using System.Threading.Tasks;
using Microsoft.Bot.Builder.Adapters;
using Microsoft.Bot.Builder.Dialogs.Declarative;
using Microsoft.VisualStudio.TestTools.UnitTesting;
using Microsoft.Bot.Builder.Dialogs.Declarative.Types;
using Microsoft.Bot.Builder.Dialogs.Declarative.Tests.Recognizers;
using Microsoft.Bot.Builder.Dialogs.Declarative.Plugins;
using Microsoft.Bot.Builder.Dialogs.Declarative;
using Microsoft.Bot.Builder.AI.LanguageGeneration;
using Microsoft.Bot.Schema;
using System.Collections.Generic;
using Microsoft.Bot.Builder.Dialogs.Rules;
using System;
using Microsoft.Extensions.Configuration;
using Microsoft.Bot.Builder.Dialogs.Declarative.Debugger;

namespace Microsoft.Bot.Builder.Dialogs.Loader.Tests
{
    [TestClass]
    public class JsonLoadTests
    {
        private readonly string samplesDirectory = @"..\..\..\..\..\samples\Microsoft.Bot.Builder.TestBot.Json\Samples\";

        [ClassInitialize]
        public static void ClassInitilize(TestContext context)
        {
            TypeFactory.Configuration = new ConfigurationBuilder().AddInMemoryCollection().Build();
            TypeFactory.RegisterAdaptiveTypes();
            TypeFactory.Register("Microsoft.RuleRecognizer", typeof(RuleRecognizer));
        }

        public TestContext TestContext { get; set; }

        [TestMethod]
        public async Task JsonDialogLoad_DefaultRule()
        {
            string path = Path.Combine(samplesDirectory, @"Planning 1 - DefaultRule\DefaultRule.main.dialog");

            await BuildTestFlow(path)
            .Send("hello")
            .AssertReply("Hello planning!")
            .StartTestAsync();
        }

        [TestMethod]
        public async Task JsonDialogLoad_WaitForInput()
        {
            string path = Path.Combine(samplesDirectory, @"Planning 2 - WaitForInput\WaitForInput.main.dialog");

            await BuildTestFlow(path)
            .Send("hello")
            .AssertReply("What's up?")
            .Send("Nothing")
            .AssertReply("Oh I see!")
            .StartTestAsync();
        }

        [TestMethod]
        public async Task JsonDialogLoad_IfProperty()
        {
            string path = Path.Combine(samplesDirectory, @"Planning 3 - IfProperty\IfProperty.main.dialog");

            await BuildTestFlow(path)
            .Send("hello")
            .AssertReply("Hello, I'm Zoidberg. What is your name?")
            .Send("Carlos")
            .AssertReply("Hello Carlos, nice to talk to you!")
            .StartTestAsync();
        }

        [TestMethod]
        public async Task JsonDialogLoad_TextPrompt()
        {
            string path = Path.Combine(samplesDirectory, @"Planning 4 - TextPrompt\TextPrompt.main.dialog");

            await BuildTestFlow(path)
            .Send("hello")
            .AssertReply("Hello, I'm Zoidberg. What is your name?")
            .Send("Carlos")
            .AssertReply("Hello Carlos, nice to talk to you!")
            .StartTestAsync();
        }

        [TestMethod]
        public async Task JsonDialogLoad_WelcomePrompt()
        {
            string path = Path.Combine(samplesDirectory, @"Planning 5 - WelcomeRule\WelcomeRule.main.dialog");

            await BuildTestFlow(path)
            .Send(new Activity(ActivityTypes.ConversationUpdate, membersAdded: new List<ChannelAccount>() { new ChannelAccount("bot", "Bot") }))
            .Send("hello")
            .AssertReply("Welcome!")
            .AssertReply("Hello, I'm Zoidberg. What is your name?")
            .Send("Carlos")
            .AssertReply("Hello Carlos, nice to talk to you!")
            .StartTestAsync();
        }

        [TestMethod]
        public async Task JsonDialogLoad_DoSteps()
        {
            string path = Path.Combine(samplesDirectory, @"Planning 6 - DoSteps\DoSteps.main.dialog");

            await BuildTestFlow(path)
            .Send(new Activity(ActivityTypes.ConversationUpdate, membersAdded: new List<ChannelAccount>() { new ChannelAccount("bot", "Bot") }))
            .Send("hello")
            .AssertReply("Welcome!")
            .AssertReply("Hello, I'm Zoidberg. What is your name?")
            .Send("Carlos")
            .AssertReply("Hello Carlos, nice to talk to you!")
            .Send("Do you know a joke?")
            .AssertReply("Why did the chicken cross the road?")
            .Send("Why?")
            .AssertReply("To get to the other side")
            .Send("What happened in the future?")
            .AssertReply("Seeing into the future...")
            .AssertReply("I see great things happening...")
            .AssertReply("Perhaps even a successful bot demo")
            .StartTestAsync();
        }

        [TestMethod]
        public async Task JsonDialogLoad_CallDialog()
        {
            string path = Path.Combine(samplesDirectory, @"Planning 7 - CallDialog\CallDialog.main.dialog");

            await BuildTestFlow(path)
            .Send(new Activity(ActivityTypes.ConversationUpdate, membersAdded: new List<ChannelAccount>() { new ChannelAccount("bot", "Bot") }))
            .Send("hello")
            .AssertReply("Welcome!")
            .AssertReply("Hello, I'm Zoidberg. What is your name?")
            .Send("Carlos")
            .AssertReply("Hello Carlos, nice to talk to you!")
            .Send("Do you know a joke?")
            .AssertReply("Why did the chicken cross the road?")
            .Send("Why?")
            .AssertReply("To get to the other side")
            .Send("What happened in the future?")
            .AssertReply("Seeing into the future...")
            .AssertReply("I see great things in your future...")
            .AssertReply("Potentially a successful demo")
            .StartTestAsync();
        }

        [TestMethod]
        public async Task JsonDialogLoad_ExternalLanguage()
        {
            string path = Path.Combine(samplesDirectory, @"Planning 8 - ExternalLanguage\ExternalLanguage.main.dialog");

            await BuildTestFlow(path)
            .Send(new Activity(ActivityTypes.ConversationUpdate, membersAdded: new List<ChannelAccount>() { new ChannelAccount("bot", "Bot") }))
            .Send("hello")
            .AssertReplyOneOf(new string[]
            {
                "Zoidberg here, welcome to my world!",
                "Hello, my name is Zoidberg and I'll be your guide.",
                "Hail Zoidberg!"
            })
            .AssertReplyOneOf(new string[]
            {
                "Hello. What is your name?",
                "I would like to know you better, what's your name?"
            })
            .Send("Carlos")
            .AssertReplyOneOf(new string[]
            {
                "Hello Carlos, nice to talk to you!",
                "Hi Carlos, you seem nice!",
                "Whassup Carlos?"
            })
            .Send("Help")
            .AssertReply("I can tell jokes and also forsee the future!")
            .Send("Do you know a joke?")
            .AssertReply("Why did the chicken cross the road?")
            .Send("Why?")
            .AssertReply("To get to the other side")
            .Send("What happened in the future?")
            .AssertReply("I see great things in your future...")
            .AssertReply("Potentially a successful demo")
            .StartTestAsync();
        }

        [TestMethod]
        public async Task JsonDialogLoad_ToDoBot()
        {
            string path = Path.Combine(samplesDirectory, @"Planning - ToDoBot\TodoBot.main.dialog");

            await BuildTestFlow(path)
            .Send(new Activity(ActivityTypes.ConversationUpdate, membersAdded: new List<ChannelAccount>() { new ChannelAccount("bot", "Bot") }))
            .Send("hello")
            .AssertReply("Hi! I'm a ToDo bot. Say \"add a todo named first\" to get started.")
            .Send("add a todo named first")
            .AssertReply("Successfully added a todo named \"first\"")
            .Send("add a todo named second")
            .AssertReply("Successfully added a todo named \"second\"")
            .Send("add a todo")
            .AssertReply("OK, please enter the title of your todo.")
            .Send("third")
            .AssertReply("Successfully added a todo named \"third\"")
            .Send("show todos")
            .AssertReply("Your most recent 3 tasks are\n* first\n* second\n* third\n")
            .Send("delete todo named second")
            .AssertReply("Successfully removed a todo named \"second\"")
            .Send("show todos")
            .AssertReply("Your most recent 2 tasks are\n* first\n* third\n")
            .Send("add a todo")
            .AssertReply("OK, please enter the title of your todo.")
            .Send("cancel")
            .AssertReply("ok.")
            .StartTestAsync();
        }

        [TestMethod]
        public async Task JsonDialogLoad_HttpRequest()
        {
            string path = Path.Combine(samplesDirectory, @"Planning 11 - HttpRequest\HttpRequest.main.dialog");

            await BuildTestFlow(path)
            .Send(new Activity(ActivityTypes.ConversationUpdate, membersAdded: new List<ChannelAccount>() { new ChannelAccount("bot", "Bot") }))
            .Send("Hello")
            .AssertReply("Welcome! Here is a http request sample, please enter a name for you visual pet.")
            .Send("TestPetName")
            .AssertReply("Great! Your pet's name is TestPetName, now please enter the id of your pet, this could help you find your pet later.")
            .Send("12121")
            .AssertReply("Done! You have added a pet named \"TestPetName\" with id \"12121\"")
            .AssertReply("Now try to specify the id of your pet, and I will help your find it out from the store.")
            .Send("12121")
            .AssertReply("Great! I found your pet named \"TestPetName\"")
            .StartTestAsync();
        }

        private TestFlow BuildTestFlow(string path)
        {
            string projPath = Path.GetFullPath(Path.Combine(Environment.CurrentDirectory, $@"..\..\..\..\..\samples\Microsoft.Bot.Builder.TestBot.Json\Microsoft.Bot.Builder.TestBot.Json.csproj"));
            var resourceExplorer = ResourceExplorer.LoadProject(projPath);

<<<<<<< HEAD
            var dialog = DeclarativeTypeLoader.Load<IDialog>(json, resourceExplorer);
=======
            var dialog = DeclarativeTypeLoader.Load<IDialog>(path, botResourceManager, Source.NullRegistry.Instance);
>>>>>>> ad93bd1d

            IStorage dataStore = new MemoryStorage();

            var convoState = new ConversationState(new MemoryStorage());
            var dialogState = convoState.CreateProperty<DialogState>("dialogState");

            var lg = new LGLanguageGenerator(resourceExplorer);

            var adapter = new TestAdapter(TestAdapter.CreateConversation(TestContext.TestName))
                .Use(new TranscriptLoggerMiddleware(new FileTranscriptLogger()))
                .Use(new AutoSaveStateMiddleware(convoState))
                .Use(new RegisterClassMiddleware<ResourceExplorer>(resourceExplorer))
                .Use(new RegisterClassMiddleware<ILanguageGenerator>(lg))
                .Use(new RegisterClassMiddleware<IMessageActivityGenerator>(new TextMessageActivityGenerator(lg)))
                .Use(new RegisterClassMiddleware<IStorage>(dataStore));

            var dialogs = new DialogSet(dialogState);

            dialogs.Add(dialog);

            return new TestFlow(adapter, async (turnContext, cancellationToken) =>
            {
                if (dialog is AdaptiveDialog planningDialog)
                {
                    await planningDialog.OnTurnAsync(turnContext, null, cancellationToken).ConfigureAwait(false);
                }
            });
        }
    }
}<|MERGE_RESOLUTION|>--- conflicted
+++ resolved
@@ -235,11 +235,7 @@
             string projPath = Path.GetFullPath(Path.Combine(Environment.CurrentDirectory, $@"..\..\..\..\..\samples\Microsoft.Bot.Builder.TestBot.Json\Microsoft.Bot.Builder.TestBot.Json.csproj"));
             var resourceExplorer = ResourceExplorer.LoadProject(projPath);
 
-<<<<<<< HEAD
-            var dialog = DeclarativeTypeLoader.Load<IDialog>(json, resourceExplorer);
-=======
-            var dialog = DeclarativeTypeLoader.Load<IDialog>(path, botResourceManager, Source.NullRegistry.Instance);
->>>>>>> ad93bd1d
+            var dialog = DeclarativeTypeLoader.Load<IDialog>(json, resourceExplorer, Source.NullRegistry.Instance);
 
             IStorage dataStore = new MemoryStorage();
 
