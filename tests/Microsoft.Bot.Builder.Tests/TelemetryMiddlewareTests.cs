--- conflicted
+++ resolved
@@ -563,7 +563,6 @@
         }
 
         [Fact]
-<<<<<<< HEAD
         public async Task Telemetry_LogTeamsProperties()
         {
             // Arrange
@@ -589,7 +588,8 @@
             Assert.True(((Dictionary<string, string>)mockTelemetryClient.Invocations[0].Arguments[1])["TeamsUserAadObjectId"] == "aadId");
             Assert.True(((Dictionary<string, string>)mockTelemetryClient.Invocations[0].Arguments[1])["TeamsTenantId"] == "tenantId");
             Assert.True(((Dictionary<string, string>)mockTelemetryClient.Invocations[0].Arguments[1])["TeamsTeamInfo"] == JsonConvert.SerializeObject(teamInfo));
-=======
+        }
+      
         public async Task DoNotThrowOnNullActivity()
         {
             // Arrange
@@ -621,7 +621,6 @@
                 await OnSendActivityAsync(null, cancellationToken);
                 await OnDeleteActivityAsync(null, cancellationToken);
             }
->>>>>>> 5decf0b9
         }
 
         public class OverrideReceiveLogger : TelemetryLoggerMiddleware
