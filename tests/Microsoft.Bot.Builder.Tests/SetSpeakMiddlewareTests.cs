﻿// Copyright (c) Microsoft Corporation. All rights reserved.
// Licensed under the MIT License.

using System;
using System.Threading.Tasks;
using Microsoft.Bot.Builder.Adapters;
using Microsoft.Bot.Connector;
using Microsoft.Bot.Schema;
using Xunit;

namespace Microsoft.Bot.Builder.Tests
{
    public class SetSpeakMiddlewareTests
    {
        [Fact]
        public async Task NoFallback()
        {
            var adapter = new TestAdapter(CreateConversation("NoFallback"))
                .Use(new SetSpeakMiddleware("male", false));

            await new TestFlow(adapter, async (context, cancellationToken) =>
            {
                var activity = MessageFactory.Text("OK");

                await context.SendActivityAsync(activity);
            })
                .Send("foo")
                .AssertReply(obj =>
                {
                    var activity = obj.AsMessageActivity();
                    Assert.Null(activity.Speak);
                })
                .StartTestAsync();
        }

        // fallback is true, for any ChannelId other than emulator, directlinespeech, or telephony should
        // just set Activity.Speak to Activity.Text if Speak is empty. 
        [Fact]
        public async Task FallbackNullSpeak()
        {
            var adapter = new TestAdapter(CreateConversation("Fallback"))
                .Use(new SetSpeakMiddleware("male", true));

            await new TestFlow(adapter, async (context, cancellationToken) =>
            {
                var activity = MessageFactory.Text("OK");

                await context.SendActivityAsync(activity);
            })
                .Send("foo")
                .AssertReply(obj =>
                    {
                        var activity = obj.AsMessageActivity();
                        Assert.Equal(activity.Text, activity.Speak);
                    })
                .StartTestAsync();
        }

        // fallback is true, for any ChannelId other than emulator, directlinespeech, or telephony should
        // leave a non-empty Speak unchanged.
        [Fact]
        public async Task FallbackWithSpeak()
        {
            var adapter = new TestAdapter(CreateConversation("Fallback"))
                .Use(new SetSpeakMiddleware("male", true));

            await new TestFlow(adapter, async (context, cancellationToken) =>
            {
                var activity = MessageFactory.Text("OK");
                activity.Speak = "speak value";

                await context.SendActivityAsync(activity);
            })
                .Send("foo")
                .AssertReply(obj =>
                {
                    var activity = obj.AsMessageActivity();
                    Assert.Equal("speak value", activity.Speak);
                })
                .StartTestAsync();
        }

<<<<<<< HEAD
        // Speak is added with no voice tag
        [Theory]
        [InlineData(Channels.Emulator)]
        [InlineData(Channels.DirectlineSpeech)]
        [InlineData("telephony")]
        public async Task AddSpeak_NullVoice(string channelId)
        {
            var adapter = new TestAdapter(CreateConversation("Fallback", channelId: channelId))
                .Use(new SetSpeakMiddleware("male", true));

            await new TestFlow(adapter, async (context, cancellationToken) =>
            {
                var activity = MessageFactory.Text("<speak>OK</speak>");

                await context.SendActivityAsync(activity);
            })
                .Send("foo")
                .AssertReply(obj =>
                {
                    var activity = obj.AsMessageActivity();
                    var speakTag = "<speak>OK</speak>";

                    Assert.Equal(speakTag, activity.Speak);
                })
                .StartTestAsync();
        }
        
        // Speak is added with voice tag
        [Theory]
        [InlineData(Channels.Emulator)]
        [InlineData(Channels.DirectlineSpeech)]
        [InlineData("telephony")]
        public async Task AddSpeakWithVoice(string channelId)
        {
            var adapter = new TestAdapter(CreateConversation("Fallback", channelId: channelId))
                .Use(new SetSpeakMiddleware("male", true));

            await new TestFlow(adapter, async (context, cancellationToken) =>
                {
                    var activity = MessageFactory.Text("<speak><voice>OK</voice></speak>");

                    await context.SendActivityAsync(activity);
                })
                .Send("foo")
                .AssertReply(obj =>
                {
                    var activity = obj.AsMessageActivity();
                    var speakTag = "<speak><voice>OK</voice></speak>";

                    Assert.Equal(speakTag, activity.Speak);
                })
                .StartTestAsync();
        }

        // Speak is added with special or invalid characters
        [Theory]
        [InlineData(Channels.Emulator)]
        [InlineData(Channels.DirectlineSpeech)]
        [InlineData("telephony")]
        public async Task AddSpeak_Malformed_ReturnsXmlException(string channelId)
        {
            var adapter = new TestAdapter(CreateConversation("Fallback", channelId: channelId))
                .Use(new SetSpeakMiddleware("male", true));

            await Assert.ThrowsAsync<InvalidOperationException>(async () =>
            {
                await new TestFlow(adapter, async (context, cancellationToken) =>
                {
                    var activity = MessageFactory.Text("<speak version=\"1.0 & 2.0\" xml:lang=\"en-<&&>&us\"><voice name=\"male & female\">OK</voice></speak>");

                    await context.SendActivityAsync(activity);
                })
                .Send("foo")
                .AssertNoReply()
                .StartTestAsync();
            });
        }

=======
>>>>>>> 042ee483
        // Voice is added to Speak property.
        [Theory]
        [InlineData(Channels.Emulator)]
        [InlineData(Channels.DirectlineSpeech)]
        [InlineData("telephony")]
        public async Task AddVoice(string channelId)
        {
            var adapter = new TestAdapter(CreateConversation("Fallback", channelId: channelId))
                .Use(new SetSpeakMiddleware("male", true));

            await new TestFlow(adapter, async (context, cancellationToken) =>
            {
                var activity = MessageFactory.Text("OK");

                await context.SendActivityAsync(activity);
            })
                .Send("foo")
                .AssertReply(obj =>
                {
                    var activity = obj.AsMessageActivity();
                    Assert.Equal(
                        "<speak version='1.0' xmlns='http://www.w3.org/2001/10/synthesis' xml:lang='en-us'><voice name='male'>OK</voice></speak>", 
                        activity.Speak);
                })
                .StartTestAsync();
        }

        // With no 'voice' specified, the Speak property is unchanged.
        [Theory]
        [InlineData(Channels.Emulator)]
        [InlineData(Channels.DirectlineSpeech)]
        [InlineData("telephony")]
        public async Task AddNoVoice(string channelId)
        {
            var adapter = new TestAdapter(CreateConversation("Fallback", channelId: channelId))
                .Use(new SetSpeakMiddleware(null, true));

            await new TestFlow(adapter, async (context, cancellationToken) =>
            {
                var activity = MessageFactory.Text("OK");

                await context.SendActivityAsync(activity);
            })
                .Send("foo")
                .AssertReply(obj =>
                {
                    var activity = obj.AsMessageActivity();
                    Assert.Equal(
                        "OK",
                        activity.Speak);
                })
                .StartTestAsync();
        }

        private static ConversationReference CreateConversation(string name, string user = "User1", string bot = "Bot", string channelId = "test")
        {
            return new ConversationReference
            {
                ChannelId = channelId,
                ServiceUrl = "https://test.com",
                Conversation = new ConversationAccount(false, name, name),
                User = new ChannelAccount(id: user.ToLowerInvariant(), name: user),
                Bot = new ChannelAccount(id: bot.ToLowerInvariant(), name: bot),
                Locale = "en-us"
            };
        }
    }
}<|MERGE_RESOLUTION|>--- conflicted
+++ resolved
@@ -80,7 +80,6 @@
                 .StartTestAsync();
         }
 
-<<<<<<< HEAD
         // Speak is added with no voice tag
         [Theory]
         [InlineData(Channels.Emulator)]
@@ -158,9 +157,7 @@
                 .StartTestAsync();
             });
         }
-
-=======
->>>>>>> 042ee483
+      
         // Voice is added to Speak property.
         [Theory]
         [InlineData(Channels.Emulator)]
