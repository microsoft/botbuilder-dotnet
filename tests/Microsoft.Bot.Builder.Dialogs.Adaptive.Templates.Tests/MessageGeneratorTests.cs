﻿using System;
using System.IO;
using System.Threading.Tasks;
using Microsoft.Bot.Builder.Adapters;
using Microsoft.Bot.Builder.AI.LanguageGeneration.Tests;
using Microsoft.Bot.Builder.Dialogs.Adaptive;
using Microsoft.Bot.Builder.Dialogs.Adaptive.Generators;
using Microsoft.Bot.Builder.Dialogs.Declarative;
using Microsoft.Bot.Builder.Dialogs.Declarative.Resources;
using Microsoft.Bot.Builder.Dialogs.Declarative.Types;
using Microsoft.Bot.Builder.LanguageGeneration;
using Microsoft.Bot.Schema;
using Microsoft.Extensions.Configuration;
using Microsoft.VisualStudio.TestTools.UnitTesting;
using Newtonsoft.Json.Linq;

namespace Microsoft.Bot.Builder.Dialogs.Tests
{
    [TestClass]
    public class MessageGeneratorTests
    {
        private static ResourceExplorer resourceExplorer;

        public TestContext TestContext { get; set; }

        [ClassInitialize]
        public static void ClassInitialize(TestContext context)
        {
            TypeFactory.Configuration = new ConfigurationBuilder().AddInMemoryCollection().Build();
            DeclarativeTypeLoader.AddComponent(new AdaptiveComponentRegistration());
            DeclarativeTypeLoader.AddComponent(new LanguageGenerationComponentRegistration());

            resourceExplorer = ResourceExplorer.LoadProject(GetProjectFolder());
        }

        [TestMethod]
        public async Task TestInlineActivityFactory()
        {
            var context = GetTurnContext(new MockLanguageGenerator());
            var languageGenerator = context.TurnState.Get<ILanguageGenerator>();
            var lgStringResult = await languageGenerator.Generate(context, "text", data: null).ConfigureAwait(false);
            var activity = ActivityFactory.CreateActivity(lgStringResult);

            Assert.AreEqual(ActivityTypes.Message, activity.Type);
            Assert.AreEqual("text", activity.Text);
            Assert.AreEqual("text", activity.Speak);
        }

        [TestMethod]
        [ExpectedException(typeof(Exception))]
        public async Task TestNotSupportStructuredType()
        {
            var context = await GetTurnContext("NormalStructuredLG.lg");
            var languageGenerator = context.TurnState.Get<ILanguageGenerator>();
            var lgStringResult = await languageGenerator.Generate(context, "@{notSupport()}", null).ConfigureAwait(false);
            var result = ActivityFactory.CreateActivity(lgStringResult);
        }

        [TestMethod]
        public async Task ActivityFactoryTest()
        {
            var context = await GetTurnContext("NormalStructuredLG.lg");
            var languageGenerator = context.TurnState.Get<ILanguageGenerator>();
            dynamic data = new JObject();
            data.title = "titleContent";
            data.text = "textContent";
            var lgStringResult = await languageGenerator.Generate(context, "@{HerocardWithCardAction()}", data: data).ConfigureAwait(false);
            var activity = ActivityFactory.CreateActivity(lgStringResult);
            AssertCardActionActivity(activity);

            data.adaptiveCardTitle = "test";
            lgStringResult = await languageGenerator.Generate(context, "@{adaptivecardActivity()}", data: data).ConfigureAwait(false);
            activity = ActivityFactory.CreateActivity(lgStringResult);
            AssertAdaptiveCardActivity(activity);

            lgStringResult = await languageGenerator.Generate(context, "@{externalAdaptiveCardActivity()}", data: data).ConfigureAwait(false);
            activity = ActivityFactory.CreateActivity(lgStringResult);
            AssertAdaptiveCardActivity(activity);

            lgStringResult = await languageGenerator.Generate(context, "@{externalHeroCardActivity()}", data: data).ConfigureAwait(false);
            activity = ActivityFactory.CreateActivity(lgStringResult);
            AssertCardActionActivity(activity);

            lgStringResult = await languageGenerator.Generate(context, "@{adaptivecardActivityWithAttachmentStructure()}", data: data).ConfigureAwait(false);
            activity = ActivityFactory.CreateActivity(lgStringResult);
            AssertAdaptiveCardActivity(activity);

            lgStringResult = await languageGenerator.Generate(context, "@{eventActivity()}", data: data).ConfigureAwait(false);
            activity = ActivityFactory.CreateActivity(lgStringResult);
            AssertEventActivity(activity);

            lgStringResult = await languageGenerator.Generate(context, "@{activityWithHeroCardAttachment()}", data: data).ConfigureAwait(false);
            activity = ActivityFactory.CreateActivity(lgStringResult);
            AssertActivityWithHeroCardAttachment(activity);

            lgStringResult = await languageGenerator.Generate(context, "@{herocardActivityWithAttachmentStructure()}", data: data).ConfigureAwait(false);
            activity = ActivityFactory.CreateActivity(lgStringResult);
            AssertActivityWithHeroCardAttachment(activity);

            lgStringResult = await languageGenerator.Generate(context, "@{activityWithMultiAttachments()}", data: data).ConfigureAwait(false);
            activity = ActivityFactory.CreateActivity(lgStringResult);
            AssertActivityWithMultiAttachments(activity);

            lgStringResult = await languageGenerator.Generate(context, "@{activityWithSuggestionActions()}", data: data).ConfigureAwait(false);
            activity = ActivityFactory.CreateActivity(lgStringResult);
            AssertActivityWithSuggestionActions(activity);

            lgStringResult = await languageGenerator.Generate(context, "@{messageActivityAll()}", data: data).ConfigureAwait(false);
            activity = ActivityFactory.CreateActivity(lgStringResult);
            AssertMessageActivityAll(activity);

            lgStringResult = await languageGenerator.Generate(context, "@{activityWithMultiStructuredSuggestionActions()}", data: data).ConfigureAwait(false);
            activity = ActivityFactory.CreateActivity(lgStringResult);
            AssertActivityWithMultiStructuredSuggestionActions(activity);

            lgStringResult = await languageGenerator.Generate(context, "@{activityWithMultiStringSuggestionActions()}", data: data).ConfigureAwait(false);
            activity = ActivityFactory.CreateActivity(lgStringResult);
            AssertActivityWithMultiStringSuggestionActions(activity);

            data.type = "herocard";
            lgStringResult = await languageGenerator.Generate(context, "@{HeroCardTemplate()}", data: data).ConfigureAwait(false);
            activity = ActivityFactory.CreateActivity(lgStringResult);
            AssertHeroCardActivity(activity);

            data.type = "thumbnailcard";
            lgStringResult = await languageGenerator.Generate(context, "@{ThumbnailCardTemplate()}", data: data).ConfigureAwait(false);
            activity = ActivityFactory.CreateActivity(lgStringResult);
            AssertThumbnailCardActivity(activity);

            data.type = "audiocard";
            lgStringResult = await languageGenerator.Generate(context, "@{AudioCardTemplate()}", data: data).ConfigureAwait(false);
            activity = ActivityFactory.CreateActivity(lgStringResult);
            AssertAudioCardActivity(activity);

            data.type = "videocard";
            lgStringResult = await languageGenerator.Generate(context, "@{VideoCardTemplate()}", data: data).ConfigureAwait(false);
            activity = ActivityFactory.CreateActivity(lgStringResult);
            AssertVideoCardActivity(activity);

            data.signinlabel = "Sign in";
            data.url = "https://login.microsoftonline.com/";
            lgStringResult = await languageGenerator.Generate(context, "@{SigninCardTemplate()}", data: data).ConfigureAwait(false);
            activity = ActivityFactory.CreateActivity(lgStringResult);
            AssertSigninCardActivity(activity);

            data.connectionName = "MyConnection";
            lgStringResult = await languageGenerator.Generate(context, "@{OAuthCardTemplate()}", data: data).ConfigureAwait(false);
            activity = ActivityFactory.CreateActivity(lgStringResult);
            AssertOAuthCardActivity(activity);

            lgStringResult = await languageGenerator.Generate(context, "@{SuggestedActionsReference()}", data: data).ConfigureAwait(false);
            activity = ActivityFactory.CreateActivity(lgStringResult);
            AssertSuggestedActionsReferenceActivity(activity);
        }

        private static string GetProjectFolder()
        {
            return AppContext.BaseDirectory.Substring(0, AppContext.BaseDirectory.IndexOf("bin"));
        }

        private void AssertSuggestedActionsReferenceActivity(dynamic activity)
        {
            Assert.AreEqual(ActivityTypes.Message, activity.Type);
            Assert.AreEqual("textContent", activity.Text);
           
            Assert.AreEqual(activity.SuggestedActions.Actions.Count, 5);
            Assert.AreEqual(activity.SuggestedActions.Actions[0].Value, "Add todo");
            Assert.AreEqual(activity.SuggestedActions.Actions[1].Value, "View Todo");
            Assert.AreEqual(activity.SuggestedActions.Actions[2].Value, "Remove Todo");
            Assert.AreEqual(activity.SuggestedActions.Actions[3].Value, "Cancel");
            Assert.AreEqual(activity.SuggestedActions.Actions[4].Value, "Help");
        }

        private void AssertMessageActivityAll(Activity activity)
        {
            Assert.AreEqual(ActivityTypes.Message, activity.Type);
            Assert.AreEqual("textContent", activity.Text);
            Assert.AreEqual("textContent", activity.Speak);
            Assert.AreEqual("accepting", activity.InputHint);
            Assert.AreEqual(1, activity.Attachments.Count);
            Assert.AreEqual(AttachmentLayoutTypes.List, activity.AttachmentLayout);
            Assert.AreEqual(HeroCard.ContentType, activity.Attachments[0].ContentType);
            var card = ((JObject)activity.Attachments[0].Content).ToObject<HeroCard>();
            Assert.IsNotNull(card, "should have herocard");
            Assert.AreEqual("titleContent", card.Title, "card title should be set");
            Assert.AreEqual("textContent", card.Text, "card text should be set");
            Assert.AreEqual(1, card.Buttons.Count, "card buttons should be set");
            Assert.AreEqual($"imBack", card.Buttons[0].Type, "card buttons should be set");
            Assert.AreEqual($"titleContent", card.Buttons[0].Title, "card buttons should be set");
            Assert.AreEqual($"textContent", card.Buttons[0].Value, "card buttons should be set");
            Assert.AreEqual(activity.SuggestedActions.Actions.Count, 2);
            Assert.AreEqual(activity.SuggestedActions.Actions[0].Title, "firstItem");
            Assert.AreEqual(activity.SuggestedActions.Actions[0].Value, "firstItem");
            Assert.AreEqual(activity.SuggestedActions.Actions[1].Title, "titleContent");
            Assert.AreEqual(activity.SuggestedActions.Actions[1].Value, "textContent");
        }

        private void AssertActivityWithSuggestionActions(Activity activity)
        {
            Assert.AreEqual(ActivityTypes.Message, activity.Type);
            Assert.AreEqual("textContent", activity.Text);
            Assert.AreEqual(activity.SuggestedActions.Actions.Count, 2);
            Assert.AreEqual(activity.SuggestedActions.Actions[0].Title, "firstItem");
            Assert.AreEqual(activity.SuggestedActions.Actions[0].Value, "firstItem");
            Assert.AreEqual(activity.SuggestedActions.Actions[1].Title, "titleContent");
            Assert.AreEqual(activity.SuggestedActions.Actions[1].Value, "textContent");
        }

        private void AssertActivityWithMultiAttachments(Activity activity)
        {
            Assert.AreEqual(ActivityTypes.Message, activity.Type);
            Assert.IsTrue(string.IsNullOrEmpty(activity.Text));
            Assert.IsTrue(string.IsNullOrEmpty(activity.Speak));
            Assert.AreEqual(2, activity.Attachments.Count);
            Assert.AreEqual(ThumbnailCard.ContentType, activity.Attachments[1].ContentType);
            var card = ((JObject)activity.Attachments[1].Content).ToObject<ThumbnailCard>();
            Assert.IsNotNull(card, "should have herocard");
            Assert.AreEqual("Cheese gromit!", card.Title, "card title should be set");
            Assert.AreEqual("type", card.Subtitle, "card subtitle should be data bound ");
            Assert.AreEqual("This is some text describing the card, it's cool because it's cool", card.Text, "card text should be set");
            Assert.AreEqual("https://memegenerator.net/img/instances/500x/73055378/cheese-gromit.jpg", card.Images[0].Url, "image should be set");
            Assert.AreEqual("https://memegenerator.net/img/instances/500x/73055378/cheese-gromit.jpg", card.Images[1].Url, "image should be set");
            Assert.AreEqual(3, card.Buttons.Count, "card buttons should be set");
            for (int i = 0; i <= 2; i++)
            {
                Assert.AreEqual($"Option {i + 1}", card.Buttons[i].Title, "card buttons should be set");
            }
        }

        private void AssertActivityWithHeroCardAttachment(Activity activity)
        {
            Assert.AreEqual(ActivityTypes.Message, activity.Type);
            Assert.IsTrue(string.IsNullOrEmpty(activity.Text));
            Assert.IsTrue(string.IsNullOrEmpty(activity.Speak));
            Assert.AreEqual(1, activity.Attachments.Count);
            Assert.AreEqual(HeroCard.ContentType, activity.Attachments[0].ContentType);
            var card = ((JObject)activity.Attachments[0].Content).ToObject<HeroCard>();
            Assert.IsNotNull(card, "should have herocard");
            Assert.AreEqual("titleContent", card.Title, "card title should be set");
            Assert.AreEqual("textContent", card.Text, "card text should be set");
            Assert.AreEqual(1, card.Buttons.Count, "card buttons should be set");
            Assert.AreEqual($"imBack", card.Buttons[0].Type, "card buttons should be set");
            Assert.AreEqual($"titleContent", card.Buttons[0].Title, "card buttons should be set");
            Assert.AreEqual($"textContent", card.Buttons[0].Value, "card buttons should be set");
        }

        private void AssertEventActivity(Activity activity)
        {
            Assert.AreEqual(ActivityTypes.Event, activity.Type);
            Assert.AreEqual("textContent", activity.Name, "card name should be set");
            Assert.AreEqual("textContent", activity.Value, "card value should be set");
        }

        private void AssertAdaptiveCardActivity(Activity activity)
        {
            Assert.AreEqual(ActivityTypes.Message, activity.Type);
            Assert.IsTrue(string.IsNullOrEmpty(activity.Text));
            Assert.IsTrue(string.IsNullOrEmpty(activity.Speak));
            Assert.AreEqual(1, activity.Attachments.Count);
            Assert.AreEqual("application/vnd.microsoft.card.adaptive", activity.Attachments[0].ContentType);
            Assert.AreEqual("test", (string)((dynamic)activity.Attachments[0].Content).body[0].text);
        }

        private void AssertCardActionActivity(Activity activity)
        {
            Assert.AreEqual(ActivityTypes.Message, activity.Type);
            Assert.IsTrue(string.IsNullOrEmpty(activity.Text));
            Assert.IsTrue(string.IsNullOrEmpty(activity.Speak));
            Assert.AreEqual(1, activity.Attachments.Count);
            Assert.AreEqual(HeroCard.ContentType, activity.Attachments[0].ContentType);
            var card = ((JObject)activity.Attachments[0].Content).ToObject<HeroCard>();
            Assert.IsNotNull(card, "should have herocard");
            Assert.AreEqual("titleContent", card.Title, "card title should be set");
            Assert.AreEqual("textContent", card.Text, "card text should be set");
            Assert.AreEqual(1, card.Buttons.Count, "card buttons should be set");
            Assert.AreEqual($"imBack", card.Buttons[0].Type, "card buttons should be set");
            Assert.AreEqual($"titleContent", card.Buttons[0].Title, "card buttons should be set");
            Assert.AreEqual($"textContent", card.Buttons[0].Value, "card buttons should be set");
        }

        private void AssertThumbnailCardActivity(Activity activity)
        {
            Assert.AreEqual(ActivityTypes.Message, activity.Type);
            Assert.IsTrue(string.IsNullOrEmpty(activity.Text));
            Assert.IsTrue(string.IsNullOrEmpty(activity.Speak));
            Assert.AreEqual(1, activity.Attachments.Count);
            Assert.AreEqual(ThumbnailCard.ContentType, activity.Attachments[0].ContentType);
            var card = ((JObject)activity.Attachments[0].Content).ToObject<ThumbnailCard>();
            Assert.IsNotNull(card, "should have herocard");
            Assert.AreEqual("Cheese gromit!", card.Title, "card title should be set");
            Assert.AreEqual("thumbnailcard", card.Subtitle, "card subtitle should be data bound ");
            Assert.AreEqual("This is some text describing the card, it's cool because it's cool", card.Text, "card text should be set");
            Assert.AreEqual("https://memegenerator.net/img/instances/500x/73055378/cheese-gromit.jpg", card.Images[0].Url, "image should be set");
            Assert.AreEqual("https://memegenerator.net/img/instances/500x/73055378/cheese-gromit.jpg", card.Images[1].Url, "image should be set");
            Assert.AreEqual(3, card.Buttons.Count, "card buttons should be set");
            for (int i = 0; i <= 2; i++)
            {
                Assert.AreEqual($"Option {i + 1}", card.Buttons[i].Title, "card buttons should be set");
            }
        }

        private void AssertHeroCardActivity(Activity activity)
        {
            Assert.AreEqual(ActivityTypes.Message, activity.Type);
            Assert.IsTrue(string.IsNullOrEmpty(activity.Text));
            Assert.IsTrue(string.IsNullOrEmpty(activity.Speak));
            Assert.AreEqual(1, activity.Attachments.Count);
            Assert.AreEqual(HeroCard.ContentType, activity.Attachments[0].ContentType);
            var card = ((JObject)activity.Attachments[0].Content).ToObject<HeroCard>();
            Assert.IsNotNull(card, "should have herocard");
            Assert.AreEqual("Cheese gromit!", card.Title, "card title should be set");
            Assert.AreEqual("herocard", card.Subtitle, "card subtitle should be data bound ");
            Assert.AreEqual("This is some text describing the card, it's cool because it's cool", card.Text, "card text should be set");
            Assert.AreEqual("https://memegenerator.net/img/instances/500x/73055378/cheese-gromit.jpg", card.Images[0].Url, "image should be set");
            Assert.AreEqual("https://memegenerator.net/img/instances/500x/73055378/cheese-gromit.jpg", card.Images[1].Url, "image should be set");
            Assert.AreEqual(3, card.Buttons.Count, "card buttons should be set");
            for (int i = 0; i <= 2; i++)
            {
                Assert.AreEqual($"Option {i + 1}", card.Buttons[i].Title, "card buttons should be set");
            }
        }

        private void AssertAudioCardActivity(Activity activity)
        {
            Assert.AreEqual(ActivityTypes.Message, activity.Type);
            Assert.IsTrue(string.IsNullOrEmpty(activity.Text));
            Assert.IsTrue(string.IsNullOrEmpty(activity.Speak));
            Assert.AreEqual(1, activity.Attachments.Count);
            Assert.AreEqual(AudioCard.ContentType, activity.Attachments[0].ContentType);
            var card = ((JObject)activity.Attachments[0].Content).ToObject<AudioCard>();
            Assert.IsNotNull(card, "should have audiocard");
            Assert.AreEqual("Cheese gromit!", card.Title, "card title should be set");
            Assert.AreEqual("audiocard", card.Subtitle, "card subtitle should be data bound ");
            Assert.AreEqual("This is some text describing the card, it's cool because it's cool", card.Text, "card text should be set");
            Assert.AreEqual("https://memegenerator.net/img/instances/500x/73055378/cheese-gromit.jpg", card.Image.Url, "image should be set");
            Assert.AreEqual("https://contoso.com/media/AllegrofromDuetinCMajor.mp3", card.Media[0].Url);
            Assert.AreEqual(false, card.Shareable);
            Assert.AreEqual(true, card.Autoloop);
            Assert.AreEqual(true, card.Autostart);
            Assert.AreEqual("16:9", card.Aspect);
            Assert.AreEqual(3, card.Buttons.Count, "card buttons should be set");
            for (int i = 0; i <= 2; i++)
            {
                Assert.AreEqual($"Option {i + 1}", card.Buttons[i].Title, "card buttons should be set");
            }
        }

        private void AssertVideoCardActivity(Activity activity)
        {
            Assert.AreEqual(ActivityTypes.Message, activity.Type);
            Assert.IsTrue(string.IsNullOrEmpty(activity.Text));
            Assert.IsTrue(string.IsNullOrEmpty(activity.Speak));
            Assert.AreEqual(1, activity.Attachments.Count);
            Assert.AreEqual(VideoCard.ContentType, activity.Attachments[0].ContentType);
            var card = ((JObject)activity.Attachments[0].Content).ToObject<VideoCard>();
            Assert.IsNotNull(card, "should have videocard");
            Assert.AreEqual("Cheese gromit!", card.Title, "card title should be set");
            Assert.AreEqual("videocard", card.Subtitle, "card subtitle should be data bound ");
            Assert.AreEqual("This is some text describing the card, it's cool because it's cool", card.Text, "card text should be set");
            Assert.AreEqual("https://memegenerator.net/img/instances/500x/73055378/cheese-gromit.jpg", card.Image.Url, "image should be set");
            Assert.AreEqual("https://youtu.be/530FEFogfBQ", card.Media[0].Url);
            Assert.AreEqual(false, card.Shareable);
            Assert.AreEqual(true, card.Autoloop);
            Assert.AreEqual(true, card.Autostart);
            Assert.AreEqual("16:9", card.Aspect);
            Assert.AreEqual(3, card.Buttons.Count, "card buttons should be set");
            for (int i = 0; i <= 2; i++)
            {
                Assert.AreEqual($"Option {i + 1}", card.Buttons[i].Title, "card buttons should be set");
            }
        }

        private void AssertSigninCardActivity(Activity activity)
        {
            Assert.AreEqual(ActivityTypes.Message, activity.Type);
            Assert.IsTrue(string.IsNullOrEmpty(activity.Text));
            Assert.IsTrue(string.IsNullOrEmpty(activity.Speak));
            Assert.AreEqual(1, activity.Attachments.Count);
            Assert.AreEqual(SigninCard.ContentType, activity.Attachments[0].ContentType);
            var card = ((JObject)activity.Attachments[0].Content).ToObject<SigninCard>();
            Assert.IsNotNull(card, "should have signincard");
            Assert.AreEqual("This is some text describing the card, it's cool because it's cool", card.Text, "card text should be set");
            Assert.AreEqual(1, card.Buttons.Count, "card buttons should be set");
            Assert.AreEqual($"Sign in", card.Buttons[0].Title);
            Assert.AreEqual(ActionTypes.Signin, card.Buttons[0].Type);
            Assert.AreEqual($"https://login.microsoftonline.com/", card.Buttons[0].Value);
        }

        private void AssertOAuthCardActivity(Activity activity)
        {
            Assert.AreEqual(ActivityTypes.Message, activity.Type);
            Assert.IsTrue(string.IsNullOrEmpty(activity.Text));
            Assert.IsTrue(string.IsNullOrEmpty(activity.Speak));
            Assert.AreEqual(1, activity.Attachments.Count);
            Assert.AreEqual(OAuthCard.ContentType, activity.Attachments[0].ContentType);
            var card = ((JObject)activity.Attachments[0].Content).ToObject<OAuthCard>();
            Assert.IsNotNull(card, "should have signincard");
            Assert.AreEqual("This is some text describing the card, it's cool because it's cool", card.Text, "card text should be set");
            Assert.AreEqual("MyConnection", card.ConnectionName);
            Assert.AreEqual(1, card.Buttons.Count, "card buttons should be set");
            Assert.AreEqual($"Sign in", card.Buttons[0].Title);
            Assert.AreEqual(ActionTypes.Signin, card.Buttons[0].Type);
            Assert.AreEqual($"https://login.microsoftonline.com/", card.Buttons[0].Value);
        }

        private void AssertActivityWithMultiStructuredSuggestionActions(Activity activity)
        {
            Assert.AreEqual(ActivityTypes.Message, activity.Type);
            Assert.AreEqual("textContent", activity.Text);
            Assert.AreEqual(activity.SuggestedActions.Actions.Count, 3);
            Assert.AreEqual(activity.SuggestedActions.Actions[0].Value, "first suggestion");
            Assert.AreEqual(activity.SuggestedActions.Actions[0].Title, "first suggestion");
            Assert.AreEqual(activity.SuggestedActions.Actions[0].Text, "first suggestion");
            Assert.AreEqual(activity.SuggestedActions.Actions[1].Value, "second suggestion");
            Assert.AreEqual(activity.SuggestedActions.Actions[1].Title, "second suggestion");
            Assert.AreEqual(activity.SuggestedActions.Actions[1].Text, "second suggestion");
            Assert.AreEqual(activity.SuggestedActions.Actions[2].Value, "third suggestion");
            Assert.AreEqual(activity.SuggestedActions.Actions[2].Title, "third suggestion");
            Assert.AreEqual(activity.SuggestedActions.Actions[2].Text, "third suggestion");
        }

        private void AssertActivityWithMultiStringSuggestionActions(Activity activity)
        {
            Assert.AreEqual(ActivityTypes.Message, activity.Type);
            Assert.AreEqual("textContent", activity.Text);
            Assert.AreEqual(activity.SuggestedActions.Actions.Count, 3);
            Assert.AreEqual(activity.SuggestedActions.Actions[0].Title, "first suggestion");
            Assert.AreEqual(activity.SuggestedActions.Actions[0].Value, "first suggestion");
            Assert.AreEqual(activity.SuggestedActions.Actions[1].Title, "second suggestion");
            Assert.AreEqual(activity.SuggestedActions.Actions[1].Value, "second suggestion");
            Assert.AreEqual(activity.SuggestedActions.Actions[2].Title, "third suggestion");
            Assert.AreEqual(activity.SuggestedActions.Actions[2].Value, "third suggestion");
        }

        private ITurnContext GetTurnContext(ILanguageGenerator lg)
        {
            var context = new TurnContext(new TestAdapter(), new Activity());
            context.TurnState.Add<ILanguageGenerator>(lg);
            return context;
        }

        private async Task<ITurnContext> GetTurnContext(string lgFile)
        {
            var context = new TurnContext(new TestAdapter(), new Activity());
<<<<<<< HEAD
            var lgresource = resourceExplorer.GetResource(lgFile) as FileResource;
            context.TurnState.Add<ILanguageGenerator>(new TemplateEngineLanguageGenerator(lgresource.FullName, LanguageGeneratorManager.MultiLanguageResolverDelegate(resourceExplorer)));
=======
            var lgText = await resourceExplorer.GetResource(lgFile).ReadTextAsync();
            context.TurnState.Add<ILanguageGenerator>(new TemplateEngineLanguageGenerator(lgText, "test", MultiLanguageResourceLoader.Load(resourceExplorer)));
>>>>>>> 396ea9b7
            return context;
        }

        private string GetLGTFilePath(string fileName)
        {
            return Path.Combine(AppContext.BaseDirectory, "lg", fileName);
        }
    }
}<|MERGE_RESOLUTION|>--- conflicted
+++ resolved
@@ -442,13 +442,9 @@
         private async Task<ITurnContext> GetTurnContext(string lgFile)
         {
             var context = new TurnContext(new TestAdapter(), new Activity());
-<<<<<<< HEAD
             var lgresource = resourceExplorer.GetResource(lgFile) as FileResource;
-            context.TurnState.Add<ILanguageGenerator>(new TemplateEngineLanguageGenerator(lgresource.FullName, LanguageGeneratorManager.MultiLanguageResolverDelegate(resourceExplorer)));
-=======
-            var lgText = await resourceExplorer.GetResource(lgFile).ReadTextAsync();
-            context.TurnState.Add<ILanguageGenerator>(new TemplateEngineLanguageGenerator(lgText, "test", MultiLanguageResourceLoader.Load(resourceExplorer)));
->>>>>>> 396ea9b7
+            context.TurnState.Add<ILanguageGenerator>(new TemplateEngineLanguageGenerator(lgresource.FullName, MultiLanguageResourceLoader.Load(resourceExplorer)));
+
             return context;
         }
 
