﻿using System;
using System.IO;
using System.Threading.Tasks;
using Microsoft.Bot.Builder.Adapters;
using Microsoft.Bot.Builder.AI.LanguageGeneration.Tests;
using Microsoft.Bot.Builder.Dialogs.Adaptive;
using Microsoft.Bot.Builder.Dialogs.Adaptive.Generators;
using Microsoft.Bot.Builder.Dialogs.Declarative;
using Microsoft.Bot.Builder.Dialogs.Declarative.Resources;
using Microsoft.Bot.Builder.Dialogs.Declarative.Types;
using Microsoft.Bot.Builder.LanguageGeneration;
using Microsoft.Bot.Schema;
using Microsoft.Extensions.Configuration;
using Microsoft.VisualStudio.TestTools.UnitTesting;
using Newtonsoft.Json.Linq;

namespace Microsoft.Bot.Builder.Dialogs.Tests
{
    [TestClass]
    public class MessageGeneratorTests
    {
        private static ResourceExplorer resourceExplorer;

        public TestContext TestContext { get; set; }

        [ClassInitialize]
        public static void ClassInitialize(TestContext context)
        {
            TypeFactory.Configuration = new ConfigurationBuilder().AddInMemoryCollection().Build();
            DeclarativeTypeLoader.AddComponent(new AdaptiveComponentRegistration());
            DeclarativeTypeLoader.AddComponent(new LanguageGenerationComponentRegistration());

            resourceExplorer = ResourceExplorer.LoadProject(GetProjectFolder());
        }

        [TestMethod]
        public async Task TestInlineActivityFactory()
        {
            var context = GetTurnContext(new MockLanguageGenerator());
            var languageGenerator = context.TurnState.Get<ILanguageGenerator>();
            var lgStringResult = await languageGenerator.Generate(context, "text", data: null).ConfigureAwait(false);
            var activity = ActivityFactory.CreateActivity(lgStringResult);

            Assert.AreEqual(ActivityTypes.Message, activity.Type);
            Assert.AreEqual("text", activity.Text);
            Assert.AreEqual("text", activity.Speak);
        }

        [TestMethod]
        [ExpectedException(typeof(Exception))]
        public async Task TestNotSupportStructuredType()
        {
            var context = await GetTurnContext("NormalStructuredLG.lg");
<<<<<<< HEAD
            var mg = new ActivityGenerator();
            var result = await mg.Generate(context, "@{notSupport()}", null) as Activity;
=======
            var languageGenerator = context.TurnState.Get<ILanguageGenerator>();
            var lgStringResult = await languageGenerator.Generate(context, "[notSupport]", null).ConfigureAwait(false);
            var result = ActivityFactory.CreateActivity(lgStringResult);
>>>>>>> d17810b8
        }

        [TestMethod]
        public async Task ActivityFactoryTest()
        {
            var context = await GetTurnContext("NormalStructuredLG.lg");
            var languageGenerator = context.TurnState.Get<ILanguageGenerator>();
            dynamic data = new JObject();
            data.title = "titleContent";
            data.text = "textContent";
<<<<<<< HEAD
            var activity = await mg.Generate(context, "@{HerocardWithCardAction()}", data: data) as Activity;
            AssertCardActionActivity(activity);

            data.adaptiveCardTitle = "test";
            activity = await mg.Generate(context, "@{adaptivecardActivity()}", data: data) as Activity;
            AssertAdaptiveCardActivity(activity);

            activity = await mg.Generate(context, "@{eventActivity()}", data: data) as Activity;
            AssertEventActivity(activity);

            activity = await mg.Generate(context, "@{activityWithHeroCardAttachment()}", data: data) as Activity;
            AssertActivityWithHeroCardAttachment(activity);

            activity = await mg.Generate(context, "@{activityWithMultiAttachments()}", data: data) as Activity;
            AssertActivityWithMultiAttachments(activity);

            activity = await mg.Generate(context, "@{activityWithSuggestionActions()}", data: data) as Activity;
            AssertActivityWithSuggestionActions(activity);

            activity = await mg.Generate(context, "@{messageActivityAll()}", data: data) as Activity;
            AssertMessageActivityAll(activity);

            activity = await mg.Generate(context, "@{activityWithMultiStructuredSuggestionActions()}", data: data) as Activity;
            AssertActivityWithMultiStructuredSuggestionActions(activity);

            activity = await mg.Generate(context, "@{activityWithMultiStringSuggestionActions()}", data: data) as Activity;
            AssertActivityWithMultiStringSuggestionActions(activity);

            data.type = "herocard";
            activity = await mg.Generate(context, "@{HeroCardTemplate()}", data: data) as Activity;
            AssertHeroCardActivity(activity);

            data.type = "thumbnailcard";
            activity = await mg.Generate(context, "@{ThumbnailCardTemplate()}", data: data) as Activity;
            AssertThumbnailCardActivity(activity);

            data.type = "audiocard";
            activity = await mg.Generate(context, "@{AudioCardTemplate()}", data: data) as Activity;
            AssertAudioCardActivity(activity);

            data.type = "videocard";
            activity = await mg.Generate(context, "@{VideoCardTemplate()}", data: data) as Activity;
            AssertVideoCardActivity(activity);

            data.signinlabel = "Sign in";
            data.url = "https://login.microsoftonline.com/";
            activity = await mg.Generate(context, "@{SigninCardTemplate()}", data: data) as Activity;
            AssertSigninCardActivity(activity);

            data.connectionName = "MyConnection";
            activity = await mg.Generate(context, "@{OAuthCardTemplate()}", data: data) as Activity;
            AssertOAuthCardActivity(activity);

            activity = await mg.Generate(context, "@{SuggestedActionsReference()}", data: data) as Activity;
            AssertSuggestedActionsReferenceActivity(activity);
        }

        [TestMethod]
        public void TestGenerateFromLG()
        {
            var r = GetLGTFilePath("NormalStructuredLG.lg");
            dynamic data = new JObject();
            data.title = "titleContent";
            data.text = "textContent";

            var engine = new TemplateEngine().AddFile(GetLGTFilePath("NormalStructuredLG.lg"));

            var activity = ActivityGenerator.GenerateFromLG(engine.EvaluateTemplate("HerocardWithCardAction", data));
=======
            var lgStringResult = await languageGenerator.Generate(context, "[HerocardWithCardAction]", data: data).ConfigureAwait(false);
            var activity = ActivityFactory.CreateActivity(lgStringResult);
>>>>>>> d17810b8
            AssertCardActionActivity(activity);

            data.adaptiveCardTitle = "test";
            lgStringResult = await languageGenerator.Generate(context, "[adaptivecardActivity]", data: data).ConfigureAwait(false);
            activity = ActivityFactory.CreateActivity(lgStringResult);
            AssertAdaptiveCardActivity(activity);

            lgStringResult = await languageGenerator.Generate(context, "[eventActivity]", data: data).ConfigureAwait(false);
            activity = ActivityFactory.CreateActivity(lgStringResult);
            AssertEventActivity(activity);

            lgStringResult = await languageGenerator.Generate(context, "[activityWithHeroCardAttachment]", data: data).ConfigureAwait(false);
            activity = ActivityFactory.CreateActivity(lgStringResult);
            AssertActivityWithHeroCardAttachment(activity);

            lgStringResult = await languageGenerator.Generate(context, "[activityWithMultiAttachments]", data: data).ConfigureAwait(false);
            activity = ActivityFactory.CreateActivity(lgStringResult);
            AssertActivityWithMultiAttachments(activity);

            lgStringResult = await languageGenerator.Generate(context, "[activityWithSuggestionActions]", data: data).ConfigureAwait(false);
            activity = ActivityFactory.CreateActivity(lgStringResult);
            AssertActivityWithSuggestionActions(activity);

            lgStringResult = await languageGenerator.Generate(context, "[messageActivityAll]", data: data).ConfigureAwait(false);
            activity = ActivityFactory.CreateActivity(lgStringResult);
            AssertMessageActivityAll(activity);

            lgStringResult = await languageGenerator.Generate(context, "[activityWithMultiStructuredSuggestionActions]", data: data).ConfigureAwait(false);
            activity = ActivityFactory.CreateActivity(lgStringResult);
            AssertActivityWithMultiStructuredSuggestionActions(activity);

            lgStringResult = await languageGenerator.Generate(context, "[activityWithMultiStringSuggestionActions]", data: data).ConfigureAwait(false);
            activity = ActivityFactory.CreateActivity(lgStringResult);
            AssertActivityWithMultiStringSuggestionActions(activity);

            data.type = "herocard";
            lgStringResult = await languageGenerator.Generate(context, "[HeroCardTemplate]", data: data).ConfigureAwait(false);
            activity = ActivityFactory.CreateActivity(lgStringResult);
            AssertHeroCardActivity(activity);

            data.type = "thumbnailcard";
            lgStringResult = await languageGenerator.Generate(context, "[ThumbnailCardTemplate]", data: data).ConfigureAwait(false);
            activity = ActivityFactory.CreateActivity(lgStringResult);
            AssertThumbnailCardActivity(activity);

            data.type = "audiocard";
            lgStringResult = await languageGenerator.Generate(context, "[AudioCardTemplate]", data: data).ConfigureAwait(false);
            activity = ActivityFactory.CreateActivity(lgStringResult);
            AssertAudioCardActivity(activity);

            data.type = "videocard";
            lgStringResult = await languageGenerator.Generate(context, "[VideoCardTemplate]", data: data).ConfigureAwait(false);
            activity = ActivityFactory.CreateActivity(lgStringResult);
            AssertVideoCardActivity(activity);

            data.signinlabel = "Sign in";
            data.url = "https://login.microsoftonline.com/";
            lgStringResult = await languageGenerator.Generate(context, "[SigninCardTemplate]", data: data).ConfigureAwait(false);
            activity = ActivityFactory.CreateActivity(lgStringResult);
            AssertSigninCardActivity(activity);

            data.connectionName = "MyConnection";
            lgStringResult = await languageGenerator.Generate(context, "[OAuthCardTemplate]", data: data).ConfigureAwait(false);
            activity = ActivityFactory.CreateActivity(lgStringResult);
            AssertOAuthCardActivity(activity);

            lgStringResult = await languageGenerator.Generate(context, "[SuggestedActionsReference]", data: data).ConfigureAwait(false);
            activity = ActivityFactory.CreateActivity(lgStringResult);
            AssertSuggestedActionsReferenceActivity(activity);
        }

        private static string GetProjectFolder()
        {
            return AppContext.BaseDirectory.Substring(0, AppContext.BaseDirectory.IndexOf("bin"));
        }

        private void AssertSuggestedActionsReferenceActivity(dynamic activity)
        {
            Assert.AreEqual(ActivityTypes.Message, activity.Type);
            Assert.AreEqual("textContent", activity.Text);
           
            Assert.AreEqual(activity.SuggestedActions.Actions.Count, 5);
            Assert.AreEqual(activity.SuggestedActions.Actions[0].Text, "Add todo");
            Assert.AreEqual(activity.SuggestedActions.Actions[1].Text, "View Todo");
            Assert.AreEqual(activity.SuggestedActions.Actions[2].Text, "Remove Todo");
            Assert.AreEqual(activity.SuggestedActions.Actions[3].Text, "Cancel");
            Assert.AreEqual(activity.SuggestedActions.Actions[4].Text, "Help");
        }

        private void AssertMessageActivityAll(Activity activity)
        {
            Assert.AreEqual(ActivityTypes.Message, activity.Type);
            Assert.AreEqual("textContent", activity.Text);
            Assert.AreEqual("textContent", activity.Speak);
            Assert.AreEqual("accepting", activity.InputHint);
            Assert.AreEqual(1, activity.Attachments.Count);
            Assert.AreEqual(AttachmentLayoutTypes.List, activity.AttachmentLayout);
            Assert.AreEqual(HeroCard.ContentType, activity.Attachments[0].ContentType);
            var card = ((JObject)activity.Attachments[0].Content).ToObject<HeroCard>();
            Assert.IsNotNull(card, "should have herocard");
            Assert.AreEqual("titleContent", card.Title, "card title should be set");
            Assert.AreEqual("textContent", card.Text, "card text should be set");
            Assert.AreEqual(1, card.Buttons.Count, "card buttons should be set");
            Assert.AreEqual($"imBack", card.Buttons[0].Type, "card buttons should be set");
            Assert.AreEqual($"titleContent", card.Buttons[0].Title, "card buttons should be set");
            Assert.AreEqual($"textContent", card.Buttons[0].Value, "card buttons should be set");
            Assert.AreEqual(activity.SuggestedActions.Actions.Count, 2);
            Assert.AreEqual(activity.SuggestedActions.Actions[0].DisplayText, "firstItem");
            Assert.AreEqual(activity.SuggestedActions.Actions[0].Title, "firstItem");
            Assert.AreEqual(activity.SuggestedActions.Actions[0].Text, "firstItem");
            Assert.AreEqual(activity.SuggestedActions.Actions[1].Title, "titleContent");
            Assert.AreEqual(activity.SuggestedActions.Actions[1].Value, "textContent");
        }

        private void AssertActivityWithSuggestionActions(Activity activity)
        {
            Assert.AreEqual(ActivityTypes.Message, activity.Type);
            Assert.AreEqual("textContent", activity.Text);
            Assert.AreEqual(activity.SuggestedActions.Actions.Count, 2);
            Assert.AreEqual(activity.SuggestedActions.Actions[0].DisplayText, "firstItem");
            Assert.AreEqual(activity.SuggestedActions.Actions[0].Title, "firstItem");
            Assert.AreEqual(activity.SuggestedActions.Actions[0].Text, "firstItem");
            Assert.AreEqual(activity.SuggestedActions.Actions[1].Title, "titleContent");
            Assert.AreEqual(activity.SuggestedActions.Actions[1].Value, "textContent");
        }

        private void AssertActivityWithMultiAttachments(Activity activity)
        {
            Assert.AreEqual(ActivityTypes.Message, activity.Type);
            Assert.IsTrue(string.IsNullOrEmpty(activity.Text));
            Assert.IsTrue(string.IsNullOrEmpty(activity.Speak));
            Assert.AreEqual(2, activity.Attachments.Count);
            Assert.AreEqual(ThumbnailCard.ContentType, activity.Attachments[1].ContentType);
            var card = ((JObject)activity.Attachments[1].Content).ToObject<ThumbnailCard>();
            Assert.IsNotNull(card, "should have herocard");
            Assert.AreEqual("Cheese gromit!", card.Title, "card title should be set");
            Assert.AreEqual("type", card.Subtitle, "card subtitle should be data bound ");
            Assert.AreEqual("This is some text describing the card, it's cool because it's cool", card.Text, "card text should be set");
            Assert.AreEqual("https://memegenerator.net/img/instances/500x/73055378/cheese-gromit.jpg", card.Images[0].Url, "image should be set");
            Assert.AreEqual("https://memegenerator.net/img/instances/500x/73055378/cheese-gromit.jpg", card.Images[1].Url, "image should be set");
            Assert.AreEqual(3, card.Buttons.Count, "card buttons should be set");
            for (int i = 0; i <= 2; i++)
            {
                Assert.AreEqual($"Option {i + 1}", card.Buttons[i].Title, "card buttons should be set");
            }
        }

        private void AssertActivityWithHeroCardAttachment(Activity activity)
        {
            Assert.AreEqual(ActivityTypes.Message, activity.Type);
            Assert.IsTrue(string.IsNullOrEmpty(activity.Text));
            Assert.IsTrue(string.IsNullOrEmpty(activity.Speak));
            Assert.AreEqual(1, activity.Attachments.Count);
            Assert.AreEqual(HeroCard.ContentType, activity.Attachments[0].ContentType);
            var card = ((JObject)activity.Attachments[0].Content).ToObject<HeroCard>();
            Assert.IsNotNull(card, "should have herocard");
            Assert.AreEqual("titleContent", card.Title, "card title should be set");
            Assert.AreEqual("textContent", card.Text, "card text should be set");
            Assert.AreEqual(1, card.Buttons.Count, "card buttons should be set");
            Assert.AreEqual($"imBack", card.Buttons[0].Type, "card buttons should be set");
            Assert.AreEqual($"titleContent", card.Buttons[0].Title, "card buttons should be set");
            Assert.AreEqual($"textContent", card.Buttons[0].Value, "card buttons should be set");
        }

        private void AssertEventActivity(Activity activity)
        {
            Assert.AreEqual(ActivityTypes.Event, activity.Type);
            Assert.AreEqual("textContent", activity.Name, "card name should be set");
            Assert.AreEqual("textContent", activity.Value, "card value should be set");
        }

        private void AssertAdaptiveCardActivity(Activity activity)
        {
            Assert.AreEqual(ActivityTypes.Message, activity.Type);
            Assert.IsTrue(string.IsNullOrEmpty(activity.Text));
            Assert.IsTrue(string.IsNullOrEmpty(activity.Speak));
            Assert.AreEqual(1, activity.Attachments.Count);
            Assert.AreEqual("application/vnd.microsoft.card.adaptive", activity.Attachments[0].ContentType);
            Assert.AreEqual("test", (string)((dynamic)activity.Attachments[0].Content).body[0].text);
        }

        private void AssertCardActionActivity(Activity activity)
        {
            Assert.AreEqual(ActivityTypes.Message, activity.Type);
            Assert.IsTrue(string.IsNullOrEmpty(activity.Text));
            Assert.IsTrue(string.IsNullOrEmpty(activity.Speak));
            Assert.AreEqual(1, activity.Attachments.Count);
            Assert.AreEqual(HeroCard.ContentType, activity.Attachments[0].ContentType);
            var card = ((JObject)activity.Attachments[0].Content).ToObject<HeroCard>();
            Assert.IsNotNull(card, "should have herocard");
            Assert.AreEqual("titleContent", card.Title, "card title should be set");
            Assert.AreEqual("textContent", card.Text, "card text should be set");
            Assert.AreEqual(1, card.Buttons.Count, "card buttons should be set");
            Assert.AreEqual($"imBack", card.Buttons[0].Type, "card buttons should be set");
            Assert.AreEqual($"titleContent", card.Buttons[0].Title, "card buttons should be set");
            Assert.AreEqual($"textContent", card.Buttons[0].Value, "card buttons should be set");
        }

        private void AssertThumbnailCardActivity(Activity activity)
        {
            Assert.AreEqual(ActivityTypes.Message, activity.Type);
            Assert.IsTrue(string.IsNullOrEmpty(activity.Text));
            Assert.IsTrue(string.IsNullOrEmpty(activity.Speak));
            Assert.AreEqual(1, activity.Attachments.Count);
            Assert.AreEqual(ThumbnailCard.ContentType, activity.Attachments[0].ContentType);
            var card = ((JObject)activity.Attachments[0].Content).ToObject<ThumbnailCard>();
            Assert.IsNotNull(card, "should have herocard");
            Assert.AreEqual("Cheese gromit!", card.Title, "card title should be set");
            Assert.AreEqual("thumbnailcard", card.Subtitle, "card subtitle should be data bound ");
            Assert.AreEqual("This is some text describing the card, it's cool because it's cool", card.Text, "card text should be set");
            Assert.AreEqual("https://memegenerator.net/img/instances/500x/73055378/cheese-gromit.jpg", card.Images[0].Url, "image should be set");
            Assert.AreEqual("https://memegenerator.net/img/instances/500x/73055378/cheese-gromit.jpg", card.Images[1].Url, "image should be set");
            Assert.AreEqual(3, card.Buttons.Count, "card buttons should be set");
            for (int i = 0; i <= 2; i++)
            {
                Assert.AreEqual($"Option {i + 1}", card.Buttons[i].Title, "card buttons should be set");
            }
        }

        private void AssertHeroCardActivity(Activity activity)
        {
            Assert.AreEqual(ActivityTypes.Message, activity.Type);
            Assert.IsTrue(string.IsNullOrEmpty(activity.Text));
            Assert.IsTrue(string.IsNullOrEmpty(activity.Speak));
            Assert.AreEqual(1, activity.Attachments.Count);
            Assert.AreEqual(HeroCard.ContentType, activity.Attachments[0].ContentType);
            var card = ((JObject)activity.Attachments[0].Content).ToObject<HeroCard>();
            Assert.IsNotNull(card, "should have herocard");
            Assert.AreEqual("Cheese gromit!", card.Title, "card title should be set");
            Assert.AreEqual("herocard", card.Subtitle, "card subtitle should be data bound ");
            Assert.AreEqual("This is some text describing the card, it's cool because it's cool", card.Text, "card text should be set");
            Assert.AreEqual("https://memegenerator.net/img/instances/500x/73055378/cheese-gromit.jpg", card.Images[0].Url, "image should be set");
            Assert.AreEqual("https://memegenerator.net/img/instances/500x/73055378/cheese-gromit.jpg", card.Images[1].Url, "image should be set");
            Assert.AreEqual(3, card.Buttons.Count, "card buttons should be set");
            for (int i = 0; i <= 2; i++)
            {
                Assert.AreEqual($"Option {i + 1}", card.Buttons[i].Title, "card buttons should be set");
            }
        }

        private void AssertAudioCardActivity(Activity activity)
        {
            Assert.AreEqual(ActivityTypes.Message, activity.Type);
            Assert.IsTrue(string.IsNullOrEmpty(activity.Text));
            Assert.IsTrue(string.IsNullOrEmpty(activity.Speak));
            Assert.AreEqual(1, activity.Attachments.Count);
            Assert.AreEqual(AudioCard.ContentType, activity.Attachments[0].ContentType);
            var card = ((JObject)activity.Attachments[0].Content).ToObject<AudioCard>();
            Assert.IsNotNull(card, "should have audiocard");
            Assert.AreEqual("Cheese gromit!", card.Title, "card title should be set");
            Assert.AreEqual("audiocard", card.Subtitle, "card subtitle should be data bound ");
            Assert.AreEqual("This is some text describing the card, it's cool because it's cool", card.Text, "card text should be set");
            Assert.AreEqual("https://memegenerator.net/img/instances/500x/73055378/cheese-gromit.jpg", card.Image.Url, "image should be set");
            Assert.AreEqual("https://contoso.com/media/AllegrofromDuetinCMajor.mp3", card.Media[0].Url);
            Assert.AreEqual(false, card.Shareable);
            Assert.AreEqual(true, card.Autoloop);
            Assert.AreEqual(true, card.Autostart);
            Assert.AreEqual("16:9", card.Aspect);
            Assert.AreEqual(3, card.Buttons.Count, "card buttons should be set");
            for (int i = 0; i <= 2; i++)
            {
                Assert.AreEqual($"Option {i + 1}", card.Buttons[i].Title, "card buttons should be set");
            }
        }

        private void AssertVideoCardActivity(Activity activity)
        {
            Assert.AreEqual(ActivityTypes.Message, activity.Type);
            Assert.IsTrue(string.IsNullOrEmpty(activity.Text));
            Assert.IsTrue(string.IsNullOrEmpty(activity.Speak));
            Assert.AreEqual(1, activity.Attachments.Count);
            Assert.AreEqual(VideoCard.ContentType, activity.Attachments[0].ContentType);
            var card = ((JObject)activity.Attachments[0].Content).ToObject<VideoCard>();
            Assert.IsNotNull(card, "should have videocard");
            Assert.AreEqual("Cheese gromit!", card.Title, "card title should be set");
            Assert.AreEqual("videocard", card.Subtitle, "card subtitle should be data bound ");
            Assert.AreEqual("This is some text describing the card, it's cool because it's cool", card.Text, "card text should be set");
            Assert.AreEqual("https://memegenerator.net/img/instances/500x/73055378/cheese-gromit.jpg", card.Image.Url, "image should be set");
            Assert.AreEqual("https://youtu.be/530FEFogfBQ", card.Media[0].Url);
            Assert.AreEqual(false, card.Shareable);
            Assert.AreEqual(true, card.Autoloop);
            Assert.AreEqual(true, card.Autostart);
            Assert.AreEqual("16:9", card.Aspect);
            Assert.AreEqual(3, card.Buttons.Count, "card buttons should be set");
            for (int i = 0; i <= 2; i++)
            {
                Assert.AreEqual($"Option {i + 1}", card.Buttons[i].Title, "card buttons should be set");
            }
        }

        private void AssertSigninCardActivity(Activity activity)
        {
            Assert.AreEqual(ActivityTypes.Message, activity.Type);
            Assert.IsTrue(string.IsNullOrEmpty(activity.Text));
            Assert.IsTrue(string.IsNullOrEmpty(activity.Speak));
            Assert.AreEqual(1, activity.Attachments.Count);
            Assert.AreEqual(SigninCard.ContentType, activity.Attachments[0].ContentType);
            var card = ((JObject)activity.Attachments[0].Content).ToObject<SigninCard>();
            Assert.IsNotNull(card, "should have signincard");
            Assert.AreEqual("This is some text describing the card, it's cool because it's cool", card.Text, "card text should be set");
            Assert.AreEqual(1, card.Buttons.Count, "card buttons should be set");
            Assert.AreEqual($"Sign in", card.Buttons[0].Title);
            Assert.AreEqual(ActionTypes.Signin, card.Buttons[0].Type);
            Assert.AreEqual($"https://login.microsoftonline.com/", card.Buttons[0].Value);
        }

        private void AssertOAuthCardActivity(Activity activity)
        {
            Assert.AreEqual(ActivityTypes.Message, activity.Type);
            Assert.IsTrue(string.IsNullOrEmpty(activity.Text));
            Assert.IsTrue(string.IsNullOrEmpty(activity.Speak));
            Assert.AreEqual(1, activity.Attachments.Count);
            Assert.AreEqual(OAuthCard.ContentType, activity.Attachments[0].ContentType);
            var card = ((JObject)activity.Attachments[0].Content).ToObject<OAuthCard>();
            Assert.IsNotNull(card, "should have signincard");
            Assert.AreEqual("This is some text describing the card, it's cool because it's cool", card.Text, "card text should be set");
            Assert.AreEqual("MyConnection", card.ConnectionName);
            Assert.AreEqual(1, card.Buttons.Count, "card buttons should be set");
            Assert.AreEqual($"Sign in", card.Buttons[0].Title);
            Assert.AreEqual(ActionTypes.Signin, card.Buttons[0].Type);
            Assert.AreEqual($"https://login.microsoftonline.com/", card.Buttons[0].Value);
        }

        private void AssertActivityWithMultiStructuredSuggestionActions(Activity activity)
        {
            Assert.AreEqual(ActivityTypes.Message, activity.Type);
            Assert.AreEqual("textContent", activity.Text);
            Assert.AreEqual(activity.SuggestedActions.Actions.Count, 3);
            Assert.AreEqual(activity.SuggestedActions.Actions[0].Value, "first suggestion");
            Assert.AreEqual(activity.SuggestedActions.Actions[0].Title, "first suggestion");
            Assert.AreEqual(activity.SuggestedActions.Actions[0].Text, "first suggestion");
            Assert.AreEqual(activity.SuggestedActions.Actions[1].Value, "second suggestion");
            Assert.AreEqual(activity.SuggestedActions.Actions[1].Title, "second suggestion");
            Assert.AreEqual(activity.SuggestedActions.Actions[1].Text, "second suggestion");
            Assert.AreEqual(activity.SuggestedActions.Actions[2].Value, "third suggestion");
            Assert.AreEqual(activity.SuggestedActions.Actions[2].Title, "third suggestion");
            Assert.AreEqual(activity.SuggestedActions.Actions[2].Text, "third suggestion");
        }

        private void AssertActivityWithMultiStringSuggestionActions(Activity activity)
        {
            Assert.AreEqual(ActivityTypes.Message, activity.Type);
            Assert.AreEqual("textContent", activity.Text);
            Assert.AreEqual(activity.SuggestedActions.Actions.Count, 3);
            Assert.AreEqual(activity.SuggestedActions.Actions[0].DisplayText, "first suggestion");
            Assert.AreEqual(activity.SuggestedActions.Actions[0].Title, "first suggestion");
            Assert.AreEqual(activity.SuggestedActions.Actions[0].Text, "first suggestion");
            Assert.AreEqual(activity.SuggestedActions.Actions[1].DisplayText, "second suggestion");
            Assert.AreEqual(activity.SuggestedActions.Actions[1].Title, "second suggestion");
            Assert.AreEqual(activity.SuggestedActions.Actions[1].Text, "second suggestion");
            Assert.AreEqual(activity.SuggestedActions.Actions[2].DisplayText, "third suggestion");
            Assert.AreEqual(activity.SuggestedActions.Actions[2].Title, "third suggestion");
            Assert.AreEqual(activity.SuggestedActions.Actions[2].Text, "third suggestion");
        }

        private ITurnContext GetTurnContext(ILanguageGenerator lg)
        {
            var context = new TurnContext(new TestAdapter(), new Activity());
            context.TurnState.Add<ILanguageGenerator>(lg);
            return context;
        }

        private async Task<ITurnContext> GetTurnContext(string lgFile)
        {
            var context = new TurnContext(new TestAdapter(), new Activity());
            var lgText = await resourceExplorer.GetResource(lgFile).ReadTextAsync();
            context.TurnState.Add<ILanguageGenerator>(new TemplateEngineLanguageGenerator(lgText, "test", LanguageGeneratorManager.MultiLanguageResolverDelegate(resourceExplorer)));
            return context;
        }

        private string GetLGTFilePath(string fileName)
        {
            return Path.Combine(AppContext.BaseDirectory, "lg", fileName);
        }
    }
}<|MERGE_RESOLUTION|>--- conflicted
+++ resolved
@@ -51,14 +51,9 @@
         public async Task TestNotSupportStructuredType()
         {
             var context = await GetTurnContext("NormalStructuredLG.lg");
-<<<<<<< HEAD
-            var mg = new ActivityGenerator();
-            var result = await mg.Generate(context, "@{notSupport()}", null) as Activity;
-=======
             var languageGenerator = context.TurnState.Get<ILanguageGenerator>();
-            var lgStringResult = await languageGenerator.Generate(context, "[notSupport]", null).ConfigureAwait(false);
+            var lgStringResult = await languageGenerator.Generate(context, "@{notSupport()}", null).ConfigureAwait(false);
             var result = ActivityFactory.CreateActivity(lgStringResult);
->>>>>>> d17810b8
         }
 
         [TestMethod]
@@ -69,146 +64,75 @@
             dynamic data = new JObject();
             data.title = "titleContent";
             data.text = "textContent";
-<<<<<<< HEAD
-            var activity = await mg.Generate(context, "@{HerocardWithCardAction()}", data: data) as Activity;
+            var lgStringResult = await languageGenerator.Generate(context, "@{HerocardWithCardAction()}", data: data).ConfigureAwait(false);
+            var activity = ActivityFactory.CreateActivity(lgStringResult);
             AssertCardActionActivity(activity);
 
             data.adaptiveCardTitle = "test";
-            activity = await mg.Generate(context, "@{adaptivecardActivity()}", data: data) as Activity;
+            lgStringResult = await languageGenerator.Generate(context, "@{adaptivecardActivity()}", data: data).ConfigureAwait(false);
+            activity = ActivityFactory.CreateActivity(lgStringResult);
             AssertAdaptiveCardActivity(activity);
 
-            activity = await mg.Generate(context, "@{eventActivity()}", data: data) as Activity;
+            lgStringResult = await languageGenerator.Generate(context, "@{eventActivity()}", data: data).ConfigureAwait(false);
+            activity = ActivityFactory.CreateActivity(lgStringResult);
             AssertEventActivity(activity);
 
-            activity = await mg.Generate(context, "@{activityWithHeroCardAttachment()}", data: data) as Activity;
+            lgStringResult = await languageGenerator.Generate(context, "@{activityWithHeroCardAttachment()}", data: data).ConfigureAwait(false);
+            activity = ActivityFactory.CreateActivity(lgStringResult);
             AssertActivityWithHeroCardAttachment(activity);
 
-            activity = await mg.Generate(context, "@{activityWithMultiAttachments()}", data: data) as Activity;
+            lgStringResult = await languageGenerator.Generate(context, "@{activityWithMultiAttachments()}", data: data).ConfigureAwait(false);
+            activity = ActivityFactory.CreateActivity(lgStringResult);
             AssertActivityWithMultiAttachments(activity);
 
-            activity = await mg.Generate(context, "@{activityWithSuggestionActions()}", data: data) as Activity;
+            lgStringResult = await languageGenerator.Generate(context, "@{activityWithSuggestionActions()}", data: data).ConfigureAwait(false);
+            activity = ActivityFactory.CreateActivity(lgStringResult);
             AssertActivityWithSuggestionActions(activity);
 
-            activity = await mg.Generate(context, "@{messageActivityAll()}", data: data) as Activity;
+            lgStringResult = await languageGenerator.Generate(context, "@{messageActivityAll()}", data: data).ConfigureAwait(false);
+            activity = ActivityFactory.CreateActivity(lgStringResult);
             AssertMessageActivityAll(activity);
 
-            activity = await mg.Generate(context, "@{activityWithMultiStructuredSuggestionActions()}", data: data) as Activity;
+            lgStringResult = await languageGenerator.Generate(context, "@{activityWithMultiStructuredSuggestionActions()}", data: data).ConfigureAwait(false);
+            activity = ActivityFactory.CreateActivity(lgStringResult);
             AssertActivityWithMultiStructuredSuggestionActions(activity);
 
-            activity = await mg.Generate(context, "@{activityWithMultiStringSuggestionActions()}", data: data) as Activity;
+            lgStringResult = await languageGenerator.Generate(context, "@{activityWithMultiStringSuggestionActions()}", data: data).ConfigureAwait(false);
+            activity = ActivityFactory.CreateActivity(lgStringResult);
             AssertActivityWithMultiStringSuggestionActions(activity);
 
             data.type = "herocard";
-            activity = await mg.Generate(context, "@{HeroCardTemplate()}", data: data) as Activity;
+            lgStringResult = await languageGenerator.Generate(context, "@{HeroCardTemplate()}", data: data).ConfigureAwait(false);
+            activity = ActivityFactory.CreateActivity(lgStringResult);
             AssertHeroCardActivity(activity);
 
             data.type = "thumbnailcard";
-            activity = await mg.Generate(context, "@{ThumbnailCardTemplate()}", data: data) as Activity;
+            lgStringResult = await languageGenerator.Generate(context, "@{ThumbnailCardTemplate()}", data: data).ConfigureAwait(false);
+            activity = ActivityFactory.CreateActivity(lgStringResult);
             AssertThumbnailCardActivity(activity);
 
             data.type = "audiocard";
-            activity = await mg.Generate(context, "@{AudioCardTemplate()}", data: data) as Activity;
+            lgStringResult = await languageGenerator.Generate(context, "@{AudioCardTemplate()}", data: data).ConfigureAwait(false);
+            activity = ActivityFactory.CreateActivity(lgStringResult);
             AssertAudioCardActivity(activity);
 
             data.type = "videocard";
-            activity = await mg.Generate(context, "@{VideoCardTemplate()}", data: data) as Activity;
+            lgStringResult = await languageGenerator.Generate(context, "@{VideoCardTemplate()}", data: data).ConfigureAwait(false);
+            activity = ActivityFactory.CreateActivity(lgStringResult);
             AssertVideoCardActivity(activity);
 
             data.signinlabel = "Sign in";
             data.url = "https://login.microsoftonline.com/";
-            activity = await mg.Generate(context, "@{SigninCardTemplate()}", data: data) as Activity;
+            lgStringResult = await languageGenerator.Generate(context, "@{SigninCardTemplate()}", data: data).ConfigureAwait(false);
+            activity = ActivityFactory.CreateActivity(lgStringResult);
             AssertSigninCardActivity(activity);
 
             data.connectionName = "MyConnection";
-            activity = await mg.Generate(context, "@{OAuthCardTemplate()}", data: data) as Activity;
+            lgStringResult = await languageGenerator.Generate(context, "@{OAuthCardTemplate()}", data: data).ConfigureAwait(false);
+            activity = ActivityFactory.CreateActivity(lgStringResult);
             AssertOAuthCardActivity(activity);
 
-            activity = await mg.Generate(context, "@{SuggestedActionsReference()}", data: data) as Activity;
-            AssertSuggestedActionsReferenceActivity(activity);
-        }
-
-        [TestMethod]
-        public void TestGenerateFromLG()
-        {
-            var r = GetLGTFilePath("NormalStructuredLG.lg");
-            dynamic data = new JObject();
-            data.title = "titleContent";
-            data.text = "textContent";
-
-            var engine = new TemplateEngine().AddFile(GetLGTFilePath("NormalStructuredLG.lg"));
-
-            var activity = ActivityGenerator.GenerateFromLG(engine.EvaluateTemplate("HerocardWithCardAction", data));
-=======
-            var lgStringResult = await languageGenerator.Generate(context, "[HerocardWithCardAction]", data: data).ConfigureAwait(false);
-            var activity = ActivityFactory.CreateActivity(lgStringResult);
->>>>>>> d17810b8
-            AssertCardActionActivity(activity);
-
-            data.adaptiveCardTitle = "test";
-            lgStringResult = await languageGenerator.Generate(context, "[adaptivecardActivity]", data: data).ConfigureAwait(false);
-            activity = ActivityFactory.CreateActivity(lgStringResult);
-            AssertAdaptiveCardActivity(activity);
-
-            lgStringResult = await languageGenerator.Generate(context, "[eventActivity]", data: data).ConfigureAwait(false);
-            activity = ActivityFactory.CreateActivity(lgStringResult);
-            AssertEventActivity(activity);
-
-            lgStringResult = await languageGenerator.Generate(context, "[activityWithHeroCardAttachment]", data: data).ConfigureAwait(false);
-            activity = ActivityFactory.CreateActivity(lgStringResult);
-            AssertActivityWithHeroCardAttachment(activity);
-
-            lgStringResult = await languageGenerator.Generate(context, "[activityWithMultiAttachments]", data: data).ConfigureAwait(false);
-            activity = ActivityFactory.CreateActivity(lgStringResult);
-            AssertActivityWithMultiAttachments(activity);
-
-            lgStringResult = await languageGenerator.Generate(context, "[activityWithSuggestionActions]", data: data).ConfigureAwait(false);
-            activity = ActivityFactory.CreateActivity(lgStringResult);
-            AssertActivityWithSuggestionActions(activity);
-
-            lgStringResult = await languageGenerator.Generate(context, "[messageActivityAll]", data: data).ConfigureAwait(false);
-            activity = ActivityFactory.CreateActivity(lgStringResult);
-            AssertMessageActivityAll(activity);
-
-            lgStringResult = await languageGenerator.Generate(context, "[activityWithMultiStructuredSuggestionActions]", data: data).ConfigureAwait(false);
-            activity = ActivityFactory.CreateActivity(lgStringResult);
-            AssertActivityWithMultiStructuredSuggestionActions(activity);
-
-            lgStringResult = await languageGenerator.Generate(context, "[activityWithMultiStringSuggestionActions]", data: data).ConfigureAwait(false);
-            activity = ActivityFactory.CreateActivity(lgStringResult);
-            AssertActivityWithMultiStringSuggestionActions(activity);
-
-            data.type = "herocard";
-            lgStringResult = await languageGenerator.Generate(context, "[HeroCardTemplate]", data: data).ConfigureAwait(false);
-            activity = ActivityFactory.CreateActivity(lgStringResult);
-            AssertHeroCardActivity(activity);
-
-            data.type = "thumbnailcard";
-            lgStringResult = await languageGenerator.Generate(context, "[ThumbnailCardTemplate]", data: data).ConfigureAwait(false);
-            activity = ActivityFactory.CreateActivity(lgStringResult);
-            AssertThumbnailCardActivity(activity);
-
-            data.type = "audiocard";
-            lgStringResult = await languageGenerator.Generate(context, "[AudioCardTemplate]", data: data).ConfigureAwait(false);
-            activity = ActivityFactory.CreateActivity(lgStringResult);
-            AssertAudioCardActivity(activity);
-
-            data.type = "videocard";
-            lgStringResult = await languageGenerator.Generate(context, "[VideoCardTemplate]", data: data).ConfigureAwait(false);
-            activity = ActivityFactory.CreateActivity(lgStringResult);
-            AssertVideoCardActivity(activity);
-
-            data.signinlabel = "Sign in";
-            data.url = "https://login.microsoftonline.com/";
-            lgStringResult = await languageGenerator.Generate(context, "[SigninCardTemplate]", data: data).ConfigureAwait(false);
-            activity = ActivityFactory.CreateActivity(lgStringResult);
-            AssertSigninCardActivity(activity);
-
-            data.connectionName = "MyConnection";
-            lgStringResult = await languageGenerator.Generate(context, "[OAuthCardTemplate]", data: data).ConfigureAwait(false);
-            activity = ActivityFactory.CreateActivity(lgStringResult);
-            AssertOAuthCardActivity(activity);
-
-            lgStringResult = await languageGenerator.Generate(context, "[SuggestedActionsReference]", data: data).ConfigureAwait(false);
+            lgStringResult = await languageGenerator.Generate(context, "@{SuggestedActionsReference()}", data: data).ConfigureAwait(false);
             activity = ActivityFactory.CreateActivity(lgStringResult);
             AssertSuggestedActionsReferenceActivity(activity);
         }
