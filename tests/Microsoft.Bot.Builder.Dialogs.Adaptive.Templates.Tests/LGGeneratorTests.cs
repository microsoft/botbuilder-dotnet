﻿#pragma warning disable SA1201 // Elements should appear in the correct order
#pragma warning disable SA1515 // Single-line comment should be preceded by blank line
#pragma warning disable SA1402
using System;
using System.Collections.Generic;
using System.Threading;
using System.Threading.Tasks;
using Microsoft.Bot.Builder.Adapters;
using Microsoft.Bot.Builder.Dialogs;
using Microsoft.Bot.Builder.Dialogs.Adaptive;
using Microsoft.Bot.Builder.Dialogs.Adaptive.Actions;
using Microsoft.Bot.Builder.Dialogs.Adaptive.Conditions;
using Microsoft.Bot.Builder.Dialogs.Adaptive.Generators;
using Microsoft.Bot.Builder.Dialogs.Debugging;
using Microsoft.Bot.Builder.Dialogs.Declarative;
using Microsoft.Bot.Builder.Dialogs.Declarative.Resources;
using Microsoft.Bot.Builder.Dialogs.Declarative.Types;
using Microsoft.Bot.Schema;
using Microsoft.Extensions.Configuration;
using Microsoft.VisualStudio.TestTools.UnitTesting;

namespace Microsoft.Bot.Builder.AI.LanguageGeneration.Tests
{
    [TestClass]
    public class LGGeneratorTests
    {
        private static ResourceExplorer resourceExplorer;

        public TestContext TestContext { get; set; }

        [ClassInitialize]
        public static void ClassInitialize(TestContext context)
        {
            TypeFactory.Configuration = new ConfigurationBuilder().AddInMemoryCollection().Build();
            DeclarativeTypeLoader.AddComponent(new AdaptiveComponentRegistration());
            DeclarativeTypeLoader.AddComponent(new LanguageGenerationComponentRegistration());
            resourceExplorer = ResourceExplorer.LoadProject(GetProjectFolder());
        }

        [ClassCleanup]
        public static void ClassCleanup()
        {
            resourceExplorer.Dispose();
        }

        [TestMethod]
        [ExpectedException(typeof(Exception))]
        public async Task TestNotFoundTemplate()
        {
            var context = GetTurnContext(string.Empty);
            var lg = new TemplateEngineLanguageGenerator();
            await lg.Generate(context, "@{tesdfdfsst}", null);
        }

        [TestMethod]
        public async Task TestMultiLangImport()
        {
            // use LG file as entrance
            var lgResourceGroup = LGResourceLoader.GroupByLocale(resourceExplorer);

            var resource = resourceExplorer.GetResource("a.en-US.lg") as FileResource;
            var generator = new TemplateEngineLanguageGenerator(resource.FullName, lgResourceGroup);
            var result = await generator.Generate(GetTurnContext(), "@{templatea()}", null);
            Assert.AreEqual("from a.en-us.lg", result);

            // import b.en-us.lg
            result = await generator.Generate(GetTurnContext(), "@{templateb()}", null);
            Assert.AreEqual("from b.en-us.lg", result);

            // fallback to c.en.lg
            result = await generator.Generate(GetTurnContext(), "@{templatec()}", null);
            Assert.AreEqual("from c.en.lg", result);

            // there is no 'greeting' template in b.en-us.lg, no more fallback to b.lg
            var ex = await Assert.ThrowsExceptionAsync<Exception>(async () => await generator.Generate(GetTurnContext(), "@{greeting()}", null));
            Assert.IsTrue(ex.Message.Contains("greeting does not have an evaluator"));

            resource = resourceExplorer.GetResource("a.lg") as FileResource;
            generator = new TemplateEngineLanguageGenerator(resource.FullName, lgResourceGroup);

            result = await generator.Generate(GetTurnContext(), "@{templatea()}", null);
            Assert.AreEqual("from a.lg", result);

            result = await generator.Generate(GetTurnContext(), "@{templateb()}", null);
            Assert.AreEqual("from b.lg", result);

            // ignore the "en" in c.en.lg, just load c.lg
            result = await generator.Generate(GetTurnContext(), "@{templatec()}", null);
            Assert.AreEqual("from c.lg", result);

            result = await generator.Generate(GetTurnContext(), "@{greeting()}", null);
            Assert.AreEqual("hi", result);
        }

        [TestMethod]
        public async Task TestMultiLanguageE2E()
        {
            await CreateFlow("a.lg", async (turnContext, cancellationToken) =>
            {
                var lg = turnContext.TurnState.Get<ILanguageGenerator>();

                // en-us locale
                turnContext.Activity.Locale = "en-us";
                Assert.IsNotNull(lg, "ILanguageGenerator should not be null");
                Assert.IsNotNull(turnContext.TurnState.Get<ResourceExplorer>(), "ResourceExplorer should not be null");

                var result = await lg.Generate(turnContext, "@{templatea()}", null);
                Assert.AreEqual("from a.en-us.lg", result);

                // import b.en-us.lg
                result = await lg.Generate(turnContext, "@{templateb()}", null);
                Assert.AreEqual("from b.en-us.lg", result);

                // fallback to c.en.lg
                result = await lg.Generate(turnContext, "@{templatec()}", null);
                Assert.AreEqual("from c.en.lg", result);

                // there is no 'greeting' template in b.en-us.lg, fallback to a.lg to find it.
                result = await lg.Generate(turnContext, "@{greeting()}", null);
                Assert.AreEqual("hi", result);

                //en locale
                turnContext.Activity.Locale = "en";
                Assert.IsNotNull(lg, "ILanguageGenerator should not be null");
                Assert.IsNotNull(turnContext.TurnState.Get<ResourceExplorer>(), "ResourceExplorer should not be null");

                result = await lg.Generate(turnContext, "@{templatea()}", null);
                Assert.AreEqual("from a.lg", result);

                // import b.en-us.lg
                result = await lg.Generate(turnContext, "@{templateb()}", null);
                Assert.AreEqual("from b.lg", result);

                // c.en.lg is ignore in b.lg
                result = await lg.Generate(turnContext, "@{templatec()}", null);
                Assert.AreEqual("from c.lg", result);

                // there is no 'greeting' template in b.en-us.lg, fallback to a.lg to find it.
                result = await lg.Generate(turnContext, "@{greeting()}", null);
                Assert.AreEqual("hi", result);

                // empty locale
                turnContext.Activity.Locale = string.Empty;
                result = await lg.Generate(turnContext, "@{templatea()}", null);
                Assert.AreEqual("from a.lg", result);

                result = await lg.Generate(turnContext, "@{templateb()}", null);
                Assert.AreEqual("from b.lg", result);

                // ignore the "en" in c.en.lg, just load c.lg
                result = await lg.Generate(turnContext, "@{templatec()}", null);
                Assert.AreEqual("from c.lg", result);

                result = await lg.Generate(turnContext, "@{greeting()}", null);
                Assert.AreEqual("hi", result);
            })
            .Send("hello")
            .StartTestAsync();
        }

        [TestMethod]
        public async Task TestMultiLanguageGenerator()
        {
            var lg = new MultiLanguageGenerator();
            var multilanguageresources = LGResourceLoader.GroupByLocale(resourceExplorer);
            lg.LanguageGenerators[string.Empty] = new TemplateEngineLanguageGenerator(resourceExplorer.GetResource("test.lg").ReadTextAsync().Result, "test.lg", multilanguageresources);
            lg.LanguageGenerators["de"] = new TemplateEngineLanguageGenerator(resourceExplorer.GetResource("test.de.lg").ReadTextAsync().Result, "test.de.lg", multilanguageresources);
            lg.LanguageGenerators["en"] = new TemplateEngineLanguageGenerator(resourceExplorer.GetResource("test.en.lg").ReadTextAsync().Result, "test.en.lg", multilanguageresources);
            lg.LanguageGenerators["en-US"] = new TemplateEngineLanguageGenerator(resourceExplorer.GetResource("test.en-US.lg").ReadTextAsync().Result, "test.en-US.lg", multilanguageresources);
            lg.LanguageGenerators["en-GB"] = new TemplateEngineLanguageGenerator(resourceExplorer.GetResource("test.en-GB.lg").ReadTextAsync().Result, "test.en-GB.lg", multilanguageresources);
            lg.LanguageGenerators["fr"] = new TemplateEngineLanguageGenerator(resourceExplorer.GetResource("test.fr.lg").ReadTextAsync().Result, "test.fr.lg", multilanguageresources);

            // test targeted in each language
            Assert.AreEqual("english-us", await lg.Generate(GetTurnContext(locale: "en-us"), "@{test()}", null));
            Assert.AreEqual("english-gb", await lg.Generate(GetTurnContext(locale: "en-gb"), "@{test()}", null));
            Assert.AreEqual("english", await lg.Generate(GetTurnContext(locale: "en"), "@{test()}", null));
            Assert.AreEqual("default", await lg.Generate(GetTurnContext(locale: string.Empty), "@{test()}", null));
            Assert.AreEqual("default", await lg.Generate(GetTurnContext(locale: "foo"), "@{test()}", null));

            // test fallback for en-us -> en -> default
            Assert.AreEqual("default2", await lg.Generate(GetTurnContext(locale: "en-us"), "@{test2()}", null));
            Assert.AreEqual("default2", await lg.Generate(GetTurnContext(locale: "en-gb"), "@{test2()}", null));
            Assert.AreEqual("default2", await lg.Generate(GetTurnContext(locale: "en"), "@{test2()}", null));
            Assert.AreEqual("default2", await lg.Generate(GetTurnContext(locale: string.Empty), "@{test2()}", null));
            Assert.AreEqual("default2", await lg.Generate(GetTurnContext(locale: "foo"), "@{test2()}", null));
        }

        [TestMethod]
        public async Task TestResourceMultiLanguageGenerator()
        {
            var lg = new ResourceMultiLanguageGenerator("test.lg");

            // test targeted in each language
            Assert.AreEqual("english-us", await lg.Generate(GetTurnContext("en-us", lg), "@{test()}", null));
            Assert.AreEqual("english-us", await lg.Generate(GetTurnContext("en-us", lg), "@{test()}", new { country = "us" }));
            Assert.AreEqual("english-gb", await lg.Generate(GetTurnContext("en-gb", lg), "@{test()}", null));
            Assert.AreEqual("english", await lg.Generate(GetTurnContext("en", lg), "@{test()}", null));
            Assert.AreEqual("default", await lg.Generate(GetTurnContext(string.Empty, lg), "@{test()}", null));
            Assert.AreEqual("default", await lg.Generate(GetTurnContext("foo", lg), "@{test()}", null));

            // test fallback for en-us -> en -> default
            Assert.AreEqual("default2", await lg.Generate(GetTurnContext("en-us", lg), "@{test2()}", null));
            Assert.AreEqual("default2", await lg.Generate(GetTurnContext("en-gb", lg), "@{test2()}", null));
            Assert.AreEqual("default2", await lg.Generate(GetTurnContext("en", lg), "@{test2()}", null));
            Assert.AreEqual("default2", await lg.Generate(GetTurnContext(string.Empty, lg), "@{test2()}", null));
            Assert.AreEqual("default2", await lg.Generate(GetTurnContext("foo", lg), "@{test2()}", null));
        }

        [TestMethod]
        public async Task TestLanguageGeneratorMiddleware()
        {
            await CreateFlow("test.lg", async (turnContext, cancellationToken) =>
            {
                var lg = turnContext.TurnState.Get<ILanguageGenerator>();
                Assert.IsNotNull(lg, "ILanguageGenerator should not be null");
                Assert.IsNotNull(turnContext.TurnState.Get<ResourceExplorer>(), "ResourceExplorer should not be null");
                var text = await lg.Generate(turnContext, "@{test()}", null);
                Assert.AreEqual("english-us", text, "template should be there");
            })
            .Send("hello")
            .StartTestAsync();
        }

        internal class AssertLGDialog : Dialog
        {
            public AssertLGDialog()
            {
            }

            public string ResourceId { get; set; }

            public async override Task<DialogTurnResult> BeginDialogAsync(DialogContext dc, object options = null, CancellationToken cancellationToken = default)
            {
                var generator = (ResourceMultiLanguageGenerator)dc.Context.TurnState.Get<ILanguageGenerator>();
                Assert.AreEqual(ResourceId, generator.ResourceId);
                await dc.Context.SendActivityAsync(generator.ResourceId);
                return new DialogTurnResult(DialogTurnStatus.Waiting);
            }

            public async override Task<DialogTurnResult> ContinueDialogAsync(DialogContext dc, CancellationToken cancellationToken = default)
            {
                var generator = (ResourceMultiLanguageGenerator)dc.Context.TurnState.Get<ILanguageGenerator>();
                Assert.AreEqual(ResourceId, generator.ResourceId);
                await dc.Context.SendActivityAsync(generator.ResourceId);
                return await dc.EndDialogAsync();
            }
        }

        [TestMethod]
        public async Task TestLGScopedAccess()
        {
            var dialog = new AdaptiveDialog()
            {
                Generator = new ResourceMultiLanguageGenerator("subDialog.lg"),
                Triggers = new List<OnCondition>()
                {
                    new OnBeginDialog()
                    {
                        Actions = new List<Dialog>()
                        {
                            new AssertLGDialog() { ResourceId = "subDialog.lg" },
                            new BeginDialog()
                            {
                                Dialog = new AdaptiveDialog()
                                {
                                    Generator = new ResourceMultiLanguageGenerator("test.lg"),
                                    Triggers = new List<OnCondition>()
                                    {
                                        new OnBeginDialog()
                                        {
                                            Actions = new List<Dialog>()
                                            {
                                                new AssertLGDialog() { ResourceId = "test.lg" },
                                            }
                                        }
                                    }
                                }
                            },
                            new AssertLGDialog() { ResourceId = "subDialog.lg" },
                        }
                    }
                }
            };

            DialogManager dm = new DialogManager(dialog);
            await CreateFlow("test.lg", async (turnContext, cancellationToken) =>
            {
                await dm.OnTurnAsync(turnContext, cancellationToken: cancellationToken).ConfigureAwait(false);
            })
            .Send("test")
                // BeginDialog() outer dialog should be subDialog.lg
                .AssertReply("subDialog.lg")
            .Send("test")
                // ContinueDialog() outer dialog should be subDialog.lg
                .AssertReply("subDialog.lg")
                // BeginDialog() on inner dialog should be test.lg
                .AssertReply("test.lg")
            .Send("test")
                // ContinueDialog() on inner dialog should be test.lg
                .AssertReply("test.lg")
            // ResumeDialog() on outer dialog should be subDialog.lg
            .AssertReply("subDialog.lg")
            .StartTestAsync();
        }

        [TestMethod]
        public async Task TestDialogInjectionDeclarative()
        {
            await CreateFlow("test.lg", async (turnContext, cancellationToken) =>
            {
                var resource = resourceExplorer.GetResource("test.dialog");
                var dialog = (AdaptiveDialog)DeclarativeTypeLoader.Load<Dialog>(resource, resourceExplorer, DebugSupport.SourceMap);
                DialogManager dm = new DialogManager(dialog);
                await dm.OnTurnAsync(turnContext, cancellationToken: cancellationToken).ConfigureAwait(false);
            })
            .Send("hello")
                .AssertReply("root")
                .AssertReply("overriden")
            .StartTestAsync();
        }

        [TestMethod]
        public async Task TestNoResourceExplorerLanguageGeneration()
        {
            await CreateNoResourceExplorerFlow(async (turnContext, cancellationToken) =>
            {
                var lg = turnContext.TurnState.Get<ILanguageGenerator>();
                var result = await lg.Generate(turnContext, "This is @{test.name}", new
                {
                    test = new
                    {
                        name = "Tom"
                    }
                });
                await turnContext.SendActivityAsync(result);
            })
            .Send("hello")
                .AssertReply("This is Tom")
            .StartTestAsync();
        }

        private static string GetProjectFolder()
        {
            return AppContext.BaseDirectory.Substring(0, AppContext.BaseDirectory.IndexOf("bin"));
        }

        private ITurnContext GetTurnContext(string locale = null, ILanguageGenerator generator = null)
        {
            var context = new TurnContext(
                new TestAdapter()
                .UseResourceExplorer(resourceExplorer)
                .UseAdaptiveDialogs()
                .UseLanguageGeneration(resourceExplorer, generator ?? new MockLanguageGenerator()), new Activity() { Locale = locale ?? string.Empty, Text = string.Empty });
            context.TurnState.Add(new LanguageGeneratorManager(resourceExplorer));
            if (generator != null)
            {
                context.TurnState.Add<ILanguageGenerator>(generator);
            }

            return context;
        }

<<<<<<< HEAD
        private TestFlow CreateFlow(string locale, BotCallbackHandler handler)
        {
            TypeFactory.Configuration = new ConfigurationBuilder().Build();
            var storage = new MemoryStorage();
            var convoState = new ConversationState(storage);
            var userState = new UserState(storage);

            var adapter = new TestAdapter(TestAdapter.CreateConversation(TestContext.TestName));
            adapter
                .UseStorage(storage)
                .UseState(userState, convoState)
                .UseResourceExplorer(resourceExplorer)
                .UseAdaptiveDialogs()
                .UseLanguageGeneration(resourceExplorer, "test.lg")
                .Use(new TranscriptLoggerMiddleware(new TraceTranscriptLogger(traceActivity: false)));

            return new TestFlow(adapter, handler);
        }

        private TestFlow CreateMultiLanguageFlow(BotCallbackHandler handler)
=======
        private TestFlow CreateFlow(string lgFile, BotCallbackHandler handler)
>>>>>>> c3b4141a
        {
            TypeFactory.Configuration = new ConfigurationBuilder().Build();
            var storage = new MemoryStorage();
            var convoState = new ConversationState(storage);
            var userState = new UserState(storage);

            var adapter = new TestAdapter(TestAdapter.CreateConversation(TestContext.TestName));
            adapter
                .UseStorage(storage)
                .UseState(userState, convoState)
                .UseResourceExplorer(resourceExplorer)
                .UseAdaptiveDialogs()
<<<<<<< HEAD
                .UseLanguageGeneration(resourceExplorer, "a.lg")
                .Use(new TranscriptLoggerMiddleware(new TraceTranscriptLogger(traceActivity: false)));
=======
                .UseLanguageGeneration(resourceExplorer, lgFile)
                .Use(new TranscriptLoggerMiddleware(new FileTranscriptLogger()));
>>>>>>> c3b4141a

            return new TestFlow(adapter, handler);
        }

        private TestFlow CreateNoResourceExplorerFlow(BotCallbackHandler handler)
        {
            TypeFactory.Configuration = new ConfigurationBuilder().Build();
            var storage = new MemoryStorage();
            var convoState = new ConversationState(storage);
            var userState = new UserState(storage);

            var adapter = new TestAdapter(TestAdapter.CreateConversation(TestContext.TestName));
            adapter
                .UseStorage(storage)
                .UseState(userState, convoState)
                .UseAdaptiveDialogs()
                .UseLanguageGeneration()
                .Use(new TranscriptLoggerMiddleware(new TraceTranscriptLogger(traceActivity: false)));

            return new TestFlow(adapter, handler);
        }
    }

    public class MockLanguageGenerator : ILanguageGenerator
    {
        public Task<string> Generate(ITurnContext turnContext, string template, object data)
        {
            return Task.FromResult(template);
        }
    }
}<|MERGE_RESOLUTION|>--- conflicted
+++ resolved
@@ -360,8 +360,7 @@
             return context;
         }
 
-<<<<<<< HEAD
-        private TestFlow CreateFlow(string locale, BotCallbackHandler handler)
+        private TestFlow CreateFlow(string lgFile, BotCallbackHandler handler)
         {
             TypeFactory.Configuration = new ConfigurationBuilder().Build();
             var storage = new MemoryStorage();
@@ -374,35 +373,8 @@
                 .UseState(userState, convoState)
                 .UseResourceExplorer(resourceExplorer)
                 .UseAdaptiveDialogs()
-                .UseLanguageGeneration(resourceExplorer, "test.lg")
+                .UseLanguageGeneration(resourceExplorer, lgFile)
                 .Use(new TranscriptLoggerMiddleware(new TraceTranscriptLogger(traceActivity: false)));
-
-            return new TestFlow(adapter, handler);
-        }
-
-        private TestFlow CreateMultiLanguageFlow(BotCallbackHandler handler)
-=======
-        private TestFlow CreateFlow(string lgFile, BotCallbackHandler handler)
->>>>>>> c3b4141a
-        {
-            TypeFactory.Configuration = new ConfigurationBuilder().Build();
-            var storage = new MemoryStorage();
-            var convoState = new ConversationState(storage);
-            var userState = new UserState(storage);
-
-            var adapter = new TestAdapter(TestAdapter.CreateConversation(TestContext.TestName));
-            adapter
-                .UseStorage(storage)
-                .UseState(userState, convoState)
-                .UseResourceExplorer(resourceExplorer)
-                .UseAdaptiveDialogs()
-<<<<<<< HEAD
-                .UseLanguageGeneration(resourceExplorer, "a.lg")
-                .Use(new TranscriptLoggerMiddleware(new TraceTranscriptLogger(traceActivity: false)));
-=======
-                .UseLanguageGeneration(resourceExplorer, lgFile)
-                .Use(new TranscriptLoggerMiddleware(new FileTranscriptLogger()));
->>>>>>> c3b4141a
 
             return new TestFlow(adapter, handler);
         }
