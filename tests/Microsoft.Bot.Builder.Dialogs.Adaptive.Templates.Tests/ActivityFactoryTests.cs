--- conflicted
+++ resolved
@@ -1,14 +1,12 @@
 ﻿using System;
 using System.Collections.Generic;
 using System.IO;
-<<<<<<< HEAD
-=======
+
 using Microsoft.Bot.Builder.Dialogs.Adaptive;
 using Microsoft.Bot.Builder.Dialogs.Adaptive.Generators;
 using Microsoft.Bot.Builder.Dialogs.Adaptive.Testing;
 using Microsoft.Bot.Builder.Dialogs.Declarative;
 using Microsoft.Bot.Builder.Dialogs.Declarative.Resources;
->>>>>>> 53a56489
 using Microsoft.Bot.Builder.LanguageGeneration;
 using Microsoft.Bot.Schema;
 using Newtonsoft.Json.Linq;
@@ -18,28 +16,20 @@
 {
     public class ActivityFactoryTests
     {
-<<<<<<< HEAD
         private Templates templates;
 
-        [TestInitialize]
-        public void TestInitialize()
-        {
-            var path = Path.Combine(AppContext.BaseDirectory, "lg", "NormalStructuredLG.lg");
-            templates = Templates.ParseFile(path);
-        }
-
-        [TestMethod]
-=======
         public ActivityFactoryTests()
         {
             ComponentRegistration.Add(new DeclarativeComponentRegistration());
             ComponentRegistration.Add(new AdaptiveComponentRegistration());
             ComponentRegistration.Add(new AdaptiveTestingComponentRegistration());
             ComponentRegistration.Add(new LanguageGenerationComponentRegistration());
-        }
-
-        [Fact]
->>>>>>> 53a56489
+
+            var path = Path.Combine(AppContext.BaseDirectory, "lg", "NormalStructuredLG.lg");
+            templates = Templates.ParseFile(path);
+        }
+
+        [Fact]
         public void TestInlineActivityFactory()
         {
             var lgResult = templates.EvaluateText("text").ToString();
@@ -141,8 +131,7 @@
             AssertEventActivity(activity);
         }
 
-<<<<<<< HEAD
-        [TestMethod]
+        [Fact]
         public void TestCustomizedActivityType()
         {
             dynamic data = new JObject();
@@ -151,10 +140,7 @@
             AssertCustomizedActivityType(activity);
         }
 
-        [TestMethod]
-=======
-        [Fact]
->>>>>>> 53a56489
+        [Fact]
         public void TestHandoffActivity()
         {
             dynamic data = new JObject();
@@ -250,8 +236,7 @@
             AssertHeroCardActivity(activity);
         }
 
-<<<<<<< HEAD
-        [TestMethod]
+        [Fact]
         public void TestCustomizedCardTemplate()
         {
             dynamic data = new JObject();
@@ -260,10 +245,7 @@
             AssertCustomizedCardActivity(activity);
         }
 
-        [TestMethod]
-=======
-        [Fact]
->>>>>>> 53a56489
+        [Fact]
         public void TestThumbnailCardTemplate()
         {
             dynamic data = new JObject();
@@ -316,8 +298,7 @@
             AssertOAuthCardActivity(activity);
         }
 
-<<<<<<< HEAD
-        [TestMethod]
+        [Fact]
         public void TestAnimationCardTemplate()
         {
             dynamic data = new JObject();
@@ -326,10 +307,7 @@
             AssertAnimationCardActivity(activity);
         }
 
-        [TestMethod]
-=======
-        [Fact]
->>>>>>> 53a56489
+        [Fact]
         public void TestReceiptCardTemplate()
         {
             var data = new JObject
@@ -364,42 +342,6 @@
             AssertSuggestedActionsReferenceActivity(activity);
         }
 
-<<<<<<< HEAD
-=======
-        [Fact]
-        public void CheckOutPutNotFromStructuredLG()
-        {
-            var diagnostics = ActivityFactory.CheckLGResult("Not a valid json");
-            Assert.Equal(diagnostics.Count, 1);
-            Assert.Equal("[WARNING]LG output is not a json object, and will fallback to string format.", diagnostics[0]);
-        }
-
-        [Fact]
-        public void CheckStructuredLGDiagnostics()
-        {
-            var lgResult = GetDiagnosticStructureLGFile().Evaluate("ErrorStructuredType", null);
-            var diagnostics = ActivityFactory.CheckLGResult(lgResult);
-            Assert.Equal(diagnostics.Count, 1);
-            Assert.Equal("[WARNING]Type 'mystruct' is not supported currently.", diagnostics[0]);
-
-            lgResult = GetDiagnosticStructureLGFile().Evaluate("ErrorActivityType", null);
-            
-            diagnostics = ActivityFactory.CheckLGResult(lgResult);
-            Assert.Equal(2, diagnostics.Count);
-            Assert.Equal("[ERROR]'xxx' is not a valid activity type.", diagnostics[0]);
-            Assert.Equal("[WARNING]'invalidproperty' not support in Activity.", diagnostics[1]);
-
-            lgResult = GetDiagnosticStructureLGFile().Evaluate("ErrorMessage", null);
-            diagnostics = ActivityFactory.CheckLGResult(lgResult);
-            Assert.Equal(diagnostics.Count, 5);
-            Assert.Equal("[WARNING]'attachment,suggestedaction' not support in Activity.", diagnostics[0]);
-            Assert.Equal("[WARNING]'mystruct' is not card action type.", diagnostics[1]);
-            Assert.Equal("[ERROR]'yyy' is not a valid card action type.", diagnostics[2]);
-            Assert.Equal("[ERROR]'notsure' is not a boolean value.", diagnostics[3]);
-            Assert.Equal("[WARNING]'mystruct' is not an attachment type.", diagnostics[4]);
-        }
-
->>>>>>> 53a56489
         private static string GetProjectFolder()
         {
             return AppContext.BaseDirectory.Substring(0, AppContext.BaseDirectory.IndexOf("bin"));
@@ -520,8 +462,8 @@
 
         private void AssertCustomizedActivityType(Activity activity)
         {
-            Assert.AreEqual("xxx", activity.Type);
-            Assert.AreEqual("hi", activity.Name, "activity name should be set");
+            Assert.Equal("xxx", activity.Type);
+            Assert.Equal("hi", activity.Name);
         }
 
         private void AssertAdaptiveCardActivity(Activity activity)
@@ -608,17 +550,17 @@
 
         private void AssertCustomizedCardActivity(Activity activity)
         {
-            Assert.AreEqual(ActivityTypes.Message, activity.Type);
-            Assert.IsTrue(string.IsNullOrEmpty(activity.Text));
-            Assert.IsTrue(string.IsNullOrEmpty(activity.Speak));
-            Assert.AreEqual(1, activity.Attachments.Count);
-            Assert.AreEqual("cardaction", activity.Attachments[0].ContentType);
+            Assert.Equal(ActivityTypes.Message, activity.Type);
+            Assert.True(string.IsNullOrEmpty(activity.Text));
+            Assert.True(string.IsNullOrEmpty(activity.Speak));
+            Assert.Equal(1, activity.Attachments.Count);
+            Assert.Equal("cardaction", activity.Attachments[0].ContentType);
             var cardContent = (JObject)activity.Attachments[0].Content;
-            Assert.IsNotNull(cardContent, "should have customized card");
-            Assert.AreEqual("yyy", cardContent["type"], "card type should be set");
-            Assert.AreEqual("title", cardContent["title"], "card title should be set");
-            Assert.AreEqual("value", cardContent["value"], "card value should be set");
-            Assert.AreEqual("text", cardContent["text"], "card text should be set");
+            Assert.NotNull(cardContent);
+            Assert.Equal("yyy", cardContent["type"]);
+            Assert.Equal("title", cardContent["title"]);
+            Assert.Equal("value", cardContent["value"]);
+            Assert.Equal("text", cardContent["text"]);
         }
 
         private void AssertAudioCardActivity(Activity activity)
@@ -706,19 +648,19 @@
 
         private void AssertAnimationCardActivity(Activity activity)
         {
-            Assert.AreEqual(ActivityTypes.Message, activity.Type);
-            Assert.IsTrue(string.IsNullOrEmpty(activity.Text));
-            Assert.IsTrue(string.IsNullOrEmpty(activity.Speak));
-            Assert.AreEqual(1, activity.Attachments.Count);
-            Assert.AreEqual(AnimationCard.ContentType, activity.Attachments[0].ContentType);
+            Assert.Equal(ActivityTypes.Message, activity.Type);
+            Assert.True(string.IsNullOrEmpty(activity.Text));
+            Assert.True(string.IsNullOrEmpty(activity.Speak));
+            Assert.Equal(1, activity.Attachments.Count);
+            Assert.Equal(AnimationCard.ContentType, activity.Attachments[0].ContentType);
             var card = ((JObject)activity.Attachments[0].Content).ToObject<AnimationCard>();
-            Assert.IsNotNull(card, "should have AnimationCard");
-            Assert.AreEqual("Animation Card", card.Title);
-            Assert.AreEqual("look at it animate", card.Subtitle);
-            Assert.AreEqual(true, card.Autostart);
-            Assert.AreEqual(true, card.Autoloop);
-            Assert.AreEqual("https://docs.microsoft.com/en-us/bot-framework/media/how-it-works/architecture-resize.png", card.Image.Url);
-            Assert.AreEqual("http://oi42.tinypic.com/1rchlx.jpg", card.Media[0].Url);
+            Assert.NotNull(card);
+            Assert.Equal("Animation Card", card.Title);
+            Assert.Equal("look at it animate", card.Subtitle);
+            Assert.Equal(true, card.Autostart);
+            Assert.Equal(true, card.Autoloop);
+            Assert.Equal("https://docs.microsoft.com/en-us/bot-framework/media/how-it-works/architecture-resize.png", card.Image.Url);
+            Assert.Equal("http://oi42.tinypic.com/1rchlx.jpg", card.Media[0].Url);
         }
 
         private void AssertActivityWithMultiStructuredSuggestionActions(Activity activity)
