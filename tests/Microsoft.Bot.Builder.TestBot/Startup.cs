--- conflicted
+++ resolved
@@ -6,10 +6,7 @@
 using Microsoft.AspNetCore.Mvc;
 using Microsoft.Bot.Builder.Integration.AspNet.Core;
 using Microsoft.Bot.Builder.TestBot.Bots;
-<<<<<<< HEAD
-=======
 using Microsoft.Bot.Connector.Authentication;
->>>>>>> 4a7b5a52
 using Microsoft.Extensions.Configuration;
 using Microsoft.Extensions.DependencyInjection;
 
@@ -28,11 +25,6 @@
         public void ConfigureServices(IServiceCollection services)
         {
             services.AddMvc().SetCompatibilityVersion(CompatibilityVersion.Version_2_1);
-<<<<<<< HEAD
-
-            // Add the Adapter as a singleton and our Bot as transient.
-            services.AddSingleton<IBotFrameworkHttpAdapter>(sp => new BotFrameworkHttpAdapter());
-=======
 
             // Load the credentials from configuration and create the credential provider.
             var appId = Configuration["BotFramework:AppId"];
@@ -41,7 +33,6 @@
 
             // Add the Adapter as a singleton and in this example the Bot as transient.
             services.AddSingleton<IBotFrameworkHttpAdapter>(sp => new BotFrameworkHttpAdapter(credentialProvider));
->>>>>>> 4a7b5a52
             services.AddTransient<IBot>(sp => new MyBot());
         }
 
@@ -60,11 +51,7 @@
             app.UseDefaultFiles();
             app.UseStaticFiles();
 
-<<<<<<< HEAD
-            app.UseHttpsRedirection();
-=======
             //app.UseHttpsRedirection();
->>>>>>> 4a7b5a52
             app.UseMvc();
         }
     }
