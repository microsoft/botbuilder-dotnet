--- conflicted
+++ resolved
@@ -61,10 +61,6 @@
 | Microsoft.Orchestrator                 | [![BotBuilder Badge](https://buildstats.info/nuget/Microsoft.Orchestrator?dWidth=70)](https://www.nuget.org/packages/Microsoft.Orchestrator/)                                 | [![BotBuilder Badge](https://buildstats.info/myget/botbuilder/botbuilder-v4-dotnet-daily/Microsoft.Orchestrator?includePreReleases=true&dWidth=50)](https://botbuilder.myget.org/feed/botbuilder-v4-dotnet-daily/package/nuget/Microsoft.Orchestrator) |
 | Microsoft.Orchestrator.Managed                 | [![BotBuilder Badge](https://buildstats.info/nuget/Microsoft.Orchestrator.Managed?dWidth=70)](https://www.nuget.org/packages/Microsoft.Orchestrator.Managed/)                                 | [![BotBuilder Badge](https://buildstats.info/myget/botbuilder/botbuilder-v4-dotnet-daily/Microsoft.Orchestrator.Managed?includePreReleases=true&dWidth=50)](https://botbuilder.myget.org/feed/botbuilder-v4-dotnet-daily/package/nuget/Microsoft.Orchestrator.Managed) |
 
-<<<<<<< HEAD
-=======
-To view our libraries' interdependencies, see [this dependency graph](https://botbuildersdkblobstorage.blob.core.windows.net/sdk-dotnet-dependency-reports/latest/InterdependencyGraph.html).
->>>>>>> 56f807fe
 
 ## Daily Feeds
 The daily feeds are published to Azure Artifacts and MyGet. 
@@ -75,7 +71,7 @@
 - To use the daily builds published to MyGet, please follow the instructions [here](UsingMyGet.md). **NOTE**: The MyGet feed will be depecrated soon. Please use the Azure Artifacts daily feed instead.
 
 ## Dependency Graph
-You can refer to the [dependency graph](https://botbuildersdkblobstorage.blob.core.windows.net/sdk-dotnet-dependency-reports/4.9.2/InterdependencyGraph.html) for our libraries.
+To view our libraries' interdependencies, you can refer to the [dependency graph](https://botbuildersdkblobstorage.blob.core.windows.net/sdk-dotnet-dependency-reports/4.9.2/InterdependencyGraph.html) for our libraries.
 
 ## Getting Started
 To get started building bots using the SDK, see the [Azure Bot Service Documentation](https://docs.microsoft.com/en-us/azure/bot-service/?view=azure-bot-service-4.0).
