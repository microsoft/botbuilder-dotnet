﻿// Licensed under the MIT License.
// Copyright (c) Microsoft Corporation. All rights reserved.

using System;
using System.Collections.Concurrent;
using System.Collections.Generic;
using System.Data;
using System.IO;
using System.Linq;
using System.Threading;
using System.Threading.Tasks;
using Microsoft.Bot.Builder.Dialogs.Debugging;
using Microsoft.Bot.Builder.Dialogs.Declarative.Debugging;
using Microsoft.Bot.Builder.Dialogs.Declarative.Loaders;
using Newtonsoft.Json;
using Newtonsoft.Json.Linq;
using Newtonsoft.Json.Serialization;

namespace Microsoft.Bot.Builder.Dialogs.Declarative.Resources
{
    /// <summary>
    /// Class which gives standard access to content resources.
    /// </summary>
    public class ResourceExplorer : IDisposable
    {
        private const string RefPropertyName = "$copy";

        private readonly ConcurrentDictionary<string, ICustomDeserializer> kindDeserializers = new ConcurrentDictionary<string, ICustomDeserializer>();
        private readonly ConcurrentDictionary<string, Type> kindToType = new ConcurrentDictionary<string, Type>();
        private readonly ConcurrentDictionary<Type, List<string>> typeToKinds = new ConcurrentDictionary<Type, List<string>>();
        private List<ResourceProvider> resourceProviders = new List<ResourceProvider>();
        private CancellationTokenSource cancelReloadToken = new CancellationTokenSource();
        private ConcurrentBag<Resource> changedResources = new ConcurrentBag<Resource>();
        private bool typesLoaded = false;

        // To detect redundant calls to dispose
        private bool _disposed;

        /// <summary>
        /// Initializes a new instance of the <see cref="ResourceExplorer"/> class.
        /// </summary>
        public ResourceExplorer()
        {
        }

        /// <summary>
        /// Initializes a new instance of the <see cref="ResourceExplorer"/> class.
        /// </summary>
        /// <param name="providers">The list of resource providers to initialize the current instance.</param>
        public ResourceExplorer(IEnumerable<ResourceProvider> providers)
            : this()
        {
            this.resourceProviders = providers.ToList();
        }

        /// <summary>
        /// Event which fires when a resource is changed.
        /// </summary>
        public event EventHandler<IEnumerable<Resource>> Changed;

        /// <summary>
        /// Gets the resource providers.
        /// </summary>
        /// <value>
        /// The resource providers.
        /// </value>
        public IEnumerable<ResourceProvider> ResourceProviders
        {
            get { return this.resourceProviders; }
        }

        /// <summary>
        /// Gets the resource type id extensions that you want to manage.
        /// </summary>
        /// <value>
        /// The extensions that you want the to manage.
        /// </value>
        public HashSet<string> ResourceTypes { get; private set; } = new HashSet<string>(StringComparer.OrdinalIgnoreCase)
        {
            "dialog",
            "lu",
            "lg",
            "qna",
            "schema",
            "json"
        };

        /// <summary>
        /// Add a resource Type to resource list.
        /// </summary>
        /// <param name="type">resource type.</param>
        public void AddResourceType(string type)
        {
            type = type.TrimStart('.');
            if (!ResourceTypes.Contains(type))
            {
                ResourceTypes.Add(type);
                Refresh();
            }
        }

        /// <summary>
        /// Reload any cached data.
        /// </summary>
        public void Refresh()
        {
            foreach (var resourceProvider in resourceProviders)
            {
                resourceProvider.Refresh();
            }
        }

        /// <summary>
        /// Add a resource provider to the resources managed by the resource explorer.
        /// </summary>
        /// <param name="resourceProvider">resource provider.</param>
        /// <returns>resource explorer so that you can fluently call multiple methods on the resource explorer.</returns>
        public ResourceExplorer AddResourceProvider(ResourceProvider resourceProvider)
        {
            resourceProvider.Changed += ResourceProvider_Changed;

            if (this.resourceProviders.Any(r => r.Id == resourceProvider.Id))
            {
                throw new ArgumentException($"{resourceProvider.Id} has already been added as a resource");
            }

            this.resourceProviders.Add(resourceProvider);
            return this;
        }

        /// <summary>
        /// Create Type from resource.
        /// </summary>
        /// <typeparam name="T">type to create.</typeparam>
        /// <param name="resourceId">resourceId to bind to.</param>
        /// <returns>created type.</returns>
        public T LoadType<T>(string resourceId)
        {
            return this.LoadType<T>(this.GetResource(resourceId));
        }

        /// <summary>
        /// Create Type from resource.
        /// </summary>
        /// <typeparam name="T">type to create.</typeparam>
        /// <param name="resource">resource to bind to.</param>
        /// <returns>created type.</returns>
        public T LoadType<T>(Resource resource)
        {
            return LoadTypeAsync<T>(resource).GetAwaiter().GetResult();
        }

        /// <summary>
        /// Create Type from resource.
        /// </summary>
        /// <typeparam name="T">type to create.</typeparam>
        /// <param name="resource">resource to bind to.</param>
        /// <param name="cancellationToken">the <see cref="CancellationToken"/> for the task.</param>
        /// <returns>task which will resolve to created type.</returns>
#pragma warning disable CA1801 // Review unused parameters (we can't remove cancellationToken without breaking binary compat)
        public async Task<T> LoadTypeAsync<T>(Resource resource, CancellationToken cancellationToken = default)
#pragma warning restore CA1801 // Review unused parameters
        {
            RegisterComponentTypes();

            string id = resource.Id;
            if (resource is FileResource fileResource)
            {
                id = fileResource.FullName;
            }

            try
            {
                var sourceContext = new SourceContext();
                var (json, range) = await ReadTokenRangeAsync(resource, sourceContext).ConfigureAwait(false);
                using (new SourceScope(sourceContext, range))
                {
                    var result = Load<T>(json, sourceContext);
                    if (result is Dialog dlg)
                    {
                        // dialog id's are resource ids
                        dlg.Id = resource.Id;
                    }

                    return result;
                }
            }
            catch (Exception err)
            {
                if (err.InnerException is SyntaxErrorException)
                {
                    throw new SyntaxErrorException(err.InnerException.Message)
                    {
                        Source = $"{id}{err.InnerException.Source}"
                    };
                }

                throw new Exception($"{id} error: {err.Message}\n{err.InnerException?.Message}");
            }
        }

        /// <summary>
        /// Get resources of a given type.
        /// </summary>
        /// <param name="fileExtension">File extension filter.</param>
        /// <returns>The resources.</returns>
        public IEnumerable<Resource> GetResources(string fileExtension)
        {
            foreach (var resourceProvider in this.resourceProviders)
            {
                foreach (var resource in resourceProvider.GetResources(fileExtension))
                {
                    yield return resource;
                }
            }
        }

        /// <summary>
        /// Get resource by id.
        /// </summary>
        /// <param name="id">The resource id.</param>
        /// <returns>The resource, or throws if not found.</returns>
        public Resource GetResource(string id)
        {
            if (TryGetResource(id, out var resource))
            {
                return resource;
            }

            throw new ArgumentException($"Could not find resource '{id}'", paramName: id);
        }

        /// <summary>
        /// Try to get the resource by id.
        /// </summary>
        /// <param name="id">The id.</param>
        /// <param name="resource">resource that was found or null.</param>
        /// <returns>true if found.</returns>
        public bool TryGetResource(string id, out Resource resource)
        {
            foreach (var resourceProvider in this.resourceProviders)
            {
                if (resourceProvider.TryGetResource(id, out resource))
                {
                    return true;
                }
            }

            resource = null;
            return false;
        }

        /// <summary>
        /// Register a declarative type with the resource loader system.
        /// </summary>
        /// <typeparam name="T">type of object to create.</typeparam>
        /// <param name="kind">the $kind name to map to this type.</param>
        /// <param name="loader">optional custom deserializer.</param>
        /// <returns>Resource explorer for fluent style multiple calls.</returns>
        public ResourceExplorer RegisterType<T>(string kind, ICustomDeserializer loader = null)
        {
            return RegisterType(kind, typeof(T), loader);
        }

        /// <summary>
        /// Register a declarative type with the resource loader system.
        /// </summary>
        /// <param name="kind">the $kind name to map to this type.</param>
        /// <param name="type">type of object to create.</param>
        /// <param name="loader">optional custom deserializer.</param>
        /// <returns>Resource explorer for fluent style multiple calls.</returns>
        public ResourceExplorer RegisterType(string kind, Type type, ICustomDeserializer loader = null)
        {
            RegisterComponentTypes();
            RegisterTypeInternal(kind, type, loader);
            return this;
        }

        /// <summary>
        /// Build type for given $kind using the JToken/serializer as the source.
        /// </summary>
        /// <typeparam name="T">type of object to create.</typeparam>
        /// <param name="kind">$kind.</param>
        /// <param name="obj">source object.</param>
        /// <param name="serializer">serializer to user.</param>
        /// <returns>instantiated object of type(T).</returns>
        public T BuildType<T>(string kind, JToken obj, JsonSerializer serializer)
            where T : class
        {
            ICustomDeserializer kindDeserializer;
            var type = GetTypeForKind(kind);

            if (type == null)
            {
                throw new ArgumentException($"Type {kind} not registered in factory.");
            }

            var found = kindDeserializers.TryGetValue(kind, out kindDeserializer);

            if (!found)
            {
                throw new ArgumentException($"Type {kind} not registered in factory.");
            }

            var built = kindDeserializer.Load(obj, serializer, type);

            var result = built as T;

            if (result == null)
            {
                throw new Exception($"Factory registration for name {kind} resulted in type {built.GetType()}, but expected assignable to {typeof(T)}");
            }

            return result;
        }

        /// <summary>
        /// Get the type for $kind.
        /// </summary>
        /// <param name="kind">$kind.</param>
        /// <returns>type of object.</returns>
        public Type GetTypeForKind(string kind)
        {
            RegisterComponentTypes();
            return kindToType.TryGetValue(kind, out Type type) ? type : default(Type);
        }

        /// <summary>
        /// Get the $kind for a type.
        /// </summary>
        /// <param name="type">type.</param>
        /// <returns>$kind for the type.</returns>
        public List<string> GetKindsForType(Type type)
        {
            RegisterComponentTypes();
            return typeToKinds.TryGetValue(type, out List<string> kinds) ? kinds : null;
        }

        /// <summary>
        /// Get the $kind for a type.
        /// </summary>
        /// <typeparam name="T">type.</typeparam>
        /// <returns>$kind for the type.</returns>
        public List<string> GetKindsForType<T>()
        {
            return GetKindsForType(typeof(T));
        }

        /// <summary>
        /// Dispose of internal resources.
        /// </summary>
        public void Dispose()
        {
            Dispose(true);
            GC.SuppressFinalize(this);
        }

        /// <summary>
        /// Determine if token is a reference.
        /// </summary>
        /// <param name="token">jtoken.</param>
        /// <returns>true if it is string ref.</returns>
        public bool IsRef(JToken token)
        {
            return !string.IsNullOrEmpty(GetRefTarget(token));
        }

        /// <summary>
        /// Resolves a ref to the actual object.
        /// </summary>
        /// <param name="refToken">reference.</param>
        /// <param name="sourceContext">source context to build debugger source map.</param>
        /// <param name="cancellationToken">the <see cref="CancellationToken"/> for the task.</param>
        /// <returns>resolved object the reference refers to.</returns>
#pragma warning disable CA1801 // Review unused parameters (we can't remove cancellationToken without breaking binary compat)
        public async Task<JToken> ResolveRefAsync(JToken refToken, SourceContext sourceContext, CancellationToken cancellationToken = default)
#pragma warning restore CA1801 // Review unused parameters
        {
            var refTarget = GetRefTarget(refToken);

            if (string.IsNullOrEmpty(refTarget))
            {
                throw new InvalidOperationException("Failed to resolve reference, $copy property not present");
            }

            // see if there is a dialog file for this resource.id
            if (!this.TryGetResource($"{refTarget}.dialog", out Resource resource))
            {
                // if not, try loading the resource directly.
                if (!this.TryGetResource(refTarget, out resource))
                {
                    throw new FileNotFoundException($"Failed to find resource named {refTarget}.dialog or {refTarget}.");
                }
            }

            var (json, range) = await ReadTokenRangeAsync(resource, sourceContext).ConfigureAwait(false);

            foreach (JProperty prop in refToken.Children<JProperty>())
            {
                if (prop.Name != "$ref")
                {
                    // JToken is an object, so we merge objects
                    if (json[prop.Name] != null && json[prop.Name].Type == JTokenType.Object)
                    {
                        JObject targetProperty = json[prop.Name] as JObject;
                        targetProperty.Merge(prop.Value);
                    }

                    // JToken is an object, so we merge objects
                    else if (json[prop.Name] != null && json[prop.Name].Type == JTokenType.Array)
                    {
                        JArray targetArray = json[prop.Name] as JArray;
                        targetArray.Merge(prop.Value);
                    }

                    // JToken is a value, simply assign
                    else
                    {
                        json[prop.Name] = prop.Value;
                    }
                }
            }

            // if we have a source range for the resource, then make it available to InterfaceConverter
            DebugSupport.SourceMap.Add(json, range);

            return json;
        }

        /// <summary>
<<<<<<< HEAD
        /// Actions to perform when the current object has changed.
        /// </summary>
        /// <param name="resources">An array of changed resources.</param>
=======
        /// Disposes objected used by the class.
        /// </summary>
        /// <param name="disposing">A Boolean that indicates whether the method call comes from a Dispose method (its value is true) or from a finalizer (its value is false).</param>
        /// <remarks>
        /// The disposing parameter should be false when called from a finalizer, and true when called from the IDisposable.Dispose method.
        /// In other words, it is true when deterministically called and false when non-deterministically called.
        /// </remarks>
        protected virtual void Dispose(bool disposing)
        {
            if (_disposed)
            {
                return;
            }

            if (disposing)
            {
                // Dispose managed objects owned by the class here.
                foreach (var resource in this.resourceProviders)
                {
                    if (resource is IDisposable disposable)
                    {
                        disposable.Dispose();
                    }
                }

                cancelReloadToken.Dispose();
            }

            _disposed = true;
        }

>>>>>>> d012d316
        protected virtual void OnChanged(Resource[] resources)
        {
            Changed?.Invoke(this, resources);
        }

        private void RegisterTypeInternal(string kind, Type type, ICustomDeserializer loader = null)
        {
            // Default loader if none specified
            if (loader == null)
            {
                loader = new DefaultLoader();
            }

            kindToType[kind] = type;

            if (!typeToKinds.TryGetValue(type, out List<string> kinds))
            {
                kinds = new List<string>();
            }

            kinds.Add(kind);
            typeToKinds[type] = kinds;
            kindDeserializers[kind] = loader;
        }

        private string GetRefTarget(JToken token)
        {
            // If we expect an instance of IMyInterface and we find a string,
            // we assume that it is an implicit reference
            if (token.Type == JTokenType.String)
            {
                return token.Value<string>();
            }

            // Else try to get a reference from the token
            return token?
                .Children<JProperty>()
                .FirstOrDefault(jProperty => jProperty.Name == RefPropertyName)
                ?.Value.ToString();
        }

        /// <summary>
        /// Register all types from components.
        /// </summary>
        private void RegisterComponentTypes()
        {
            lock (this.kindToType)
            {
                if (!this.typesLoaded)
                {
                    // this can be reentrant, and we only want to do once.
                    this.typesLoaded = true;

                    foreach (var component in ComponentRegistration.Components.OfType<IComponentDeclarativeTypes>())
                    {
                        if (component != null)
                        {
                            // add types
                            foreach (var typeRegistration in component.GetDeclarativeTypes(this))
                            {
                                RegisterTypeInternal(typeRegistration.Kind, typeRegistration.Type, typeRegistration.CustomDeserializer);
                            }
                        }
                    }
                }
            }
        }

        private T Load<T>(JToken token, SourceContext sourceContext)
        {
            var converters = new List<JsonConverter>();
            
            // get converters
            foreach (var component in ComponentRegistration.Components.OfType<IComponentDeclarativeTypes>())
            {
                var result = component.GetConverters(this, sourceContext);
                if (result.Any())
                {
                    converters.AddRange(result);
                }
            }

            var serializer = JsonSerializer.Create(new JsonSerializerSettings()
            {
                TypeNameHandling = TypeNameHandling.Auto,
                Converters = converters,
                Error = (sender, args) =>
                {
                    var ctx = args.ErrorContext;
                },
                ReferenceLoopHandling = ReferenceLoopHandling.Ignore,
                ContractResolver = new DefaultContractResolver
                {
                    NamingStrategy = new CamelCaseNamingStrategy(),
                }
            });

            return token.ToObject<T>(serializer);
        }

        private async Task<(JToken, SourceRange)> ReadTokenRangeAsync(Resource resource, SourceContext sourceContext)
        {
            var text = await resource.ReadTextAsync().ConfigureAwait(false);
            using (var readerText = new StringReader(text))
            using (var readerJson = new JsonTextReader(readerText))
            {
                var (token, range) = SourceScope.ReadTokenRange(readerJson, sourceContext);

                if (resource is FileResource fileResource)
                {
                    range.Path = fileResource.FullName;
                }

                return (token, range);
            }
        }

        private void ResourceProvider_Changed(object sender, IEnumerable<Resource> resources)
        {
            if (this.Changed != null)
            {
                foreach (var resource in resources)
                {
                    changedResources.Add(resource);
                }

                lock (cancelReloadToken)
                {
                    cancelReloadToken.Cancel();
                    cancelReloadToken = new CancellationTokenSource();
#pragma warning disable CA2008 // Do not create tasks without passing a TaskScheduler (this code looks problematic but excluding the rule for now, we need to analyze threading and re-entrance in more detail before trying to change it).
                    Task.Delay(1000, cancelReloadToken.Token)
                        .ContinueWith(t =>
                        {
                            if (t.IsCanceled)
                            {
                                return;
                            }

                            var changed = changedResources.ToArray();
                            changedResources = new ConcurrentBag<Resource>();
                            this.OnChanged(changed);
                        }).ContinueWith(t => t.Status);
#pragma warning restore CA2008 // Do not create tasks without passing a TaskScheduler
                }
            }
        }
    }
}<|MERGE_RESOLUTION|>--- conflicted
+++ resolved
@@ -428,11 +428,6 @@
         }
 
         /// <summary>
-<<<<<<< HEAD
-        /// Actions to perform when the current object has changed.
-        /// </summary>
-        /// <param name="resources">An array of changed resources.</param>
-=======
         /// Disposes objected used by the class.
         /// </summary>
         /// <param name="disposing">A Boolean that indicates whether the method call comes from a Dispose method (its value is true) or from a finalizer (its value is false).</param>
@@ -464,7 +459,6 @@
             _disposed = true;
         }
 
->>>>>>> d012d316
         protected virtual void OnChanged(Resource[] resources)
         {
             Changed?.Invoke(this, resources);
