﻿// Copyright (c) Microsoft Corporation. All rights reserved.
// Licensed under the MIT License.

using System;
using System.Collections.Generic;
using Microsoft.Bot.Builder.Dialogs.Debugging;
using Microsoft.Bot.Builder.Dialogs.Declarative.Debugging;
using Microsoft.Bot.Builder.Dialogs.Declarative.Resources;
using Newtonsoft.Json;
using Newtonsoft.Json.Linq;

namespace Microsoft.Bot.Builder.Dialogs.Declarative.Converters
{
    public class InterfaceConverter<T> : JsonConverter
        where T : class
    {
        private readonly ResourceExplorer resourceExplorer;
        private readonly Stack<SourceRange> context;

        public InterfaceConverter(ResourceExplorer resourceExplorer, Stack<SourceRange> context)
        {
            this.resourceExplorer = resourceExplorer ?? throw new ArgumentNullException(nameof(InterfaceConverter<T>.resourceExplorer));
            this.context = context ?? throw new ArgumentNullException(nameof(context));
        }

        public override bool CanRead => true;

        public override bool CanConvert(Type objectType)
        {
            return typeof(T) == objectType;
        }

        public override object ReadJson(JsonReader reader, Type objectType, object existingValue, JsonSerializer serializer)
        {
            var (jsonObject, range) = SourceContext.ReadTokenRange(reader, context);
            using (new SourceContext(context, range))
            {
                if (this.resourceExplorer.IsRef(jsonObject))
                {
                    // We can't do this asynchronously as the Json.NET interface is synchronous
                    jsonObject = this.resourceExplorer.ResolveRefAsync(jsonObject, context).GetAwaiter().GetResult();
                }

<<<<<<< HEAD
                var kind = (string)jsonObject["$kind"] ?? (string)jsonObject["$type"];
                if (kind == null)
                {
                    throw new ArgumentNullException(JsonConvert.SerializeObject(jsonObject));
                }
=======
            var kind = (string)jsonObject["$kind"];
            if (kind == null)
            {
                throw new ArgumentNullException($"$kind was not found: {JsonConvert.SerializeObject(jsonObject)}");
            }
>>>>>>> 65fc09fc

                // if IdRefResolver made a source context available for the JToken, then add it to the context stack
                var found = DebugSupport.SourceMap.TryGetValue(jsonObject, out var rangeResolved);
                using (found ? new SourceContext(context, rangeResolved) : null)
                {
                    T result = this.resourceExplorer.BuildType<T>(kind, jsonObject, serializer);

                    // associate the most specific source context information with this item
                    if (context.Count > 0)
                    {
                        range = context.Peek().DeepClone();
                        DebugSupport.SourceMap.Add(result, range);
                    }

                    return result;
                }
            }
        }

        public override void WriteJson(JsonWriter writer, object value, JsonSerializer serializer)
        {
            serializer.Serialize(writer, value);
        }
    }
}<|MERGE_RESOLUTION|>--- conflicted
+++ resolved
@@ -41,19 +41,11 @@
                     jsonObject = this.resourceExplorer.ResolveRefAsync(jsonObject, context).GetAwaiter().GetResult();
                 }
 
-<<<<<<< HEAD
-                var kind = (string)jsonObject["$kind"] ?? (string)jsonObject["$type"];
+                var kind = (string)jsonObject["$kind"];
                 if (kind == null)
                 {
-                    throw new ArgumentNullException(JsonConvert.SerializeObject(jsonObject));
+                    throw new ArgumentNullException($"$kind was not found: {JsonConvert.SerializeObject(jsonObject)}");
                 }
-=======
-            var kind = (string)jsonObject["$kind"];
-            if (kind == null)
-            {
-                throw new ArgumentNullException($"$kind was not found: {JsonConvert.SerializeObject(jsonObject)}");
-            }
->>>>>>> 65fc09fc
 
                 // if IdRefResolver made a source context available for the JToken, then add it to the context stack
                 var found = DebugSupport.SourceMap.TryGetValue(jsonObject, out var rangeResolved);
