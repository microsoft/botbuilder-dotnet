--- conflicted
+++ resolved
@@ -39,13 +39,8 @@
     <!-- Force  System.Formats.Asn1 to a safe version. -->
     <PackageReference Include="System.Formats.Asn1" Version="8.0.1" />
     <PackageReference Include="Microsoft.Extensions.DependencyInjection" Version="8.0.0" />
-<<<<<<< HEAD
-    <PackageReference Include="Newtonsoft.Json" Version="13.0.1" />
-    <PackageReference Include="NuGet.Packaging" Version="5.11.6" />
-=======
     <PackageReference Include="Newtonsoft.Json" Version="13.0.3" />
     <PackageReference Include="NuGet.Packaging" Version="6.10.1" />
->>>>>>> 51263f75
     <PackageReference Include="Microsoft.Bot.Builder.Dialogs" Condition=" '$(ReleasePackageVersion)' == '' " Version="$(LocalPackageVersion)" />
     <PackageReference Include="Microsoft.Bot.Builder.Dialogs" Condition=" '$(ReleasePackageVersion)' != '' " Version="$(ReleasePackageVersion)" />
     <PackageReference Include="AdaptiveExpressions" Condition=" '$(ReleasePackageVersion)' == '' " Version="$(LocalPackageVersion)" />
