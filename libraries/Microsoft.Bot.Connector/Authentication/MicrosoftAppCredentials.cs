﻿// Copyright (c) Microsoft Corporation. All rights reserved.
// Licensed under the MIT License.

using System;
using System.Collections.Concurrent;
using System.Collections.Generic;
using System.Net.Http;
using System.Net.Http.Headers;
using System.Runtime.CompilerServices;
using System.Threading;
using System.Threading.Tasks;
using Microsoft.IdentityModel.Clients.ActiveDirectory;
using Microsoft.Rest;
using Newtonsoft.Json;

namespace Microsoft.Bot.Connector.Authentication
{
    /// <summary>
    /// MicrosoftAppCredentials auth implementation and cache.
    /// </summary>
    public class MicrosoftAppCredentials : ServiceClientCredentials
    {
        /// <summary>
        /// The configuration property for the Microsoft app Password.
        /// </summary>
        public const string MicrosoftAppPasswordKey = "MicrosoftAppPassword";

        /// <summary>
        /// The configuration property for the Microsoft app ID.
        /// </summary>
        public const string MicrosoftAppIdKey = "MicrosoftAppId";

        /// <summary>
        /// An empty set of credentials.
        /// </summary>
        public static readonly MicrosoftAppCredentials Empty = new MicrosoftAppCredentials(null, null);

        private static readonly IDictionary<string, DateTime> TrustedHostNames = new Dictionary<string, DateTime>()
        {
            // { "state.botframework.com", DateTime.MaxValue }, // deprecated state api
            { "api.botframework.com", DateTime.MaxValue },       // bot connector API
            { "token.botframework.com", DateTime.MaxValue },    // oauth token endpoint
            { "api.botframework.us", DateTime.MaxValue },        // bot connector API in US Government DataCenters
            { "token.botframework.us", DateTime.MaxValue },      // oauth token endpoint in US Government DataCenters
        };

        /// <summary>
        /// Authenticator abstraction used to obtain tokens through the Client Credentials OAuth 2.0 flow.
        /// </summary>
        private readonly Lazy<AdalAuthenticator> authenticator;

        /// <summary>
        /// Initializes a new instance of the <see cref="MicrosoftAppCredentials"/> class.
        /// </summary>
        /// <param name="appId">The Microsoft app ID.</param>
        /// <param name="password">The Microsoft app password.</param>
        public MicrosoftAppCredentials(string appId, string password)
            : this(appId, password, null)
        {
        }

        /// <summary>
        /// Initializes a new instance of the <see cref="MicrosoftAppCredentials"/> class.
        /// </summary>
        /// <param name="appId">The Microsoft app ID.</param>
        /// <param name="password">The Microsoft app password.</param>
        /// <param name="customHttpClient">Optional <see cref="HttpClient"/> to be used when acquiring tokens.</param>
        public MicrosoftAppCredentials(string appId, string password, HttpClient customHttpClient) : this(appId, password, null, null) { }

        /// <summary>
        /// Creates a new instance of the <see cref="MicrosoftAppCredentials"/> class.
        /// </summary>
        /// <param name="appId">The Microsoft app ID.</param>
        /// <param name="password">The Microsoft app password.</param>
        /// <param name="channelAuthTenant">Optional. The oauth token tenant.</param>
        /// <param name="customHttpClient">Optional <see cref="HttpClient"/> to be used when acquiring tokens.</param>
        public MicrosoftAppCredentials(string appId, string password, string channelAuthTenant, HttpClient customHttpClient)
        {
            this.MicrosoftAppId = appId;
            this.MicrosoftAppPassword = password;
            this.ChannelAuthTenant = channelAuthTenant;

            authenticator = new Lazy<AdalAuthenticator>(
                () =>
                new AdalAuthenticator(
                    new ClientCredential(MicrosoftAppId, MicrosoftAppPassword),
                    new OAuthConfiguration() { Authority = OAuthEndpoint, Scope = OAuthScope },
                    customHttpClient),
                LazyThreadSafetyMode.ExecutionAndPublication);
        }

        /// <summary>
        /// Gets or sets the Microsoft app ID for this credential.
        /// </summary>
        /// <value>
        /// The Microsoft app ID for this credential.
        /// </value>
        public string MicrosoftAppId { get; set; }

        /// <summary>
        /// Gets or sets the Microsoft app password for this credential.
        /// </summary>
        /// <value>
        /// The Microsoft app password for this credential.
        /// </value>
        public string MicrosoftAppPassword { get; set; }

        /// <summary>
        /// Gets or sets the channel auth token tenant for this credential.
        /// </summary>
        private string _channelAuthTenant;
        public string ChannelAuthTenant
        {
            get { return string.IsNullOrEmpty(_channelAuthTenant) ? "botframework.com" : _channelAuthTenant; }
            private set { _channelAuthTenant = value; }
        }

        /// <summary>
        /// Gets the OAuth endpoint to use.
        /// </summary>
<<<<<<< HEAD
        public virtual string OAuthEndpoint
        {
            get
            {
                // Advanced user only, see https://aka.ms/bots/tenant-restriction
                var endpointUrl = string.Format(AuthenticationConstants.ToChannelFromBotLoginUrlTemplate, ChannelAuthTenant);

                if (Uri.TryCreate(endpointUrl, UriKind.Absolute, out var result))
                    return endpointUrl;

                throw new Exception($"Invalid token endpoint: {endpointUrl}");
            }
        }

=======
        /// <value>
        /// The OAuth endpoint to use.
        /// </value>
        public virtual string OAuthEndpoint
        {
            get { return AuthenticationConstants.ToChannelFromBotLoginUrl; }
        }
>>>>>>> 8b8a6dad

        /// <summary>
        /// Gets the OAuth scope to use.
        /// </summary>
        /// <value>
        /// The OAuth scope to use.
        /// </value>
        public virtual string OAuthScope
        {
            get { return AuthenticationConstants.ToChannelFromBotOAuthScope; }
        }

        /// <summary>
        /// Adds the host of service url to <see cref="MicrosoftAppCredentials"/> trusted hosts.
        /// </summary>
        /// <param name="serviceUrl">The service URL.</param>
        /// <remarks>If expiration time is not provided, the expiration time will DateTime.UtcNow.AddDays(1).</remarks>
        public static void TrustServiceUrl(string serviceUrl)
        {
            TrustServiceUrl(serviceUrl, DateTime.UtcNow.Add(TimeSpan.FromDays(1)));
        }

        /// <summary>
        /// Adds the host of service url to <see cref="MicrosoftAppCredentials"/> trusted hosts.
        /// </summary>
        /// <param name="serviceUrl">The service URL.</param>
        /// <param name="expirationTime">The expiration time after which this service url is not trusted anymore.</param>
        public static void TrustServiceUrl(string serviceUrl, DateTime expirationTime)
        {
            lock (TrustedHostNames)
            {
                TrustedHostNames[new Uri(serviceUrl).Host] = expirationTime;
            }
        }

        /// <summary>
        /// Checks if the service url is for a trusted host or not.
        /// </summary>
        /// <param name="serviceUrl">The service url.</param>
        /// <returns>True if the host of the service url is trusted; False otherwise.</returns>
        public static bool IsTrustedServiceUrl(string serviceUrl)
        {
            if (Uri.TryCreate(serviceUrl, UriKind.Absolute, out Uri uri))
            {
                return IsTrustedUrl(uri);
            }

            return false;
        }

        /// <summary>
        /// Apply the credentials to the HTTP request.
        /// </summary>
        /// <param name="request">The HTTP request.</param><param name="cancellationToken">Cancellation token.</param>
        /// <returns>A <see cref="Task"/> representing the asynchronous operation.</returns>
        public override async Task ProcessHttpRequestAsync(HttpRequestMessage request, CancellationToken cancellationToken)
        {
            if (ShouldSetToken(request))
            {
                string token = await this.GetTokenAsync().ConfigureAwait(false);
                request.Headers.Authorization = new AuthenticationHeaderValue("Bearer", token);
            }

            await base.ProcessHttpRequestAsync(request, cancellationToken).ConfigureAwait(false);
        }

        /// <summary>
        /// Gets an OAuth access token.
        /// </summary>
        /// <param name="forceRefresh">True to force a refresh of the token; or false to get
        /// a cached token if it exists.</param>
        /// <returns>A task that represents the work queued to execute.</returns>
        /// <remarks>If the task is successful, the result contains the access token string.</remarks>
        public async Task<string> GetTokenAsync(bool forceRefresh = false)
        {
            var token = await authenticator.Value.GetTokenAsync(forceRefresh).ConfigureAwait(false);
            return token.AccessToken;
        }

        private static bool IsTrustedUrl(Uri uri)
        {
            lock (TrustedHostNames)
            {
                if (TrustedHostNames.TryGetValue(uri.Host, out DateTime trustedServiceUrlExpiration))
                {
                    // check if the trusted service url is still valid
                    if (trustedServiceUrlExpiration > DateTime.UtcNow.Subtract(TimeSpan.FromMinutes(5)))
                    {
                        return true;
                    }
                }

                return false;
            }
        }

        private bool ShouldSetToken(HttpRequestMessage request)
        {
            if (IsTrustedUrl(request.RequestUri))
            {
                return true;
            }

            System.Diagnostics.Debug.WriteLine($"Service url {request.RequestUri.Authority} is not trusted and JwtToken cannot be sent to it.");
            return false;
        }
    }
}<|MERGE_RESOLUTION|>--- conflicted
+++ resolved
@@ -118,7 +118,6 @@
         /// <summary>
         /// Gets the OAuth endpoint to use.
         /// </summary>
-<<<<<<< HEAD
         public virtual string OAuthEndpoint
         {
             get
@@ -132,16 +131,6 @@
                 throw new Exception($"Invalid token endpoint: {endpointUrl}");
             }
         }
-
-=======
-        /// <value>
-        /// The OAuth endpoint to use.
-        /// </value>
-        public virtual string OAuthEndpoint
-        {
-            get { return AuthenticationConstants.ToChannelFromBotLoginUrl; }
-        }
->>>>>>> 8b8a6dad
 
         /// <summary>
         /// Gets the OAuth scope to use.
