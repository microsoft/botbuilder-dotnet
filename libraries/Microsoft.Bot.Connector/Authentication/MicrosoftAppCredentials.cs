--- conflicted
+++ resolved
@@ -40,11 +40,7 @@
         /// <summary>
         /// The token refresh code uses this client. By sharing a MessageHandler here we can achieve the Static instance level
         /// </summary>
-<<<<<<< HEAD
         private readonly HttpClient _httpClient = new HttpClient();
-=======
-        private static readonly HttpClient _httpClient = new HttpClient();
->>>>>>> b1be7622
 
         private static object _trustedHostNamesSync = new object();
         private static readonly IDictionary<string, DateTime> _trustedHostNames = new Dictionary<string, DateTime>()
@@ -66,10 +62,7 @@
             this.MicrosoftAppId = appId;
             this.MicrosoftAppPassword = password;
             this.TokenCacheKey = $"{MicrosoftAppId}-cache";
-<<<<<<< HEAD
             this._httpClient = new HttpClient(httpMessageHandler);
-=======
->>>>>>> b1be7622
         }
 
         public string MicrosoftAppId { get; set; }
