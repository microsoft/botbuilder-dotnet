﻿// Copyright (c) Microsoft Corporation. All rights reserved.
// Licensed under the MIT License.

using System;
using System.Security.Claims;
using System.Threading;
using System.Threading.Tasks;
using Microsoft.Bot.Builder.Skills;
using Microsoft.Bot.Schema;

namespace Microsoft.Bot.Connector.Authentication
{
    /// <summary>
    /// Represents a Cloud Environment used to authenticate Bot Framework Protocol network calls within this environment.
    /// </summary>
    public abstract class BotFrameworkAuthentication
    {
        /// <summary>
        /// Validate Bot Framework Protocol requests.
        /// </summary>
        /// <param name="activity">The inbound Activity.</param>
        /// <param name="authHeader">The http auth header.</param>
        /// <param name="cancellationToken">A cancellation token.</param>
        /// <returns>Asynchronous Task with <see cref="AuthenticateRequestResult"/>.</returns>
        /// <exception cref="UnauthorizedAccessException">If the validation returns false.</exception>
        public abstract Task<AuthenticateRequestResult> AuthenticateRequestAsync(Activity activity, string authHeader, CancellationToken cancellationToken);

        /// <summary>
        /// Validate Bot Framework Protocol requests.
        /// </summary>
        /// <param name="authHeader">The http auth header.</param>
        /// <param name="channelIdHeader">The channel Id HTTP header.</param>
        /// <param name="cancellationToken">A cancellation token.</param>
        /// <returns>Asynchronous Task with <see cref="AuthenticateRequestResult"/>.</returns>
        /// <exception cref="UnauthorizedAccessException">If the validation returns false.</exception>
        public abstract Task<AuthenticateRequestResult> AuthenticateStreamingRequestAsync(string authHeader, string channelIdHeader, CancellationToken cancellationToken);

        /// <summary>
        /// Creates a <see cref="ConnectorFactory"/> that can be used to create <see cref="IConnectorClient"/> that use credentials from this particular cloud environment.
        /// </summary>
        /// <param name="claimsIdentity">The inbound <see cref="Activity"/>'s <see cref="ClaimsIdentity"/>.</param>
        /// <returns>A <see cref="ConnectorFactory"/>.</returns>
        public abstract ConnectorFactory CreateConnectorFactory(ClaimsIdentity claimsIdentity);

        /// <summary>
        /// Creates the appropriate <see cref="UserTokenClient" /> instance.
        /// </summary>
        /// <param name="claimsIdentity">The inbound <see cref="Activity"/>'s <see cref="ClaimsIdentity"/>.</param>
        /// <param name="cancellationToken">A cancellation token.</param>
        /// <returns>Asynchronous Task with <see cref="UserTokenClient" /> instance.</returns>
        public abstract Task<UserTokenClient> CreateUserTokenClientAsync(ClaimsIdentity claimsIdentity, CancellationToken cancellationToken);

        /// <summary>
<<<<<<< HEAD
        /// Gets the originating audience from Bot OAuth scope.
        /// </summary>
        /// <returns>The originating audience.</returns>
        public virtual string GetOriginatingAudience()
        {
            throw new NotImplementedException();
        }

        /// <summary>
        /// Validate Bot Framework Protocol requests.
        /// </summary>
        /// <param name="authHeader">The http auth header.</param>
        /// <param name="cancellationToken">A cancellation token.</param>
        /// <returns>Asynchronous Task with <see cref="ClaimsIdentity"/>.</returns>
        public virtual Task<ClaimsIdentity> ValidateSkillsAuthHeaderAsync(string authHeader, CancellationToken cancellationToken)
=======
        /// Creates a <see cref="BotFrameworkClient"/> used for calling Skills.
        /// </summary>
        /// <returns>A <see cref="BotFrameworkClient"/> instance to call Skills.</returns>
        public virtual BotFrameworkClient CreateBotFrameworkClient()
>>>>>>> 122126d5
        {
            throw new NotImplementedException();
        }

        /// <summary>
        /// Generates the appropriate callerId to write onto the activity, this might be null.
        /// </summary>
        /// <param name="credentialFactory">A <see cref="ServiceClientCredentialsFactory"/> to use.</param>
        /// <param name="claimsIdentity">The inbound claims.</param>
        /// <param name="callerId">The default callerId to use if this is not a skill.</param>
        /// <param name="cancellationToken">A cancellation token.</param>
        /// <returns>The callerId, this might be null.</returns>
        protected internal async Task<string> GenerateCallerIdAsync(ServiceClientCredentialsFactory credentialFactory, ClaimsIdentity claimsIdentity, string callerId, CancellationToken cancellationToken)
        {
            // Is the bot accepting all incoming messages?
            if (await credentialFactory.IsAuthenticationDisabledAsync(cancellationToken).ConfigureAwait(false))
            {
                // Return null so that the callerId is cleared.
                return null;
            }

            // Is the activity from another bot?
            return SkillValidation.IsSkillClaim(claimsIdentity.Claims)
                ? $"{CallerIdConstants.BotToBotPrefix}{JwtTokenValidation.GetAppIdFromClaims(claimsIdentity.Claims)}"
                : callerId;
        }
    }
}<|MERGE_RESOLUTION|>--- conflicted
+++ resolved
@@ -51,7 +51,15 @@
         public abstract Task<UserTokenClient> CreateUserTokenClientAsync(ClaimsIdentity claimsIdentity, CancellationToken cancellationToken);
 
         /// <summary>
-<<<<<<< HEAD
+        /// Creates a <see cref="BotFrameworkClient"/> used for calling Skills.
+        /// </summary>
+        /// <returns>A <see cref="BotFrameworkClient"/> instance to call Skills.</returns>
+        public virtual BotFrameworkClient CreateBotFrameworkClient()
+        {
+            throw new NotImplementedException();
+        }
+
+        /// <summary>
         /// Gets the originating audience from Bot OAuth scope.
         /// </summary>
         /// <returns>The originating audience.</returns>
@@ -67,12 +75,6 @@
         /// <param name="cancellationToken">A cancellation token.</param>
         /// <returns>Asynchronous Task with <see cref="ClaimsIdentity"/>.</returns>
         public virtual Task<ClaimsIdentity> ValidateSkillsAuthHeaderAsync(string authHeader, CancellationToken cancellationToken)
-=======
-        /// Creates a <see cref="BotFrameworkClient"/> used for calling Skills.
-        /// </summary>
-        /// <returns>A <see cref="BotFrameworkClient"/> instance to call Skills.</returns>
-        public virtual BotFrameworkClient CreateBotFrameworkClient()
->>>>>>> 122126d5
         {
             throw new NotImplementedException();
         }
