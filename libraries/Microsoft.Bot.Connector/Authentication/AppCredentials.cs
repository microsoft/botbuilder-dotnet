﻿// Copyright (c) Microsoft Corporation. All rights reserved.
// Licensed under the MIT License.

using System;
using System.Collections.Generic;
using System.Globalization;
using System.Net.Http;
using System.Net.Http.Headers;
using System.Threading;
using System.Threading.Tasks;
using Microsoft.Extensions.Logging;
using Microsoft.Extensions.Logging.Abstractions;
using Microsoft.Rest;

namespace Microsoft.Bot.Connector.Authentication
{
    /// <summary>
    /// Base abstraction for AAD credentials for auth and caching.
    /// </summary>
    public abstract class AppCredentials : ServiceClientCredentials
    {
        /// <summary>
        /// Authenticator abstraction used to obtain tokens through the Client Credentials OAuth 2.0 flow.
        /// </summary>
        private Lazy<IAuthenticator> _authenticator;

        /// <summary>
        /// Initializes a new instance of the <see cref="AppCredentials"/> class.
        /// </summary>
        /// <param name="channelAuthTenant">Optional. The oauth token tenant.</param>
        /// <param name="customHttpClient">Optional <see cref="HttpClient"/> to be used when acquiring tokens.</param>
        /// <param name="logger">Optional <see cref="ILogger"/> to gather telemetry data while acquiring and managing credentials.</param>
        public AppCredentials(string channelAuthTenant = null, HttpClient customHttpClient = null, ILogger logger = null)
            : this(channelAuthTenant, customHttpClient, logger, null)
        {
        }

        /// <summary>
        /// Initializes a new instance of the <see cref="AppCredentials"/> class.
        /// </summary>
        /// <param name="channelAuthTenant">Optional. The oauth token tenant.</param>
        /// <param name="customHttpClient">Optional <see cref="HttpClient"/> to be used when acquiring tokens.</param>
        /// <param name="logger">Optional <see cref="ILogger"/> to gather telemetry data while acquiring and managing credentials.</param>
        /// <param name="oAuthScope">The scope for the token.</param>
        public AppCredentials(string channelAuthTenant = null, HttpClient customHttpClient = null, ILogger logger = null, string oAuthScope = null)
        {
            OAuthScope = string.IsNullOrWhiteSpace(oAuthScope) ? AuthenticationConstants.ToChannelFromBotOAuthScope : oAuthScope;
            ChannelAuthTenant = channelAuthTenant;
            CustomHttpClient = customHttpClient;
            Logger = logger ?? NullLogger.Instance;
        }

        /// <summary>
        /// Gets or sets the Microsoft app ID for this credential.
        /// </summary>
        /// <value>
        /// The Microsoft app ID for this credential.
        /// </value>
        public string MicrosoftAppId { get; set; }

        /// <summary>
        /// Gets or sets tenant to be used for channel authentication.
        /// </summary>
        /// <value>
        /// Tenant to be used for channel authentication.
        /// </value>
        public string ChannelAuthTenant
        {
            get => string.IsNullOrEmpty(AuthTenant) ? AuthenticationConstants.DefaultChannelAuthTenant : AuthTenant;
            set
            {
                // Advanced user only, see https://aka.ms/bots/tenant-restriction
                var endpointUrl = string.Format(CultureInfo.InvariantCulture, AuthenticationConstants.ToChannelFromBotLoginUrlTemplate, value);

                if (Uri.TryCreate(endpointUrl, UriKind.Absolute, out _))
                {
                    AuthTenant = value;
                }
                else
                {
                    throw new ArgumentException($"Invalid channel auth tenant: {value}");
                }
            }
        }

        /// <summary>
        /// Gets the OAuth endpoint to use.
        /// </summary>
        /// <value>
        /// The OAuth endpoint to use.
        /// </value>
        public virtual string OAuthEndpoint => string.Format(CultureInfo.InvariantCulture, AuthenticationConstants.ToChannelFromBotLoginUrlTemplate, ChannelAuthTenant);

        /// <summary>
        /// Gets a value indicating whether to validate the Authority.
        /// </summary>
        /// <value>
        /// The ValidateAuthority value to use.
        /// </value>
        public virtual bool ValidateAuthority => true;

        /// <summary>
        /// Gets the OAuth scope to use.
        /// </summary>
        /// <value>
        /// The OAuth scope to use.
        /// </value>
        public virtual string OAuthScope { get; }

        /// <summary>
        /// Gets or sets the channel auth token tenant for this credential.
        /// </summary>
        /// <value>
        /// The channel auth token tenant for this credential.
        /// </value>
        protected string AuthTenant { get; set; }

        /// <summary>
        /// Gets or sets the channel auth token tenant for this credential.
        /// </summary>
        /// <value>
        /// The channel auth token tenant for this credential.
        /// </value>
        protected HttpClient CustomHttpClient { get; set; }

        /// <summary>
        /// Gets or sets the channel auth token tenant for this credential.
        /// </summary>
        /// <value>
        /// The channel auth token tenant for this credential.
        /// </value>
        protected ILogger Logger { get; set; }

        /// <summary>
<<<<<<< HEAD
        /// Adds the host of service url to <see cref="MicrosoftAppCredentials"/> trusted hosts.
        /// </summary>
        /// <param name="serviceUrl">The service URL.</param>
        /// <remarks>If expiration time is not provided, the expiration time will DateTime.UtcNow.AddDays(1).</remarks>
        [Obsolete("TrustServiceUrl is not a required part of the security model.")]
        public static void TrustServiceUrl(string serviceUrl)
        {
        }

        /// <summary>
        /// Adds the host of service url to <see cref="MicrosoftAppCredentials"/> trusted hosts.
        /// </summary>
        /// <param name="serviceUrl">The service URL.</param>
        /// <param name="expirationTime">The expiration time after which this service url is not trusted anymore.</param>
        [Obsolete("TrustServiceUrl is not a required part of the security model.")]
        public static void TrustServiceUrl(string serviceUrl, DateTime expirationTime)
        {
        }

        /// <summary>
        /// Checks if the service url is for a trusted host or not.
        /// </summary>
        /// <param name="serviceUrl">The service url.</param>
        /// <returns>True if the host of the service url is trusted; False otherwise.</returns>
        [Obsolete("IsTrustedServiceUrl is not a required part of the security model.")]
        public static bool IsTrustedServiceUrl(string serviceUrl)
        {
            return true;
        }

        /// <summary>
=======
>>>>>>> a47b26c3
        /// Apply the credentials to the HTTP request.
        /// </summary>
        /// <param name="request">The HTTP request.</param><param name="cancellationToken">Cancellation token.</param>
        /// <returns>A <see cref="Task"/> representing the asynchronous operation.</returns>
        public override async Task ProcessHttpRequestAsync(HttpRequestMessage request, CancellationToken cancellationToken)
        {
            if (ShouldSetToken())
            {
                var token = await GetTokenAsync().ConfigureAwait(false);
                request.Headers.Authorization = new AuthenticationHeaderValue("Bearer", token);
            }

            await base.ProcessHttpRequestAsync(request, cancellationToken).ConfigureAwait(false);
        }

        /// <summary>
        /// Gets an OAuth access token.
        /// </summary>
        /// <param name="forceRefresh">True to force a refresh of the token; or false to get
        /// a cached token if it exists.</param>
        /// <returns>A task that represents the work queued to execute.</returns>
        /// <remarks>If the task is successful, the result contains the access token string.</remarks>
        public async Task<string> GetTokenAsync(bool forceRefresh = false)
        {
            _authenticator ??= BuildIAuthenticator();
            var token = await _authenticator.Value.GetTokenAsync(forceRefresh).ConfigureAwait(false);
            if (string.IsNullOrWhiteSpace(token.AccessToken))
            {
                Logger.LogWarning($"{GetType().FullName}.ProcessHttpRequestAsync(): got empty token from call to the configured IAuthenticator.");
            }

            return token.AccessToken;
        }

        /// <summary>
        /// Builds the lazy <see cref="AdalAuthenticator" /> to be used for token acquisition.
        /// </summary>
        /// <returns>A lazy <see cref="AdalAuthenticator"/>.</returns>
        protected abstract Lazy<AdalAuthenticator> BuildAuthenticator();

        /// <summary>
        /// Builds the lazy <see cref="IAuthenticator" /> to be used for token acquisition.
        /// </summary>
        /// <returns>A lazy <see cref="IAuthenticator"/>.</returns>
        protected virtual Lazy<IAuthenticator> BuildIAuthenticator()
        {
            return new Lazy<IAuthenticator>(
                () =>
                {
                    var lazyAuthenticator = BuildAuthenticator();
                    return lazyAuthenticator.Value;
                },
                LazyThreadSafetyMode.ExecutionAndPublication);
        }

        private bool ShouldSetToken()
        {
            if (string.IsNullOrEmpty(MicrosoftAppId) || MicrosoftAppId == AuthenticationConstants.AnonymousSkillAppId)
            {
                // We don't set the token if the AppId is not set, since it means that we are in an un-authenticated scenario
                return false;
            }

            return true;
        }
    }
}<|MERGE_RESOLUTION|>--- conflicted
+++ resolved
@@ -132,40 +132,6 @@
         protected ILogger Logger { get; set; }
 
         /// <summary>
-<<<<<<< HEAD
-        /// Adds the host of service url to <see cref="MicrosoftAppCredentials"/> trusted hosts.
-        /// </summary>
-        /// <param name="serviceUrl">The service URL.</param>
-        /// <remarks>If expiration time is not provided, the expiration time will DateTime.UtcNow.AddDays(1).</remarks>
-        [Obsolete("TrustServiceUrl is not a required part of the security model.")]
-        public static void TrustServiceUrl(string serviceUrl)
-        {
-        }
-
-        /// <summary>
-        /// Adds the host of service url to <see cref="MicrosoftAppCredentials"/> trusted hosts.
-        /// </summary>
-        /// <param name="serviceUrl">The service URL.</param>
-        /// <param name="expirationTime">The expiration time after which this service url is not trusted anymore.</param>
-        [Obsolete("TrustServiceUrl is not a required part of the security model.")]
-        public static void TrustServiceUrl(string serviceUrl, DateTime expirationTime)
-        {
-        }
-
-        /// <summary>
-        /// Checks if the service url is for a trusted host or not.
-        /// </summary>
-        /// <param name="serviceUrl">The service url.</param>
-        /// <returns>True if the host of the service url is trusted; False otherwise.</returns>
-        [Obsolete("IsTrustedServiceUrl is not a required part of the security model.")]
-        public static bool IsTrustedServiceUrl(string serviceUrl)
-        {
-            return true;
-        }
-
-        /// <summary>
-=======
->>>>>>> a47b26c3
         /// Apply the credentials to the HTTP request.
         /// </summary>
         /// <param name="request">The HTTP request.</param><param name="cancellationToken">Cancellation token.</param>
