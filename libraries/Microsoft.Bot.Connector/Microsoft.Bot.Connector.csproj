--- conflicted
+++ resolved
@@ -26,15 +26,9 @@
   </PropertyGroup>
 
   <ItemGroup>
-<<<<<<< HEAD
-    <PackageReference Include="Microsoft.CSharp" Version="4.5.0" />
+    <PackageReference Include="Microsoft.CSharp" Version="4.7.0" />
     <PackageReference Include="Microsoft.Extensions.Logging" Version="8.0.0" />
     <PackageReference Include="Microsoft.Extensions.Http" Version="8.0.0" />
-=======
-    <PackageReference Include="Microsoft.CSharp" Version="4.7.0" />
-    <PackageReference Include="Microsoft.Extensions.Logging" Version="2.1.0" />
-    <PackageReference Include="Microsoft.Extensions.Http" Version="2.1.0" />
->>>>>>> 51263f75
     <PackageReference Include="Microsoft.Identity.Client" Version="4.61.3" />
     <PackageReference Include="Microsoft.IdentityModel.Protocols.OpenIdConnect" Version="7.6.3" />
     <PackageReference Include="Microsoft.Rest.ClientRuntime" Version="2.3.24" />
