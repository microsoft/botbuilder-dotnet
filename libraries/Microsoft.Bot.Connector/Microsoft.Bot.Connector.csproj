--- conflicted
+++ resolved
@@ -29,11 +29,7 @@
     <PackageReference Include="Microsoft.CSharp" Version="4.5.0" />
     <PackageReference Include="Microsoft.Extensions.Logging" Version="2.1.0" />
     <PackageReference Include="Microsoft.Extensions.Http" Version="2.1.0" />
-<<<<<<< HEAD
-    <PackageReference Include="Microsoft.Identity.Client" Version="4.55.0" />
-=======
     <PackageReference Include="Microsoft.Identity.Client" Version="4.60.3" />
->>>>>>> 411e0924
     <PackageReference Include="Microsoft.IdentityModel.Protocols.OpenIdConnect" Version="5.7.0" />
     <PackageReference Include="Microsoft.Rest.ClientRuntime" Version="2.3.24" />
     <PackageReference Include="Newtonsoft.Json" Version="13.0.1" />
