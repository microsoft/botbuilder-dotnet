﻿<Project Sdk="Microsoft.NET.Sdk">
  <PropertyGroup>
    <Version Condition=" '$(ReleasePackageVersion)' == '' ">$(LocalPackageVersion)</Version>
    <Version Condition=" '$(ReleasePackageVersion)' != '' ">$(ReleasePackageVersion)</Version>
    <PackageVersion Condition=" '$(ReleasePackageVersion)' == '' ">$(LocalPackageVersion)</PackageVersion>
    <PackageVersion Condition=" '$(ReleasePackageVersion)' != '' ">$(ReleasePackageVersion)</PackageVersion>
    <Configurations>Debug;Release</Configurations>
    <DocumentationFile>bin\$(Configuration)\netstandard2.0\Microsoft.Bot.Connector.xml</DocumentationFile>
  </PropertyGroup>

  <PropertyGroup>
    <TargetFramework>netstandard2.0</TargetFramework>
    <PackageId>Microsoft.Bot.Connector</PackageId>
    <Description>This library implements C# classes for using the Bot Framework Connector REST API.</Description>
    <Summary>Client REST API library for Microsoft Bot Framework Connector</Summary>
  </PropertyGroup>

  <PropertyGroup Condition="'$(Configuration)|$(Platform)'=='Debug|AnyCPU'">
    <DebugType>Full</DebugType>
    <DebugSymbols>true</DebugSymbols>
  </PropertyGroup>

  <PropertyGroup>
    <!-- SX1309: FieldNamesShouldBeginWithUnderscores should be fixed as part of https://github.com/microsoft/botframework-sdk/issues/5933 -->
    <NoWarn>$(NoWarn);SX1309</NoWarn>
  </PropertyGroup>

  <ItemGroup>
    <PackageReference Include="Microsoft.CSharp" Version="4.7.0" />
<<<<<<< HEAD
    <PackageReference Include="Microsoft.Extensions.Logging" Version="2.1.0" />
    <PackageReference Include="Microsoft.Extensions.Http" Version="2.1.0" />
    <PackageReference Include="Microsoft.Identity.Client" Version="4.62.0" />
    <PackageReference Include="Microsoft.IdentityModel.Protocols.OpenIdConnect" Version="8.0.1" />
    <PackageReference Include="Microsoft.Identity.Web.Certificateless" Version="3.0.1" />
=======
    <PackageReference Include="Microsoft.Extensions.Logging" Version="8.0.0" />
    <PackageReference Include="Microsoft.Extensions.Http" Version="8.0.0" />
    <PackageReference Include="Microsoft.Identity.Client" Version="4.61.3" />
    <PackageReference Include="Microsoft.IdentityModel.Protocols.OpenIdConnect" Version="7.6.3" />
>>>>>>> c7ab0d31
    <PackageReference Include="Microsoft.Rest.ClientRuntime" Version="2.3.24" />
    <PackageReference Include="Newtonsoft.Json" Version="13.0.3" />
    <PackageReference Include="Microsoft.Bot.Schema" Condition=" '$(ReleasePackageVersion)' == '' " Version="$(LocalPackageVersion)" />
    <PackageReference Include="Microsoft.Bot.Schema" Condition=" '$(ReleasePackageVersion)' != '' " Version="$(ReleasePackageVersion)" />
  </ItemGroup>

  <ItemGroup>
    <ProjectReference Include="..\Microsoft.Bot.Schema\Microsoft.Bot.Schema.csproj" />
  </ItemGroup>

</Project><|MERGE_RESOLUTION|>--- conflicted
+++ resolved
@@ -27,18 +27,11 @@
 
   <ItemGroup>
     <PackageReference Include="Microsoft.CSharp" Version="4.7.0" />
-<<<<<<< HEAD
-    <PackageReference Include="Microsoft.Extensions.Logging" Version="2.1.0" />
-    <PackageReference Include="Microsoft.Extensions.Http" Version="2.1.0" />
+    <PackageReference Include="Microsoft.Extensions.Logging" Version="8.0.0" />
+    <PackageReference Include="Microsoft.Extensions.Http" Version="8.0.0" />
     <PackageReference Include="Microsoft.Identity.Client" Version="4.62.0" />
     <PackageReference Include="Microsoft.IdentityModel.Protocols.OpenIdConnect" Version="8.0.1" />
     <PackageReference Include="Microsoft.Identity.Web.Certificateless" Version="3.0.1" />
-=======
-    <PackageReference Include="Microsoft.Extensions.Logging" Version="8.0.0" />
-    <PackageReference Include="Microsoft.Extensions.Http" Version="8.0.0" />
-    <PackageReference Include="Microsoft.Identity.Client" Version="4.61.3" />
-    <PackageReference Include="Microsoft.IdentityModel.Protocols.OpenIdConnect" Version="7.6.3" />
->>>>>>> c7ab0d31
     <PackageReference Include="Microsoft.Rest.ClientRuntime" Version="2.3.24" />
     <PackageReference Include="Newtonsoft.Json" Version="13.0.3" />
     <PackageReference Include="Microsoft.Bot.Schema" Condition=" '$(ReleasePackageVersion)' == '' " Version="$(LocalPackageVersion)" />
