--- conflicted
+++ resolved
@@ -143,17 +143,12 @@
                 throw new ArgumentNullException(nameof(configuration));
             }
 
-<<<<<<< HEAD
             foreach (BotPluginDefinition plugin in this.Plugins)
             {
                 plugin.Load(this._pluginEnumerator, services, configuration);
             }
 
-            var providers = new List<IProvider>(this.Adapters);
-            providers.AddRange(new IProvider[]
-=======
             var providers = new List<IProvider>(new IProvider[]
->>>>>>> c7e6db53
             {
                 this.Adapter,
                 this.Channel,
