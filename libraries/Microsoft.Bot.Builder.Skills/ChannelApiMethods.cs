--- conflicted
+++ resolved
@@ -1,11 +1,7 @@
 ﻿// Copyright (c) Microsoft Corporation. All rights reserved.
 // Licensed under the MIT License.
 
-<<<<<<< HEAD
-namespace Microsoft.Bot.Builder.Integration.AspNet.Core.Skills
-=======
 namespace Microsoft.Bot.Builder.Skills
->>>>>>> 983a58c4
 {
     internal static class ChannelApiMethods
     {
