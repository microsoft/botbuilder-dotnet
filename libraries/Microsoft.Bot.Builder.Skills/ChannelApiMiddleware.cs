--- conflicted
+++ resolved
@@ -7,11 +7,7 @@
 using System.Threading.Tasks;
 using Microsoft.Bot.Schema;
 
-<<<<<<< HEAD
-namespace Microsoft.Bot.Builder.Integration.AspNet.Core.Skills
-=======
 namespace Microsoft.Bot.Builder.Skills
->>>>>>> 983a58c4
 {
     /// <summary>
     /// Handles InvokeActivity for ChannelAPI methods calls coming from the skill adapter.
@@ -22,9 +18,11 @@
         {
             if (turnContext.Activity.Type == ActivityTypes.Invoke && turnContext.Activity.Name == SkillHandler.InvokeActivityName)
             {
-                // process skill invoke Activity 
+                // process Invoke Activity 
                 var invokeActivity = turnContext.Activity.AsInvokeActivity();
                 var invokeArgs = invokeActivity.Value as ChannelApiArgs;
+
+                // TODO This needs to be more robust to get bot id
                 await ProcessSkillActivityAsync(turnContext, next, invokeArgs, cancellationToken).ConfigureAwait(false);
             }
             else
@@ -41,33 +39,12 @@
             turnContext.Activity.Type = endOfConversation.Type;
             turnContext.Activity.Text = endOfConversation.Text;
             turnContext.Activity.Code = endOfConversation.Code;
-
-            turnContext.Activity.ReplyToId = endOfConversation.ReplyToId;
-            turnContext.Activity.Value = activityPayload.Value;
             turnContext.Activity.Entities = endOfConversation.Entities;
             turnContext.Activity.LocalTimestamp = endOfConversation.LocalTimestamp;
             turnContext.Activity.Timestamp = endOfConversation.Timestamp;
+            turnContext.Activity.Value = activityPayload.Value;
             turnContext.Activity.ChannelData = endOfConversation.ChannelData;
             turnContext.Activity.Properties = ((Activity)endOfConversation).Properties;
-            await next(cancellationToken).ConfigureAwait(false);
-        }
-
-        private static async Task ProcessEventAsync(ITurnContext turnContext, NextDelegate next, Activity activityPayload, CancellationToken cancellationToken)
-        {
-            // transform the turnContext.Activity to be the EventActivity and pass up to the bot, we would set the Activity, but it only has a get;
-            var eventActivity = activityPayload.AsEventActivity();
-            turnContext.Activity.Type = eventActivity.Type;
-            turnContext.Activity.Name = eventActivity.Name;
-            turnContext.Activity.Value = eventActivity.Value;
-            turnContext.Activity.RelatesTo = eventActivity.RelatesTo;
-
-            turnContext.Activity.ReplyToId = eventActivity.ReplyToId;
-            turnContext.Activity.Value = activityPayload.Value;
-            turnContext.Activity.Entities = eventActivity.Entities;
-            turnContext.Activity.LocalTimestamp = eventActivity.LocalTimestamp;
-            turnContext.Activity.Timestamp = eventActivity.Timestamp;
-            turnContext.Activity.ChannelData = eventActivity.ChannelData;
-            turnContext.Activity.Properties = ((Activity)eventActivity).Properties;
             await next(cancellationToken).ConfigureAwait(false);
         }
 
@@ -80,43 +57,53 @@
 
                 switch (invokeArgs.Method)
                 {
+                    // Send activity(activity)
                     case ChannelApiMethods.SendToConversation:
+                    {
+                        var activityPayload = (Activity)invokeArgs.Args[0];
+                        if (activityPayload.Type == ActivityTypes.EndOfConversation)
+                        {
+                            await ProcessEndOfConversationAsync(turnContext, next, activityPayload, cancellationToken).ConfigureAwait(false);
+                            invokeArgs.Result = new ResourceResponse(id: Guid.NewGuid().ToString("N", CultureInfo.InvariantCulture));
+                            return;
+                        }
+
+                        invokeArgs.Result = await turnContext.SendActivityAsync(activityPayload, cancellationToken).ConfigureAwait(false);
+                        return;
+                    }
+
+                    // Send activity(replyToId, activity)
                     case ChannelApiMethods.ReplyToActivity:
                     {
-                        var activityPayload = (Activity)invokeArgs.Args[0];
-                        if (invokeArgs.Args.Length > 1)
+                        var activityPayload = (Activity)invokeArgs.Args[1];
+                        activityPayload.ReplyToId = (string)invokeArgs.Args[0];
+
+                        if (activityPayload.Type == ActivityTypes.EndOfConversation)
                         {
-                            // ReplyToActivity send a ReplyToId property.
-                            activityPayload.ReplyToId = (string)invokeArgs.Args[1];
+                            await ProcessEndOfConversationAsync(turnContext, next, activityPayload, cancellationToken).ConfigureAwait(false);
+                            invokeArgs.Result = new ResourceResponse(id: Guid.NewGuid().ToString("N", CultureInfo.InvariantCulture));
+                            return;
                         }
 
-                        switch (activityPayload.Type)
-                        {
-                            case ActivityTypes.EndOfConversation:
-                                await ProcessEndOfConversationAsync(turnContext, next, activityPayload, cancellationToken).ConfigureAwait(false);
-                                invokeArgs.Result = new ResourceResponse(id: Guid.NewGuid().ToString("N", CultureInfo.InvariantCulture));
-                                return;
-                            case ActivityTypes.Event:
-                                await ProcessEventAsync(turnContext, next, activityPayload, cancellationToken).ConfigureAwait(false);
-                                invokeArgs.Result = new ResourceResponse(id: Guid.NewGuid().ToString("N", CultureInfo.InvariantCulture));
-                                return;
-                            default:
-                                invokeArgs.Result = await turnContext.SendActivityAsync(activityPayload, cancellationToken).ConfigureAwait(false);
-                                return;
-                        }
+                        invokeArgs.Result = await turnContext.SendActivityAsync(activityPayload, cancellationToken).ConfigureAwait(false);
+                        return;
                     }
 
+                    // UpdateActivity(activity)
                     case ChannelApiMethods.UpdateActivity:
                         invokeArgs.Result = await turnContext.UpdateActivityAsync((Activity)invokeArgs.Args[0], cancellationToken).ConfigureAwait(false);
                         return;
 
+                    // DeleteActivity(activityId)
                     case ChannelApiMethods.DeleteActivity:
                         await turnContext.DeleteActivityAsync((string)invokeArgs.Args[0], cancellationToken).ConfigureAwait(false);
                         break;
 
+                    // SendConversationHistory(history)
                     case ChannelApiMethods.SendConversationHistory:
                         throw new NotImplementedException($"{ChannelApiMethods.SendConversationHistory} is not supported");
 
+                    // GetConversationMembers()
                     case ChannelApiMethods.GetConversationMembers:
                         if (adapter != null)
                         {
@@ -125,6 +112,7 @@
 
                         break;
 
+                    // GetConversationPageMembers((int)pageSize, continuationToken)
                     case ChannelApiMethods.GetConversationPagedMembers:
                         throw new NotImplementedException($"{ChannelApiMethods.SendConversationHistory} is not supported");
 
@@ -133,6 +121,7 @@
                     //    invokeArgs.Result = await adapter.OnGetConversationsAsync((int)invokeArgs.Args[0], (string)invokeArgs.Args[1], cancellationToken).ConfigureAwait(false);
                     //}
 
+                    // DeleteConversationMember(memberId)
                     case ChannelApiMethods.DeleteConversationMember:
                         if (adapter != null)
                         {
@@ -141,6 +130,7 @@
 
                         break;
 
+                    // GetActivityMembers(activityId)
                     case ChannelApiMethods.GetActivityMembers:
                         if (adapter != null)
                         {
