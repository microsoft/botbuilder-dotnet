﻿using System;
using Microsoft.Extensions.Logging;

namespace Microsoft.Bot.Builder.Dialogs.Debugging
{
    public static class DebuggingBotAdapterExtensions
    {
        /// <summary>
        /// Enable Debug Adapter Protocol for the running adapter.
        /// </summary>
        /// <param name="botAdapter">The <see cref="BotAdapter"/> to enable.</param>
        /// <param name="port">port to listen on.</param>
        /// <param name="sourceMap">ISourceMap to use (default will be SourceMap()).</param>
        /// <param name="breakpoints">IBreakpoints to use (default will be SourceMap()).</param>
        /// <param name="terminate">Termination function (Default is Environment.Exit().</param>
        /// <param name="events">IEvents to use (Default is Events).</param>
        /// <param name="codeModel">ICodeModel to use (default is internal implementation).</param>
        /// <param name="dataModel">IDataModel to use (default is internal implementation).</param>
        /// <param name="logger">ILogger to use (Default is NullLogger).</param>
        /// <param name="coercion">ICoercion to use (default is internal implementation).</param>
        /// <returns>The <see cref="BotAdapter"/>.</returns>
        public static BotAdapter UseDebugger(
            this BotAdapter botAdapter, 
            int port, 
            ISourceMap sourceMap = null, 
            IBreakpoints breakpoints = null, 
            Action terminate = null, 
            IEvents events = null, 
            ICodeModel codeModel = null, 
            IDataModel dataModel = null, 
            ILogger logger = null, 
            ICoercion coercion = null)
        {
            codeModel = codeModel ?? new CodeModel();
            var debuggerSourceMap = new DebuggerSourceMap(codeModel);
            DebugSupport.SourceMap = sourceMap ?? debuggerSourceMap;
            return botAdapter.Use(
                new DialogDebugAdapter(
                    port: port, 
                    sourceMap: DebugSupport.SourceMap, 
<<<<<<< HEAD
                    breakpoints: breakpoints ?? sourceMap as IBreakpoints ?? debuggerSourceMap,
=======
                    breakpoints: breakpoints ?? DebugSupport.SourceMap as IBreakpoints,
>>>>>>> 2c565927
                    terminate: terminate, 
                    events: events,
                    codeModel: codeModel,
                    dataModel: dataModel, 
                    logger: logger));
        }
    }
}<|MERGE_RESOLUTION|>--- conflicted
+++ resolved
@@ -38,11 +38,7 @@
                 new DialogDebugAdapter(
                     port: port, 
                     sourceMap: DebugSupport.SourceMap, 
-<<<<<<< HEAD
-                    breakpoints: breakpoints ?? sourceMap as IBreakpoints ?? debuggerSourceMap,
-=======
                     breakpoints: breakpoints ?? DebugSupport.SourceMap as IBreakpoints,
->>>>>>> 2c565927
                     terminate: terminate, 
                     events: events,
                     codeModel: codeModel,
