﻿// Copyright (c) Microsoft Corporation. All rights reserved.
// Licensed under the MIT License.

using System;
using System.Collections.Concurrent;
using System.Net.Http;
using System.Net.Http.Headers;
using System.Text;
using System.Threading;
using System.Threading.Tasks;
using Microsoft.Bot.Builder.Skills;
using Microsoft.Bot.Connector;
using Microsoft.Bot.Connector.Authentication;
using Microsoft.Bot.Schema;
using Microsoft.Extensions.Logging;
using Microsoft.Extensions.Logging.Abstractions;
using Newtonsoft.Json;

namespace Microsoft.Bot.Builder.Integration.AspNet.Core
{
    /// <summary>
    /// Class for posting activities securely to a bot using BotFramework HTTP protocol.
    /// </summary>
    /// <remarks>
    /// This class can be used to securely post activities to a bot using the Bot Framework HTTP protocol. There are 2 usage patterns:
    /// * Forwarding activity to a Skill (Bot => Bot as a Skill) which is done via PostActivityAsync(fromBotId, toBotId, endpoint, serviceUrl, activity);
    /// * Posting an activity to yourself (External service => Bot) which is done via PostActivityAsync(botId, endpoint, activity)
    /// The latter is used by external services such as webjobs that need to post activities to the bot using the bots own credentials.
    /// </remarks>
    public class BotFrameworkHttpClient : BotFrameworkClient
    {
        public BotFrameworkHttpClient(
            HttpClient httpClient,
            ICredentialProvider credentialProvider,
            IChannelProvider channelProvider = null,
            ILogger logger = null)
        {
            HttpClient = httpClient ?? throw new ArgumentNullException(nameof(httpClient));
            CredentialProvider = credentialProvider ?? throw new ArgumentNullException(nameof(credentialProvider));
            ChannelProvider = channelProvider;
            Logger = logger ?? NullLogger.Instance;
            ConnectorClient.AddDefaultRequestHeaders(HttpClient);
        }

        // Cache for appCredentials to speed up token acquisition (a token is not requested unless is expired)
        // AppCredentials are cached using appId + scope (this last parameter is only used if the app credentials are used to call a skill)
        protected static ConcurrentDictionary<string, AppCredentials> AppCredentialMapCache { get; } = new ConcurrentDictionary<string, AppCredentials>();

        protected IChannelProvider ChannelProvider { get; }

        protected ICredentialProvider CredentialProvider { get; }

        protected HttpClient HttpClient { get; }

        protected ILogger Logger { get; }

        /// <summary>
        /// Forwards an activity to a skill (bot).
        /// </summary>
        /// <remarks>NOTE: Forwarding an activity to a skill will flush UserState and ConversationState changes so that skill has accurate state.</remarks>
        /// <param name="fromBotId">The MicrosoftAppId of the bot sending the activity.</param>
        /// <param name="toBotId">The MicrosoftAppId of the bot receiving the activity.</param>
        /// <param name="toUrl">The URL of the bot receiving the activity.</param>
        /// <param name="serviceUrl">The callback Url for the skill host.</param>
        /// <param name="conversationId">A conversation ID to use for the conversation with the skill.</param>
        /// <param name="activity">activity to forward.</param>
        /// <param name="cancellationToken">cancellation Token.</param>
        /// <returns>Async task with optional invokeResponse.</returns>
        public override async Task<InvokeResponse> PostActivityAsync(string fromBotId, string toBotId, Uri toUrl, Uri serviceUrl, string conversationId, Activity activity, CancellationToken cancellationToken = default)
        {
            return await PostActivityAsync<object>(fromBotId, toBotId, toUrl, serviceUrl, conversationId, activity, cancellationToken).ConfigureAwait(false);
        }

        /// <summary>
        /// Forwards an activity to a skill (bot).
        /// </summary>
        /// <remarks>NOTE: Forwarding an activity to a skill will flush UserState and ConversationState changes so that skill has accurate state.</remarks>
        /// <typeparam name="T">The type of body in the InvokeResponse.</typeparam>
        /// <param name="fromBotId">The MicrosoftAppId of the bot sending the activity.</param>
        /// <param name="toBotId">The MicrosoftAppId of the bot receiving the activity.</param>
        /// <param name="toUrl">The URL of the bot receiving the activity.</param>
        /// <param name="serviceUrl">The callback Url for the skill host.</param>
        /// <param name="conversationId">A conversation ID to use for the conversation with the skill.</param>
        /// <param name="activity">activity to forward.</param>
        /// <param name="cancellationToken">cancellation Token.</param>
        /// <returns>Async task with optional invokeResponse<typeparamref name="T"/>.</returns>
        public override async Task<InvokeResponse<T>> PostActivityAsync<T>(string fromBotId, string toBotId, Uri toUrl, Uri serviceUrl, string conversationId, Activity activity, CancellationToken cancellationToken = default)
        {
            var appCredentials = await GetAppCredentialsAsync(fromBotId, toBotId).ConfigureAwait(false);
            if (appCredentials == null)
            {
                Logger.LogError("Unable to get appCredentials to connect to the skill");
                throw new InvalidOperationException("Unable to get appCredentials to connect to the skill");
            }

            // Get token for the skill call
            var token = appCredentials == MicrosoftAppCredentials.Empty ? null : await appCredentials.GetTokenAsync().ConfigureAwait(false);

            // Capture current activity settings before changing them.
            var originalConversationId = activity.Conversation.Id;
            var originalServiceUrl = activity.ServiceUrl;
            var originalRelatesTo = activity.RelatesTo;
            var originalRecipient = activity.Recipient;
            try
            {
                activity.RelatesTo = new ConversationReference()
                {
                    ServiceUrl = activity.ServiceUrl,
                    ActivityId = activity.Id,
                    ChannelId = activity.ChannelId,
                    Conversation = new ConversationAccount()
                    {
                        Id = activity.Conversation.Id,
                        Name = activity.Conversation.Name,
                        ConversationType = activity.Conversation.ConversationType,
                        AadObjectId = activity.Conversation.AadObjectId,
                        IsGroup = activity.Conversation.IsGroup,
                        Properties = activity.Conversation.Properties,
                        Role = activity.Conversation.Role,
                        TenantId = activity.Conversation.TenantId,
                    },
                    Locale = activity.Locale
                };
                activity.Conversation.Id = conversationId;
                activity.ServiceUrl = serviceUrl.ToString();
                if (activity.Recipient == null)
                {
                    activity.Recipient = new ChannelAccount();
                }

<<<<<<< HEAD
                using (var jsonContent = new StringContent(JsonConvert.SerializeObject(activity, new JsonSerializerSettings { NullValueHandling = NullValueHandling.Ignore }), Encoding.UTF8, "application/json"))
                {
                    using (var httpRequestMessage = new HttpRequestMessage())
                    {
                        httpRequestMessage.Method = HttpMethod.Post;
                        httpRequestMessage.RequestUri = toUrl;
                        if (token != null)
                        {
                            httpRequestMessage.Headers.Authorization = new AuthenticationHeaderValue("Bearer", token);
                        }

                        httpRequestMessage.Content = jsonContent;

                        Logger.LogInformation($"Posting activity. ActivityId: {activity.Id} from BotId: {fromBotId} to BotId: {toBotId}");
                        var response = await HttpClient.SendAsync(httpRequestMessage, cancellationToken).ConfigureAwait(false);

                        var content = await response.Content.ReadAsStringAsync().ConfigureAwait(false);
                        return new InvokeResponse<T>
                        {
                            Status = (int)response.StatusCode,
                            Body = content.Length > 0 ? GetBodyContent<T>(content) : default
                        };
                    }
                }
=======
                return await SecurePostActivityAsync<T>(toUrl, activity, token, cancellationToken).ConfigureAwait(false);
>>>>>>> 3d845928
            }
            finally
            {
                // Restore activity properties.
                activity.Conversation.Id = originalConversationId;
                activity.ServiceUrl = originalServiceUrl;
                activity.RelatesTo = originalRelatesTo;
                activity.Recipient = originalRecipient;
            }
        }

        /// <summary>
        /// Post Activity to the bot using the bot's credentials.
        /// </summary>
        /// <param name="botId">botId.</param>
        /// <param name="botEndpoint">botEndpoint.</param>
        /// <param name="activity">activity to post.</param>
        /// <param name="cancellationToken">Cancellation token.</param>
        /// <returns>InvokeResponse.</returns>
        public virtual async Task<InvokeResponse> PostActivityAsync(string botId, Uri botEndpoint, Activity activity, CancellationToken cancellationToken = default)
        {
            return await PostActivityAsync<object>(botId, botEndpoint, activity, cancellationToken).ConfigureAwait(false);
        }

        /// <summary>
        /// Post Activity to the bot using the bot's credentials.
        /// </summary>
        /// <typeparam name="T">type of invokeResponse body.</typeparam>
        /// <param name="botId">botId.</param>
        /// <param name="botEndpoint">botEndpoint.</param>
        /// <param name="activity">activity to post.</param>
        /// <param name="cancellationToken">Cancellation token.</param>
        /// <returns>InvokeResponse<typeparamref name="T"/>.</returns>
        public virtual async Task<InvokeResponse<T>> PostActivityAsync<T>(string botId, Uri botEndpoint, Activity activity, CancellationToken cancellationToken = default)
        {
            // From BotId => BotId
            var appCredentials = await GetAppCredentialsAsync(botId, botId).ConfigureAwait(false);
            if (appCredentials == null)
            {
                throw new InvalidOperationException($"Unable to get appCredentials for the bot Id={botId}");
            }

            // Get token for the bot to call itself
            var token = await appCredentials.GetTokenAsync().ConfigureAwait(false);

            // post the activity to the url using the bot's credentials.
            return await SecurePostActivityAsync<T>(botEndpoint, activity, token, cancellationToken).ConfigureAwait(false);
        }

        /// <summary>
        /// Logic to build an <see cref="AppCredentials"/> object to be used to acquire tokens
        /// for this HttpClient.
        /// </summary>
        /// <param name="appId">The application id.</param>
        /// <param name="oAuthScope">The optional OAuth scope.</param>
        /// <returns>The app credentials to be used to acquire tokens.</returns>
        protected virtual async Task<AppCredentials> BuildCredentialsAsync(string appId, string oAuthScope = null)
        {
            var appPassword = await CredentialProvider.GetAppPasswordAsync(appId).ConfigureAwait(false);
            return ChannelProvider != null && ChannelProvider.IsGovernment() ? new MicrosoftGovernmentAppCredentials(appId, appPassword, HttpClient, Logger, oAuthScope) : new MicrosoftAppCredentials(appId, appPassword, HttpClient, Logger, oAuthScope);
        }
        
        private static T GetBodyContent<T>(string content)
        {
            return JsonConvert.DeserializeObject<T>(content);
        }

        private async Task<InvokeResponse<T>> SecurePostActivityAsync<T>(Uri toUrl, Activity activity, string token, CancellationToken cancellationToken)
        {
            using (var jsonContent = new StringContent(JsonConvert.SerializeObject(activity, new JsonSerializerSettings { NullValueHandling = NullValueHandling.Ignore }), Encoding.UTF8, "application/json"))
            {
                using (var httpRequestMessage = new HttpRequestMessage())
                {
                    httpRequestMessage.Method = HttpMethod.Post;
                    httpRequestMessage.RequestUri = toUrl;
                    if (token != null)
                    {
                        httpRequestMessage.Headers.Authorization = new AuthenticationHeaderValue("Bearer", token);
                    }

                    httpRequestMessage.Content = jsonContent;

                    using (var response = await HttpClient.SendAsync(httpRequestMessage, cancellationToken).ConfigureAwait(false))
                    {
                        var content = (response.Content != null) ? await response.Content.ReadAsStringAsync().ConfigureAwait(false) : null;
                        return new InvokeResponse<T>
                        {
                            Status = (int)response.StatusCode,
                            Body = content?.Length > 0 ? GetBodyContent<T>(content) : default
                        };
                    }
                }
            }
        }

        /// <summary>
        /// Gets the application credentials. App Credentials are cached so as to ensure we are not refreshing
        /// token every time.
        /// </summary>
        /// <param name="appId">The application identifier (AAD Id for the bot).</param>
        /// <param name="oAuthScope">The scope for the token, skills will use the Skill App Id. </param>
        /// <returns>App credentials.</returns>
        private async Task<AppCredentials> GetAppCredentialsAsync(string appId, string oAuthScope = null)
        {
            if (string.IsNullOrWhiteSpace(appId))
            {
                return MicrosoftAppCredentials.Empty;
            }

            // If the credentials are in the cache, retrieve them from there
            var cacheKey = $"{appId}{oAuthScope}";
            if (AppCredentialMapCache.TryGetValue(cacheKey, out var appCredentials))
            {
                return appCredentials;
            }

            // Credentials not found in cache, build them
            appCredentials = await BuildCredentialsAsync(appId, oAuthScope).ConfigureAwait(false);

            // Cache the credentials for later use
            AppCredentialMapCache[cacheKey] = appCredentials;
            return appCredentials;
        }
    }
}<|MERGE_RESOLUTION|>--- conflicted
+++ resolved
@@ -128,34 +128,7 @@
                     activity.Recipient = new ChannelAccount();
                 }
 
-<<<<<<< HEAD
-                using (var jsonContent = new StringContent(JsonConvert.SerializeObject(activity, new JsonSerializerSettings { NullValueHandling = NullValueHandling.Ignore }), Encoding.UTF8, "application/json"))
-                {
-                    using (var httpRequestMessage = new HttpRequestMessage())
-                    {
-                        httpRequestMessage.Method = HttpMethod.Post;
-                        httpRequestMessage.RequestUri = toUrl;
-                        if (token != null)
-                        {
-                            httpRequestMessage.Headers.Authorization = new AuthenticationHeaderValue("Bearer", token);
-                        }
-
-                        httpRequestMessage.Content = jsonContent;
-
-                        Logger.LogInformation($"Posting activity. ActivityId: {activity.Id} from BotId: {fromBotId} to BotId: {toBotId}");
-                        var response = await HttpClient.SendAsync(httpRequestMessage, cancellationToken).ConfigureAwait(false);
-
-                        var content = await response.Content.ReadAsStringAsync().ConfigureAwait(false);
-                        return new InvokeResponse<T>
-                        {
-                            Status = (int)response.StatusCode,
-                            Body = content.Length > 0 ? GetBodyContent<T>(content) : default
-                        };
-                    }
-                }
-=======
                 return await SecurePostActivityAsync<T>(toUrl, activity, token, cancellationToken).ConfigureAwait(false);
->>>>>>> 3d845928
             }
             finally
             {
