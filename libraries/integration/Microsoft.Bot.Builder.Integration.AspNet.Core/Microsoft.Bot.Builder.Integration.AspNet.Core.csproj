﻿<Project Sdk="Microsoft.NET.Sdk">
  <PropertyGroup>
    <Version Condition=" '$(IsBuildServer)' == '' ">4.8.0-local</Version>
    <Version Condition=" '$(IsBuildServer)' != '' ">$(ReleasePackageVersion)</Version>
    <PackageVersion Condition=" '$(IsBuildServer)' == '' ">4.8.0-local</PackageVersion>
    <PackageVersion Condition=" '$(IsBuildServer)' != '' ">$(ReleasePackageVersion)</PackageVersion>
    <Configurations>Debug;Release</Configurations>
    <GeneratePackageOnBuild>true</GeneratePackageOnBuild>
  </PropertyGroup>

  <PropertyGroup>
    <TargetFrameworks>netstandard2.0;netcoreapp3.0</TargetFrameworks>
    <Description>This library integrates the Microsoft Bot Builder SDK with ASP.NET Core. It offers idiomatic configuration APIs in addition to providing all the plumbing to direct incoming bot messages to a configured bot.</Description>
    <Summary>This library provides integration between the Microsoft Bot Builder SDK and ASP.NET Core.</Summary>
  </PropertyGroup>

  <PropertyGroup Condition=" '$(Configuration)|$(Platform)' == 'Release|AnyCPU' ">
    <DocumentationFile>bin\$(Configuration)\netstandard2.0\Microsoft.Bot.Builder.Integration.AspNet.Core.xml</DocumentationFile>
  </PropertyGroup>

  <PropertyGroup Condition="'$(Configuration)|$(Platform)'=='Debug|AnyCPU'">
    <DebugType>Full</DebugType>
    <DebugSymbols>true</DebugSymbols>
  </PropertyGroup>

  <ItemGroup Condition="'$(TargetFramework)' == 'netcoreapp3.0'">
    <FrameworkReference Include="Microsoft.AspNetCore.App" />
  </ItemGroup>

  <ItemGroup Condition="'$(TargetFramework)' == 'netstandard2.0' Or '$(TargetFramework)' == 'netcoreapp2.1'">
    <PackageReference Include="Microsoft.AspNetCore.Hosting.Abstractions" Version="2.1.0" />
    <PackageReference Include="Microsoft.AspNetCore.Mvc.Formatters.Json" Version="2.1.0" />
    <PackageReference Include="Microsoft.AspNetCore.Mvc.Core" Version="2.1.0" />
<<<<<<< HEAD
    <PackageReference Include="Microsoft.Bot.Builder" Condition=" '$(IsBuildServer)' == '' " Version="4.8.0-local" />
=======
    <PackageReference Include="Microsoft.Extensions.Logging" Version="2.1.0" />
    <PackageReference Include="Microsoft.Net.Http.Headers" Version="2.1.0" />
  </ItemGroup>

  <ItemGroup>
    <PackageReference Include="AsyncUsageAnalyzers" Version="1.0.0-alpha003" PrivateAssets="all" />
    <PackageReference Include="Microsoft.Bot.Builder" Condition=" '$(IsBuildServer)' == '' " Version="4.6.0-local" />
>>>>>>> cc64cca2
    <PackageReference Include="Microsoft.Bot.Builder" Condition=" '$(IsBuildServer)' != '' " Version="$(ReleasePackageVersion)" />
    <PackageReference Include="Microsoft.Bot.Configuration" Condition=" '$(IsBuildServer)' == '' " Version="4.8.0-local" />
    <PackageReference Include="Microsoft.Bot.Configuration" Condition=" '$(IsBuildServer)' != '' " Version="$(ReleasePackageVersion)" />
    <PackageReference Include="Newtonsoft.Json" Version="12.0.3" />
    <PackageReference Include="SourceLink.Create.CommandLine" Version="2.8.3" />
  </ItemGroup>

  <ItemGroup>
    <ProjectReference Include="..\..\Microsoft.Bot.Builder\Microsoft.Bot.Builder.csproj" />
    <ProjectReference Include="..\..\Microsoft.Bot.Configuration\Microsoft.Bot.Configuration.csproj" />
  </ItemGroup>
</Project><|MERGE_RESOLUTION|>--- conflicted
+++ resolved
@@ -31,17 +31,9 @@
     <PackageReference Include="Microsoft.AspNetCore.Hosting.Abstractions" Version="2.1.0" />
     <PackageReference Include="Microsoft.AspNetCore.Mvc.Formatters.Json" Version="2.1.0" />
     <PackageReference Include="Microsoft.AspNetCore.Mvc.Core" Version="2.1.0" />
-<<<<<<< HEAD
-    <PackageReference Include="Microsoft.Bot.Builder" Condition=" '$(IsBuildServer)' == '' " Version="4.8.0-local" />
-=======
     <PackageReference Include="Microsoft.Extensions.Logging" Version="2.1.0" />
     <PackageReference Include="Microsoft.Net.Http.Headers" Version="2.1.0" />
-  </ItemGroup>
-
-  <ItemGroup>
-    <PackageReference Include="AsyncUsageAnalyzers" Version="1.0.0-alpha003" PrivateAssets="all" />
-    <PackageReference Include="Microsoft.Bot.Builder" Condition=" '$(IsBuildServer)' == '' " Version="4.6.0-local" />
->>>>>>> cc64cca2
+    <PackageReference Include="Microsoft.Bot.Builder" Condition=" '$(IsBuildServer)' == '' " Version="4.8.0-local" />
     <PackageReference Include="Microsoft.Bot.Builder" Condition=" '$(IsBuildServer)' != '' " Version="$(ReleasePackageVersion)" />
     <PackageReference Include="Microsoft.Bot.Configuration" Condition=" '$(IsBuildServer)' == '' " Version="4.8.0-local" />
     <PackageReference Include="Microsoft.Bot.Configuration" Condition=" '$(IsBuildServer)' != '' " Version="$(ReleasePackageVersion)" />
