﻿<Project Sdk="Microsoft.NET.Sdk">
  <PropertyGroup>
    <Version Condition=" '$(ReleasePackageVersion)' == '' ">$(LocalPackageVersion)</Version>
    <Version Condition=" '$(ReleasePackageVersion)' != '' ">$(ReleasePackageVersion)</Version>
    <PackageVersion Condition=" '$(ReleasePackageVersion)' == '' ">$(LocalPackageVersion)</PackageVersion>
    <PackageVersion Condition=" '$(ReleasePackageVersion)' != '' ">$(ReleasePackageVersion)</PackageVersion>
    <Configurations>Debug;Release</Configurations>
    <DocumentationFile>bin\$(Configuration)\$(TargetFramework)\Microsoft.Bot.Builder.Integration.AspNet.Core.xml</DocumentationFile>
  </PropertyGroup>

  <PropertyGroup>
    <TargetFrameworks>netstandard2.0;net6.0;net8.0</TargetFrameworks>
    <Description>This library integrates the Microsoft Bot Builder SDK with ASP.NET Core. It offers idiomatic configuration APIs in addition to providing all the plumbing to direct incoming bot messages to a configured bot.</Description>
    <Summary>This library provides integration between the Microsoft Bot Builder SDK and ASP.NET Core.</Summary>
  </PropertyGroup>

  <PropertyGroup Condition="'$(Configuration)|$(Platform)'=='Debug|AnyCPU'">
    <DebugType>Full</DebugType>
    <DebugSymbols>true</DebugSymbols>
  </PropertyGroup>

  <ItemGroup Condition="'$(TargetFramework)' == 'net6.0'">
    <FrameworkReference Include="Microsoft.AspNetCore.App" />
  </ItemGroup>

  <ItemGroup Condition="'$(TargetFramework)' == 'net8.0'">
    <FrameworkReference Include="Microsoft.AspNetCore.App" />
  </ItemGroup>

  <ItemGroup Condition="'$(TargetFramework)' == 'netstandard2.0'">
    <PackageReference Include="Microsoft.AspNetCore.Hosting.Abstractions" Version="2.2.0" />
    <PackageReference Include="Microsoft.AspNetCore.Mvc.Formatters.Json" Version="2.2.0" />
    <PackageReference Include="Microsoft.AspNetCore.Mvc.Core" Version="2.2.5" />
    <!-- Force Microsoft.AspNetCore.Http to a safe version. -->
<<<<<<< HEAD
    <PackageReference Include="Microsoft.AspNetCore.Http" Version="2.1.22" />
    <PackageReference Include="Microsoft.Extensions.Logging" Version="8.0.0" />
    <PackageReference Include="Microsoft.Extensions.Http" Version="8.0.0" />
=======
    <PackageReference Include="Microsoft.AspNetCore.Http" Version="2.2.2" />
    <PackageReference Include="Microsoft.Extensions.Logging" Version="2.1.0" />
    <PackageReference Include="Microsoft.Extensions.Http" Version="2.1.0" />
>>>>>>> 51263f75
  </ItemGroup>

  <ItemGroup>
    <!-- Force System.Text.Json to a safe version. -->
    <PackageReference Include="System.Text.Json" Version="8.0.4" />
    <PackageReference Include="Microsoft.Extensions.Configuration.Binder" Version="8.0.2" />
    <PackageReference Include="Microsoft.Bot.Connector.Streaming" Condition=" '$(ReleasePackageVersion)' == '' " Version="$(LocalPackageVersion)" />
    <PackageReference Include="Microsoft.Bot.Connector.Streaming" Condition=" '$(ReleasePackageVersion)' != '' " Version="$(ReleasePackageVersion)" />
    <PackageReference Include="Microsoft.Bot.Streaming" Condition=" '$(ReleasePackageVersion)' == '' " Version="$(LocalPackageVersion)" />
    <PackageReference Include="Microsoft.Bot.Streaming" Condition=" '$(ReleasePackageVersion)' != '' " Version="$(ReleasePackageVersion)" />
    <PackageReference Include="Microsoft.Bot.Builder" Condition=" '$(ReleasePackageVersion)' == '' " Version="$(LocalPackageVersion)" />
    <PackageReference Include="Microsoft.Bot.Builder" Condition=" '$(ReleasePackageVersion)' != '' " Version="$(ReleasePackageVersion)" />
    <PackageReference Include="Microsoft.Bot.Configuration" Condition=" '$(ReleasePackageVersion)' == '' " Version="$(LocalPackageVersion)" />
    <PackageReference Include="Microsoft.Bot.Configuration" Condition=" '$(ReleasePackageVersion)' != '' " Version="$(ReleasePackageVersion)" />
    <PackageReference Include="Newtonsoft.Json" Version="13.0.3" />
  </ItemGroup>

  <ItemGroup>
    <ProjectReference Include="..\..\Microsoft.Bot.Builder\Microsoft.Bot.Builder.csproj" />
    <ProjectReference Include="..\..\Microsoft.Bot.Configuration\Microsoft.Bot.Configuration.csproj" />
    <ProjectReference Include="..\..\Microsoft.Bot.Connector.Streaming\Microsoft.Bot.Connector.Streaming.csproj" />
    <ProjectReference Include="..\..\Microsoft.Bot.Streaming\Microsoft.Bot.Streaming.csproj" />
  </ItemGroup>
</Project><|MERGE_RESOLUTION|>--- conflicted
+++ resolved
@@ -32,15 +32,9 @@
     <PackageReference Include="Microsoft.AspNetCore.Mvc.Formatters.Json" Version="2.2.0" />
     <PackageReference Include="Microsoft.AspNetCore.Mvc.Core" Version="2.2.5" />
     <!-- Force Microsoft.AspNetCore.Http to a safe version. -->
-<<<<<<< HEAD
-    <PackageReference Include="Microsoft.AspNetCore.Http" Version="2.1.22" />
+    <PackageReference Include="Microsoft.AspNetCore.Http" Version="2.2.2" />
     <PackageReference Include="Microsoft.Extensions.Logging" Version="8.0.0" />
     <PackageReference Include="Microsoft.Extensions.Http" Version="8.0.0" />
-=======
-    <PackageReference Include="Microsoft.AspNetCore.Http" Version="2.2.2" />
-    <PackageReference Include="Microsoft.Extensions.Logging" Version="2.1.0" />
-    <PackageReference Include="Microsoft.Extensions.Http" Version="2.1.0" />
->>>>>>> 51263f75
   </ItemGroup>
 
   <ItemGroup>
