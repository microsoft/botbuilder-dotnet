﻿// Copyright (c) Microsoft Corporation. All rights reserved.
// Licensed under the MIT License.

using System.Threading.Tasks;
using Microsoft.AspNetCore.Mvc;
using Microsoft.Bot.Schema;

namespace Microsoft.Bot.Builder.Integration.AspNet.Core
{
    /// <summary>
    /// A base class for a skill controller.
    /// </summary>
    [ChannelServiceExceptionFilter]
    public class ChannelServiceController : ControllerBase
    {
        private readonly ChannelServiceHandler _handler;

        /// <summary>
        /// Initializes a new instance of the <see cref="ChannelServiceController"/> class.
        /// </summary>
        /// <param name="handler">A <see cref="ChannelServiceHandler"/> that will handle the incoming request.</param>
        public ChannelServiceController(ChannelServiceHandler handler)
        {
            _handler = handler;
        }

        /// <summary>
        /// SendToConversation.
        /// </summary>
        /// <param name="conversationId">Conversation ID.</param>
        /// <param name="activity">Activity to send.</param>
        /// <returns>TODO Document.</returns>
<<<<<<< HEAD
        [HttpPost("{conversationId}/activities")]
=======
        [HttpPost("v3/conversations/{conversationId}/activities")]
>>>>>>> 983a58c4
        public virtual async Task<IActionResult> SendToConversationAsync(string conversationId, [FromBody] Activity activity)
        {
            var result = await _handler.HandleSendToConversationAsync(HttpContext.Request.Headers["Authorization"], conversationId, activity).ConfigureAwait(false);
            return new JsonResult(result, HttpHelper.BotMessageSerializerSettings);
        }

        /// <summary>
        /// ReplyToActivity.
        /// </summary>
        /// <param name="conversationId">Conversation ID.</param>
        /// <param name="activityId">activityId the reply is to (OPTIONAL).</param>
        /// <param name="activity">Activity to send.</param>
        /// <returns>TODO Document.</returns>
<<<<<<< HEAD
        [HttpPost("{conversationId}/activities/{activityId}")]
=======
        [HttpPost("v3/conversations/{conversationId}/activities/{activityId}")]
>>>>>>> 983a58c4
        public virtual async Task<IActionResult> ReplyToActivityAsync(string conversationId, string activityId, [FromBody] Activity activity)
        {
            var result = await _handler.HandleReplyToActivityAsync(HttpContext.Request.Headers["Authorization"], conversationId, activityId, activity).ConfigureAwait(false);
            return new JsonResult(result, HttpHelper.BotMessageSerializerSettings);
        }

        /// <summary>
        /// UpdateActivity.
        /// </summary>
        /// <param name="conversationId">Conversation ID.</param>
        /// <param name="activityId">activityId to update.</param>
        /// <param name="activity">replacement Activity.</param>
        /// <returns>TODO Document.</returns>
<<<<<<< HEAD
        [HttpPut("{conversationId}/activities/{activityId}")]
=======
        [HttpPut("v3/conversations/{conversationId}/activities/{activityId}")]
>>>>>>> 983a58c4
        public virtual async Task<IActionResult> UpdateActivityAsync(string conversationId, string activityId, [FromBody] Activity activity)
        {
            var result = await _handler.HandleUpdateActivityAsync(HttpContext.Request.Headers["Authorization"], conversationId, activityId, activity).ConfigureAwait(false);
            return new JsonResult(result, HttpHelper.BotMessageSerializerSettings);
        }

        /// <summary>
        /// DeleteActivity.
        /// </summary>
        /// <param name="conversationId">Conversation ID.</param>
        /// <param name="activityId">activityId to delete.</param>
        /// <returns>TODO Document.</returns>
        [HttpDelete("v3/conversations/{conversationId}/activities/{activityId}")]
        public virtual async Task DeleteActivityAsync(string conversationId, string activityId)
        {
            await _handler.HandleDeleteActivityAsync(HttpContext.Request.Headers["Authorization"], conversationId, activityId).ConfigureAwait(false);
        }

        /// <summary>
        /// GetActivityMembers.
        /// </summary>
        /// <remarks>
        /// Markdown=Content\Methods\GetActivityMembers.md.
        /// </remarks>
        /// <param name="conversationId">Conversation ID.</param>
        /// <param name="activityId">Activity ID.</param>
        /// <returns>TODO Document.</returns>
<<<<<<< HEAD
        [HttpGet("{conversationId}/activities/{activityId}/members")]
=======
        [HttpGet("v3/conversations/{conversationId}/activities/{activityId}/members")]
>>>>>>> 983a58c4
        public virtual async Task<IActionResult> GetActivityMembersAsync(string conversationId, string activityId)
        {
            var result = await _handler.HandleGetActivityMembersAsync(HttpContext.Request.Headers["Authorization"], conversationId, activityId).ConfigureAwait(false);
            return new JsonResult(result, HttpHelper.BotMessageSerializerSettings);
        }

        /// <summary>
        /// CreateConversation.
        /// </summary>
        /// <param name="parameters">Parameters to create the conversation from.</param>
        /// <returns>TODO Document.</returns>
        [HttpPost]
        public virtual async Task<IActionResult> CreateConversationAsync([FromBody] ConversationParameters parameters)
        {
            var result = await _handler.HandleCreateConversationAsync(HttpContext.Request.Headers["Authorization"], parameters).ConfigureAwait(false);
            return new JsonResult(result, HttpHelper.BotMessageSerializerSettings);
        }

        /// <summary>
        /// GetConversations.
        /// </summary>
        /// <param name="continuationToken">skip or continuation token.</param>
        /// <returns>TODO Document.</returns>
        [HttpGet]
        public virtual async Task<IActionResult> GetConversationsAsync(string continuationToken = null)
        {
            var result = await _handler.HandleGetConversationsAsync(HttpContext.Request.Headers["Authorization"], continuationToken).ConfigureAwait(false);
            return new JsonResult(result, HttpHelper.BotMessageSerializerSettings);
        }

        /// <summary>
        /// GetConversationMembers.
        /// </summary>
        /// <param name="conversationId">Conversation ID.</param>
        /// <returns>TODO Document.</returns>
<<<<<<< HEAD
        [HttpGet("{conversationId}/members")]
=======
        [HttpGet("v3/conversations/{conversationId}/members")]
>>>>>>> 983a58c4
        public virtual async Task<IActionResult> GetConversationMembersAsync(string conversationId)
        {
            var result = await _handler.HandleGetConversationMembersAsync(HttpContext.Request.Headers["Authorization"], conversationId).ConfigureAwait(false);
            return new JsonResult(result, HttpHelper.BotMessageSerializerSettings);
        }

        /// <summary>
        /// GetConversationPagedMembers.
        /// </summary>
        /// <param name="conversationId">Conversation ID.</param>
        /// <param name="pageSize">Suggested page size.</param>
        /// <param name="continuationToken">Continuation Token.</param>
        /// <returns>TODO Document.</returns>
<<<<<<< HEAD
        [HttpGet("{conversationId}/pagedmembers")]
=======
        [HttpGet("v3/conversations/{conversationId}/pagedmembers")]
>>>>>>> 983a58c4
        public virtual async Task<IActionResult> GetConversationPagedMembersAsync(string conversationId, int pageSize = -1, string continuationToken = null)
        {
            var result = await _handler.HandleGetConversationPagedMembersAsync(HttpContext.Request.Headers["Authorization"], conversationId, pageSize, continuationToken).ConfigureAwait(false);
            return new JsonResult(result, HttpHelper.BotMessageSerializerSettings);
        }

        /// <summary>
        /// DeleteConversationMember.
        /// </summary>
        /// <param name="conversationId">Conversation ID.</param>
        /// <param name="memberId">ID of the member to delete from this conversation.</param>
        /// <returns>TODO Document.</returns>
<<<<<<< HEAD
        [HttpDelete("{conversationId}/members/{memberId}")]
=======
        [HttpDelete("v3/conversations/{conversationId}/members/{memberId}")]
>>>>>>> 983a58c4
        public virtual async Task DeleteConversationMemberAsync(string conversationId, string memberId)
        {
            await _handler.HandleDeleteConversationMemberAsync(HttpContext.Request.Headers["Authorization"], conversationId, memberId).ConfigureAwait(false);
        }

        /// <summary>
        /// SendConversationHistory.
        /// </summary>
        /// <param name="conversationId">Conversation ID.</param>
        /// <param name="history">Historic activities.</param>
        /// <returns>TODO Document.</returns>
<<<<<<< HEAD
        [HttpPost("{conversationId}/activities/history")]
=======
        [HttpPost("v3/conversations/{conversationId}/activities/history")]
>>>>>>> 983a58c4
        public virtual async Task<IActionResult> SendConversationHistoryAsync(string conversationId, [FromBody] Transcript history)
        {
            var result = await _handler.HandleSendConversationHistoryAsync(HttpContext.Request.Headers["Authorization"], conversationId, history).ConfigureAwait(false);
            return new JsonResult(result, HttpHelper.BotMessageSerializerSettings);
        }

        /// <summary>
        /// UploadAttachment.
        /// </summary>
        /// <param name="conversationId">Conversation ID.</param>
        /// <param name="attachmentUpload">Attachment data.</param>
        /// <returns>TODO Document.</returns>
<<<<<<< HEAD
        [HttpPost("{conversationId}/attachments")]
=======
        [HttpPost("v3/conversations/{conversationId}/attachments")]
>>>>>>> 983a58c4
        public virtual async Task<IActionResult> UploadAttachmentAsync(string conversationId, [FromBody] AttachmentData attachmentUpload)
        {
            var result = await _handler.HandleUploadAttachmentAsync(HttpContext.Request.Headers["Authorization"], conversationId, attachmentUpload).ConfigureAwait(false);
            return new JsonResult(result, HttpHelper.BotMessageSerializerSettings);
        }
    }
}<|MERGE_RESOLUTION|>--- conflicted
+++ resolved
@@ -30,11 +30,7 @@
         /// <param name="conversationId">Conversation ID.</param>
         /// <param name="activity">Activity to send.</param>
         /// <returns>TODO Document.</returns>
-<<<<<<< HEAD
-        [HttpPost("{conversationId}/activities")]
-=======
         [HttpPost("v3/conversations/{conversationId}/activities")]
->>>>>>> 983a58c4
         public virtual async Task<IActionResult> SendToConversationAsync(string conversationId, [FromBody] Activity activity)
         {
             var result = await _handler.HandleSendToConversationAsync(HttpContext.Request.Headers["Authorization"], conversationId, activity).ConfigureAwait(false);
@@ -48,11 +44,7 @@
         /// <param name="activityId">activityId the reply is to (OPTIONAL).</param>
         /// <param name="activity">Activity to send.</param>
         /// <returns>TODO Document.</returns>
-<<<<<<< HEAD
-        [HttpPost("{conversationId}/activities/{activityId}")]
-=======
         [HttpPost("v3/conversations/{conversationId}/activities/{activityId}")]
->>>>>>> 983a58c4
         public virtual async Task<IActionResult> ReplyToActivityAsync(string conversationId, string activityId, [FromBody] Activity activity)
         {
             var result = await _handler.HandleReplyToActivityAsync(HttpContext.Request.Headers["Authorization"], conversationId, activityId, activity).ConfigureAwait(false);
@@ -66,11 +58,7 @@
         /// <param name="activityId">activityId to update.</param>
         /// <param name="activity">replacement Activity.</param>
         /// <returns>TODO Document.</returns>
-<<<<<<< HEAD
-        [HttpPut("{conversationId}/activities/{activityId}")]
-=======
         [HttpPut("v3/conversations/{conversationId}/activities/{activityId}")]
->>>>>>> 983a58c4
         public virtual async Task<IActionResult> UpdateActivityAsync(string conversationId, string activityId, [FromBody] Activity activity)
         {
             var result = await _handler.HandleUpdateActivityAsync(HttpContext.Request.Headers["Authorization"], conversationId, activityId, activity).ConfigureAwait(false);
@@ -98,11 +86,7 @@
         /// <param name="conversationId">Conversation ID.</param>
         /// <param name="activityId">Activity ID.</param>
         /// <returns>TODO Document.</returns>
-<<<<<<< HEAD
-        [HttpGet("{conversationId}/activities/{activityId}/members")]
-=======
         [HttpGet("v3/conversations/{conversationId}/activities/{activityId}/members")]
->>>>>>> 983a58c4
         public virtual async Task<IActionResult> GetActivityMembersAsync(string conversationId, string activityId)
         {
             var result = await _handler.HandleGetActivityMembersAsync(HttpContext.Request.Headers["Authorization"], conversationId, activityId).ConfigureAwait(false);
@@ -138,11 +122,7 @@
         /// </summary>
         /// <param name="conversationId">Conversation ID.</param>
         /// <returns>TODO Document.</returns>
-<<<<<<< HEAD
-        [HttpGet("{conversationId}/members")]
-=======
         [HttpGet("v3/conversations/{conversationId}/members")]
->>>>>>> 983a58c4
         public virtual async Task<IActionResult> GetConversationMembersAsync(string conversationId)
         {
             var result = await _handler.HandleGetConversationMembersAsync(HttpContext.Request.Headers["Authorization"], conversationId).ConfigureAwait(false);
@@ -156,11 +136,7 @@
         /// <param name="pageSize">Suggested page size.</param>
         /// <param name="continuationToken">Continuation Token.</param>
         /// <returns>TODO Document.</returns>
-<<<<<<< HEAD
-        [HttpGet("{conversationId}/pagedmembers")]
-=======
         [HttpGet("v3/conversations/{conversationId}/pagedmembers")]
->>>>>>> 983a58c4
         public virtual async Task<IActionResult> GetConversationPagedMembersAsync(string conversationId, int pageSize = -1, string continuationToken = null)
         {
             var result = await _handler.HandleGetConversationPagedMembersAsync(HttpContext.Request.Headers["Authorization"], conversationId, pageSize, continuationToken).ConfigureAwait(false);
@@ -173,11 +149,7 @@
         /// <param name="conversationId">Conversation ID.</param>
         /// <param name="memberId">ID of the member to delete from this conversation.</param>
         /// <returns>TODO Document.</returns>
-<<<<<<< HEAD
-        [HttpDelete("{conversationId}/members/{memberId}")]
-=======
         [HttpDelete("v3/conversations/{conversationId}/members/{memberId}")]
->>>>>>> 983a58c4
         public virtual async Task DeleteConversationMemberAsync(string conversationId, string memberId)
         {
             await _handler.HandleDeleteConversationMemberAsync(HttpContext.Request.Headers["Authorization"], conversationId, memberId).ConfigureAwait(false);
@@ -189,11 +161,7 @@
         /// <param name="conversationId">Conversation ID.</param>
         /// <param name="history">Historic activities.</param>
         /// <returns>TODO Document.</returns>
-<<<<<<< HEAD
-        [HttpPost("{conversationId}/activities/history")]
-=======
         [HttpPost("v3/conversations/{conversationId}/activities/history")]
->>>>>>> 983a58c4
         public virtual async Task<IActionResult> SendConversationHistoryAsync(string conversationId, [FromBody] Transcript history)
         {
             var result = await _handler.HandleSendConversationHistoryAsync(HttpContext.Request.Headers["Authorization"], conversationId, history).ConfigureAwait(false);
@@ -206,11 +174,7 @@
         /// <param name="conversationId">Conversation ID.</param>
         /// <param name="attachmentUpload">Attachment data.</param>
         /// <returns>TODO Document.</returns>
-<<<<<<< HEAD
-        [HttpPost("{conversationId}/attachments")]
-=======
         [HttpPost("v3/conversations/{conversationId}/attachments")]
->>>>>>> 983a58c4
         public virtual async Task<IActionResult> UploadAttachmentAsync(string conversationId, [FromBody] AttachmentData attachmentUpload)
         {
             var result = await _handler.HandleUploadAttachmentAsync(HttpContext.Request.Headers["Authorization"], conversationId, attachmentUpload).ConfigureAwait(false);
