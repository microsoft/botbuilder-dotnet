﻿// Copyright (c) Microsoft Corporation. All rights reserved.
// Licensed under the MIT License.

using System;
using System.Collections.Generic;
using System.IO;
using System.Linq;
using System.Net;
using System.Security.Authentication;
using System.Security.Claims;
using System.Security.Principal;
using System.Text;
using System.Threading;
using System.Threading.Tasks;
using Microsoft.AspNetCore.Http;
using Microsoft.Bot.Builder.Adapters.Facebook.FacebookEvents;
using Microsoft.Bot.Builder.Adapters.Facebook.FacebookEvents.Handover;
using Microsoft.Bot.Builder.Integration.AspNet.Core;
using Microsoft.Bot.Schema;
using Microsoft.Extensions.Configuration;
using Microsoft.Extensions.Logging;
using Microsoft.Extensions.Logging.Abstractions;
using Newtonsoft.Json;

namespace Microsoft.Bot.Builder.Adapters.Facebook
{
    public class FacebookAdapter : BotAdapter, IBotFrameworkHttpAdapter
    {
        private const string HubModeSubscribe = "subscribe";

        /// <summary>
        /// An instance of the FacebookClientWrapper class.
        /// </summary>
        private readonly FacebookClientWrapper _facebookClient;
        private readonly ILogger _logger;

        /// <summary>
        /// Initializes a new instance of the <see cref="FacebookAdapter"/> class using configuration settings.
        /// </summary>
        /// <param name="configuration">An <see cref="IConfiguration"/> instance.</param>
        /// <remarks>
        /// The adapter uses these configuration keys:
        /// - `VerifyToken`, the token to respond to the initial verification request.
        /// - `AppSecret`, the secret used to validate incoming webhooks.
        /// - `AccessToken`, an access token for the bot.
        /// </remarks>
        /// <param name="logger">The logger this adapter should use.</param>
        public FacebookAdapter(IConfiguration configuration, ILogger logger = null)
            : this(new FacebookClientWrapper(new FacebookAdapterOptions(configuration["FacebookVerifyToken"], configuration["FacebookAppSecret"], configuration["FacebookAccessToken"])), logger)
        {
        }

        /// <summary>
        /// Initializes a new instance of the <see cref="FacebookAdapter"/> class using an existing Facebook client.
        /// </summary>
        /// <param name="facebookClient">A Facebook API interface.</param>
        /// <param name="logger">The logger this adapter should use.</param>
        /// <exception cref="ArgumentNullException"><paramref name="facebookClient"/> is null.</exception>
        public FacebookAdapter(FacebookClientWrapper facebookClient, ILogger logger = null)
        {
            _facebookClient = facebookClient ?? throw new ArgumentNullException(nameof(facebookClient));
            _logger = logger ?? NullLogger.Instance;
        }

        /// <summary>
        /// Sends activities to the conversation.
        /// </summary>
        /// <param name="turnContext">The context object for the turn.</param>
        /// <param name="activities">The activities to send.</param>
        /// <param name="cancellationToken">A cancellation token that can be used by other objects
        /// or threads to receive notice of cancellation.</param>
        /// <returns>A task that represents the work queued to execute.</returns>
        /// <remarks>If the activities are successfully sent, the task result contains
        /// an array of <see cref="ResourceResponse"/> objects containing the IDs that
        /// the receiving channel assigned to the activities.</remarks>
        public override async Task<ResourceResponse[]> SendActivitiesAsync(ITurnContext turnContext, Activity[] activities, CancellationToken cancellationToken)
        {
            var responses = new List<ResourceResponse>();

            foreach (var activity in activities)
            {
                if (activity.Type != ActivityTypes.Message && activity.Type != ActivityTypes.Event)
                {
                    _logger.LogTrace($"Unsupported Activity Type: '{activity.Type}'. Only Activities of type 'Message' or 'Event' are supported.");
                }
                else
                {
                    var message = FacebookHelper.ActivityToFacebook(activity);

                    if (message.Message?.Attachment != null)
                    {
                        message.Message.Text = null;
                    }

                    var res = await _facebookClient.SendMessageAsync("/me/messages", message, null, cancellationToken)
                        .ConfigureAwait(false);

                    if (activity.Type == ActivityTypes.Event)
                    {
                        if (activity.Name.Equals(HandoverConstants.PassThreadControl, StringComparison.Ordinal))
                        {
                            var recipient = (string)activity.Value == "inbox" ? HandoverConstants.PageInboxId : (string)activity.Value;
                            await _facebookClient.PassThreadControlAsync(recipient, activity.Conversation.Id, HandoverConstants.MetadataPassThreadControl, cancellationToken).ConfigureAwait(false);
                        }
                        else if (activity.Name.Equals(HandoverConstants.TakeThreadControl, StringComparison.Ordinal))
                        {
                            await _facebookClient.TakeThreadControlAsync(activity.Conversation.Id, HandoverConstants.MetadataTakeThreadControl, cancellationToken).ConfigureAwait(false);
                        }
                        else if (activity.Name.Equals(HandoverConstants.RequestThreadControl, StringComparison.Ordinal))
                        {
                            await _facebookClient.RequestThreadControlAsync(activity.Conversation.Id, HandoverConstants.MetadataRequestThreadControl, cancellationToken).ConfigureAwait(false);
                        }
                    }

                    var response = new ResourceResponse()
                    {
                        Id = res,
                    };

                    responses.Add(response);
                }
            }

            return responses.ToArray();
        }

        /// <summary>
        /// Throws a <see cref="NotImplementedException"/> exception in all cases.
        /// </summary>
        /// <param name="turnContext">The context object for the turn.</param>
        /// <param name="activity">New replacement activity.</param>
        /// <param name="cancellationToken">A cancellation token that can be used by other objects
        /// or threads to receive notice of cancellation.</param>
        /// <returns>A task that represents the work queued to execute.</returns>
        public override Task<ResourceResponse> UpdateActivityAsync(ITurnContext turnContext, Activity activity, CancellationToken cancellationToken)
        {
            return Task.FromException<ResourceResponse>(new NotImplementedException("Facebook adapter does not support updateActivity."));
        }

        /// <summary>
        /// Throws a <see cref="NotImplementedException"/> exception in all cases.
        /// </summary>
        /// <param name="turnContext">The context object for the turn.</param>
        /// <param name="reference">Conversation reference for the activity to delete.</param>
        /// <param name="cancellationToken">A cancellation token that can be used by other objects
        /// or threads to receive notice of cancellation.</param>
        /// <returns>A task that represents the work queued to execute.</returns>
        public override Task DeleteActivityAsync(ITurnContext turnContext, ConversationReference reference, CancellationToken cancellationToken)
        {
            return Task.FromException(new NotImplementedException("Facebook adapter does not support deleteActivity."));
        }

        /// <summary>
        /// Sends a proactive message to a conversation using a conversation reference.
        /// </summary>
<<<<<<< HEAD
        /// <param name="reference">A reference to the conversation to continue.</param>
        /// <param name="logic">The method to call for the resulting bot turn.</param>
        /// <returns>A task that represents the work queued to execute.</returns>
        /// <remarks>Call this method to proactively send a message to a conversation.</remarks>
        /// <exception cref="ArgumentNullException"><paramref name="logic"/> or
        /// <paramref name="reference"/> is null.</exception>
        public async Task ContinueConversationAsync(ConversationReference reference, BotCallbackHandler logic)
=======
        /// <param name="reference">A conversation reference to be applied to future messages.</param>
        /// <param name="logic">A bot logic function that will perform continuing action in the form `async(context) => { ... }`.</param>
        /// <param name="cancellationToken">A cancellation token for the task.</param>
        /// <returns>A <see cref="Task"/> representing the asynchronous operation.</returns>
        public async Task ContinueConversationAsync(ConversationReference reference, BotCallbackHandler logic, CancellationToken cancellationToken)
>>>>>>> a0486222
        {
            if (reference == null)
            {
                throw new ArgumentNullException(nameof(reference));
            }

            if (logic == null)
            {
                throw new ArgumentNullException(nameof(logic));
            }

            var request = reference.GetContinuationActivity().ApplyConversationReference(reference, true);

            using (var context = new TurnContext(this, request))
            {
                await RunPipelineAsync(context, logic, cancellationToken).ConfigureAwait(false);
            }
        }

        /// <summary>
        /// Sends a proactive message from the bot to a conversation.
        /// </summary>
        /// <param name="claimsIdentity">A <see cref="ClaimsIdentity"/> for the conversation.</param>
        /// <param name="reference">A reference to the conversation to continue.</param>
        /// <param name="callback">The method to call for the resulting bot turn.</param>
        /// <param name="cancellationToken">Cancellation token.</param>
        /// <returns>A task that represents the work queued to execute.</returns>
        /// <remarks>Call this method to proactively send a message to a conversation.
        /// <para>This method registers the following services for the turn.<list type="bullet">
        /// <item><description><see cref="IIdentity"/> (key = "BotIdentity"), a claims claimsIdentity for the bot.
        /// </description></item>
        /// </list></para>
        /// </remarks>
        /// <seealso cref="BotAdapter.RunPipelineAsync(ITurnContext, BotCallbackHandler, CancellationToken)"/>
        public override async Task ContinueConversationAsync(ClaimsIdentity claimsIdentity, ConversationReference reference, BotCallbackHandler callback, CancellationToken cancellationToken)
        {
            using (var context = new TurnContext(this, reference.GetContinuationActivity()))
            {
                context.TurnState.Add<IIdentity>(BotIdentityKey, claimsIdentity);
                context.TurnState.Add<BotCallbackHandler>(callback);
                await RunPipelineAsync(context, callback, cancellationToken).ConfigureAwait(false);
            }
        }

        /// <summary>
        /// Accepts an incoming webhook request, creates a turn context,
        /// and runs the middleware pipeline for an incoming TRUSTED activity.
        /// </summary>
        /// <param name="httpRequest">Represents the incoming side of an HTTP request.</param>
        /// <param name="httpResponse">Represents the outgoing side of an HTTP request.</param>
        /// <param name="bot">The code to run at the end of the adapter's middleware pipeline.</param>
        /// <param name="cancellationToken">A cancellation token that can be used by other objects
        /// or threads to receive notice of cancellation.</param>
        /// <returns>A task that represents the work queued to execute.</returns>
        /// <exception cref="AuthenticationException">The webhook receives message with invalid signature.</exception>
        public async Task ProcessAsync(HttpRequest httpRequest, HttpResponse httpResponse, IBot bot, CancellationToken cancellationToken = default)
        {
            if (httpRequest.Query["hub.mode"] == HubModeSubscribe)
            {
                await _facebookClient.VerifyWebhookAsync(httpRequest, httpResponse, cancellationToken).ConfigureAwait(false);
                return;
            }

            string stringifiedBody;

            using (var sr = new StreamReader(httpRequest.Body))
            {
                stringifiedBody = await sr.ReadToEndAsync().ConfigureAwait(false);
            }

            if (!_facebookClient.VerifySignature(httpRequest, stringifiedBody))
            {
                await FacebookHelper.WriteAsync(httpResponse, HttpStatusCode.Unauthorized, string.Empty, Encoding.UTF8, cancellationToken).ConfigureAwait(false);
                throw new AuthenticationException("WARNING: Webhook received message with invalid signature. Potential malicious behavior!");
            }

            FacebookResponseEvent facebookResponseEvent = null;

            facebookResponseEvent = JsonConvert.DeserializeObject<FacebookResponseEvent>(stringifiedBody);

            foreach (var entry in facebookResponseEvent.Entry)
            {
                var payload = entry.Changes.Count > 0 ? entry.Changes : entry.Messaging.Count > 0 ? entry.Messaging : entry.Standby.Count > 0 ? entry.Standby : new List<FacebookMessage>();

                foreach (var message in payload)
                {
                    message.IsStandby = entry.Standby.Count > 0;

                    var activity = FacebookHelper.ProcessSingleMessage(message);

                    using (var context = new TurnContext(this, activity))
                    {
                        await RunPipelineAsync(context, bot.OnTurnAsync, cancellationToken).ConfigureAwait(false);
                    }
                }
            }
        }
    }
}<|MERGE_RESOLUTION|>--- conflicted
+++ resolved
@@ -153,21 +153,15 @@
         /// <summary>
         /// Sends a proactive message to a conversation using a conversation reference.
         /// </summary>
-<<<<<<< HEAD
         /// <param name="reference">A reference to the conversation to continue.</param>
         /// <param name="logic">The method to call for the resulting bot turn.</param>
+        /// <param name="cancellationToken">A cancellation token that can be used by other objects
+        /// or threads to receive notice of cancellation.</param>
         /// <returns>A task that represents the work queued to execute.</returns>
         /// <remarks>Call this method to proactively send a message to a conversation.</remarks>
         /// <exception cref="ArgumentNullException"><paramref name="logic"/> or
         /// <paramref name="reference"/> is null.</exception>
-        public async Task ContinueConversationAsync(ConversationReference reference, BotCallbackHandler logic)
-=======
-        /// <param name="reference">A conversation reference to be applied to future messages.</param>
-        /// <param name="logic">A bot logic function that will perform continuing action in the form `async(context) => { ... }`.</param>
-        /// <param name="cancellationToken">A cancellation token for the task.</param>
-        /// <returns>A <see cref="Task"/> representing the asynchronous operation.</returns>
         public async Task ContinueConversationAsync(ConversationReference reference, BotCallbackHandler logic, CancellationToken cancellationToken)
->>>>>>> a0486222
         {
             if (reference == null)
             {
