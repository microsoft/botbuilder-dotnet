--- conflicted
+++ resolved
@@ -88,13 +88,9 @@
 
             _jsonSerializer = jsonSerializer ?? JsonSerializer.Create(new JsonSerializerSettings
                                                 {
-<<<<<<< HEAD
                                                     TypeNameHandling = TypeNameHandling.Objects, // lgtm [cs/unsafe-type-name-handling]
                                                     SerializationBinder = _allowedTypesBinder,
-=======
-                                                    TypeNameHandling = TypeNameHandling.All,
                                                     MaxDepth = null,
->>>>>>> 21d77b93
                                                 });
 
             // Triggers a check for the existence of the container
@@ -119,13 +115,9 @@
 
             _jsonSerializer = jsonSerializer ?? JsonSerializer.Create(new JsonSerializerSettings
             {
-<<<<<<< HEAD
                 TypeNameHandling = TypeNameHandling.Objects, // lgtm [cs/unsafe-type-name-handling]
                 SerializationBinder = _allowedTypesBinder,
-=======
-                TypeNameHandling = TypeNameHandling.All,
                 MaxDepth = null,
->>>>>>> 21d77b93
             });
 
             // Triggers a check for the existence of the container
