﻿<Project Sdk="Microsoft.NET.Sdk">

  <PropertyGroup>
    <Version Condition=" '$(PreviewPackageVersion)' == '' ">$(LocalPackageVersion)</Version>
    <Version Condition=" '$(PreviewPackageVersion)' != '' ">$(PreviewPackageVersion)</Version>
    <PackageVersion Condition=" '$(PreviewPackageVersion)' == '' ">$(LocalPackageVersion)</PackageVersion>
    <PackageVersion Condition=" '$(PreviewPackageVersion)' != '' ">$(PreviewPackageVersion)</PackageVersion>
    <Configurations>Debug;Release</Configurations>
    <AllowedOutputExtensionsInPackageBuildOutputFolder>$(AllowedOutputExtensionsInPackageBuildOutputFolder);.pdb</AllowedOutputExtensionsInPackageBuildOutputFolder>
    <DocumentationFile>bin\$(Configuration)\$(TargetFramework)\Microsoft.Bot.Connector.Streaming.xml</DocumentationFile>
  </PropertyGroup>

  <PropertyGroup>
    <TargetFramework>netstandard2.0</TargetFramework>
    <DebugType>Full</DebugType>
    <PackageId>Microsoft.Bot.Connector.Streaming</PackageId>
    <Description>Streaming library for the Bot Framework SDK</Description>
    <Summary>Streaming library for the Bot Framework SDK</Summary>
  </PropertyGroup>

  <PropertyGroup Condition="'$(Configuration)|$(Platform)'=='Debug|AnyCPU'">
    <DebugType>Full</DebugType>
    <DebugSymbols>true</DebugSymbols>
  </PropertyGroup>

  <PropertyGroup>
    <NoWarn>$(NoWarn);</NoWarn>
  </PropertyGroup>

  <ItemGroup>
    <PackageReference Include="Microsoft.Extensions.Logging" Version="2.1.0" />
<<<<<<< HEAD
    <PackageReference Include="Newtonsoft.Json" Version="13.0.1" />
    <PackageReference Include="System.IO.Pipelines" Version="6.0.2" />
=======
    <PackageReference Include="Microsoft.Net.Http.Headers" Version="2.1.0" />
    <PackageReference Include="Newtonsoft.Json" Version="12.0.3" />
    <PackageReference Include="System.IO.Pipelines" Version="5.0.1" />
>>>>>>> cef4231f
    <PackageReference Include="System.Text.Json" Version="4.7.2" />
    <!-- Force System.Text.Encodings.Web to a safe version. -->
    <PackageReference Include="System.Text.Encodings.Web" Version="5.0.1" />
  </ItemGroup>

  <ItemGroup>
    <ProjectReference Include="..\Microsoft.Bot.Schema\Microsoft.Bot.Schema.csproj" />
  </ItemGroup>
</Project><|MERGE_RESOLUTION|>--- conflicted
+++ resolved
@@ -29,14 +29,9 @@
 
   <ItemGroup>
     <PackageReference Include="Microsoft.Extensions.Logging" Version="2.1.0" />
-<<<<<<< HEAD
+    <PackageReference Include="Microsoft.Net.Http.Headers" Version="2.1.0" />
     <PackageReference Include="Newtonsoft.Json" Version="13.0.1" />
     <PackageReference Include="System.IO.Pipelines" Version="6.0.2" />
-=======
-    <PackageReference Include="Microsoft.Net.Http.Headers" Version="2.1.0" />
-    <PackageReference Include="Newtonsoft.Json" Version="12.0.3" />
-    <PackageReference Include="System.IO.Pipelines" Version="5.0.1" />
->>>>>>> cef4231f
     <PackageReference Include="System.Text.Json" Version="4.7.2" />
     <!-- Force System.Text.Encodings.Web to a safe version. -->
     <PackageReference Include="System.Text.Encodings.Web" Version="5.0.1" />
