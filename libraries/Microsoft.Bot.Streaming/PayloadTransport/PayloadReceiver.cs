﻿// Copyright (c) Microsoft Corporation. All rights reserved.
// Licensed under the MIT License.

using System;
using System.IO;
using System.Threading.Tasks;
using Microsoft.Bot.Streaming.Payloads;
using Microsoft.Bot.Streaming.Transport;
using Microsoft.Bot.Streaming.Utilities;

namespace Microsoft.Bot.Streaming.PayloadTransport
{
<<<<<<< HEAD
    public class PayloadReceiver : IPayloadReceiver, IDisposable
=======
    /// <summary>
    /// PayloadReceivers subscribe to incoming streams and manage the consumption of raw data as it comes in.
    /// </summary>
    public class PayloadReceiver : IPayloadReceiver
>>>>>>> a00f1d62
    {
        private Func<Header, Stream> _getStream;
        private Action<Header, Stream, int> _receiveAction;
        private ITransportReceiver _receiver;
        private bool _isDisconnecting = false;
        private readonly byte[] _receiveHeaderBuffer = new byte[TransportConstants.MaxHeaderLength];
        private readonly byte[] _receiveContentBuffer = new byte[TransportConstants.MaxPayloadLength];

<<<<<<< HEAD
        // To detect redundant calls to dispose
        private bool _disposed;

=======
        /// <summary>
        /// Initializes a new instance of the <see cref="PayloadReceiver"/> class.
        /// </summary>
>>>>>>> a00f1d62
        public PayloadReceiver()
        {
        }

        /// <inheritdoc/>
        public event DisconnectedEventHandler Disconnected;

        /// <inheritdoc/>
        public bool IsConnected => _receiver != null;

        /// <inheritdoc/>
        public void Connect(ITransportReceiver receiver)
        {
            if (_receiver != null)
            {
                throw new InvalidOperationException("Already connected.");
            }

            _receiver = receiver;

            RunReceive();
        }

        /// <inheritdoc/>
        public void Subscribe(
            Func<Header, Stream> getStream,
            Action<Header, Stream, int> receiveAction)
        {
            _getStream = getStream;
            _receiveAction = receiveAction;
        }

        /// <inheritdoc/>
        public void Disconnect(DisconnectedEventArgs e = null)
        {
            var didDisconnect = false;
            if (!_isDisconnecting)
            {
                _isDisconnecting = true;
                try
                {
                    try
                    {
                        if (_receiver != null)
                        {
                            _receiver.Close();
                            _receiver.Dispose();
                            didDisconnect = true;
                        }
                    }
#pragma warning disable CA1031 // Do not catch general exception types

                    // As ITransportReceiver is an extension point, we don't 
                    // know what exceptions will be thrown by different implementations
                    // of ITransportReceiver.Close(). We do want to ensure that Disconnect doesn't
                    // stop the other resource cleanup, so we don't throw any exception.
                    // TODO: Flow ILogger all the way here and start logging these exceptions.
                    catch (Exception)
#pragma warning restore CA1031 // Do not catch general exception types
                    {
                    }

                    _receiver = null;

                    if (didDisconnect)
                    {
                        Disconnected?.Invoke(this, e ?? DisconnectedEventArgs.Empty);
                    }
                }
                finally
                {
                    _isDisconnecting = false;
                }
            }
        }

        /// <summary>
        /// Disposes the object and releases any related objects owned by the class.
        /// </summary>
        public void Dispose()
        {
            Dispose(true);
            GC.SuppressFinalize(this);
        }

        /// <summary>
        /// Disposes objected used by the class.
        /// </summary>
        /// <param name="disposing">A Boolean that indicates whether the method call comes from a Dispose method (its value is true) or from a finalizer (its value is false).</param>
        /// <remarks>
        /// The disposing parameter should be false when called from a finalizer, and true when called from the IDisposable.Dispose method.
        /// In other words, it is true when deterministically called and false when non-deterministically called.
        /// </remarks>
        protected virtual void Dispose(bool disposing)
        {
            if (_disposed)
            {
                return;
            }

            if (disposing)
            {
                // Dispose managed objects owned by the class here.
                _receiver?.Dispose();
            }

            _disposed = true;
        }

        private void RunReceive() => Background.Run(ReceivePacketsAsync);

        private async Task ReceivePacketsAsync()
        {
            bool isClosed = false;
            DisconnectedEventArgs disconnectArgs = null;

            while (_receiver != null && _receiver.IsConnected && !isClosed)
            {
                // receive a single packet
                try
                {
                    // read the header
                    int headerOffset = 0;
                    int length;
                    while (headerOffset < TransportConstants.MaxHeaderLength)
                    {
                        length = await _receiver.ReceiveAsync(_receiveHeaderBuffer, headerOffset, TransportConstants.MaxHeaderLength - headerOffset).ConfigureAwait(false);
                        if (length == 0)
                        {
                            throw new TransportDisconnectedException("Stream closed while reading header bytes");
                        }

                        headerOffset += length;
                    }

                    // deserialize the bytes into a header
                    var header = HeaderSerializer.Deserialize(_receiveHeaderBuffer, 0, TransportConstants.MaxHeaderLength);

                    // read the payload
                    var contentStream = _getStream(header);

                    var buffer = PayloadTypes.IsStream(header) ?
                        new byte[header.PayloadLength] :
                        _receiveContentBuffer;

                    int offset = 0;

                    if (header.PayloadLength > 0)
                    {
                        do
                        {
                            // read in chunks
                            int count = Math.Min(header.PayloadLength - offset, TransportConstants.MaxPayloadLength);

                            // read the content
                            length = await _receiver.ReceiveAsync(buffer, offset, count).ConfigureAwait(false);
                            if (length == 0)
                            {
                                throw new TransportDisconnectedException("Stream closed while reading payload bytes");
                            }

                            if (contentStream != null)
                            {
                                // write chunks to the contentStream if it's not a stream type
                                if (!PayloadTypes.IsStream(header))
                                {
                                    await contentStream.WriteAsync(buffer, offset, length).ConfigureAwait(false);
                                }
                            }

                            offset += length;
                        }
                        while (offset < header.PayloadLength);

                        // give the full payload buffer to the contentStream if it's a stream
                        if (contentStream != null && PayloadTypes.IsStream(header))
                        {
                            ((PayloadStream)contentStream).GiveBuffer(buffer, length);
                        }
                    }

                    _receiveAction(header, contentStream, offset);
                }
                catch (TransportDisconnectedException de)
                {
                    isClosed = true;
                    disconnectArgs = new DisconnectedEventArgs()
                    {
                        Reason = de.Reason,
                    };
                }
#pragma warning disable CA1031 // Do not catch general exception types
                catch (Exception e)
#pragma warning restore CA1031 // Do not catch general exception types
                {
                    isClosed = true;
                    disconnectArgs = new DisconnectedEventArgs()
                    {
                        Reason = e.Message,
                    };
                }
            }

            Disconnect(disconnectArgs);
        }
    }
}<|MERGE_RESOLUTION|>--- conflicted
+++ resolved
@@ -10,14 +10,10 @@
 
 namespace Microsoft.Bot.Streaming.PayloadTransport
 {
-<<<<<<< HEAD
-    public class PayloadReceiver : IPayloadReceiver, IDisposable
-=======
     /// <summary>
     /// PayloadReceivers subscribe to incoming streams and manage the consumption of raw data as it comes in.
     /// </summary>
-    public class PayloadReceiver : IPayloadReceiver
->>>>>>> a00f1d62
+    public class PayloadReceiver : IPayloadReceiver, IDisposable
     {
         private Func<Header, Stream> _getStream;
         private Action<Header, Stream, int> _receiveAction;
@@ -26,15 +22,12 @@
         private readonly byte[] _receiveHeaderBuffer = new byte[TransportConstants.MaxHeaderLength];
         private readonly byte[] _receiveContentBuffer = new byte[TransportConstants.MaxPayloadLength];
 
-<<<<<<< HEAD
         // To detect redundant calls to dispose
         private bool _disposed;
 
-=======
         /// <summary>
         /// Initializes a new instance of the <see cref="PayloadReceiver"/> class.
         /// </summary>
->>>>>>> a00f1d62
         public PayloadReceiver()
         {
         }
