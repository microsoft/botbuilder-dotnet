--- conflicted
+++ resolved
@@ -11,16 +11,12 @@
     /// </summary>
     public interface IAssembler
     {
-<<<<<<< HEAD
 #pragma warning disable CA1716 // Identifiers should not match keywords (we can't change this without breaking binary compat)
-=======
-        /// <summary>
         /// Gets a value indicating whether true if the current segment is the final segment of the stream.
         /// </summary>
         /// <value>
         /// True or False.
         /// </value>
->>>>>>> a00f1d62
         bool End { get; }
 #pragma warning restore CA1716 // Identifiers should not match keywords
 
