﻿// Copyright (c) Microsoft Corporation. All rights reserved.
// Licensed under the MIT License.

using System;
using System.Collections.Generic;
using System.IO;
using System.Threading;
using System.Threading.Tasks;

namespace Microsoft.Bot.Streaming.Payloads
{
    /// <summary>
    /// An extension of <see cref="Stream"/> that operates in conjunction with a <see cref="PayloadStreamAssembler"/> to convert raw bytes into a consumable form.
    /// </summary>
    public class PayloadStream : Stream
    {
        private readonly PayloadStreamAssembler _assembler;
        private readonly Queue<byte[]> _bufferQueue = new Queue<byte[]>();

        private readonly SemaphoreSlim _dataAvailable = new SemaphoreSlim(0, int.MaxValue);
        private readonly object _syncLock = new object();
<<<<<<< HEAD
        private long _producerLength;       // total length
        private long _consumerPosition;     // read position
=======
        private long _producerLength = 0;       // total length
        private long _consumerPosition = 0;     // read position
>>>>>>> a00f1d62

        private byte[] _active;
        private int _activeOffset;

        private bool _end;

        /// <summary>
        /// Initializes a new instance of the <see cref="PayloadStream"/> class.
        /// </summary>
        /// <param name="assembler">The <see cref="PayloadStreamAssembler"/> to use when constructing this stream.</param>
        public PayloadStream(PayloadStreamAssembler assembler)
        {
            _assembler = assembler;
        }

        /// <inheritdoc/>
        public override bool CanRead => true;

        /// <inheritdoc/>
        public override bool CanSeek => false;

        /// <inheritdoc/>
        public override bool CanWrite => true;

        /// <inheritdoc/>
        public override long Position { get => _consumerPosition; set => throw new NotSupportedException(); }

        /// <inheritdoc/>
        public override long Length => _producerLength;

        /// <summary>
        /// No-op. PayloadStreams should never be flushed, so we override Stream's Flush to make sure no caller attempts to flush a PayloadStream.
        /// </summary>
        public override void Flush()
        {
        }

        /// <summary>
        /// Not supported. Throws <see cref="NotSupportedException"/>.
        /// </summary>
        /// <param name="value">No-op.</param>
        public override void SetLength(long value) => throw new NotSupportedException();

        /// <summary>
        /// Not supported. Throws <see cref="NotSupportedException"/>.
        /// </summary>
        /// <param name="offset">No-op.</param>
        /// <param name="origin">No-op also.</param>
        /// <returns>Throws <see cref="NotSupportedException"/>.</returns>
        public override long Seek(long offset, SeekOrigin origin) => throw new NotSupportedException();

        /// <inheritdoc/>
        public override async Task<int> ReadAsync(byte[] buffer, int offset, int count, CancellationToken cancellationToken)
        {
            if (_end)
            {
                return 0;
            }

            if (_active == null)
            {
                await _dataAvailable.WaitAsync(cancellationToken).ConfigureAwait(false);

                lock (_syncLock)
                {
                    _active = _bufferQueue.Dequeue();
                }
            }

            var availableCount = (int)Math.Min(_active.Length - _activeOffset, count);
            Array.Copy(_active, _activeOffset, buffer, offset, availableCount);
            _activeOffset += availableCount;
            _consumerPosition += availableCount;

            if (_activeOffset >= _active.Length)
            {
                _active = null;
                _activeOffset = 0;
            }

            if (_assembler != null && _consumerPosition >= _assembler.ContentLength)
            {
                _end = true;
            }

            return availableCount;
        }

        /// <inheritdoc/>
        public override Task WriteAsync(byte[] buffer, int offset, int count, CancellationToken cancellationToken)
        {
            var copy = new byte[count];
            Array.Copy(buffer, offset, copy, 0, count);
            GiveBuffer(copy, count);
            return Task.CompletedTask;
        }

        /// <inheritdoc/>
        public override void Write(byte[] buffer, int offset, int count)
        {
            var copy = new byte[count];
            Array.Copy(buffer, offset, copy, 0, count);
            GiveBuffer(copy, count);
        }

        /// <summary>
        /// Closes the connected <see cref="PayloadStreamAssembler"/> and ends production.
        /// </summary>
        public void Cancel()
        {
            _assembler?.Close();
            DoneProducing();
        }

        /// <summary>
        /// This function is called by StreamReader when processing streams.
        /// It will appear to have no references, but is in fact required to
        /// be implemented by StreamReader, just like Length.
        /// </summary>
        /// <param name="buffer">The buffer to read from.</param>
        /// <param name="offset">The position to begin reading from.</param>
        /// <param name="count">The amount to attempt to read.</param>
        /// <returns>The number of chunks remaining unread in the buffer.</returns>
        public override int Read(byte[] buffer, int offset, int count)
        {
            if (_end)
            {
                return 0;
            }

            if (_active == null)
            {
                _dataAvailable.Wait();

                lock (_syncLock)
                {
                    _active = _bufferQueue.Dequeue();
                }
            }

            var availableCount = (int)Math.Min(_active.Length - _activeOffset, count);
            Array.Copy(_active, _activeOffset, buffer, offset, availableCount);
            _activeOffset += availableCount;
            _consumerPosition += availableCount;

            if (_activeOffset >= _active.Length)
            {
                _active = null;
                _activeOffset = 0;
            }

            if (_assembler != null && _consumerPosition >= _assembler.ContentLength)
            {
                _end = true;
            }

            return availableCount;
        }

        /// <summary>
        /// Called when production is cancelled or completed.
        /// </summary>
        public void DoneProducing() => GiveBuffer(Array.Empty<byte>(), 0);

        /// <summary>
        /// Releases the buffered data.
        /// </summary>
        /// <param name="buffer">The data buffer.</param>
        /// <param name="count">The amount of data contained in the buffer.</param>
        internal void GiveBuffer(byte[] buffer, int count)
        {
            lock (_syncLock)
            {
                _bufferQueue.Enqueue(buffer);
                _producerLength += count;
            }

            _dataAvailable.Release();
        }

        /// <inheritdoc/>
        protected override void Dispose(bool disposing)
        {
            if (disposing)
            {
                Cancel();
                _dataAvailable?.Dispose();
            }

            base.Dispose(disposing);
        }
    }
}<|MERGE_RESOLUTION|>--- conflicted
+++ resolved
@@ -19,13 +19,8 @@
 
         private readonly SemaphoreSlim _dataAvailable = new SemaphoreSlim(0, int.MaxValue);
         private readonly object _syncLock = new object();
-<<<<<<< HEAD
         private long _producerLength;       // total length
         private long _consumerPosition;     // read position
-=======
-        private long _producerLength = 0;       // total length
-        private long _consumerPosition = 0;     // read position
->>>>>>> a00f1d62
 
         private byte[] _active;
         private int _activeOffset;
