--- conflicted
+++ resolved
@@ -39,12 +39,8 @@
   </ItemGroup>
 
   <ItemGroup>
-<<<<<<< HEAD
-    <PackageReference Include="Microsoft.Extensions.Logging" Version="2.1.0" />
-=======
     <PackageReference Include="Microsoft.Extensions.Logging" Version="8.0.0" />
     <PackageReference Include="Microsoft.Net.Http.Headers" Version="2.1.0" />
->>>>>>> c7ab0d31
     <PackageReference Include="Newtonsoft.Json" Version="13.0.3" />
   </ItemGroup>
 </Project>