﻿// Copyright (c) Microsoft Corporation. All rights reserved.
// Licensed under the MIT License.

namespace Microsoft.Bot.Streaming.Transport
{
<<<<<<< HEAD
#pragma warning disable CA1052 // Static holder types should be Static or NotInheritable (we can't change this without breaking binary compat)
=======
    /// <summary>
    /// A collection of constants useful when working with <see cref="Microsoft.Bot.Streaming.Payloads.Header"/>s.
    /// </summary>
>>>>>>> a00f1d62
    public class TransportConstants
#pragma warning restore CA1052 // Static holder types should be Static or NotInheritable
    {
        /// <summary>
        /// The maximum length of a single payload segment.
        /// </summary>
        public const int MaxPayloadLength = 4096;

        /// <summary>
        /// The maximum length of a <see cref="Microsoft.Bot.Streaming.Payloads.Header"/>.
        /// </summary>
        public const int MaxHeaderLength = 48;

        /// <summary>
        /// The maximum possible length of a data buffer containing a <see cref="Microsoft.Bot.Streaming.Payloads.PayloadStream"/>.
        /// </summary>
        public const int MaxLength = 999999;

        /// <summary>
        /// The minimum possible length of a data buffer containing a <see cref="Microsoft.Bot.Streaming.Payloads.PayloadStream"/>.
        /// </summary>
        public const int MinLength = 0;
    }
}<|MERGE_RESOLUTION|>--- conflicted
+++ resolved
@@ -3,13 +3,10 @@
 
 namespace Microsoft.Bot.Streaming.Transport
 {
-<<<<<<< HEAD
-#pragma warning disable CA1052 // Static holder types should be Static or NotInheritable (we can't change this without breaking binary compat)
-=======
     /// <summary>
     /// A collection of constants useful when working with <see cref="Microsoft.Bot.Streaming.Payloads.Header"/>s.
     /// </summary>
->>>>>>> a00f1d62
+#pragma warning disable CA1052 // Static holder types should be Static or NotInheritable (we can't change this without breaking binary compat)
     public class TransportConstants
 #pragma warning restore CA1052 // Static holder types should be Static or NotInheritable
     {
