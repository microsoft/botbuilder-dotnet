﻿// Copyright (c) Microsoft Corporation. All rights reserved.
// Licensed under the MIT License.

using System;
using System.IO;
using System.Net.WebSockets;
using System.Threading;
using System.Threading.Tasks;

namespace Microsoft.Bot.Streaming.Transport.WebSockets
{
    /// <summary>
    /// An implementation of <see cref="ITransportSender"/> and <see cref="ITransportReceiver"/> for use with a WebSocket transport.
    /// </summary>
    public class WebSocketTransport : ITransportSender, ITransportReceiver
    {
        private readonly WebSocket _socket;

<<<<<<< HEAD
        // To detect redundant calls to dispose
        private bool _disposed;

=======
        /// <summary>
        /// Initializes a new instance of the <see cref="WebSocketTransport"/> class.
        /// </summary>
        /// <param name="socket">The WebSocket to bind this transport to.</param>
>>>>>>> a00f1d62
        public WebSocketTransport(WebSocket socket)
        {
            _socket = socket;
        }

        /// <inheritdoc/>
        public bool IsConnected => _socket.State == WebSocketState.Open;

        /// <inheritdoc/>
        public void Close()
        {
            if (_socket.State == WebSocketState.Open)
            {
                try
                {
                    Task.WaitAll(_socket.CloseAsync(
                        WebSocketCloseStatus.NormalClosure,
                        "Closed by the WebSocketTransport",
                        CancellationToken.None));
                }
#pragma warning disable CA1031 // Do not catch general exception types (ignore exceptions while the socket is being closed)
                catch (Exception)
#pragma warning restore CA1031 // Do not catch general exception types
                {
                    // Any exception thrown here will be caused by the socket already being closed,
                    // which is the state we want to put it in by calling this method, which
                    // means we don't care if it was already closed and threw an exception
                    // when we tried to close it again.
                }
            }
        }

<<<<<<< HEAD
        /// <summary>
        /// Disposes the object and releases any related objects owned by the class.
        /// </summary>
=======
        /// <inheritdoc/>
>>>>>>> a00f1d62
        public void Dispose()
        {
            Dispose(true);
            GC.SuppressFinalize(this);
        }

        /// <inheritdoc/>
        public async Task<int> ReceiveAsync(byte[] buffer, int offset, int count)
        {
            try
            {
                if (_socket != null)
                {
                    var memory = new ArraySegment<byte>(buffer, offset, count);
                    var result = await _socket.ReceiveAsync(memory, CancellationToken.None).ConfigureAwait(false);
                    if (result.MessageType == WebSocketMessageType.Close)
                    {
                        await _socket.CloseAsync(WebSocketCloseStatus.NormalClosure, "Socket closed", CancellationToken.None).ConfigureAwait(false);
                        if (_socket.State == WebSocketState.Closed)
                        {
                            _socket.Dispose();
                        }
                    }

                    return result.Count;
                }
            }
            catch (Exception ex)
            {
                // Exceptions of the three types below will also have set the socket's state to closed, which fires an
                // event consumers of this class are subscribed to and have handling around. Any other exception needs to
                // be thrown to cause a non-transport-connectivity failure.
                if (!(ex is ObjectDisposedException) && !(ex is OperationCanceledException) && !(ex is WebSocketException))
                {
                    throw;
                }
            }

            return 0;
        }

        /// <inheritdoc/>
        public async Task<int> SendAsync(byte[] buffer, int offset, int count)
        {
            try
            {
                if (_socket != null)
                {
                    var memory = new ArraySegment<byte>(buffer, offset, count);
                    await _socket.SendAsync(memory, WebSocketMessageType.Binary, true, CancellationToken.None).ConfigureAwait(false);
                    return count;
                }
            }
            catch (Exception ex)
            {
                // Exceptions of the three types below will also have set the socket's state to closed, which fires an
                // event consumers of this class are subscribed to and have handling around. Any other exception needs to
                // be thrown to cause a non-transport-connectivity failure.
                if (!(ex is ObjectDisposedException) && !(ex is OperationCanceledException) && !(ex is WebSocketException) && !(ex is IOException))
                {
                    throw;
                }
            }

            return 0;
        }
        
        /// <summary>
        /// Disposes objected used by the class.
        /// </summary>
        /// <param name="disposing">A Boolean that indicates whether the method call comes from a Dispose method (its value is true) or from a finalizer (its value is false).</param>
        /// <remarks>
        /// The disposing parameter should be false when called from a finalizer, and true when called from the IDisposable.Dispose method.
        /// In other words, it is true when deterministically called and false when non-deterministically called.
        /// </remarks>
        protected virtual void Dispose(bool disposing)
        {
            if (_disposed)
            {
                return;
            }

            if (disposing)
            {
                // Dispose managed objects owned by the class here.
                _socket?.Dispose();
            }

            _disposed = true;
        }
    }
}<|MERGE_RESOLUTION|>--- conflicted
+++ resolved
@@ -16,16 +16,13 @@
     {
         private readonly WebSocket _socket;
 
-<<<<<<< HEAD
         // To detect redundant calls to dispose
         private bool _disposed;
 
-=======
         /// <summary>
         /// Initializes a new instance of the <see cref="WebSocketTransport"/> class.
         /// </summary>
         /// <param name="socket">The WebSocket to bind this transport to.</param>
->>>>>>> a00f1d62
         public WebSocketTransport(WebSocket socket)
         {
             _socket = socket;
@@ -58,13 +55,9 @@
             }
         }
 
-<<<<<<< HEAD
         /// <summary>
         /// Disposes the object and releases any related objects owned by the class.
         /// </summary>
-=======
-        /// <inheritdoc/>
->>>>>>> a00f1d62
         public void Dispose()
         {
             Dispose(true);
