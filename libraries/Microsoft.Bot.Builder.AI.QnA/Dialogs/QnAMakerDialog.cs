﻿// Copyright (c) Microsoft Corporation. All rights reserved.
// Licensed under the MIT License.

using System;
using System.Collections.Generic;
using System.Linq;
using System.Net.Http;
using System.Runtime.CompilerServices;
using System.Threading;
using System.Threading.Tasks;
using Microsoft.Bot.Builder.Dialogs;
using Microsoft.Bot.Schema;
using Newtonsoft.Json;

namespace Microsoft.Bot.Builder.AI.QnA.Dialogs
{
    /// <summary>
    /// A dialog that supports multi-step and adaptive-learning QnA Maker services.
    /// </summary>
    /// <remarks>An instance of this class targets a specific QnA Maker knowledge base.
    /// It supports knowledge bases that include follow-up prompt and active learning features.</remarks>
    public class QnAMakerDialog : WaterfallDialog
    {
        /// <summary>
        /// The path for storing and retrieving QnA Maker context data.
        /// </summary>
        /// <remarks>This represents context about the current or previous call to QnA Maker.
        /// It is stored within the current step's <see cref="WaterfallStepContext"/>.
        /// It supports QnA Maker's follow-up prompt and active learning features.</remarks>
        protected const string QnAContextData = "qnaContextData";

        /// <summary>
        /// The path for storing and retrieving the previous question ID.
        /// </summary>
        /// <remarks>This represents the QnA question ID from the previous turn.
        /// It is stored within the current step's <see cref="WaterfallStepContext"/>.
        /// It supports QnA Maker's follow-up prompt and active learning features.</remarks>
        protected const string PreviousQnAId = "prevQnAId";

        /// <summary>
        /// The path for storing and retrieving the options for this instance of the dialog.
        /// </summary>
        /// <remarks>This includes the options with which the dialog was started and options
        /// expected by the QnA Maker service.
        /// It is stored within the current step's <see cref="WaterfallStepContext"/>.
        /// It supports QnA Maker and the dialog system.</remarks>
        protected const string Options = "options";

        // Dialog Options parameters

        /// <summary>
        /// The default threshold for answers returned, based on score.
        /// </summary>
        protected const float DefaultThreshold = 0.3F;

        /// <summary>
        /// The default maximum number of answers to be returned for the question.
        /// </summary>
        protected const int DefaultTopN = 3;

        private const string DefaultNoAnswer = "No QnAMaker answers found.";

        // Card parameters
        private const string DefaultCardTitle = "Did you mean:";
        private const string DefaultCardNoMatchText = "None of the above.";
        private const string DefaultCardNoMatchResponse = "Thanks for the feedback.";
        private float maximumScoreForLowScoreVariation = 0.95F;
        private string knowledgeBaseId;
        private string hostName;
        private string endpointKey;
        private float threshold;
        private int top;
        private Activity noAnswer;
        private string activeLearningCardTitle;
        private string cardNoMatchText;
        private Activity cardNoMatchResponse;
        private Metadata[] strictFilters;

        /// <summary>
        /// Initializes a new instance of the <see cref="QnAMakerDialog"/> class.
        /// </summary>
        /// <param name="knowledgeBaseId">The ID of the QnA Maker knowledge base to query.</param>
        /// <param name="endpointKey">The QnA Maker endpoint key to use to query the knowledge base.</param>
        /// <param name="hostName">The QnA Maker host URL for the knowledge base, starting with "https://" and
        /// ending with "/qnamaker".</param>
        /// <param name="noAnswer">The activity to send the user when QnA Maker does not find an answer.</param>
        /// <param name="threshold">The threshold for answers returned, based on score.</param>
        /// <param name="activeLearningCardTitle">The card title to use when showing active learning options
        /// to the user, if active learning is enabled.</param>
        /// <param name="cardNoMatchText">The button text to use with active learning options,
        /// allowing a user to indicate none of the options are applicable.</param>
        /// <param name="top">The maximum number of answers to return from the knowledge base.</param>
        /// <param name="cardNoMatchResponse">The activity to send the user if they select the no match option
        /// on an active learning card.</param>
        /// <param name="strictFilters">QnA Maker metadata with which to filter or boost queries to the
        /// knowledge base; or null to apply none.</param>
        /// <param name="httpClient">An HTTP client to use for requests to the QnA Maker Service;
        /// or `null` to use a default client.</param>
        /// <param name="sourceFilePath">The source file path, for debugging. Defaults to the full path
        /// of the source file that contains the caller.</param>
        /// <param name="sourceLineNumber">The line number, for debugging. Defaults to the line number
        /// in the source file at which the method is called.</param>
        public QnAMakerDialog(
            string knowledgeBaseId,
            string endpointKey,
            string hostName,
            Activity noAnswer = null,
            float threshold = DefaultThreshold,
            string activeLearningCardTitle = DefaultCardTitle,
            string cardNoMatchText = DefaultCardNoMatchText,
            int top = DefaultTopN,
            Activity cardNoMatchResponse = null,
            Metadata[] strictFilters = null,
            HttpClient httpClient = null,
            [CallerFilePath] string sourceFilePath = "",
            [CallerLineNumber] int sourceLineNumber = 0)
            : base(nameof(QnAMakerDialog))
        {
            this.RegisterSourceLocation(sourceFilePath, sourceLineNumber);
            this.knowledgeBaseId = knowledgeBaseId ?? throw new ArgumentNullException(nameof(knowledgeBaseId));
            this.hostName = hostName ?? throw new ArgumentNullException(nameof(hostName));
            this.endpointKey = endpointKey ?? throw new ArgumentNullException(nameof(endpointKey));
            this.threshold = threshold;
            this.top = top;
            this.activeLearningCardTitle = activeLearningCardTitle;
            this.cardNoMatchText = cardNoMatchText;
            this.strictFilters = strictFilters;
            this.noAnswer = noAnswer;
            this.cardNoMatchResponse = cardNoMatchResponse;
            this.HttpClient = httpClient;

            // add waterfall steps
            this.AddStep(CallGenerateAnswerAsync);
            this.AddStep(CallTrainAsync);
            this.AddStep(CheckForMultiTurnPromptAsync);
            this.AddStep(DisplayQnAResultAsync);
        }

        /// <summary>
        /// Initializes a new instance of the <see cref="QnAMakerDialog"/> class.
        /// The JSON serializer uses this constructor to deserialize objects of this class.
        /// </summary>
        /// <param name="sourceFilePath">The source file path, for debugging. Defaults to the full path
        /// of the source file that contains the caller.</param>
        /// <param name="sourceLineNumber">The line number, for debugging. Defaults to the line number
        /// in the source file at which the method is called.</param>
        [JsonConstructor]
        public QnAMakerDialog([CallerFilePath] string sourceFilePath = "", [CallerLineNumber] int sourceLineNumber = 0)
            : base(nameof(QnAMakerDialog))
        {
            this.RegisterSourceLocation(sourceFilePath, sourceLineNumber);

            // add waterfall steps
            this.AddStep(CallGenerateAnswerAsync);
            this.AddStep(CallTrainAsync);
            this.AddStep(CheckForMultiTurnPromptAsync);
            this.AddStep(DisplayQnAResultAsync);
        }

        /// <summary>
        /// Gets or sets the <see cref="HttpClient"/> instance to use for requests to the QnA Maker service.
        /// </summary>
        /// <value>The HTTP client.</value>
        [JsonIgnore]
        public HttpClient HttpClient { get; set; }

        /// <summary>
<<<<<<< HEAD
        /// Gets or sets a value indicating whether to log personal information that came from the user to telemetry.
        /// </summary>
        /// <value>If true, personal information is logged to Telemetry; otherwise the properties will be filtered.</value>
        public bool LogPersonalInformation { get; set; } = false;

=======
        /// Called when the dialog is started and pushed onto the dialog stack.
        /// </summary>
        /// <param name="dc">The <see cref="DialogContext"/> for the current turn of conversation.</param>
        /// <param name="options">Optional, initial information to pass to the dialog.</param>
        /// <param name="cancellationToken">A cancellation token that can be used by other objects
        /// or threads to receive notice of cancellation.</param>
        /// <returns>A <see cref="Task"/> representing the asynchronous operation.</returns>
        /// <remarks>If the task is successful, the result indicates whether the dialog is still
        /// active after the turn has been processed by the dialog.
        /// 
        /// You can use the <paramref name="options"/> parameter to include the QnA Maker context data,
        /// which represents context from the previous query. To do so, the value should include a
        /// `context` property of type <see cref="QnAResponseContext"/>.</remarks>
        /// <seealso cref="DialogContext.BeginDialogAsync(string, object, CancellationToken)"/>
>>>>>>> e1c30487
        public override async Task<DialogTurnResult> BeginDialogAsync(DialogContext dc, object options = null, CancellationToken cancellationToken = default(CancellationToken))
        {
            if (dc == null)
            {
                throw new ArgumentNullException(nameof(dc));
            }

            if (dc.Context?.Activity?.Type != ActivityTypes.Message)
            {
                return EndOfTurn;
            }

            var dialogOptions = new QnAMakerDialogOptions()
            {
                QnAMakerOptions = await GetQnAMakerOptionsAsync(dc).ConfigureAwait(false),
                ResponseOptions = await GetQnAResponseOptionsAsync(dc).ConfigureAwait(false)
            };

            if (options != null)
            {
                dialogOptions = ObjectPath.Assign<QnAMakerDialogOptions>(dialogOptions, options);
            }

            ObjectPath.SetPathValue(dc.ActiveDialog.State, Options, dialogOptions);

            return await base.BeginDialogAsync(dc, dialogOptions, cancellationToken).ConfigureAwait(false);
        }

        /// <summary>
        /// Gets an <see cref="IQnAMakerClient"/> to use to access the QnA Maker knowledge base.
        /// </summary>
        /// <param name="dc">The <see cref="DialogContext"/> for the current turn of conversation.</param>
        /// <returns>A <see cref="Task"/> representing the asynchronous operation.</returns>
        /// <remarks>If the task is successful, the result contains the QnA Maker client to use.</remarks>
        protected async virtual Task<IQnAMakerClient> GetQnAMakerClientAsync(DialogContext dc)
        {
            var qnaClient = dc.Context.TurnState.Get<IQnAMakerClient>();
            if (qnaClient != null)
            {
                // return mock client
                return qnaClient;
            }

            var endpoint = new QnAMakerEndpoint
            {
                EndpointKey = this.endpointKey,
                Host = this.hostName,
                KnowledgeBaseId = this.knowledgeBaseId
            };
            var options = await GetQnAMakerOptionsAsync(dc).ConfigureAwait(false);
            return new QnAMaker(endpoint, options, HttpClient, this.TelemetryClient, this.LogPersonalInformation);
        }

        /// <summary>
        /// Gets the options for the QnA Maker client that the dialog will use to query the knowledge base.
        /// </summary>
        /// <param name="dc">The <see cref="DialogContext"/> for the current turn of conversation.</param>
        /// <returns>A <see cref="Task"/> representing the asynchronous operation.</returns>
        /// <remarks>If the task is successful, the result contains the QnA Maker options to use.</remarks>
        protected virtual Task<QnAMakerOptions> GetQnAMakerOptionsAsync(DialogContext dc)
        {
            return Task.FromResult(new QnAMakerOptions
            {
                ScoreThreshold = this.threshold,
                StrictFilters = this.strictFilters,
                Top = this.top, 
                Context = new QnARequestContext(),
                QnAId = 0,
                RankerType = RankerTypes.DefaultRankerType,
                IsTest = false
            });
        }

        /// <summary>
        /// Gets the options the dialog will use to display query results to the user.
        /// </summary>
        /// <param name="dc">The <see cref="DialogContext"/> for the current turn of conversation.</param>
        /// <returns>A <see cref="Task"/> representing the asynchronous operation.</returns>
        /// <remarks>If the task is successful, the result contains the response options to use.</remarks>
        protected virtual Task<QnADialogResponseOptions> GetQnAResponseOptionsAsync(DialogContext dc)
        {
            return Task.FromResult(new QnADialogResponseOptions
            {
                NoAnswer = noAnswer,
                ActiveLearningCardTitle = activeLearningCardTitle ?? DefaultCardTitle,
                CardNoMatchText = cardNoMatchText ?? DefaultCardNoMatchText,
                CardNoMatchResponse = cardNoMatchResponse
            });
        }

        private async Task<DialogTurnResult> CallGenerateAnswerAsync(WaterfallStepContext stepContext, CancellationToken cancellationToken)
        {
            var dialogOptions = ObjectPath.GetPathValue<QnAMakerDialogOptions>(stepContext.ActiveDialog.State, Options);
            
            // Resetting context and QnAId
            dialogOptions.QnAMakerOptions.QnAId = 0;
            dialogOptions.QnAMakerOptions.Context = new QnARequestContext();

            // Storing the context info
            stepContext.Values[ValueProperty.CurrentQuery] = stepContext.Context.Activity.Text;

            // -Check if previous context is present, if yes then put it with the query
            // -Check for id if query is present in reverse index.
            var previousContextData = ObjectPath.GetPathValue<Dictionary<string, int>>(stepContext.ActiveDialog.State, QnAContextData, new Dictionary<string, int>());
            var previousQnAId = ObjectPath.GetPathValue<int>(stepContext.ActiveDialog.State, PreviousQnAId, 0);

            if (previousQnAId > 0)
            {
                dialogOptions.QnAMakerOptions.Context = new QnARequestContext
                {
                    PreviousQnAId = previousQnAId
                };

                if (previousContextData.TryGetValue(stepContext.Context.Activity.Text, out var currentQnAId))
                {
                    dialogOptions.QnAMakerOptions.QnAId = currentQnAId;
                }
            }

            // Calling QnAMaker to get response.
            var qnaClient = await GetQnAMakerClientAsync(stepContext).ConfigureAwait(false);
            var response = await qnaClient.GetAnswersRawAsync(stepContext.Context, dialogOptions.QnAMakerOptions).ConfigureAwait(false);

            // Resetting previous query.
            previousQnAId = -1;
            ObjectPath.SetPathValue(stepContext.ActiveDialog.State, PreviousQnAId, previousQnAId);

            // Take this value from GetAnswerResponse 
            var isActiveLearningEnabled = response.ActiveLearningEnabled;

            stepContext.Values[ValueProperty.QnAData] = new List<QueryResult>(response.Answers);

            // Check if active learning is enabled.
            // maximumScoreForLowScoreVariation is the score above which no need to check for feedback.
            if (isActiveLearningEnabled && response.Answers.Any() && response.Answers.First().Score <= maximumScoreForLowScoreVariation)
            {
                // Get filtered list of the response that support low score variation criteria.
                response.Answers = qnaClient.GetLowScoreVariation(response.Answers);

                if (response.Answers.Count() > 1)
                {
                    var suggestedQuestions = new List<string>();
                    foreach (var qna in response.Answers)
                    {
                        suggestedQuestions.Add(qna.Questions[0]);
                    }

                    // Get active learning suggestion card activity.
                    var message = QnACardBuilder.GetSuggestionsCard(suggestedQuestions, dialogOptions.ResponseOptions.ActiveLearningCardTitle, dialogOptions.ResponseOptions.CardNoMatchText);
                    await stepContext.Context.SendActivityAsync(message).ConfigureAwait(false);

                    ObjectPath.SetPathValue(stepContext.ActiveDialog.State, Options, dialogOptions);
                    return new DialogTurnResult(DialogTurnStatus.Waiting);
                }
            }

            var result = new List<QueryResult>();
            if (response.Answers.Any())
            {
                result.Add(response.Answers.First());
            }

            stepContext.Values[ValueProperty.QnAData] = result;
            ObjectPath.SetPathValue(stepContext.ActiveDialog.State, Options, dialogOptions);

            // If card is not shown, move to next step with top QnA response.
            return await stepContext.NextAsync(result, cancellationToken).ConfigureAwait(false);
        }

        private async Task<DialogTurnResult> CallTrainAsync(WaterfallStepContext stepContext, CancellationToken cancellationToken)
        {
            var dialogOptions = ObjectPath.GetPathValue<QnAMakerDialogOptions>(stepContext.ActiveDialog.State, Options);
            var trainResponses = stepContext.Values[ValueProperty.QnAData] as List<QueryResult>;
            var currentQuery = stepContext.Values[ValueProperty.CurrentQuery] as string;

            var reply = stepContext.Context.Activity.Text;

            if (trainResponses.Count > 1)
            {
                var qnaResult = trainResponses.FirstOrDefault(kvp => kvp.Questions[0] == reply);

                if (qnaResult != null)
                {
                    stepContext.Values[ValueProperty.QnAData] = new List<QueryResult>() { qnaResult };

                    var records = new FeedbackRecord[]
                    {
                        new FeedbackRecord
                        {
                            UserId = stepContext.Context.Activity.Id,
                            UserQuestion = currentQuery,
                            QnaId = qnaResult.Id,
                        }
                    };

                    var feedbackRecords = new FeedbackRecords { Records = records };

                    // Call Active Learning Train API
                    var qnaClient = await GetQnAMakerClientAsync(stepContext).ConfigureAwait(false);
                    await qnaClient.CallTrainAsync(feedbackRecords).ConfigureAwait(false);

                    return await stepContext.NextAsync(new List<QueryResult>() { qnaResult }, cancellationToken).ConfigureAwait(false);
                }
                else if (reply.Equals(dialogOptions.ResponseOptions.CardNoMatchText, StringComparison.OrdinalIgnoreCase))
                {
                    var activity = dialogOptions.ResponseOptions.CardNoMatchResponse;
                    if (activity == null)
                    {
                        await stepContext.Context.SendActivityAsync(DefaultCardNoMatchResponse, cancellationToken: cancellationToken).ConfigureAwait(false);
                    }
                    else
                    {
                        await stepContext.Context.SendActivityAsync(activity, cancellationToken: cancellationToken).ConfigureAwait(false);
                    }

                    return await stepContext.EndDialogAsync().ConfigureAwait(false);
                }
                else
                {
                    // restart the waterfall to step 0
                    return await RunStepAsync(stepContext, index: 0, reason: DialogReason.BeginCalled, result: null, cancellationToken: cancellationToken).ConfigureAwait(false);
                }
            }

            return await stepContext.NextAsync(stepContext.Result, cancellationToken).ConfigureAwait(false);
        }

        private async Task<DialogTurnResult> CheckForMultiTurnPromptAsync(WaterfallStepContext stepContext, CancellationToken cancellationToken)
        {
            var dialogOptions = ObjectPath.GetPathValue<QnAMakerDialogOptions>(stepContext.ActiveDialog.State, Options);
            if (stepContext.Result is List<QueryResult> response && response.Count > 0)
            {
                // -Check if context is present and prompt exists 
                // -If yes: Add reverse index of prompt display name and its corresponding QnA ID
                // -Set PreviousQnAId as answer.Id
                // -Display card for the prompt
                // -Wait for the reply
                // -If no: Skip to next step

                var answer = response.First();

                if (answer.Context != null && answer.Context.Prompts.Count() > 0)
                {
                    var previousContextData = ObjectPath.GetPathValue(stepContext.ActiveDialog.State, QnAContextData, new Dictionary<string, int>());
                    var previousQnAId = ObjectPath.GetPathValue<int>(stepContext.ActiveDialog.State, PreviousQnAId, 0);

                    foreach (var prompt in answer.Context.Prompts)
                    {
                        previousContextData[prompt.DisplayText] = prompt.QnaId;
                    }

                    ObjectPath.SetPathValue(stepContext.ActiveDialog.State, QnAContextData, previousContextData);
                    ObjectPath.SetPathValue(stepContext.ActiveDialog.State, PreviousQnAId, answer.Id);
                    ObjectPath.SetPathValue(stepContext.ActiveDialog.State, Options, dialogOptions);

                    // Get multi-turn prompts card activity.
                    var message = QnACardBuilder.GetQnAPromptsCard(answer, dialogOptions.ResponseOptions.CardNoMatchText);
                    await stepContext.Context.SendActivityAsync(message).ConfigureAwait(false);

                    return new DialogTurnResult(DialogTurnStatus.Waiting);
                }
            }

            return await stepContext.NextAsync(stepContext.Result, cancellationToken).ConfigureAwait(false);
        }

        private async Task<DialogTurnResult> DisplayQnAResultAsync(WaterfallStepContext stepContext, CancellationToken cancellationToken)
        {
            var dialogOptions = ObjectPath.GetPathValue<QnAMakerDialogOptions>(stepContext.ActiveDialog.State, Options);
            var reply = stepContext.Context.Activity.Text;

            if (reply.Equals(dialogOptions.ResponseOptions.CardNoMatchText, StringComparison.OrdinalIgnoreCase))
            {
                var activity = dialogOptions.ResponseOptions.CardNoMatchResponse;
                if (activity == null)
                {
                    await stepContext.Context.SendActivityAsync(DefaultCardNoMatchResponse, cancellationToken: cancellationToken).ConfigureAwait(false);
                }
                else
                {
                    await stepContext.Context.SendActivityAsync(activity, cancellationToken: cancellationToken).ConfigureAwait(false);
                }

                return await stepContext.EndDialogAsync().ConfigureAwait(false);
            }

            // If previous QnAId is present, replace the dialog
            var previousQnAId = ObjectPath.GetPathValue<int>(stepContext.ActiveDialog.State, PreviousQnAId, 0);
            if (previousQnAId > 0)
            {
                // restart the waterfall to step 0
                return await RunStepAsync(stepContext, index: 0, reason: DialogReason.BeginCalled, result: null, cancellationToken: cancellationToken).ConfigureAwait(false);
            }

            // If response is present then show that response, else default answer.
            if (stepContext.Result is List<QueryResult> response && response.Count > 0)
            {
                await stepContext.Context.SendActivityAsync(response.First().Answer, cancellationToken: cancellationToken).ConfigureAwait(false);
            }
            else
            {
                var activity = dialogOptions.ResponseOptions.NoAnswer;
                if (activity == null)
                {
                    await stepContext.Context.SendActivityAsync(DefaultNoAnswer, cancellationToken: cancellationToken).ConfigureAwait(false);
                }
                else
                {
                    await stepContext.Context.SendActivityAsync(activity, cancellationToken: cancellationToken).ConfigureAwait(false);
                }
            }

            return await stepContext.EndDialogAsync().ConfigureAwait(false);
        }

        internal class ValueProperty
        {
            internal const string CurrentQuery = "currentQuery";
            internal const string QnAData = "qnaData";
        }
    }
}<|MERGE_RESOLUTION|>--- conflicted
+++ resolved
@@ -165,13 +165,12 @@
         public HttpClient HttpClient { get; set; }
 
         /// <summary>
-<<<<<<< HEAD
         /// Gets or sets a value indicating whether to log personal information that came from the user to telemetry.
         /// </summary>
         /// <value>If true, personal information is logged to Telemetry; otherwise the properties will be filtered.</value>
         public bool LogPersonalInformation { get; set; } = false;
 
-=======
+        /// <summary>
         /// Called when the dialog is started and pushed onto the dialog stack.
         /// </summary>
         /// <param name="dc">The <see cref="DialogContext"/> for the current turn of conversation.</param>
@@ -186,7 +185,8 @@
         /// which represents context from the previous query. To do so, the value should include a
         /// `context` property of type <see cref="QnAResponseContext"/>.</remarks>
         /// <seealso cref="DialogContext.BeginDialogAsync(string, object, CancellationToken)"/>
->>>>>>> e1c30487
+
+
         public override async Task<DialogTurnResult> BeginDialogAsync(DialogContext dc, object options = null, CancellationToken cancellationToken = default(CancellationToken))
         {
             if (dc == null)
