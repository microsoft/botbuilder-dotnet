﻿// Copyright (c) Microsoft Corporation. All rights reserved.
// Licensed under the MIT License.

using System;
using System.Collections.Generic;
using System.Linq;
using System.Net.Http;
using System.Runtime.CompilerServices;
using System.Threading;
using System.Threading.Tasks;
using AdaptiveExpressions.Properties;
using Microsoft.Bot.Builder.AI.QnA.Utils;
using Microsoft.Bot.Builder.Dialogs;
using Microsoft.Bot.Schema;
using Newtonsoft.Json;

namespace Microsoft.Bot.Builder.AI.QnA.Dialogs
{
    /// <summary>
    /// A dialog that supports multi-step and adaptive-learning QnA Maker services.
    /// </summary>
    /// <remarks>An instance of this class targets a specific QnA Maker knowledge base.
    /// It supports knowledge bases that include follow-up prompt and active learning features.</remarks>
    public class QnAMakerDialog : WaterfallDialog
    {
        /// <summary>
        /// The declarative name for this type.
        /// </summary>
        /// <remarks>Used by the framework to serialize and deserialize an instance of this type to JSON.</remarks>
        [JsonProperty("$kind")]
        public const string Kind = "Microsoft.QnAMakerDialog";

        /// <summary>
        /// The path for storing and retrieving QnA Maker context data.
        /// </summary>
        /// <remarks>This represents context about the current or previous call to QnA Maker.
        /// It is stored within the current step's <see cref="WaterfallStepContext"/>.
        /// It supports QnA Maker's follow-up prompt and active learning features.</remarks>
        protected const string QnAContextData = "qnaContextData";

        /// <summary>
        /// The path for storing and retrieving the previous question ID.
        /// </summary>
        /// <remarks>This represents the QnA question ID from the previous turn.
        /// It is stored within the current step's <see cref="WaterfallStepContext"/>.
        /// It supports QnA Maker's follow-up prompt and active learning features.</remarks>
        protected const string PreviousQnAId = "prevQnAId";

        /// <summary>
        /// The path for storing and retrieving the options for this instance of the dialog.
        /// </summary>
        /// <remarks>This includes the options with which the dialog was started and options
        /// expected by the QnA Maker service.
        /// It is stored within the current step's <see cref="WaterfallStepContext"/>.
        /// It supports QnA Maker and the dialog system.</remarks>
        protected const string Options = "options";

        // Dialog Options parameters

        /// <summary>
        /// The default threshold for answers returned, based on score.
        /// </summary>
        protected const float DefaultThreshold = 0.3F;

        /// <summary>
        /// The default maximum number of answers to be returned for the question.
        /// </summary>
        protected const int DefaultTopN = 3;

        private const string DefaultNoAnswer = "No QnAMaker answers found.";

        // Card parameters
        private const string DefaultCardTitle = "Did you mean:";
        private const string DefaultCardNoMatchText = "None of the above.";
        private const string DefaultCardNoMatchResponse = "Thanks for the feedback.";

        private float maximumScoreForLowScoreVariation = 0.95F;

        /// <summary>
        /// Initializes a new instance of the <see cref="QnAMakerDialog"/> class.
        /// </summary>
        /// <param name="knowledgeBaseId">The ID of the QnA Maker knowledge base to query.</param>
        /// <param name="endpointKey">The QnA Maker endpoint key to use to query the knowledge base.</param>
        /// <param name="hostName">The QnA Maker host URL for the knowledge base, starting with "https://" and
        /// ending with "/qnamaker".</param>
        /// <param name="noAnswer">The activity to send the user when QnA Maker does not find an answer.</param>
        /// <param name="threshold">The threshold for answers returned, based on score.</param>
        /// <param name="activeLearningCardTitle">The card title to use when showing active learning options
        /// to the user, if active learning is enabled.</param>
        /// <param name="cardNoMatchText">The button text to use with active learning options,
        /// allowing a user to indicate none of the options are applicable.</param>
        /// <param name="top">The maximum number of answers to return from the knowledge base.</param>
        /// <param name="cardNoMatchResponse">The activity to send the user if they select the no match option
        /// on an active learning card.</param>
        /// <param name="strictFilters">QnA Maker metadata with which to filter or boost queries to the
        /// knowledge base; or null to apply none.</param>
        /// <param name="httpClient">An HTTP client to use for requests to the QnA Maker Service;
        /// or `null` to use a default client.</param>
        /// <param name="sourceFilePath">The source file path, for debugging. Defaults to the full path
        /// of the source file that contains the caller.</param>
        /// <param name="sourceLineNumber">The line number, for debugging. Defaults to the line number
        /// in the source file at which the method is called.</param>
        public QnAMakerDialog(
            string knowledgeBaseId,
            string endpointKey,
            string hostName,
            Activity noAnswer = null,
            float threshold = DefaultThreshold,
            string activeLearningCardTitle = DefaultCardTitle,
            string cardNoMatchText = DefaultCardNoMatchText,
            int top = DefaultTopN,
            Activity cardNoMatchResponse = null,
            Metadata[] strictFilters = null,
            HttpClient httpClient = null,
            [CallerFilePath] string sourceFilePath = "",
            [CallerLineNumber] int sourceLineNumber = 0)
            : base(nameof(QnAMakerDialog))
        {
            this.RegisterSourceLocation(sourceFilePath, sourceLineNumber);
            this.KnowledgeBaseId = knowledgeBaseId ?? throw new ArgumentNullException(nameof(knowledgeBaseId));
            this.HostName = hostName ?? throw new ArgumentNullException(nameof(hostName));
            this.EndpointKey = endpointKey ?? throw new ArgumentNullException(nameof(endpointKey));
            this.Threshold = threshold;
            this.Top = top;
            this.ActiveLearningCardTitle = activeLearningCardTitle;
            this.CardNoMatchText = cardNoMatchText;
            this.StrictFilters = strictFilters;
            this.NoAnswer = new BindToActivity(noAnswer ?? MessageFactory.Text(DefaultNoAnswer));
            this.CardNoMatchResponse = new BindToActivity(cardNoMatchResponse ?? MessageFactory.Text(DefaultCardNoMatchResponse));
            this.HttpClient = httpClient;

            // add waterfall steps
            this.AddStep(CallGenerateAnswerAsync);
            this.AddStep(CallTrainAsync);
            this.AddStep(CheckForMultiTurnPromptAsync);
            this.AddStep(DisplayQnAResultAsync);
        }

        /// <summary>
        /// Initializes a new instance of the <see cref="QnAMakerDialog"/> class.
        /// The JSON serializer uses this constructor to deserialize objects of this class.
        /// </summary>
        /// <param name="sourceFilePath">The source file path, for debugging. Defaults to the full path
        /// of the source file that contains the caller.</param>
        /// <param name="sourceLineNumber">The line number, for debugging. Defaults to the line number
        /// in the source file at which the method is called.</param>
        [JsonConstructor]
        public QnAMakerDialog([CallerFilePath] string sourceFilePath = "", [CallerLineNumber] int sourceLineNumber = 0)
            : base(nameof(QnAMakerDialog))
        {
            this.RegisterSourceLocation(sourceFilePath, sourceLineNumber);

            // add waterfall steps
            this.AddStep(CallGenerateAnswerAsync);
            this.AddStep(CallTrainAsync);
            this.AddStep(CheckForMultiTurnPromptAsync);
            this.AddStep(DisplayQnAResultAsync);
        }

        /// <summary>
        /// Gets or sets the <see cref="HttpClient"/> instance to use for requests to the QnA Maker service.
        /// </summary>
        /// <value>The HTTP client.</value>
        [JsonIgnore]
        public HttpClient HttpClient { get; set; }

        /// <summary>
        /// Gets or sets the QnA Maker knowledge base ID to query.
        /// </summary>
        /// <value>
        /// The knowledge base ID or an expression which evaluates to the knowledge base ID.
        /// </value>
        [JsonProperty("knowledgeBaseId")]
        public StringExpression KnowledgeBaseId { get; set; }

        /// <summary>
        /// Gets or sets the QnA Maker host URL for the knowledge base.
        /// </summary>
        /// <value>
        /// The QnA Maker host URL or an expression which evaluates to the host URL.
        /// </value>
        [JsonProperty("hostname")]
        public StringExpression HostName { get; set; }

        /// <summary>
        /// Gets or sets the QnA Maker endpoint key to use to query the knowledge base.
        /// </summary>
        /// <value>
        /// The QnA Maker endpoint key to use or an expression which evaluates to the endpoint key.
        /// </value>
        [JsonProperty("endpointKey")]
        public StringExpression EndpointKey { get; set; }

        /// <summary>
        /// Gets or sets the threshold for answers returned, based on score.
        /// </summary>
        /// <value>
        /// The threshold for answers returned or an expression which evaluates to the threshold.
        /// </value>
        [JsonProperty("threshold")]
        public NumberExpression Threshold { get; set; } = DefaultThreshold;

        /// <summary>
        /// Gets or sets the maximum number of answers to return from the knowledge base.
        /// </summary>
        /// <value>
        /// The maximum number of answers to return from the knowledge base or an expression which
        /// evaluates to the maximum number to return.
        /// </value>
        [JsonProperty("top")]
        public IntExpression Top { get; set; } = DefaultTopN;

        /// <summary>
        /// Gets or sets the template to send the user when QnA Maker does not find an answer.
        /// </summary>
        /// <value>
        /// The template to send the user when QnA Maker does not find an answer.
        /// </value>
        [JsonProperty("noAnswer")]
        public ITemplate<Activity> NoAnswer { get; set; } = new BindToActivity(MessageFactory.Text(DefaultNoAnswer));

        /// <summary>
        /// Gets or sets the card title to use when showing active learning options to the user,
        /// if active learning is enabled.
        /// </summary>
        /// <value>
        /// The path card title to use when showing active learning options to the user or an
        /// expression which evaluates to the card title.
        /// </value>
        [JsonProperty("activeLearningCardTitle")]
        public StringExpression ActiveLearningCardTitle { get; set; }

        /// <summary>
        /// Gets or sets the button text to use with active learning options, allowing a user to
        /// indicate none of the options are applicable.
        /// </summary>
        /// <value>
        /// The button text to use with active learning options or an expression which evaluates to
        /// the button text.
        /// </value>
        [JsonProperty("cardNoMatchText")]
        public StringExpression CardNoMatchText { get; set; }

        /// <summary>
        /// Gets or sets the template to send the user if they select the no match option on an
        /// active learning card.
        /// </summary>
        /// <value>
        /// The template to send the user if they select the no match option on an active learning card.
        /// </value>
        [JsonProperty("cardNoMatchResponse")]
        public ITemplate<Activity> CardNoMatchResponse { get; set; } = new BindToActivity(MessageFactory.Text(DefaultCardNoMatchResponse));

        /// <summary>
        /// Gets or sets the QnA Maker metadata with which to filter or boost queries to the knowledge base;
        /// or null to apply none.
        /// </summary>
        /// <value>
        /// The QnA Maker metadata with which to filter or boost queries to the knowledge base
        /// or an expression which evaluates to the QnA Maker metadata.
        /// </value>
        [JsonProperty("strictFilters")]
        public ArrayExpression<Metadata> StrictFilters { get; set; }

        /// <summary>
        /// Gets or sets the flag to determine if personal information should be logged in telemetry.
        /// </summary>
        /// <value>
        /// The flag to indicate in personal information should be logged in telemetry.
        /// </value>
        [JsonProperty("logPersonalInformation")]
        public BoolExpression LogPersonalInformation { get; set; } = "=settings.telemetry.logPersonalInformation";

        /// <summary>
        /// Gets or sets a value indicating whether gets or sets environment of knowledgebase to be called. 
        /// </summary>
        /// <value>
        /// A value indicating whether to call test or prod environment of knowledge base. 
        /// </value>
        [JsonProperty("isTest")]
        public bool IsTest { get; set; }

        /// <summary>
        /// Gets or sets the QnA Maker ranker type to use.
        /// </summary>
        /// <value>
        /// The QnA Maker ranker type to use or an expression which evaluates to the ranker type.
        /// </value>
        /// <seealso cref="RankerTypes"/>
        [JsonProperty("rankerType")]
        public StringExpression RankerType { get; set; } = new StringExpression(RankerTypes.DefaultRankerType);

        /// <summary>
        /// Gets or sets a value indicating whether to enable PreciseAnswer generation. 
        /// </summary>
        /// <value>
        /// A value indicating user's choice between precise answer and full text in response to QnAMaker GenerateAnswer query.
        /// </value>
        [JsonProperty("enablePreciseAnswer")]
        public bool EnablePreciseAnswer { get; set; }

        /// <summary>
        /// Gets or sets a value indicating whether the user only wants to receive precise answer. 
        /// </summary>
        /// <value>
        /// A value that indicates if user wants to receive full text along with the precise answer or not.
        /// </value>
        [JsonProperty("displayPreciseAnswerOnly")]
        public bool DisplayPreciseAnswerOnly { get; set; }

        /// <summary>
        /// Called when the dialog is started and pushed onto the dialog stack.
        /// </summary>
        /// <param name="dc">The <see cref="DialogContext"/> for the current turn of conversation.</param>
        /// <param name="options">Optional, initial information to pass to the dialog.</param>
        /// <param name="cancellationToken">A cancellation token that can be used by other objects
        /// or threads to receive notice of cancellation.</param>
        /// <returns>A <see cref="Task"/> representing the asynchronous operation.</returns>
        /// <remarks>If the task is successful, the result indicates whether the dialog is still
        /// active after the turn has been processed by the dialog.
        /// 
        /// You can use the <paramref name="options"/> parameter to include the QnA Maker context data,
        /// which represents context from the previous query. To do so, the value should include a
        /// `context` property of type <see cref="QnAResponseContext"/>.</remarks>
        /// <seealso cref="DialogContext.BeginDialogAsync(string, object, CancellationToken)"/>
        public override async Task<DialogTurnResult> BeginDialogAsync(DialogContext dc, object options = null, CancellationToken cancellationToken = default(CancellationToken))
        {
            if (dc == null)
            {
                throw new ArgumentNullException(nameof(dc));
            }

            if (dc.Context?.Activity?.Type != ActivityTypes.Message)
            {
                return EndOfTurn;
            }

            var dialogOptions = new QnAMakerDialogOptions()
            {
                QnAMakerOptions = await GetQnAMakerOptionsAsync(dc).ConfigureAwait(false),
                ResponseOptions = await GetQnAResponseOptionsAsync(dc).ConfigureAwait(false)
            };

            if (options != null)
            {
                dialogOptions = ObjectPath.Assign<QnAMakerDialogOptions>(dialogOptions, options);
            }

            ObjectPath.SetPathValue(dc.ActiveDialog.State, Options, dialogOptions);

            return await base.BeginDialogAsync(dc, dialogOptions, cancellationToken).ConfigureAwait(false);
        }

        public override Task<DialogTurnResult> ContinueDialogAsync(DialogContext dc, CancellationToken cancellationToken = default)
        {
            var interrupted = dc.State.GetValue<bool>(TurnPath.Interrupted, () => false);
            if (interrupted)
            {
                // if qnamaker was interrupted then end the qnamaker dialog
                return dc.EndDialogAsync(cancellationToken: cancellationToken);
            }

            return base.ContinueDialogAsync(dc, cancellationToken);
        }

        protected override async Task<bool> OnPreBubbleEventAsync(DialogContext dc, DialogEvent e, CancellationToken cancellationToken)
        {
            if (dc.Context.Activity.Type == ActivityTypes.Message)
            {
                // decide whether we want to allow interruption or not.
                // if we don't get a response from QnA which signifies we expected it,
                // then we allow interruption.

                var reply = dc.Context.Activity.Text;
                var dialogOptions = ObjectPath.GetPathValue<QnAMakerDialogOptions>(dc.ActiveDialog.State, Options);

                if (reply.Equals(dialogOptions.ResponseOptions.CardNoMatchText, StringComparison.OrdinalIgnoreCase))
                {
                    // it matches nomatch text, we like that.
                    return true;
                }

                var suggestedQuestions = dc.State.GetValue<List<string>>($"this.suggestedQuestions");
                if (suggestedQuestions != null && suggestedQuestions.Any(question => string.Compare(question, reply.Trim(), ignoreCase: true) == 0))
                {
                    // it matches one of the suggested actions, we like that.
                    return true;
                }

                // Calling QnAMaker to get response.
                var qnaClient = await GetQnAMakerClientAsync(dc).ConfigureAwait(false);
                ResetOptions(dc, dialogOptions);

                var response = await qnaClient.GetAnswersRawAsync(dc.Context, dialogOptions.QnAMakerOptions).ConfigureAwait(false);

                // cache result so step doesn't have to do it again, this is a turn cache and we use hashcode so we don't conflict with any other qnamakerdialogs out there.
                dc.State.SetValue($"turn.qnaresult{this.GetHashCode()}", response);

                // disable interruption if we have answers.
                return response.Answers.Any();
            }

            // call base for default behavior.
            return await OnPostBubbleEventAsync(dc, e, cancellationToken).ConfigureAwait(false);
        }

        /// <summary>
        /// Gets an <see cref="IQnAMakerClient"/> to use to access the QnA Maker knowledge base.
        /// </summary>
        /// <param name="dc">The <see cref="DialogContext"/> for the current turn of conversation.</param>
        /// <returns>A <see cref="Task"/> representing the asynchronous operation.</returns>
        /// <remarks>If the task is successful, the result contains the QnA Maker client to use.</remarks>
        protected async virtual Task<IQnAMakerClient> GetQnAMakerClientAsync(DialogContext dc)
        {
            var qnaClient = dc.Context.TurnState.Get<IQnAMakerClient>();
            if (qnaClient != null)
            {
                // return mock client
                return qnaClient;
            }

            var endpoint = new QnAMakerEndpoint
            {
                EndpointKey = this.EndpointKey.GetValue(dc.State),
                Host = this.HostName.GetValue(dc.State),
                KnowledgeBaseId = this.KnowledgeBaseId.GetValue(dc.State)
            };
            var options = await GetQnAMakerOptionsAsync(dc).ConfigureAwait(false);
            return new QnAMaker(endpoint, options, HttpClient, this.TelemetryClient, this.LogPersonalInformation.GetValue(dc.State));
        }

        /// <summary>
        /// Gets the options for the QnA Maker client that the dialog will use to query the knowledge base.
        /// </summary>
        /// <param name="dc">The <see cref="DialogContext"/> for the current turn of conversation.</param>
        /// <returns>A <see cref="Task"/> representing the asynchronous operation.</returns>
        /// <remarks>If the task is successful, the result contains the QnA Maker options to use.</remarks>
        protected virtual Task<QnAMakerOptions> GetQnAMakerOptionsAsync(DialogContext dc)
        {
            return Task.FromResult(new QnAMakerOptions
            {
                ScoreThreshold = this.Threshold.GetValue(dc.State),
                StrictFilters = this.StrictFilters?.GetValue(dc.State)?.ToArray(),
                Top = this.Top.GetValue(dc.State),
                Context = new QnARequestContext(),
                QnAId = 0,
                RankerType = this.RankerType?.GetValue(dc.State),
                IsTest = this.IsTest,
                EnablePreciseAnswer = this.EnablePreciseAnswer
            }); 
        }

        /// <summary>
        /// Gets the options the dialog will use to display query results to the user.
        /// </summary>
        /// <param name="dc">The <see cref="DialogContext"/> for the current turn of conversation.</param>
        /// <returns>A <see cref="Task"/> representing the asynchronous operation.</returns>
        /// <remarks>If the task is successful, the result contains the response options to use.</remarks>
        protected virtual async Task<QnADialogResponseOptions> GetQnAResponseOptionsAsync(DialogContext dc)
        {
            return new QnADialogResponseOptions
            {
                NoAnswer = await this.NoAnswer.BindAsync(dc, dc.State).ConfigureAwait(false),
                ActiveLearningCardTitle = this.ActiveLearningCardTitle?.GetValue(dc.State) ?? DefaultCardTitle,
                CardNoMatchText = this.CardNoMatchText?.GetValue(dc.State) ?? DefaultCardNoMatchText,
                CardNoMatchResponse = await this.CardNoMatchResponse.BindAsync(dc).ConfigureAwait(false),
                DisplayPreciseAnswerOnly = this.DisplayPreciseAnswerOnly
            };
        }

        private async Task<DialogTurnResult> CallGenerateAnswerAsync(WaterfallStepContext stepContext, CancellationToken cancellationToken)
        {
            // clear suggestedQuestions between turns.
            stepContext.State.RemoveValue($"this.suggestedQuestions");

            var dialogOptions = ObjectPath.GetPathValue<QnAMakerDialogOptions>(stepContext.ActiveDialog.State, Options);
            ResetOptions(stepContext, dialogOptions);

            // Storing the context info
            stepContext.Values[ValueProperty.CurrentQuery] = stepContext.Context.Activity.Text;

            // Calling QnAMaker to get response.
            var qnaClient = await GetQnAMakerClientAsync(stepContext).ConfigureAwait(false);
            var response = stepContext.State.GetValue<QueryResults>($"turn.qnaresult{this.GetHashCode()}");
            if (response == null)
            {
                response = await qnaClient.GetAnswersRawAsync(stepContext.Context, dialogOptions.QnAMakerOptions).ConfigureAwait(false);
            }

            // Resetting previous query.
            var previousQnAId = -1;
            ObjectPath.SetPathValue(stepContext.ActiveDialog.State, PreviousQnAId, previousQnAId);

            // Take this value from GetAnswerResponse 
            var isActiveLearningEnabled = response.ActiveLearningEnabled;

            stepContext.Values[ValueProperty.QnAData] = new List<QueryResult>(response.Answers);

            // Check if active learning is enabled.
            // maximumScoreForLowScoreVariation is the score above which no need to check for feedback.
            if (response.Answers.Any() && response.Answers.First().Score <= maximumScoreForLowScoreVariation)
            {
                // Get filtered list of the response that support low score variation criteria.
                response.Answers = qnaClient.GetLowScoreVariation(response.Answers);

                if (response.Answers.Count() > 1 && isActiveLearningEnabled)
                {
                    var suggestedQuestions = new List<string>();
                    foreach (var qna in response.Answers)
                    {
                        suggestedQuestions.Add(qna.Questions[0]);
                    }

                    // Get active learning suggestion card activity.
                    var message = QnACardBuilder.GetSuggestionsCard(suggestedQuestions, dialogOptions.ResponseOptions.ActiveLearningCardTitle, dialogOptions.ResponseOptions.CardNoMatchText);
                    await stepContext.Context.SendActivityAsync(message).ConfigureAwait(false);

                    ObjectPath.SetPathValue(stepContext.ActiveDialog.State, Options, dialogOptions);
                    stepContext.State.SetValue($"this.suggestedQuestions", suggestedQuestions);
                    return new DialogTurnResult(DialogTurnStatus.Waiting);
                }
            }

            var result = new List<QueryResult>();
            if (response.Answers.Any())
            {
                result.Add(response.Answers.First());
            }

            stepContext.Values[ValueProperty.QnAData] = result;

            ObjectPath.SetPathValue(stepContext.ActiveDialog.State, Options, dialogOptions);

            // If card is not shown, move to next step with top QnA response.
            return await stepContext.NextAsync(result, cancellationToken).ConfigureAwait(false);
        }

        private void ResetOptions(DialogContext dc, QnAMakerDialogOptions dialogOptions)
        {
            // Resetting context and QnAId
            dialogOptions.QnAMakerOptions.QnAId = 0;
            dialogOptions.QnAMakerOptions.Context = new QnARequestContext();

            // -Check if previous context is present, if yes then put it with the query
            // -Check for id if query is present in reverse index.
            var previousContextData = ObjectPath.GetPathValue<Dictionary<string, int>>(dc.ActiveDialog.State, QnAContextData, new Dictionary<string, int>());
            var previousQnAId = ObjectPath.GetPathValue<int>(dc.ActiveDialog.State, PreviousQnAId, 0);

            if (previousQnAId > 0)
            {
                dialogOptions.QnAMakerOptions.Context = new QnARequestContext
                {
                    PreviousQnAId = previousQnAId
                };

                if (previousContextData.TryGetValue(dc.Context.Activity.Text, out var currentQnAId))
                {
                    dialogOptions.QnAMakerOptions.QnAId = currentQnAId;
                }
            }
        }

        private async Task<DialogTurnResult> CallTrainAsync(WaterfallStepContext stepContext, CancellationToken cancellationToken)
        {
            var dialogOptions = ObjectPath.GetPathValue<QnAMakerDialogOptions>(stepContext.ActiveDialog.State, Options);
            var trainResponses = stepContext.Values[ValueProperty.QnAData] as List<QueryResult>;
            var currentQuery = stepContext.Values[ValueProperty.CurrentQuery] as string;

            var reply = stepContext.Context.Activity.Text;

            if (trainResponses.Count > 1)
            {
                var qnaResult = trainResponses.FirstOrDefault(kvp => kvp.Questions[0] == reply);

                if (qnaResult != null)
                {
                    stepContext.Values[ValueProperty.QnAData] = new List<QueryResult>() { qnaResult };

                    var records = new FeedbackRecord[]
                    {
                        new FeedbackRecord
                        {
                            UserId = stepContext.Context.Activity.Id,
                            UserQuestion = currentQuery,
                            QnaId = qnaResult.Id,
                        }
                    };

                    var feedbackRecords = new FeedbackRecords { Records = records };

                    // Call Active Learning Train API
                    var qnaClient = await GetQnAMakerClientAsync(stepContext).ConfigureAwait(false);
                    await qnaClient.CallTrainAsync(feedbackRecords).ConfigureAwait(false);

                    return await stepContext.NextAsync(new List<QueryResult>() { qnaResult }, cancellationToken).ConfigureAwait(false);
                }
                else if (reply.Equals(dialogOptions.ResponseOptions.CardNoMatchText, StringComparison.OrdinalIgnoreCase))
                {
                    var activity = dialogOptions.ResponseOptions.CardNoMatchResponse;
                    if (activity == null)
                    {
                        await stepContext.Context.SendActivityAsync(DefaultCardNoMatchResponse, cancellationToken: cancellationToken).ConfigureAwait(false);
                    }
                    else
                    {
                        await stepContext.Context.SendActivityAsync(activity, cancellationToken: cancellationToken).ConfigureAwait(false);
                    }

                    return await stepContext.EndDialogAsync().ConfigureAwait(false);
                }
                else
                {
                    // restart the waterfall to step 0
                    return await RunStepAsync(stepContext, index: 0, reason: DialogReason.BeginCalled, result: null, cancellationToken: cancellationToken).ConfigureAwait(false);
                }
            }

            return await stepContext.NextAsync(stepContext.Result, cancellationToken).ConfigureAwait(false);
        }

        private async Task<DialogTurnResult> CheckForMultiTurnPromptAsync(WaterfallStepContext stepContext, CancellationToken cancellationToken)
        {
            var dialogOptions = ObjectPath.GetPathValue<QnAMakerDialogOptions>(stepContext.ActiveDialog.State, Options);
            if (stepContext.Result is List<QueryResult> response && response.Count > 0)
            {
                // -Check if context is present and prompt exists 
                // -If yes: Add reverse index of prompt display name and its corresponding QnA ID
                // -Set PreviousQnAId as answer.Id
                // -Display card for the prompt
                // -Wait for the reply
                // -If no: Skip to next step

                var answer = response.First();

                if (answer.Context != null && answer.Context.Prompts.Count() > 0)
                {
                    var previousContextData = ObjectPath.GetPathValue(stepContext.ActiveDialog.State, QnAContextData, new Dictionary<string, int>());

                    foreach (var prompt in answer.Context.Prompts)
                    {
                        previousContextData[prompt.DisplayText] = prompt.QnaId;
                    }

                    ObjectPath.SetPathValue(stepContext.ActiveDialog.State, QnAContextData, previousContextData);
                    ObjectPath.SetPathValue(stepContext.ActiveDialog.State, PreviousQnAId, answer.Id);
                    ObjectPath.SetPathValue(stepContext.ActiveDialog.State, Options, dialogOptions);

                    // Get multi-turn prompts card activity.
                    var message = QnACardBuilder.GetQnADefaultResponse(answer, dialogOptions.ResponseOptions.DisplayPreciseAnswerOnly, cancellationToken);
                    await stepContext.Context.SendActivityAsync(message).ConfigureAwait(false);

                    return new DialogTurnResult(DialogTurnStatus.Waiting);
                }
            }

            return await stepContext.NextAsync(stepContext.Result, cancellationToken).ConfigureAwait(false);
        }

        /// <summary>
        /// Gets the options the dialog will use to display query results to the user.
        /// </summary>
        /// <param name="stepContext">The <see cref="WaterfallStepContext"/> for the current turn of conversation.</param>
        /// <param name="cancellationToken">The <see cref="CancellationToken"/> for the current turn of conversation.</param>
        /// <returns>A <see cref="Task"/> representing the asynchronous operation.</returns>
        /// <remarks>If the task is successful, the result contains the <see cref="DialogTurnResult"/> as per user's choice.</remarks>
<<<<<<< HEAD
=======

>>>>>>> 1a06a928
        private async Task<DialogTurnResult> DisplayQnAResultAsync(WaterfallStepContext stepContext, CancellationToken cancellationToken)
        {
            var dialogOptions = ObjectPath.GetPathValue<QnAMakerDialogOptions>(stepContext.ActiveDialog.State, Options);
            var reply = stepContext.Context.Activity.Text;

            if (reply.Equals(dialogOptions.ResponseOptions.CardNoMatchText, StringComparison.OrdinalIgnoreCase))
            {
                var activity = dialogOptions.ResponseOptions.CardNoMatchResponse;
                if (activity == null)
                {
                    await stepContext.Context.SendActivityAsync(DefaultCardNoMatchResponse, cancellationToken: cancellationToken).ConfigureAwait(false);
                }
                else
                {
                    await stepContext.Context.SendActivityAsync(activity, cancellationToken: cancellationToken).ConfigureAwait(false);
                }

                return await stepContext.EndDialogAsync().ConfigureAwait(false);
            }

            // If previous QnAId is present, replace the dialog
            var previousQnAId = ObjectPath.GetPathValue<int>(stepContext.ActiveDialog.State, PreviousQnAId, 0);
            if (previousQnAId > 0)
            {
                // restart the waterfall to step 0
                return await RunStepAsync(stepContext, index: 0, reason: DialogReason.BeginCalled, result: null, cancellationToken: cancellationToken).ConfigureAwait(false);
            }

            // If response is present then show that response, else default answer.
            if (stepContext.Result is List<QueryResult> response && response.Count > 0)
            {
                var message = QnACardBuilder.GetQnADefaultResponse(response.First(), dialogOptions.ResponseOptions.DisplayPreciseAnswerOnly, cancellationToken);
                await stepContext.Context.SendActivityAsync(message).ConfigureAwait(false);
            }
            else
            {
                var activity = dialogOptions.ResponseOptions.NoAnswer;
                if (activity == null)
                {
                    await stepContext.Context.SendActivityAsync(DefaultNoAnswer, cancellationToken: cancellationToken).ConfigureAwait(false);
                }
                else
                {
                    await stepContext.Context.SendActivityAsync(activity, cancellationToken: cancellationToken).ConfigureAwait(false);
                }
            }

            return await stepContext.EndDialogAsync().ConfigureAwait(false);
        }

        internal class ValueProperty
        {
            internal const string CurrentQuery = "currentQuery";
            internal const string QnAData = "qnaData";
        }
    }
}<|MERGE_RESOLUTION|>--- conflicted
+++ resolved
@@ -663,10 +663,7 @@
         /// <param name="cancellationToken">The <see cref="CancellationToken"/> for the current turn of conversation.</param>
         /// <returns>A <see cref="Task"/> representing the asynchronous operation.</returns>
         /// <remarks>If the task is successful, the result contains the <see cref="DialogTurnResult"/> as per user's choice.</remarks>
-<<<<<<< HEAD
-=======
-
->>>>>>> 1a06a928
+
         private async Task<DialogTurnResult> DisplayQnAResultAsync(WaterfallStepContext stepContext, CancellationToken cancellationToken)
         {
             var dialogOptions = ObjectPath.GetPathValue<QnAMakerDialogOptions>(stepContext.ActiveDialog.State, Options);
