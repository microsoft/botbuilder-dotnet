--- conflicted
+++ resolved
@@ -38,15 +38,9 @@
         public const string ResultProperty = "result";
 
         private const float UnknownIntentFilterScore = 0.4F;
-<<<<<<< HEAD
         private static ConcurrentDictionary<string, BotFramework.Orchestrator.Orchestrator> orchestratorMap = new ConcurrentDictionary<string, BotFramework.Orchestrator.Orchestrator>();
-        private string _modelPath;
-        private string _snapshotPath;
-=======
-        private static BotFramework.Orchestrator.Orchestrator orchestrator = null;
         private string _modelFolder;
         private string _snapshotFile;
->>>>>>> 00d1155d
         private ILabelResolver _resolver = null;
 
         /// <summary>
@@ -243,16 +237,12 @@
 
             if (_resolver != null)
             {
-<<<<<<< HEAD
                 return;
             }
 
-            var fullModelPath = Path.GetFullPath(PathUtils.NormalizePath(_modelPath));
-=======
-                var fullModelPath = Path.GetFullPath(PathUtils.NormalizePath(_modelFolder));
->>>>>>> 00d1155d
-
-            var orchestrator = orchestratorMap.GetOrAdd(fullModelPath, path =>
+            var fullModelFolder = Path.GetFullPath(PathUtils.NormalizePath(_modelFolder));
+
+            var orchestrator = orchestratorMap.GetOrAdd(fullModelFolder, path =>
             {
                 // Create Orchestrator
                 try
@@ -265,13 +255,7 @@
                 }
             });
 
-<<<<<<< HEAD
-            var fullSnapShotPath = Path.GetFullPath(PathUtils.NormalizePath(_snapshotPath));
-=======
-            if (_resolver == null)
-            {
-                var fullSnapShotPath = Path.GetFullPath(PathUtils.NormalizePath(_snapshotFile));
->>>>>>> 00d1155d
+            var fullSnapShotPath = Path.GetFullPath(PathUtils.NormalizePath(_snapshotFile));
 
             // Load the snapshot
             string content = File.ReadAllText(fullSnapShotPath);
