﻿// Copyright (c) Microsoft Corporation. All rights reserved.
// Licensed under the MIT License.

using System;
using System.Collections.Generic;
using System.IO;
using System.Linq;
using System.Runtime.CompilerServices;
using System.Text;
using System.Threading;
using System.Threading.Tasks;
using AdaptiveExpressions.Properties;
using Microsoft.Bot.Builder.Dialogs;
using Microsoft.Bot.Builder.Dialogs.Adaptive.Recognizers;
using Microsoft.Bot.Builder.TraceExtensions;
using Microsoft.Bot.Schema;
using Microsoft.BotFramework.Orchestrator;
using Newtonsoft.Json;
using Newtonsoft.Json.Linq;

namespace Microsoft.Bot.Builder.AI.Orchestrator
{
    /// <summary>
    /// Class that represents an adaptive Orchestrator recognizer.
    /// </summary>
    public class OrchestratorAdaptiveRecognizer : Recognizer
    {
        /// <summary>
        /// The Kind name for this recognizer.
        /// </summary>
        [JsonProperty("$kind")]
        public const string Kind = "Microsoft.OrchestratorRecognizer";

        /// <summary>
        /// Property key in RecognizerResult that holds the full recognition result from Orchestrator core.
        /// </summary>
        public const string ResultProperty = "result";

        private const float UnknownIntentFilterScore = 0.4F;
        private static BotFramework.Orchestrator.Orchestrator orchestrator = null;
        private string _modelPath;
        private string _snapshotPath;
        private ILabelResolver _resolver = null;

        /// <summary>
        /// Initializes a new instance of the <see cref="OrchestratorAdaptiveRecognizer"/> class.
        /// </summary>
        /// <param name="callerLine">Caller line.</param>
        /// <param name="callerPath">Caller path.</param>
        [JsonConstructor]
        public OrchestratorAdaptiveRecognizer([CallerFilePath] string callerPath = "", [CallerLineNumber] int callerLine = 0)
            : base(callerPath, callerLine)
        {
        }

        /// <summary>
        /// Initializes a new instance of the <see cref="OrchestratorAdaptiveRecognizer"/> class.
        /// </summary>
        /// <param name="modelPath">Path to NLR model.</param>
        /// <param name="snapshotPath">Path to snapshot.</param>
        /// <param name="resolver">Label resolver.</param>
        public OrchestratorAdaptiveRecognizer(string modelPath, string snapshotPath, ILabelResolver resolver = null)
        {
            _resolver = resolver;
            if (modelPath == null)
            {
<<<<<<< HEAD
#pragma warning disable IDE0016 // Use 'throw' expression
#pragma warning disable CA2208 // Instantiate argument exceptions correctly
                throw new ArgumentNullException($"Missing `ModelPath` information.");
=======
                throw new ArgumentNullException(nameof(modelPath));
>>>>>>> e4d7a2d4
            }

            if (snapshotPath == null)
            {
                throw new ArgumentNullException(nameof(snapshotPath));
            }
#pragma warning restore IDE0016 // Use 'throw' expression
#pragma warning restore CA2208 // Instantiate argument exceptions correctly

            _modelPath = modelPath;
            _snapshotPath = snapshotPath;
            InitializeModel();
        }

        /// <summary>
        /// Gets or sets the full path to the NLR model to use.
        /// </summary>
        /// <value>
        /// Model path.
        /// </value>
        [JsonProperty("modelPath")]
        public StringExpression ModelPath { get; set; } = "=settings.orchestrator.modelPath";

        /// <summary>
        /// Gets or sets the full path to the snapshot to use.
        /// </summary>
        /// <value>
        /// Snapshot path.
        /// </value>
        [JsonProperty("snapshotPath")]
        public StringExpression SnapshotPath { get; set; } = "=settings.orchestrator.snapshotPath";

        /// <summary>
        /// Gets or sets the entity recognizers.
        /// </summary>
        /// <value>
        /// The entity recognizers.
        /// </value>
        [JsonProperty("entityRecognizers")]
#pragma warning disable CA2227 // Collection properties should be read only (keeping this consistent with RegexRecognizer)
        public List<EntityRecognizer> EntityRecognizers { get; set; } = new List<EntityRecognizer>();
#pragma warning restore CA2227 // Collection properties should be read only

        /// <summary>
        /// Gets or sets the disambiguation score threshold.
        /// </summary>
        /// <value>
        /// Recognizer returns ChooseIntent (disambiguation) if other intents are classified within this score of the top scoring intent.
        /// </value>
        [JsonProperty("disambiguationScoreThreshold")]
        public NumberExpression DisambiguationScoreThreshold { get; set; } = 0.05F;

        /// <summary>
        /// Gets or sets detect ambiguous intents.
        /// </summary>
        /// <value>
        /// When true, recognizer will look for ambiguous intents (intents with close recognition scores from top scoring intent).
        /// </value>
        [JsonProperty("detectAmbiguousIntents")]
        public BoolExpression DetectAmbiguousIntents { get; set; } = false;

        /// <summary>
        /// Return recognition results.
        /// </summary>
        /// <param name="dc">Context object containing information for a single turn of conversation with a user.</param>
        /// <param name="activity">The incoming activity received from the user. The Text property value is used as the query text for QnA Maker.</param>
        /// <param name="cancellationToken">A cancellation token that can be used by other objects or threads to receive notice of cancellation.</param>
        /// <param name="telemetryProperties">Additional properties to be logged to telemetry with the LuisResult event.</param>
        /// <param name="telemetryMetrics">Additional metrics to be logged to telemetry with the LuisResult event.</param>
        /// <returns>A <see cref="RecognizerResult"/> containing the QnA Maker result.</returns>
        public override async Task<RecognizerResult> RecognizeAsync(DialogContext dc, Schema.Activity activity, CancellationToken cancellationToken, Dictionary<string, string> telemetryProperties = null, Dictionary<string, double> telemetryMetrics = null)
        {
            var text = activity.Text ?? string.Empty;
            var detectAmbiguity = DetectAmbiguousIntents.GetValue(dc.State);

            _modelPath = ModelPath.GetValue(dc.State);
            _snapshotPath = SnapshotPath.GetValue(dc.State);

            InitializeModel();

            var recognizerResult = new RecognizerResult()
            {
                Text = text,
                Intents = new Dictionary<string, IntentScore>(),
            };

            if (string.IsNullOrWhiteSpace(text))
            {
                // nothing to recognize, return empty recognizerResult
                return recognizerResult;
            }

            if (EntityRecognizers.Count != 0)
            {
                // Run entity recognition
                await RecognizeEntitiesAsync(dc, activity, recognizerResult).ConfigureAwait(false);
            }

            // Score with orchestrator
            var results = _resolver.Score(text);

            // Add full recognition result as a 'result' property
            recognizerResult.Properties.Add(ResultProperty, results);

            if (results.Any())
            {
                var topScore = results[0].Score;

                // if top scoring intent is less than threshold, return None
                if (topScore < UnknownIntentFilterScore)
                {
                    recognizerResult.Intents.Add(NoneIntent, new IntentScore() { Score = 1.0 });
                }
                else
                {
                    // add top score
                    recognizerResult.Intents.Add(results[0].Label.Name, new IntentScore()
                    {
                        Score = results[0].Score
                    });

                    // Disambiguate if configured
                    if (detectAmbiguity)
                    {
                        var thresholdScore = DisambiguationScoreThreshold.GetValue(dc.State);
                        var classifyingScore = Math.Round(topScore, 2) - Math.Round(thresholdScore, 2);
                        var ambigiousResults = results.Where(item => item.Score >= classifyingScore).ToList();

                        if (ambigiousResults.Count > 1)
                        {
                            // create a RecognizerResult for each ambigious result.
                            var recognizerResults = ambigiousResults.Select(result => new RecognizerResult()
                            {
                                Text = text,
                                AlteredText = result.ClosestText,
                                Entities = recognizerResult.Entities,
                                Properties = recognizerResult.Properties,
                                Intents = new Dictionary<string, IntentScore>()
                                {
                                    { result.Label.Name, new IntentScore() { Score = result.Score } }
                                },
                            });

                            // replace RecognizerResult with ChooseIntent => Amibgious recognizerResults as candidates. 
                            recognizerResult = CreateChooseIntentResult(recognizerResults.ToDictionary(result => Guid.NewGuid().ToString(), result => result));
                        }
                    }
                }
            }
            else
            {
                // Return 'None' if no intent matched.
                recognizerResult.Intents.Add(NoneIntent, new IntentScore() { Score = 1.0 });
            }

            await dc.Context.TraceActivityAsync(nameof(OrchestratorAdaptiveRecognizer), JObject.FromObject(recognizerResult), nameof(OrchestratorAdaptiveRecognizer), "Orchestrator Recognition ", cancellationToken).ConfigureAwait(false);
            TrackRecognizerResult(dc, nameof(OrchestratorAdaptiveRecognizer), FillRecognizerResultTelemetryProperties(recognizerResult, telemetryProperties), telemetryMetrics);

            return recognizerResult;
        }

        private async Task RecognizeEntitiesAsync(DialogContext dialogContext, Schema.Activity activity, RecognizerResult recognizerResult)
        {
            var text = activity.Text ?? string.Empty;
            var entityPool = new List<Entity>();
            if (EntityRecognizers != null)
            {
                // add entities from regexrecgonizer to the entities pool
                var textEntity = new TextEntity(text);
                textEntity.Properties["start"] = 0;
                textEntity.Properties["end"] = text.Length;
                textEntity.Properties["score"] = 1.0;

                entityPool.Add(textEntity);

                // process entities using EntityRecognizerSet
                var entitySet = new EntityRecognizerSet(EntityRecognizers);
                var newEntities = await entitySet.RecognizeEntitiesAsync(dialogContext, activity, entityPool).ConfigureAwait(false);
                if (newEntities.Any())
                {
                    entityPool.AddRange(newEntities);
                }

                entityPool.Remove(textEntity);
            }

            // map entityPool of Entity objects => RecognizerResult entity format
            recognizerResult.Entities = new JObject();

            foreach (var entityResult in entityPool)
            {
                // add value
                JToken values;
                if (!recognizerResult.Entities.TryGetValue(entityResult.Type, StringComparison.OrdinalIgnoreCase, out values))
                {
                    values = new JArray();
                    recognizerResult.Entities[entityResult.Type] = values;
                }

                // The Entity type names are not consistent, map everything to camelcase so we can process them cleaner.
                var entity = JObject.FromObject(entityResult);
                ((JArray)values).Add(entity.GetValue("text", StringComparison.InvariantCulture));

                // get/create $instance
                if (!recognizerResult.Entities.TryGetValue("$instance", StringComparison.OrdinalIgnoreCase, out JToken instanceRoot))
                {
                    instanceRoot = new JObject();
                    recognizerResult.Entities["$instance"] = instanceRoot;
                }

                // add instanceData
                if (!((JObject)instanceRoot).TryGetValue(entityResult.Type, StringComparison.OrdinalIgnoreCase, out JToken instanceData))
                {
                    instanceData = new JArray();
                    instanceRoot[entityResult.Type] = instanceData;
                }

                var instance = new JObject();
                instance.Add("startIndex", entity.GetValue("start", StringComparison.InvariantCulture));
                instance.Add("endIndex", entity.GetValue("end", StringComparison.InvariantCulture));
                instance.Add("score", (double)1.0);
                instance.Add("text", entity.GetValue("text", StringComparison.InvariantCulture));
                instance.Add("type", entity.GetValue("type", StringComparison.InvariantCulture));
                instance.Add("resolution", entity.GetValue("resolution", StringComparison.InvariantCulture));
                ((JArray)instanceData).Add(instance);
            }
        }

        private void InitializeModel()
        {
            if (_modelPath == null)
            {
#pragma warning disable CA2208 // Instantiate argument exceptions correctly
<<<<<<< HEAD
                throw new ArgumentNullException($"Missing `ModelPath` information.");
=======
                throw new ArgumentNullException("ModelPath");
#pragma warning restore CA2208 // Instantiate argument exceptions correctly
>>>>>>> e4d7a2d4
            }

            if (_snapshotPath == null)
            {
#pragma warning disable CA2208 // Instantiate argument exceptions correctly
                throw new ArgumentNullException("ShapshotPath");
#pragma warning restore CA2208 // Instantiate argument exceptions correctly
            }
#pragma warning restore CA2208 // Instantiate argument exceptions correctly

            if (orchestrator == null && _resolver == null)
            {
                var fullModelPath = Path.GetFullPath(PathUtils.NormalizePath(_modelPath));

                // Create Orchestrator 
                try
                {
                    orchestrator = new BotFramework.Orchestrator.Orchestrator(fullModelPath);
                }
                catch (Exception ex)
                {
                    throw new Exception("Failed to find or load Model", ex);
                }
            }

            if (_resolver == null)
            {
                var fullSnapShotPath = Path.GetFullPath(PathUtils.NormalizePath(_snapshotPath));

                // Load the snapshot
                string content = File.ReadAllText(fullSnapShotPath);
                byte[] snapShotByteArray = Encoding.UTF8.GetBytes(content);

                // Create label resolver
                _resolver = orchestrator.CreateLabelResolver(snapShotByteArray);
            }
        }
    }
}<|MERGE_RESOLUTION|>--- conflicted
+++ resolved
@@ -62,15 +62,11 @@
         public OrchestratorAdaptiveRecognizer(string modelPath, string snapshotPath, ILabelResolver resolver = null)
         {
             _resolver = resolver;
-            if (modelPath == null)
-            {
-<<<<<<< HEAD
 #pragma warning disable IDE0016 // Use 'throw' expression
 #pragma warning disable CA2208 // Instantiate argument exceptions correctly
+            if (modelPath == null)
+            {
                 throw new ArgumentNullException($"Missing `ModelPath` information.");
-=======
-                throw new ArgumentNullException(nameof(modelPath));
->>>>>>> e4d7a2d4
             }
 
             if (snapshotPath == null)
@@ -301,22 +297,15 @@
 
         private void InitializeModel()
         {
+#pragma warning disable CA2208 // Instantiate argument exceptions correctly
             if (_modelPath == null)
             {
-#pragma warning disable CA2208 // Instantiate argument exceptions correctly
-<<<<<<< HEAD
                 throw new ArgumentNullException($"Missing `ModelPath` information.");
-=======
-                throw new ArgumentNullException("ModelPath");
-#pragma warning restore CA2208 // Instantiate argument exceptions correctly
->>>>>>> e4d7a2d4
             }
 
             if (_snapshotPath == null)
             {
-#pragma warning disable CA2208 // Instantiate argument exceptions correctly
                 throw new ArgumentNullException("ShapshotPath");
-#pragma warning restore CA2208 // Instantiate argument exceptions correctly
             }
 #pragma warning restore CA2208 // Instantiate argument exceptions correctly
 
