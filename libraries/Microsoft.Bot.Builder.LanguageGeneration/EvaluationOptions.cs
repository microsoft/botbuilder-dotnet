--- conflicted
+++ resolved
@@ -64,11 +64,8 @@
             NullSubstitution = null;
             LineBreakStyle = null;
             Locale = null;
-<<<<<<< HEAD
             OnEvent = null;
-=======
             CacheScope = null;
->>>>>>> 4677d4ec
         }
 
         /// <summary>
@@ -81,11 +78,8 @@
             NullSubstitution = opt.NullSubstitution;
             LineBreakStyle = opt.LineBreakStyle;
             Locale = opt.Locale ?? Thread.CurrentThread.CurrentCulture.Name;
-<<<<<<< HEAD
             OnEvent = opt.OnEvent;
-=======
             CacheScope = opt.CacheScope;
->>>>>>> 4677d4ec
         }
 
         /// <summary>
@@ -157,21 +151,20 @@
         public Func<string, object> NullSubstitution { get; set; } = null;
 
         /// <summary>
-<<<<<<< HEAD
         /// Gets or sets an event handler that handles the emitted events in the evaluation process.
         /// </summary>
         /// <value>
         /// An event handler that handles the emitted events in the evaluation process.
         /// </value>
         public EventHandler OnEvent { get; set; } = null;
-=======
+
+        /// <summary>
         /// Gets or sets cache scope of the evaluation result.
         /// </summary>
         /// <value>
         /// Cache scope of the evaluation result.
         /// </value>
         public LGCacheScope? CacheScope { get; set; } = null;
->>>>>>> 4677d4ec
 
         /// <summary>
         /// Merge a incoming option to current option. If a property in incoming option is not null while it is null in current
