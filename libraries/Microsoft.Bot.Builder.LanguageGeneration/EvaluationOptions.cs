--- conflicted
+++ resolved
@@ -42,10 +42,7 @@
             StrictMode = null;
             NullSubstitution = null;
             LineBreakStyle = null;
-<<<<<<< HEAD
-=======
             Locale = null;
->>>>>>> c67abdd6
         }
 
         /// <summary>
@@ -57,10 +54,7 @@
             StrictMode = opt.StrictMode;
             NullSubstitution = opt.NullSubstitution;
             LineBreakStyle = opt.LineBreakStyle;
-<<<<<<< HEAD
-=======
             Locale = opt.Locale ?? Thread.CurrentThread.CurrentCulture.Name;
->>>>>>> c67abdd6
         }
 
         /// <summary>
