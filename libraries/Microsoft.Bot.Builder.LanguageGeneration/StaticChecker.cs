﻿// Copyright (c) Microsoft Corporation. All rights reserved.
// Licensed under the MIT License.

using System;
using System.Collections.Generic;
using System.Linq;
using AdaptiveExpressions;
using Antlr4.Runtime;
using Antlr4.Runtime.Misc;

namespace Microsoft.Bot.Builder.LanguageGeneration
{
    /// <summary>
    /// LG managed code checker.
    /// </summary>
    internal class StaticChecker : LGTemplateParserBaseVisitor<List<Diagnostic>>
    {
        private readonly ExpressionParser _baseExpressionParser;
        private readonly Templates _templates;
        private Template _currentTemplate;

        private IExpressionParser _expressionParser;

        /// <summary>
        /// Initializes a new instance of the <see cref="StaticChecker"/> class.
        /// </summary>
        /// <param name="templates">Templates wihch would be checked.</param>
        public StaticChecker(Templates templates)
        {
            _templates = templates;
            _baseExpressionParser = templates.ExpressionParser;
        }

        // Create a property because we want this to be lazy loaded
        private IExpressionParser ExpressionParser
        {
            get
            {
                if (_expressionParser == null)
                {
                    // create an evaluator to leverage it's customized function look up for checking
                    var evaluator = new Evaluator(_templates.AllTemplates.ToList(), _baseExpressionParser);
                    _expressionParser = evaluator.ExpressionParser;
                }

                return _expressionParser;
            }
        }

        /// <summary>
        /// Returns a list of Diagnostic instances.
        /// </summary>
        /// <returns>Report result.</returns>
        public List<Diagnostic> Check()
        {
            var result = new List<Diagnostic>();

            if (_templates.AllTemplates.Count == 0)
            {
<<<<<<< HEAD
                var diagnostic = new Diagnostic(Range.DefaultRange, TemplateErrors.NoTemplate, DiagnosticSeverity.Warning, templates.Source);
=======
                var diagnostic = new Diagnostic(Range.DefaultRange, TemplateErrors.NoTemplate, DiagnosticSeverity.Warning, _templates.Id);
>>>>>>> 252a0fa5
                result.Add(diagnostic);
                return result;
            }

            foreach (var template in _templates)
            {
                _currentTemplate = template;
                var templateDiagnostics = new List<Diagnostic>();

                // checker duplicated in different files
                foreach (var reference in _templates.References)
                {
                    var sameTemplates = reference.Where(u => u.Name == template.Name);
                    foreach (var sameTemplate in sameTemplates)
                    {
                        var startLine = template.SourceRange.Range.Start.Line;
                        var range = new Range(startLine, 0, startLine, template.Name.Length + 1);
<<<<<<< HEAD
                        var diagnostic = new Diagnostic(range, TemplateErrors.DuplicatedTemplateInDiffTemplate(sameTemplate.Name, sameTemplate.SourceRange.Source), source: templates.Source);
=======
                        var diagnostic = new Diagnostic(range, TemplateErrors.DuplicatedTemplateInDiffTemplate(sameTemplate.Name, sameTemplate.SourceRange.Source), source: _templates.Id);
>>>>>>> 252a0fa5
                        templateDiagnostics.Add(diagnostic);
                    }
                }

                if (templateDiagnostics.Count == 0 && template.TemplateBodyParseTree != null)
                {
                    templateDiagnostics.AddRange(Visit(template.TemplateBodyParseTree));
                }

                result.AddRange(templateDiagnostics);
            }

            return result;
        }

        public override List<Diagnostic> VisitNormalTemplateBody([NotNull] LGTemplateParser.NormalTemplateBodyContext context)
        {
            var result = new List<Diagnostic>();

            foreach (var templateStr in context.templateString())
            {
                var errorTemplateStr = templateStr.errorTemplateString();
                if (errorTemplateStr != null)
                {
                    result.Add(BuildLGDiagnostic(TemplateErrors.InvalidTemplateBody, context: errorTemplateStr));
                }
                else
                {
                    result.AddRange(Visit(templateStr.normalTemplateString()));
                }
            }

            return result;
        }

        public override List<Diagnostic> VisitStructuredTemplateBody([NotNull] LGTemplateParser.StructuredTemplateBodyContext context)
        {
            var result = new List<Diagnostic>();

            var errorName = context.structuredBodyNameLine().errorStructuredName();
            if (errorName != null)
            {
                result.Add(BuildLGDiagnostic(TemplateErrors.InvalidStrucName(errorName.GetText()), context: context.structuredBodyNameLine()));
            }

            if (context.structuredBodyEndLine() == null)
            {
                result.Add(BuildLGDiagnostic(TemplateErrors.MissingStrucEnd, context: context));
            }

            var errors = context.errorStructureLine();
            if (errors != null && errors.Length > 0)
            {
                foreach (var error in errors)
                {
                    result.Add(BuildLGDiagnostic(TemplateErrors.InvalidStrucBody(error.GetText()), context: error));
                }
            }
            else
            {
                var bodys = context.structuredBodyContentLine();

                if (bodys == null || bodys.Length == 0)
                {
                    result.Add(BuildLGDiagnostic(TemplateErrors.EmptyStrucContent, context: context));
                }
                else
                {
                    foreach (var body in bodys)
                    {
                        if (body.expressionInStructure() != null)
                        {
                            result.AddRange(CheckExpression(body.expressionInStructure()));
                        }
                        else
                        {
                            // KeyValueStructuredLine
                            var structureValues = body.keyValueStructureLine().keyValueStructureValue();
                            var errorPrefix = "Property '" + body.keyValueStructureLine().STRUCTURE_IDENTIFIER().GetText() + "':";
                            foreach (var structureValue in structureValues)
                            {
                                foreach (var expression in structureValue.expressionInStructure())
                                {
                                    result.AddRange(CheckExpression(expression, errorPrefix));
                                }
                            }
                        }
                    }
                }
            }

            return result;
        }

        public override List<Diagnostic> VisitIfElseBody([NotNull] LGTemplateParser.IfElseBodyContext context)
        {
            var result = new List<Diagnostic>();

            var ifRules = context.ifElseTemplateBody().ifConditionRule();
            for (var idx = 0; idx < ifRules.Length; idx++)
            {
                var conditionNode = ifRules[idx].ifCondition();
                var ifExpr = conditionNode.IF() != null;
                var elseIfExpr = conditionNode.ELSEIF() != null;
                var elseExpr = conditionNode.ELSE() != null;

                var node = ifExpr ? conditionNode.IF() :
                           elseIfExpr ? conditionNode.ELSEIF() :
                           conditionNode.ELSE();

                if (node.GetText().Count(u => u == ' ') > 1)
                {
                    result.Add(BuildLGDiagnostic(TemplateErrors.InvalidWhitespaceInCondition, context: conditionNode));
                }

                if (idx == 0 && !ifExpr)
                {
                    result.Add(BuildLGDiagnostic(TemplateErrors.NotStartWithIfInCondition, DiagnosticSeverity.Warning, conditionNode));
                }

                if (idx > 0 && ifExpr)
                {
                    result.Add(BuildLGDiagnostic(TemplateErrors.MultipleIfInCondition, context: conditionNode));
                }

                if (idx == ifRules.Length - 1 && !elseExpr)
                {
                    result.Add(BuildLGDiagnostic(TemplateErrors.NotEndWithElseInCondition, DiagnosticSeverity.Warning, conditionNode));
                }

                if (idx > 0 && idx < ifRules.Length - 1 && !elseIfExpr)
                {
                    result.Add(BuildLGDiagnostic(TemplateErrors.InvalidMiddleInCondition, context: conditionNode));
                }

                // check rule should should with one and only expression
                if (!elseExpr)
                {
                    if (ifRules[idx].ifCondition().expression().Length != 1)
                    {
                        result.Add(BuildLGDiagnostic(TemplateErrors.InvalidExpressionInCondition, context: conditionNode));
                    }
                    else
                    {
                        var errorPrefix = "Condition '" + conditionNode.expression(0).GetText() + "': ";
                        result.AddRange(CheckExpression(conditionNode.expression(0), errorPrefix));
                    }
                }
                else
                {
                    if (ifRules[idx].ifCondition().expression().Length != 0)
                    {
                        result.Add(BuildLGDiagnostic(TemplateErrors.ExtraExpressionInCondition, context: conditionNode));
                    }
                }

                if (ifRules[idx].normalTemplateBody() != null)
                {
                    result.AddRange(Visit(ifRules[idx].normalTemplateBody()));
                }
                else
                {
                    result.Add(BuildLGDiagnostic(TemplateErrors.MissingTemplateBodyInCondition, context: conditionNode));
                }
            }

            return result;
        }

        public override List<Diagnostic> VisitSwitchCaseBody([NotNull] LGTemplateParser.SwitchCaseBodyContext context)
        {
            var result = new List<Diagnostic>();
            var switchCaseRules = context.switchCaseTemplateBody().switchCaseRule();
            var length = switchCaseRules.Length;
            for (var idx = 0; idx < length; idx++)
            {
                var switchCaseNode = switchCaseRules[idx].switchCaseStat();
                var switchExpr = switchCaseNode.SWITCH() != null;
                var caseExpr = switchCaseNode.CASE() != null;
                var defaultExpr = switchCaseNode.DEFAULT() != null;
                var node = switchExpr ? switchCaseNode.SWITCH() :
                           caseExpr ? switchCaseNode.CASE() :
                           switchCaseNode.DEFAULT();

                if (node.GetText().Count(u => u == ' ') > 1)
                {
                    result.Add(BuildLGDiagnostic(TemplateErrors.InvalidWhitespaceInSwitchCase, context: switchCaseNode));
                }

                if (idx == 0 && !switchExpr)
                {
                    result.Add(BuildLGDiagnostic(TemplateErrors.NotStartWithSwitchInSwitchCase, context: switchCaseNode));
                }

                if (idx > 0 && switchExpr)
                {
                    result.Add(BuildLGDiagnostic(TemplateErrors.MultipleSwithStatementInSwitchCase, context: switchCaseNode));
                }

                if (idx > 0 && idx < length - 1 && !caseExpr)
                {
                    result.Add(BuildLGDiagnostic(TemplateErrors.InvalidStatementInMiddlerOfSwitchCase, context: switchCaseNode));
                }

                if (idx == length - 1 && (caseExpr || defaultExpr))
                {
                    if (caseExpr)
                    {
                        result.Add(BuildLGDiagnostic(TemplateErrors.NotEndWithDefaultInSwitchCase, DiagnosticSeverity.Warning, switchCaseNode));
                    }
                    else
                    {
                        if (length == 2)
                        {
                            result.Add(BuildLGDiagnostic(TemplateErrors.MissingCaseInSwitchCase, DiagnosticSeverity.Warning, switchCaseNode));
                        }
                    }
                }

                if (switchExpr || caseExpr)
                {
                    if (switchCaseNode.expression().Length != 1)
                    {
                        result.Add(BuildLGDiagnostic(TemplateErrors.InvalidExpressionInSwiathCase, context: switchCaseNode));
                    }
                    else
                    {
                        var errorPrefix = switchExpr ? "Switch" : "Case";
                        errorPrefix += " '" + switchCaseNode.expression(0).GetText() + "': ";
                        result.AddRange(CheckExpression(switchCaseNode.expression(0), errorPrefix));
                    }
                }
                else
                {
                    if (switchCaseNode.expression().Length != 0 || switchCaseNode.TEXT().Length != 0)
                    {
                        result.Add(BuildLGDiagnostic(TemplateErrors.ExtraExpressionInSwitchCase, context: switchCaseNode));
                    }
                }

                if (caseExpr || defaultExpr)
                {
                    if (switchCaseRules[idx].normalTemplateBody() != null)
                    {
                        result.AddRange(Visit(switchCaseRules[idx].normalTemplateBody()));
                    }
                    else
                    {
                        result.Add(BuildLGDiagnostic(TemplateErrors.MissingTemplateBodyInSwitchCase, context: switchCaseNode));
                    }
                }
            }

            return result;
        }

        public override List<Diagnostic> VisitNormalTemplateString([NotNull] LGTemplateParser.NormalTemplateStringContext context)
        {
            var prefixErrorMsg = context.GetPrefixErrorMessage();
            var result = new List<Diagnostic>();

            foreach (var expression in context.expression())
            {
                result.AddRange(CheckExpression(expression, prefixErrorMsg));
            }

            var multiLinePrefix = context.MULTILINE_PREFIX();
            var multiLineSuffix = context.MULTILINE_SUFFIX();

            if (multiLinePrefix != null && multiLineSuffix == null)
            {
                result.Add(BuildLGDiagnostic(TemplateErrors.NoEndingInMultiline, context: context));
            }

            return result;
        }

        private List<Diagnostic> CheckExpression(ParserRuleContext expressionContext, string prefix = "")
        {
            var exp = expressionContext.GetText();
            var result = new List<Diagnostic>();
            if (!exp.EndsWith("}", StringComparison.Ordinal))
            {
                result.Add(BuildLGDiagnostic(TemplateErrors.NoCloseBracket, context: expressionContext));
            }
            else
            {
                exp = exp.TrimExpression();

                try
                {
                    ExpressionParser.Parse(exp);
                }
#pragma warning disable CA1031 // Do not catch general exception types (catch any exception and return it in the result)
                catch (Exception e)
#pragma warning restore CA1031 // Do not catch general exception types
                {
                    var suffixErrorMsg = Evaluator.ConcatErrorMsg(TemplateErrors.ExpressionParseError(exp), e.Message);
                    var errorMsg = Evaluator.ConcatErrorMsg(prefix, suffixErrorMsg);

                    result.Add(BuildLGDiagnostic(errorMsg, context: expressionContext));
                    return result;
                }
            }

            return result;
        }

        private Diagnostic BuildLGDiagnostic(
            string message,
            DiagnosticSeverity severity = DiagnosticSeverity.Error,
            ParserRuleContext context = null)
        {
            var lineOffset = _currentTemplate != null ? _currentTemplate.SourceRange.Range.Start.Line : 0;
            var templateNameInfo = string.Empty;
            if (_currentTemplate != null && _currentTemplate.Name.StartsWith(Templates.InlineTemplateIdPrefix, StringComparison.InvariantCulture))
            {
                templateNameInfo = $"[{_currentTemplate.Name}]";
            }

            var range = context == null ? new Range(1 + lineOffset, 0, 1 + lineOffset, 0) : context.ConvertToRange(lineOffset);
<<<<<<< HEAD
            return new Diagnostic(range, templateNameInfo + message, severity, templates.Source);
=======
            return new Diagnostic(range, templateNameInfo + message, severity, _templates.Id);
>>>>>>> 252a0fa5
        }
    }
}<|MERGE_RESOLUTION|>--- conflicted
+++ resolved
@@ -57,11 +57,7 @@
 
             if (_templates.AllTemplates.Count == 0)
             {
-<<<<<<< HEAD
-                var diagnostic = new Diagnostic(Range.DefaultRange, TemplateErrors.NoTemplate, DiagnosticSeverity.Warning, templates.Source);
-=======
-                var diagnostic = new Diagnostic(Range.DefaultRange, TemplateErrors.NoTemplate, DiagnosticSeverity.Warning, _templates.Id);
->>>>>>> 252a0fa5
+                var diagnostic = new Diagnostic(Range.DefaultRange, TemplateErrors.NoTemplate, DiagnosticSeverity.Warning, _templates.Source);
                 result.Add(diagnostic);
                 return result;
             }
@@ -79,11 +75,7 @@
                     {
                         var startLine = template.SourceRange.Range.Start.Line;
                         var range = new Range(startLine, 0, startLine, template.Name.Length + 1);
-<<<<<<< HEAD
-                        var diagnostic = new Diagnostic(range, TemplateErrors.DuplicatedTemplateInDiffTemplate(sameTemplate.Name, sameTemplate.SourceRange.Source), source: templates.Source);
-=======
-                        var diagnostic = new Diagnostic(range, TemplateErrors.DuplicatedTemplateInDiffTemplate(sameTemplate.Name, sameTemplate.SourceRange.Source), source: _templates.Id);
->>>>>>> 252a0fa5
+                        var diagnostic = new Diagnostic(range, TemplateErrors.DuplicatedTemplateInDiffTemplate(sameTemplate.Name, sameTemplate.SourceRange.Source), source: _templates.Source);
                         templateDiagnostics.Add(diagnostic);
                     }
                 }
@@ -405,11 +397,7 @@
             }
 
             var range = context == null ? new Range(1 + lineOffset, 0, 1 + lineOffset, 0) : context.ConvertToRange(lineOffset);
-<<<<<<< HEAD
-            return new Diagnostic(range, templateNameInfo + message, severity, templates.Source);
-=======
-            return new Diagnostic(range, templateNameInfo + message, severity, _templates.Id);
->>>>>>> 252a0fa5
+            return new Diagnostic(range, templateNameInfo + message, severity, _templates.Source);
         }
     }
 }