﻿// Copyright (c) Microsoft Corporation. All rights reserved.
// Licensed under the MIT License.

using System;
using System.Collections.Generic;
using System.Linq;
using Antlr4.Runtime;
using Antlr4.Runtime.Misc;
using Microsoft.Bot.Expressions;

namespace Microsoft.Bot.Builder.LanguageGeneration
{
    /// <summary>
    /// LG managed code checker.
    /// </summary>
    internal class StaticChecker : LGFileParserBaseVisitor<List<Diagnostic>>
    {
        private readonly ExpressionEngine baseExpressionEngine;
        private readonly LGFile lgFile;
        private IList<string> visitedTemplateNames;

        private IExpressionParser _expressionParser;

        public StaticChecker(LGFile lgFile, ExpressionEngine expressionEngine = null)
        {
            this.lgFile = lgFile;
            baseExpressionEngine = expressionEngine ?? new ExpressionEngine();
        }

        // Create a property because we want this to be lazy loaded
        private IExpressionParser ExpressionParser
        {
            get
            {
                if (_expressionParser == null)
                {
                    // create an evaluator to leverage it's customized function look up for checking
                    var evaluator = new Evaluator(lgFile.AllTemplates.ToList(), baseExpressionEngine);
                    _expressionParser = evaluator.ExpressionEngine;
                }

                return _expressionParser;
            }
        }

        /// <summary>
        /// Return error messages list.
        /// </summary>
        /// <returns>report result.</returns>
        public List<Diagnostic> Check()
        {
            visitedTemplateNames = new List<string>();
            var result = new List<Diagnostic>();

            if (lgFile.AllTemplates.Count == 0)
            {
                result.Add(BuildLGDiagnostic(
                    LGErrors.NoTemplate,
                    DiagnosticSeverity.Warning));

                return result;
            }

            lgFile.Templates.ToList().ForEach(t =>
            {
                result.AddRange(Visit(t.ParseTree));
            });

            return result;
        }

        public override List<Diagnostic> VisitTemplateDefinition([NotNull] LGFileParser.TemplateDefinitionContext context)
        {
            var result = new List<Diagnostic>();
            var templateNameLine = context.templateNameLine();
            var errorTemplateName = templateNameLine.errorTemplateName();
            if (errorTemplateName != null)
            {
                result.Add(BuildLGDiagnostic(LGErrors.InvalidTemplateName, context: errorTemplateName));
            }
            else
            {
                var templateName = context.templateNameLine().templateName().GetText();

                if (visitedTemplateNames.Contains(templateName))
                {
                    result.Add(BuildLGDiagnostic(LGErrors.DuplicatedTemplateInSameTemplate(templateName), context: templateNameLine));
                }
                else
                {
                    visitedTemplateNames.Add(templateName);
                    foreach (var reference in lgFile.References)
                    {
                        var sameTemplates = reference.Templates.Where(u => u.Name == templateName);
                        foreach (var sameTemplate in sameTemplates)
                        {
                            result.Add(BuildLGDiagnostic(LGErrors.DuplicatedTemplateInDiffTemplate(sameTemplate.Name, sameTemplate.Source), context: templateNameLine));
                        }
                    }

                    if (result.Count > 0)
                    {
                        return result;
                    }
                    else
                    {
                        if (context.templateBody() == null)
                        {
                            result.Add(BuildLGDiagnostic(LGErrors.NoTemplateBody(templateName), DiagnosticSeverity.Warning, context.templateNameLine()));
                        }
                        else
                        {
                            result.AddRange(Visit(context.templateBody()));
                        }
                    }
                }
            }

            return result;
        }

        public override List<Diagnostic> VisitNormalTemplateBody([NotNull] LGFileParser.NormalTemplateBodyContext context)
        {
            var result = new List<Diagnostic>();

            foreach (var templateStr in context.templateString())
            {
                var errorTemplateStr = templateStr.errorTemplateString();
                if (errorTemplateStr != null)
                {
                    result.Add(BuildLGDiagnostic(LGErrors.InvalidTemplateBody, context: errorTemplateStr));
                }
                else
                {
                    result.AddRange(Visit(templateStr.normalTemplateString()));
                }
            }

            return result;
        }

        public override List<Diagnostic> VisitStructuredTemplateBody([NotNull] LGFileParser.StructuredTemplateBodyContext context)
        {
            var result = new List<Diagnostic>();

            if (context.structuredBodyNameLine().errorStructuredName() != null)
            {
                result.Add(BuildLGDiagnostic(LGErrors.InvalidStrucName, context: context.structuredBodyNameLine()));
            }

            if (context.structuredBodyEndLine() == null)
            {
                result.Add(BuildLGDiagnostic(LGErrors.MissingStrucEnd, context: context));
            }

            var bodys = context.structuredBodyContentLine();

            if (bodys == null || bodys.Length == 0)
            {
                result.Add(BuildLGDiagnostic(LGErrors.EmptyStrucContent, context: context));
            }
            else
            {
                foreach (var body in bodys)
                {
                    if (body.errorStructureLine() != null)
                    {
                        result.Add(BuildLGDiagnostic(LGErrors.InvalidStrucBody, context: body.errorStructureLine()));
                    }
                    else if (body.objectStructureLine() != null)
                    {
                        result.AddRange(CheckExpression(body.objectStructureLine().GetText(), body.objectStructureLine()));
                    }
                    else
                    {
                        // KeyValueStructuredLine
                        var structureValues = body.keyValueStructureLine().keyValueStructureValue();
                        foreach (var structureValue in structureValues)
                        {
                            foreach (var expression in structureValue.EXPRESSION_IN_STRUCTURE_BODY())
                            {
                                result.AddRange(CheckExpression(expression.GetText(), context));
                            }
                        }
                    }
                }
            }

            return result;
        }

        public override List<Diagnostic> VisitIfElseBody([NotNull] LGFileParser.IfElseBodyContext context)
        {
            var result = new List<Diagnostic>();

            var ifRules = context.ifElseTemplateBody().ifConditionRule();
            for (var idx = 0; idx < ifRules.Length; idx++)
            {
                var conditionNode = ifRules[idx].ifCondition();
                var ifExpr = conditionNode.IF() != null;
                var elseIfExpr = conditionNode.ELSEIF() != null;
                var elseExpr = conditionNode.ELSE() != null;

                var node = ifExpr ? conditionNode.IF() :
                           elseIfExpr ? conditionNode.ELSEIF() :
                           conditionNode.ELSE();

                if (node.GetText().Count(u => u == ' ') > 1)
                {
                    result.Add(BuildLGDiagnostic(LGErrors.InvalidWhitespaceInCondition, context: conditionNode));
                }

                if (idx == 0 && !ifExpr)
                {
                    result.Add(BuildLGDiagnostic(LGErrors.NotStartWithIfInCondition, DiagnosticSeverity.Warning, conditionNode));
                }

                if (idx > 0 && ifExpr)
                {
                    result.Add(BuildLGDiagnostic(LGErrors.MultipleIfInCondition, context: conditionNode));
                }

                if (idx == ifRules.Length - 1 && !elseExpr)
                {
                    result.Add(BuildLGDiagnostic(LGErrors.NotEndWithElseInCondition, DiagnosticSeverity.Warning, conditionNode));
                }

                if (idx > 0 && idx < ifRules.Length - 1 && !elseIfExpr)
                {
                    result.Add(BuildLGDiagnostic(LGErrors.InvalidMiddleInCondition, context: conditionNode));
                }

                // check rule should should with one and only expression
                if (!elseExpr)
                {
                    if (ifRules[idx].ifCondition().EXPRESSION().Length != 1)
                    {
                        result.Add(BuildLGDiagnostic(LGErrors.InvalidExpressionInCondition, context: conditionNode));
                    }
                    else
                    {
                        result.AddRange(CheckExpression(ifRules[idx].ifCondition().EXPRESSION(0).GetText(), conditionNode));
                    }
                }
                else
                {
                    if (ifRules[idx].ifCondition().EXPRESSION().Length != 0)
                    {
                        result.Add(BuildLGDiagnostic(LGErrors.ExtraExpressionInCondition, context: conditionNode));
                    }
                }

                if (ifRules[idx].normalTemplateBody() != null)
                {
                    result.AddRange(Visit(ifRules[idx].normalTemplateBody()));
                }
                else
                {
                    result.Add(BuildLGDiagnostic(LGErrors.MissingTemplateBodyInCondition, context: conditionNode));
                }
            }

            return result;
        }

        public override List<Diagnostic> VisitSwitchCaseBody([NotNull] LGFileParser.SwitchCaseBodyContext context)
        {
            var result = new List<Diagnostic>();
            var switchCaseRules = context.switchCaseTemplateBody().switchCaseRule();
            var length = switchCaseRules.Length;
            for (var idx = 0; idx < length; idx++)
            {
                var switchCaseNode = switchCaseRules[idx].switchCaseStat();
                var switchExpr = switchCaseNode.SWITCH() != null;
                var caseExpr = switchCaseNode.CASE() != null;
                var defaultExpr = switchCaseNode.DEFAULT() != null;
                var node = switchExpr ? switchCaseNode.SWITCH() :
                           caseExpr ? switchCaseNode.CASE() :
                           switchCaseNode.DEFAULT();

                if (node.GetText().Count(u => u == ' ') > 1)
                {
                    result.Add(BuildLGDiagnostic(LGErrors.InvalidWhitespaceInSwitchCase, context: switchCaseNode));
                }

                if (idx == 0 && !switchExpr)
                {
                    result.Add(BuildLGDiagnostic(LGErrors.NotStartWithSwitchInSwitchCase, context: switchCaseNode));
                }

                if (idx > 0 && switchExpr)
                {
                    result.Add(BuildLGDiagnostic(LGErrors.MultipleSwithStatementInSwitchCase, context: switchCaseNode));
                }

                if (idx > 0 && idx < length - 1 && !caseExpr)
                {
                    result.Add(BuildLGDiagnostic(LGErrors.InvalidStatementInMiddlerOfSwitchCase, context: switchCaseNode));
                }

                if (idx == length - 1 && (caseExpr || defaultExpr))
                {
                    if (caseExpr)
                    {
                        result.Add(BuildLGDiagnostic(LGErrors.NotEndWithDefaultInSwitchCase, DiagnosticSeverity.Warning, switchCaseNode));
                    }
                    else
                    {
                        if (length == 2)
                        {
                            result.Add(BuildLGDiagnostic(LGErrors.MissingCaseInSwitchCase, DiagnosticSeverity.Warning, switchCaseNode));
                        }
                    }
                }

                if (switchExpr || caseExpr)
                {
                    if (switchCaseNode.EXPRESSION().Length != 1)
                    {
                        result.Add(BuildLGDiagnostic(LGErrors.InvalidExpressionInSwiathCase, context: switchCaseNode));
                    }
                    else
                    {
                        result.AddRange(CheckExpression(switchCaseNode.EXPRESSION(0).GetText(), switchCaseNode));
                    }
                }
                else
                {
                    if (switchCaseNode.EXPRESSION().Length != 0 || switchCaseNode.TEXT().Length != 0)
                    {
                        result.Add(BuildLGDiagnostic(LGErrors.ExtraExpressionInSwitchCase, context: switchCaseNode));
                    }
                }

                if (caseExpr || defaultExpr)
                {
                    if (switchCaseRules[idx].normalTemplateBody() != null)
                    {
                        result.AddRange(Visit(switchCaseRules[idx].normalTemplateBody()));
                    }
                    else
                    {
                        result.Add(BuildLGDiagnostic(LGErrors.MissingTemplateBodyInSwitchCase, context: switchCaseNode));
                    }
                }
            }

            return result;
        }

        public override List<Diagnostic> VisitNormalTemplateString([NotNull] LGFileParser.NormalTemplateStringContext context)
        {
            var result = new List<Diagnostic>();

            foreach (var expression in context.EXPRESSION())
            {
                result.AddRange(CheckExpression(expression.GetText(), context));
            }

            var multiLinePrefix = context.MULTILINE_PREFIX();
            var multiLineSuffix = context.MULTILINE_SUFFIX();

            if (multiLinePrefix != null && multiLineSuffix == null)
            {
                result.Add(BuildLGDiagnostic(LGErrors.NoEndingInMultiline, context: context));
            }

            return result;
        }

        private List<Diagnostic> CheckExpression(string exp, ParserRuleContext context)
        {
            var result = new List<Diagnostic>();
<<<<<<< HEAD
            if (!exp.EndsWith("}"))
=======
            exp = exp.TrimExpression();

            try
>>>>>>> 8733ee2d
            {
                result.Add(BuildLGDiagnostic(LGErrors.NoCloseBracket, context: context));
            }
            else
            {
                exp = exp.TrimStart('@').TrimStart('{').TrimEnd('}');

                try
                {
                    ExpressionParser.Parse(exp);
                }
                catch (Exception e)
                {
                    result.Add(BuildLGDiagnostic(e.Message + $" in expression `{exp}`", context: context));
                    return result;
                }
            }

            return result;
        }

        /// <summary>
        /// Build LG diagnostic with ANTLR tree node context.
        /// </summary>
        /// <param name="message">error/warning message. <see cref="Diagnostic.Message"/>.</param>
        /// <param name="severity">diagnostic Severity <see cref="DiagnosticSeverity"/> to get more info.</param>
        /// <param name="context">the parsed tree node context of the diagnostic.</param>
        /// <returns>new Diagnostic object.</returns>
        private Diagnostic BuildLGDiagnostic(
            string message,
            DiagnosticSeverity severity = DiagnosticSeverity.Error,
            ParserRuleContext context = null)
        {
            var startPosition = context == null ? new Position(0, 0) : new Position(context.Start.Line, context.Start.Column);
            var stopPosition = context == null ? new Position(0, 0) : new Position(context.Stop.Line, context.Stop.Column + context.Stop.Text.Length);
            var range = new Range(startPosition, stopPosition);
            return new Diagnostic(range, message, severity, lgFile.Id);
        }
    }
}<|MERGE_RESOLUTION|>--- conflicted
+++ resolved
@@ -371,19 +371,13 @@
         private List<Diagnostic> CheckExpression(string exp, ParserRuleContext context)
         {
             var result = new List<Diagnostic>();
-<<<<<<< HEAD
             if (!exp.EndsWith("}"))
-=======
-            exp = exp.TrimExpression();
-
-            try
->>>>>>> 8733ee2d
             {
                 result.Add(BuildLGDiagnostic(LGErrors.NoCloseBracket, context: context));
             }
             else
             {
-                exp = exp.TrimStart('@').TrimStart('{').TrimEnd('}');
+                exp = exp.TrimExpression();
 
                 try
                 {
