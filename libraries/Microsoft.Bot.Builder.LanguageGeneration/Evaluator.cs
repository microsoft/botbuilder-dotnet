--- conflicted
+++ resolved
@@ -353,27 +353,6 @@
             return result;
         }
 
-<<<<<<< HEAD
-        private object EvalTemplateRef(string exp)
-        {
-            exp = exp.TrimStart('[').TrimEnd(']').Trim();
-            if (exp.IndexOf('(') < 0)
-            {
-                if (TemplateMap.ContainsKey(exp))
-                {
-                    exp += "(" + string.Join(",", TemplateMap[exp].Parameters) + ")";
-                }
-                else
-                {
-                    exp += "()";
-                }
-            }
-
-            return EvalExpression(exp);
-        }
-
-=======
->>>>>>> 35709d5f
         private EvaluationTarget CurrentTarget() =>
 
             // just don't want to write evaluationTargetStack.Peek() everywhere
