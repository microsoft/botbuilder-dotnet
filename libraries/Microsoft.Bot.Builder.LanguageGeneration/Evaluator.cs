--- conflicted
+++ resolved
@@ -22,11 +22,7 @@
     public class Evaluator : LGFileParserBaseVisitor<object>
     {
         public const string LGType = "lgType";
-<<<<<<< HEAD
-        public static readonly Regex ExpressionRecognizeRegex = new Regex(@"(?<!\\)\${((\'[^\r\n\']*\')|(\""[^\""\r\n]*\"")|(\`(\\\`|[^\`])*\`)|([^\r\n{}'""`]))*?}", RegexOptions.Compiled);
-=======
-        public static readonly Regex ExpressionRecognizeRegex = new Regex(@"(?<!\\)@{((\'[^\r\n\']*\')|(\""[^\""\r\n]*\"")|(\`(\\\`|[^\`])*\`)|([^\r\n{}'""`]))+}?", RegexOptions.Compiled);
->>>>>>> c3b3c6d0
+        public static readonly Regex ExpressionRecognizeRegex = new Regex(@"(?<!\\)\${((\'[^\r\n\']*\')|(\""[^\""\r\n]*\"")|(\`(\\\`|[^\`])*\`)|([^\r\n{}'""`]))+}?", RegexOptions.Compiled);
         private const string ReExecuteSuffix = "!";
         private readonly Stack<EvaluationTarget> evaluationTargetStack = new Stack<EvaluationTarget>();
 
