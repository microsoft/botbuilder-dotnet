﻿// Copyright (c) Microsoft Corporation. All rights reserved.
// Licensed under the MIT License.

using System;
using System.Collections.Generic;
using System.Diagnostics;
using System.IO;
using System.Linq;
using System.Text;
using System.Text.RegularExpressions;
using Antlr4.Runtime;
using Antlr4.Runtime.Misc;
using Antlr4.Runtime.Tree;
using Microsoft.Bot.Expressions;
using Microsoft.Bot.Expressions.Memory;
using Newtonsoft.Json.Linq;

namespace Microsoft.Bot.Builder.LanguageGeneration
{
    /// <summary>
    /// LG template Evaluator.
    /// </summary>
    public class Evaluator : LGFileParserBaseVisitor<object>
    {
        public const string LGType = "lgType";
        public static readonly Regex ExpressionRecognizeRegex = new Regex(@"(?<!\\)@{(((\'([^'\r\n])*?\')|(\""([^""\r\n])*?\""))|[^\r\n{}'""])*?}", RegexOptions.Compiled);
        private const string ReExecuteSuffix = "!";
        private readonly Stack<EvaluationTarget> evaluationTargetStack = new Stack<EvaluationTarget>();

        /// <summary>
        /// Initializes a new instance of the <see cref="Evaluator"/> class.
        /// </summary>
        /// <param name="templates">Template list.</param>
        /// <param name="expressionEngine">expression engine.</param>
        public Evaluator(List<LGTemplate> templates, ExpressionEngine expressionEngine)
        {
            Templates = templates;
            TemplateMap = templates.ToDictionary(x => x.Name);

            // generate a new customized expression engine by injecting the template as functions
            ExpressionEngine = new ExpressionEngine(CustomizedEvaluatorLookup(expressionEngine.EvaluatorLookup));
        }

        /// <summary>
        /// Gets templates.
        /// </summary>
        /// <value>
        /// Templates.
        /// </value>
        public List<LGTemplate> Templates { get; }

        /// <summary>
        /// Gets expression engine.
        /// </summary>
        /// <value>
        /// Expression engine.
        /// </value>
        public ExpressionEngine ExpressionEngine { get; }

        /// <summary>
        /// Gets templateMap.
        /// </summary>
        /// <value>
        /// TemplateMap.
        /// </value>
        public Dictionary<string, LGTemplate> TemplateMap { get; }

        /// <summary>
        /// Evaluate a template with given name and scope.
        /// </summary>
        /// <param name="inputTemplateName">template name.</param>
        /// <param name="scope">scope.</param>
        /// <returns>Evaluate result.</returns>
        public object EvaluateTemplate(string inputTemplateName, object scope)
        {
            if (!(scope is CustomizedMemory))
            {
                scope = new CustomizedMemory(SimpleObjectMemory.Wrap(scope));
            }
            
            (var reExecute, var templateName) = ParseTemplateName(inputTemplateName);

            if (!TemplateMap.ContainsKey(templateName))
            {
                throw new Exception(LGErrors.TemplateNotExist(templateName));
            }

            if (evaluationTargetStack.Any(e => e.TemplateName == templateName))
            {
                throw new Exception($"{LGErrors.LoopDetected} {string.Join(" => ", evaluationTargetStack.Reverse().Select(e => e.TemplateName))} => {templateName}");
            }

            var templateTarget = new EvaluationTarget(templateName, scope);

            var currentEvaluateId = templateTarget.GetId();

            EvaluationTarget previousEvaluateTarget = null;
            if (evaluationTargetStack.Count != 0)
            {
                previousEvaluateTarget = evaluationTargetStack.Peek();

                if (!reExecute && previousEvaluateTarget.EvaluatedChildren.ContainsKey(currentEvaluateId))
                {
                    return previousEvaluateTarget.EvaluatedChildren[currentEvaluateId];
                }
            }

            // Using a stack to track the evaluation trace
            evaluationTargetStack.Push(templateTarget);
            var result = Visit(TemplateMap[templateName].ParseTree);
            if (previousEvaluateTarget != null)
            {
                previousEvaluateTarget.EvaluatedChildren[currentEvaluateId] = result;
            }

            evaluationTargetStack.Pop();

            return result;
        }

        public override object VisitTemplateDefinition([NotNull] LGFileParser.TemplateDefinitionContext context)
        {
            var templateNameContext = context.templateNameLine();
            if (templateNameContext.templateName().GetText().Equals(CurrentTarget().TemplateName))
            {
                return Visit(context.templateBody());
            }

            return null;
        }

        public override object VisitStructuredTemplateBody([NotNull] LGFileParser.StructuredTemplateBodyContext context)
        {
            var result = new JObject();
            var typeName = context.structuredBodyNameLine().STRUCTURE_NAME().GetText();
            result[LGType] = typeName;

            var bodys = context.structuredBodyContentLine();
            foreach (var body in bodys)
            {
                var isKVPairBody = body.keyValueStructureLine() != null;
                if (isKVPairBody)
                {
                    // make it insensitive
                    var property = body.keyValueStructureLine().STRUCTURE_IDENTIFIER().GetText().ToLower();
                    var value = VisitStructureValue(body.keyValueStructureLine());
                    result[property] = JToken.FromObject(value);
                }
                else
                {
                    // When the same property exists in both the calling template as well as callee, the content in caller will trump any content in 
<<<<<<< HEAD
                    var propertyObject = JObject.FromObject(EvalExpression(body.objectStructureLine().GetText(), body.objectStructureLine()));
=======
                    var propertyObject = JObject.FromObject(EvalExpression(body.objectStructureLine().GetText(), true));
>>>>>>> 6d6bca57

                    // Full reference to another structured template is limited to the structured template with same type 
                    if (propertyObject[LGType] != null && propertyObject[LGType].ToString() == typeName)
                    {
                        foreach (var item in propertyObject)
                        {
                            if (result.Property(item.Key) == null)
                            {
                                result[item.Key] = item.Value;
                            }
                        }
                    }
                }
            }

            return result;
        }

        public override object VisitNormalBody([NotNull] LGFileParser.NormalBodyContext context) => Visit(context.normalTemplateBody());

        public override object VisitNormalTemplateBody([NotNull] LGFileParser.NormalTemplateBodyContext context)
        {
            var normalTemplateStrs = context.templateString();
            var rd = new Random();
            return Visit(normalTemplateStrs[rd.Next(normalTemplateStrs.Length)].normalTemplateString());
        }

        public override object VisitIfElseBody([NotNull] LGFileParser.IfElseBodyContext context)
        {
            var ifRules = context.ifElseTemplateBody().ifConditionRule();
            foreach (var ifRule in ifRules)
            {
                if (EvalCondition(ifRule.ifCondition()) && ifRule.normalTemplateBody() != null)
                {
                    return Visit(ifRule.normalTemplateBody());
                }
            }

            return null;
        }

        public override object VisitSwitchCaseBody([NotNull] LGFileParser.SwitchCaseBodyContext context)
        {
            var switchCaseNodes = context.switchCaseTemplateBody().switchCaseRule();
            var length = switchCaseNodes.Length;
            var switchExprs = switchCaseNodes[0].switchCaseStat().EXPRESSION();
            var switchErrorPrefix = "Switch '" + switchExprs[0].GetText() + "': ";
            var switchExprResult = EvalExpression(switchExprs[0].GetText(), switchCaseNodes[0].switchCaseStat(), switchErrorPrefix).ToString();
            var idx = 0;
            foreach (var switchCaseNode in switchCaseNodes)
            {
                if (idx == 0)
                {
                    idx++;
                    continue;   // skip the first node, which is switch statement
                }

                if (idx == length - 1 && switchCaseNode.switchCaseStat().DEFAULT() != null)
                {
                    var defaultBody = switchCaseNode.normalTemplateBody();
                    if (defaultBody != null)
                    {
                        return Visit(defaultBody);
                    }
                    else
                    {
                        return null;
                    }
                }

                var caseExprs = switchCaseNode.switchCaseStat().EXPRESSION();

                var caseErrorPrefix = "Case '" + caseExprs[0].GetText() + "': ";
                var caseExprResult = EvalExpression(caseExprs[0].GetText(), switchCaseNode.switchCaseStat(), caseErrorPrefix).ToString();
                if (switchExprResult == caseExprResult)
                {
                    return Visit(switchCaseNode.normalTemplateBody());
                }

                idx++;
            }

            return null;
        }

        public override object VisitNormalTemplateString([NotNull] LGFileParser.NormalTemplateStringContext context)
        {
            var prefixErrorMsg = context.GetPrefixErrorMessage();

            var result = new List<object>();
            foreach (ITerminalNode node in context.children)
            {
                switch (node.Symbol.Type)
                {
                    case LGFileParser.DASH:
                    case LGFileParser.MULTILINE_PREFIX:
                    case LGFileParser.MULTILINE_SUFFIX:
                        break;
                    case LGFileParser.ESCAPE_CHARACTER:
                        result.Add(node.GetText().Escape());
                        break;
                    case LGFileParser.EXPRESSION:
                        result.Add(EvalExpression(node.GetText(), context, prefixErrorMsg));
                        break;
                    default:
                        result.Add(node.GetText());
                        break;
                }
            }

            if (result.Count == 1 && !(result[0] is string))
            {
                return result[0];
            }

            return string.Join(string.Empty, result);
        }

        public object ConstructScope(string inputTemplateName, List<object> args)
        {
            var templateName = ParseTemplateName(inputTemplateName).pureTemplateName;

            if (!TemplateMap.ContainsKey(templateName))
            {
                throw new Exception(LGErrors.TemplateNotExist(templateName));
            }

            var parameters = TemplateMap[templateName].Parameters;
            var currentScope = CurrentTarget().Scope;

            if (args.Count == 0)
            {
                // no args to construct, inherit from current scope
                return currentScope;
            }

            var newScope = parameters.Zip(args, (k, v) => new { k, v })
                                    .ToDictionary(x => x.k, x => x.v);

            var memory = currentScope as CustomizedMemory;
            if (memory == null)
            {
                throw new Exception(LGErrors.InvalidMemory);
            }

            // inherit current memory's global scope
            return new CustomizedMemory(memory.GlobalMemory, new SimpleObjectMemory(newScope));
        }

        private object VisitStructureValue(LGFileParser.KeyValueStructureLineContext context)
        {
            var values = context.keyValueStructureValue();

            var result = new List<object>();
            foreach (var item in values)
            {
                if (item.IsPureExpression(out var text))
                {
                    result.Add(EvalExpression(text, context));
                }
                else
                {
                    var itemStringResult = new StringBuilder();
                    foreach (ITerminalNode node in item.children)
                    {
                        switch (node.Symbol.Type)
                        {
                            case LGFileParser.ESCAPE_CHARACTER_IN_STRUCTURE_BODY:
                                itemStringResult.Append(node.GetText().Escape());
                                break;
                            case LGFileParser.EXPRESSION_IN_STRUCTURE_BODY:
                                var errorPrefix = "Property '" + context.STRUCTURE_IDENTIFIER().GetText() + "':";
                                itemStringResult.Append(EvalExpression(node.GetText(), context, errorPrefix));
                                break;
                            default:
                                itemStringResult.Append(node.GetText());
                                break;
                        }
                    }

                    result.Add(itemStringResult.ToString().Trim());
                }
            }

            return result.Count == 1 ? result[0] : result;
        }

        private bool EvalCondition(LGFileParser.IfConditionContext condition)
        {
            var expression = condition.EXPRESSION(0);
            if (expression == null || // no expression means it's else
                EvalExpressionInCondition(expression.GetText()))
            {
                return true;
            }

            return false;
        }

        private bool EvalExpressionInCondition(string exp)
        {
            try
            {
                exp = exp.TrimExpression();
                var (result, error) = EvalByExpressionEngine(exp, CurrentTarget().Scope);

                if (error != null
                    || result == null
                    || (result is bool r1 && r1 == false)
                    || (result is int r2 && r2 == 0))
                {
                    return false;
                }

                return true;
            }
            catch (Exception e)
            {
                Debug.WriteLine($"Expression {exp} evaled as false due to exception");
                Debug.WriteLine(e.Message);
                return false;
            }
        }

<<<<<<< HEAD
        private object EvalExpression(string exp, ParserRuleContext context = null, string errorPrefix = "")
=======
        private object EvalExpression(string exp, bool throwOnNull = false)
>>>>>>> 6d6bca57
        {
            exp = exp.TrimExpression();
            var (result, error) = EvalByExpressionEngine(exp, CurrentTarget().Scope);

            if (error != null || result == null)
            {
<<<<<<< HEAD
                var errorMsg = string.Empty;

                var childErrorMsg = string.Empty;
                if (error != null)
                {
                    childErrorMsg += error;
                }
                else if (result == null)
                {
                    childErrorMsg += LGErrors.NullExpression(exp);
                }

                if (context != null)
                {
                    errorMsg += LGErrors.ErrorExpression(context.GetText(), CurrentTarget().TemplateName, errorPrefix);
                }

                if (evaluationTargetStack.Count > 0)
                {
                    evaluationTargetStack.Pop();
                }

                throw new Exception(childErrorMsg + errorMsg);
=======
                if (throwOnNull)
                {
                    throw new Exception(LGErrors.NullExpression(exp));
                }
                else
                {
                    result = "null";
                }
>>>>>>> 6d6bca57
            }

            return result;
        }

        private EvaluationTarget CurrentTarget() =>

            // just don't want to write evaluationTargetStack.Peek() everywhere
            evaluationTargetStack.Peek();

        private (object value, string error) EvalByExpressionEngine(string exp, object scope)
        {
            var parse = this.ExpressionEngine.Parse(exp);
            return parse.TryEvaluate(scope);
        }

        // Generate a new lookup function based on one lookup function
        private EvaluatorLookup CustomizedEvaluatorLookup(EvaluatorLookup baseLookup)
        => (string name) =>
        {
            var prebuiltPrefix = "prebuilt.";

            if (name.StartsWith(prebuiltPrefix))
            {
                return baseLookup(name.Substring(prebuiltPrefix.Length));
            }

            var templateName = ParseTemplateName(name).pureTemplateName;

            if (this.TemplateMap.ContainsKey(templateName))
            {
                return new ExpressionEvaluator(templateName, BuiltInFunctions.Apply(this.TemplateEvaluator(name)), ReturnType.Object, this.ValidTemplateReference);
            }

            const string template = "template";

            if (name.Equals(template))
            {
                return new ExpressionEvaluator(template, BuiltInFunctions.Apply(this.TemplateFunction()), ReturnType.Object, this.ValidateTemplateFunction);
            }

            const string fromFile = "fromFile";

            if (name.Equals(fromFile))
            {
                return new ExpressionEvaluator(fromFile, BuiltInFunctions.Apply(this.FromFile()), ReturnType.String, BuiltInFunctions.ValidateUnaryString);
            }

            const string activityAttachment = "ActivityAttachment";

            if (name.Equals(activityAttachment))
            {
                return new ExpressionEvaluator(
                    activityAttachment,
                    BuiltInFunctions.Apply(this.ActivityAttachment()),
                    ReturnType.Object,
                    (expr) => BuiltInFunctions.ValidateOrder(expr, null, ReturnType.Object, ReturnType.String));
            }

            const string isTemplate = "isTemplate";

            if (name.Equals(isTemplate))
            {
                return new ExpressionEvaluator(isTemplate, BuiltInFunctions.Apply(this.IsTemplate()), ReturnType.Boolean, BuiltInFunctions.ValidateUnaryString);
            }

            return baseLookup(name);
        };

        private Func<IReadOnlyList<object>, object> IsTemplate()
       => (IReadOnlyList<object> args) =>
       {
           var templateName = args[0].ToString();
           return TemplateMap.ContainsKey(templateName);
       };

        private Func<IReadOnlyList<object>, object> ActivityAttachment()
        => (IReadOnlyList<object> args) =>
        {
            return new JObject
            {
                [LGType] = "attachment",
                ["contenttype"] = args[1].ToString(),
                ["content"] = args[0] as JObject
            };
        };

        private Func<IReadOnlyList<object>, object> FromFile()
       => (IReadOnlyList<object> args) =>
       {
           var filePath = args[0].ToString().NormalizePath();

           var resourcePath = GetResourcePath(filePath);
           var stringContent = File.ReadAllText(resourcePath);

           var evalutor = new MatchEvaluator(m => EvalExpression(m.Value).ToString());
           var result = ExpressionRecognizeRegex.Replace(stringContent, evalutor);
           return result.Escape();
       };

        private string GetResourcePath(string filePath)
        {
            string resourcePath;

            if (Path.IsPathRooted(filePath))
            {
                resourcePath = filePath;
            }
            else
            {
                var template = TemplateMap[CurrentTarget().TemplateName];
                var sourcePath = template.Source.NormalizePath();
                var baseFolder = Environment.CurrentDirectory;
                if (Path.IsPathRooted(sourcePath))
                {
                    baseFolder = Path.GetDirectoryName(sourcePath);
                }

                resourcePath = Path.GetFullPath(Path.Combine(baseFolder, filePath));
            }

            return resourcePath;
        }

        // Evaluator for template(templateName, ...args) 
        // normal case we can just use templateName(...args), but template function is particularly useful when the template name is not pre-known
        private Func<IReadOnlyList<object>, object> TemplateFunction()
        => (IReadOnlyList<object> args) =>
        {
            var templateName = args[0].ToString();
            var newScope = this.ConstructScope(templateName, args.Skip(1).ToList());
            return this.EvaluateTemplate(templateName, newScope);
        };

        // Validator for template(...)
        private void ValidateTemplateFunction(Expression expression)
        {
            BuiltInFunctions.ValidateAtLeastOne(expression);

            var children0 = expression.Children[0];

            if (children0.ReturnType != ReturnType.Object && children0.ReturnType != ReturnType.String)
            {
                throw new Exception(LGErrors.ErrorTemplateNameformat(children0.ToString()));
            }

            // Validate more if the name is string constant
            if (children0.Type == ExpressionType.Constant)
            {
                var templateName = (children0 as Constant).Value.ToString();
                CheckTemplateReference(templateName, expression.Children.Skip(1));
            }
        }

        private Func<IReadOnlyList<object>, object> TemplateEvaluator(string templateName)
        => (IReadOnlyList<object> args) =>
        {
            var newScope = this.ConstructScope(templateName, args.ToList());
            return this.EvaluateTemplate(templateName, newScope);
        };

        private void ValidTemplateReference(Expression expression)
        {
            CheckTemplateReference(expression.Type, expression.Children);
        }

        private void CheckTemplateReference(string templateName, IEnumerable<Expression> children)
        {
            if (!this.TemplateMap.ContainsKey(templateName))
            {
                throw new Exception(LGErrors.TemplateNotExist(templateName));
            }

            var expectedArgsCount = this.TemplateMap[templateName].Parameters.Count();
            var actualArgsCount = children.Count();

            if (actualArgsCount != 0 && expectedArgsCount != actualArgsCount)
            {
                throw new Exception(LGErrors.ArgumentMismatch(templateName, expectedArgsCount, actualArgsCount));
            }
        }

        private (bool reExecute, string pureTemplateName) ParseTemplateName(string templateName)
        {
            if (templateName == null)
            {
                throw new ArgumentException("template name is null.");
            }

            return templateName.EndsWith(ReExecuteSuffix) ?
                (true, templateName.Substring(0, templateName.Length - ReExecuteSuffix.Length))
                : (false, templateName);
        }
    }
}<|MERGE_RESOLUTION|>--- conflicted
+++ resolved
@@ -149,11 +149,7 @@
                 else
                 {
                     // When the same property exists in both the calling template as well as callee, the content in caller will trump any content in 
-<<<<<<< HEAD
-                    var propertyObject = JObject.FromObject(EvalExpression(body.objectStructureLine().GetText(), body.objectStructureLine()));
-=======
-                    var propertyObject = JObject.FromObject(EvalExpression(body.objectStructureLine().GetText(), true));
->>>>>>> 6d6bca57
+                    var propertyObject = JObject.FromObject(EvalExpression(body.objectStructureLine().GetText(), body.objectStructureLine(), throwOnNull: true));
 
                     // Full reference to another structured template is limited to the structured template with same type 
                     if (propertyObject[LGType] != null && propertyObject[LGType].ToString() == typeName)
@@ -378,18 +374,13 @@
             }
         }
 
-<<<<<<< HEAD
-        private object EvalExpression(string exp, ParserRuleContext context = null, string errorPrefix = "")
-=======
-        private object EvalExpression(string exp, bool throwOnNull = false)
->>>>>>> 6d6bca57
+        private object EvalExpression(string exp, ParserRuleContext context = null, string errorPrefix = "", bool throwOnNull = false)
         {
             exp = exp.TrimExpression();
             var (result, error) = EvalByExpressionEngine(exp, CurrentTarget().Scope);
 
-            if (error != null || result == null)
-            {
-<<<<<<< HEAD
+            if (error != null || (result == null && throwOnNull))
+            {
                 var errorMsg = string.Empty;
 
                 var childErrorMsg = string.Empty;
@@ -413,16 +404,10 @@
                 }
 
                 throw new Exception(childErrorMsg + errorMsg);
-=======
-                if (throwOnNull)
-                {
-                    throw new Exception(LGErrors.NullExpression(exp));
-                }
-                else
-                {
-                    result = "null";
-                }
->>>>>>> 6d6bca57
+            }
+            else if (result == null && !throwOnNull)
+            {
+                result = "null";
             }
 
             return result;
