﻿// Copyright (c) Microsoft Corporation. All rights reserved.
// Licensed under the MIT License.

using System;
using System.Collections.Generic;
using System.Diagnostics;
using System.Linq;
using System.Runtime.InteropServices;
using System.Text.RegularExpressions;
using Antlr4.Runtime.Misc;
using Antlr4.Runtime.Tree;
using Microsoft.Bot.Expressions;
using Newtonsoft.Json.Linq;

namespace Microsoft.Bot.Builder.LanguageGeneration
{
    public class Evaluator : LGFileParserBaseVisitor<object>
    {
        public static readonly Regex ExpressionRecognizeRegex = new Regex(@"@{(((\'([^'\r\n])*?\')|(\""([^""\r\n])*?\""))|[^\r\n{}'""])*?}", RegexOptions.Compiled);
        public static readonly Regex EscapeSeperatorRegex = new Regex(@"(?<!\\)\|", RegexOptions.Compiled);
        private readonly Stack<EvaluationTarget> evaluationTargetStack = new Stack<EvaluationTarget>();

        public Evaluator(List<LGTemplate> templates, ExpressionEngine expressionEngine)
        {
            Templates = templates;
            TemplateMap = templates.ToDictionary(x => x.Name);

            // generate a new customzied expression engine by injecting the template as functions
            ExpressionEngine = new ExpressionEngine(CustomizedEvaluatorLookup(expressionEngine.EvaluatorLookup));
        }

        public List<LGTemplate> Templates { get; }

        public ExpressionEngine ExpressionEngine { get; }

        public Dictionary<string, LGTemplate> TemplateMap { get; }

        public static bool IsPureExpression(string exp)
        {
            if (string.IsNullOrWhiteSpace(exp))
            {
                return false;
            }

            exp = exp.Trim();
            var expressions = ExpressionRecognizeRegex.Matches(exp);
            return expressions.Count == 1 && expressions[0].Value == exp;
        }

        public object EvaluateTemplate(string templateName, object scope)
        {
            if (!TemplateMap.ContainsKey(templateName))
            {
                throw new Exception($"[{templateName}] not found");
            }

            if (evaluationTargetStack.Any(e => e.TemplateName == templateName))
            {
                throw new Exception($"Loop detected: {string.Join(" => ", evaluationTargetStack.Reverse().Select(e => e.TemplateName))} => {templateName}");
            }

            var templateTarget = new EvaluationTarget(templateName, scope);
            var currentEvaluateId = templateTarget.GetId();

            EvaluationTarget previousEvaluateTarget = null;
            if (evaluationTargetStack.Count != 0)
            {
                previousEvaluateTarget = evaluationTargetStack.Peek();

                if (previousEvaluateTarget.EvaluatedChildren.ContainsKey(currentEvaluateId))
                {
                    return previousEvaluateTarget.EvaluatedChildren[currentEvaluateId];
                }
            }

            // Using a stack to track the evalution trace
            evaluationTargetStack.Push(templateTarget);
            var result = Visit(TemplateMap[templateName].ParseTree);
            if (previousEvaluateTarget != null)
            {
                previousEvaluateTarget.EvaluatedChildren.Add(currentEvaluateId, result);
            }

            evaluationTargetStack.Pop();

            return result;
        }

        public override object VisitTemplateDefinition([NotNull] LGFileParser.TemplateDefinitionContext context)
        {
            var templateNameContext = context.templateNameLine();
            if (templateNameContext.templateName().GetText().Equals(CurrentTarget().TemplateName))
            {
                return Visit(context.templateBody());
            }

            return null;
        }

        public override object VisitStructuredTemplateBody([NotNull] LGFileParser.StructuredTemplateBodyContext context)
        {
            var result = new JObject();
            var typeName = context.structuredBodyNameLine().STRUCTURED_CONTENT().GetText().Trim();
            result["$type"] = typeName;

            var bodys = context.structuredBodyContentLine().STRUCTURED_CONTENT();
            foreach (var body in bodys)
            {
                var line = body.GetText().Trim();

                if (string.IsNullOrWhiteSpace(line))
                {
                    continue;
                }

                var start = line.IndexOf('=');
                if (start > 0)
                {
                    // make it insensitive
                    var property = line.Substring(0, start).Trim().ToLower();
                    var originValue = line.Substring(start + 1).Trim();

                    var valueArray = EscapeSeperatorRegex.Split(originValue);
                    if (valueArray.Length == 1)
                    {
                        result[property] = EvalText(originValue);
                    }
                    else
                    {
                        var valueList = new JArray();
                        foreach (var item in valueArray)
                        {
                            valueList.Add(EvalText(item.Trim()));
                        }

                        result[property] = valueList;
                    }
                }
                else if (IsPureExpression(line))
                {
                    // [MyStruct
                    // Text = foo
                    // {ST2()}
                    // ]

                    // When the same property exists in both the calling template as well as callee, the content in caller will trump any content in the callee.
                    var propertyObject = JObject.FromObject(EvalExpression(line));

                    // Full reference to another structured template is limited to the structured template with same type 
                    if (propertyObject["$type"] != null && propertyObject["$type"].ToString() == typeName)
                    {
                        foreach (var item in propertyObject)
                        {
                            if (result.Property(item.Key) == null)
                            {
                                result[item.Key] = item.Value;
                            }
                        }
                    }
                }
            }

            return result;
        }

        public override object VisitNormalBody([NotNull] LGFileParser.NormalBodyContext context) => Visit(context.normalTemplateBody());

        public override object VisitNormalTemplateBody([NotNull] LGFileParser.NormalTemplateBodyContext context)
        {
            var normalTemplateStrs = context.templateString();
            var rd = new Random();
            return Visit(normalTemplateStrs[rd.Next(normalTemplateStrs.Length)].normalTemplateString());
        }

        public override object VisitIfElseBody([NotNull] LGFileParser.IfElseBodyContext context)
        {
            var ifRules = context.ifElseTemplateBody().ifConditionRule();
            foreach (var ifRule in ifRules)
            {
                if (EvalCondition(ifRule.ifCondition()) && ifRule.normalTemplateBody() != null)
                {
                    return Visit(ifRule.normalTemplateBody());
                }
            }

            return null;
        }

        public override object VisitSwitchCaseBody([NotNull] LGFileParser.SwitchCaseBodyContext context)
        {
            var switchCaseNodes = context.switchCaseTemplateBody().switchCaseRule();
            var length = switchCaseNodes.Length;
            var switchExprs = switchCaseNodes[0].switchCaseStat().EXPRESSION();
            var switchExprResult = EvalExpression(switchExprs[0].GetText()).ToString();
            var idx = 0;
            foreach (var switchCaseNode in switchCaseNodes)
            {
                if (idx == 0)
                {
                    idx++;
                    continue;   // skip the first node, which is switch statement
                }

                if (idx == length - 1 && switchCaseNode.switchCaseStat().DEFAULT() != null)
                {
                    var defaultBody = switchCaseNode.normalTemplateBody();
                    if (defaultBody != null)
                    {
                        return Visit(defaultBody);
                    }
                    else
                    {
                        return null;
                    }
                }

                var caseExprs = switchCaseNode.switchCaseStat().EXPRESSION();
                var caseExprResult = EvalExpression(caseExprs[0].GetText()).ToString();
                if (switchExprResult == caseExprResult)
                {
                    return Visit(switchCaseNode.normalTemplateBody());
                }

                idx++;
            }

            return null;
        }

        public override object VisitNormalTemplateString([NotNull] LGFileParser.NormalTemplateStringContext context)
        {
            var result = new List<object>();
            foreach (ITerminalNode node in context.children)
            {
                switch (node.Symbol.Type)
                {
                    case LGFileParser.DASH:
                    case LGFileParser.MULTILINE_PREFIX:
                    case LGFileParser.MULTILINE_SUFFIX:
                        break;
                    case LGFileParser.ESCAPE_CHARACTER:
                        result.Add(EvalEscape(node.GetText()));
                        break;
                    case LGFileParser.EXPRESSION:
                        result.Add(EvalExpression(node.GetText()));
                        break;
                    default:
                        result.Add(node.GetText());
                        break;
                }
            }

            if (result.Count == 1 && !(result[0] is string))
            {
                return result[0];
            }

            return string.Join(string.Empty, result);
        }

        public object ConstructScope(string templateName, List<object> args)
        {
            if (!TemplateMap.ContainsKey(templateName))
            {
                throw new Exception($"No such template {templateName}");
            }

            var parameters = TemplateMap[templateName].Parameters;
            var currentScope = CurrentTarget().Scope;

            if (args.Count == 0)
            {
                // no args to construct, inherit from current scope
                return currentScope;
            }

            var newScope = parameters.Zip(args, (k, v) => new { k, v })
                                    .ToDictionary(x => x.k, x => x.v);

            if (currentScope is CustomizedMemoryScope cms)
            {
                // if current scope is already customized, inherit it's global scope
                return new CustomizedMemoryScope(newScope, cms.GlobalScope);
            }
            else
            {
                return new CustomizedMemoryScope(newScope, currentScope);
            }
        }

        private bool EvalCondition(LGFileParser.IfConditionContext condition)
        {
            var expression = condition.EXPRESSION(0);
            if (expression == null || // no expression means it's else
                EvalExpressionInCondition(expression.GetText()))
            {
                return true;
            }

            return false;
        }

        private bool EvalExpressionInCondition(string exp)
        {
            try
            {
                exp = exp.TrimStart('@').TrimStart('{').TrimEnd('}');
                var (result, error) = EvalByExpressionEngine(exp, CurrentTarget().Scope);

                if (error != null
                    || result == null
                    || (result is bool r1 && r1 == false)
                    || (result is int r2 && r2 == 0))
                {
                    return false;
                }

                return true;
            }
            catch (Exception e)
            {
                Debug.WriteLine($"Expression {exp} evaled as false due to exception");
                Debug.WriteLine(e.Message);
                return false;
            }
        }

        private string EvalEscape(string exp)
        {
            var commonEscapes = new List<string>() { "\\r", "\\n", "\\t" };
            if (commonEscapes.Contains(exp))
            {
                return Regex.Unescape(exp);
            }

            return exp.Substring(1);
        }

        private object EvalExpression(string exp)
        {
            exp = exp.TrimStart('@').TrimStart('{').TrimEnd('}');
            var (result, error) = EvalByExpressionEngine(exp, CurrentTarget().Scope);
            if (error != null)
            {
                throw new Exception($"Error occurs when evaluating expression {exp}: {error}");
            }

            if (result == null)
            {
                throw new Exception($"Error occurs when evaluating expression '{exp}': {exp} is evaluated to null");
            }

            return result;
        }

        private EvaluationTarget CurrentTarget() =>

            // just don't want to write evaluationTargetStack.Peek() everywhere
            evaluationTargetStack.Peek();

        private JToken EvalText(string exp)
        {
            if (string.IsNullOrEmpty(exp))
            {
                return exp;
            }

            if (IsPureExpression(exp))
            {
                // @{} or {} text, get object result
                return JToken.FromObject(EvalExpression(exp));
            }
            else
            {
                var evalutor = new MatchEvaluator(m => EvalExpression(m.Value).ToString());
                return Regex.Unescape(ExpressionRecognizeRegex.Replace(exp, evalutor));
            }
        }

        private (object value, string error) EvalByExpressionEngine(string exp, object scope)
        {
            var parse = this.ExpressionEngine.Parse(exp);
            return parse.TryEvaluate(scope);
        }

        // Genearte a new lookup function based on one lookup function
        private EvaluatorLookup CustomizedEvaluatorLookup(EvaluatorLookup baseLookup)
        => (string name) =>
        {
            var prebuiltPrefix = "prebuilt.";

            if (name.StartsWith(prebuiltPrefix))
            {
                return baseLookup(name.Substring(prebuiltPrefix.Length));
            }

            if (this.TemplateMap.ContainsKey(name))
            {
                return new ExpressionEvaluator(name, BuiltInFunctions.Apply(this.TemplateEvaluator(name)), ReturnType.Object, this.ValidTemplateReference);
            }

<<<<<<< HEAD
            const string lgTemplate = "template";
=======
            const string template = "template";
>>>>>>> 96b375ae

            if (name.Equals(template))
            {
                return new ExpressionEvaluator(template, BuiltInFunctions.Apply(this.TemplateFunction()), ReturnType.Object, this.ValidateTemplateFunction);
            }

            return baseLookup(name);
        };

<<<<<<< HEAD
        // Evaluator for Template(templateName, ...args) 
        // normal case we can just use templateName(...args), but lgTemplate is particularly useful when the template name is not pre-known
        private Func<IReadOnlyList<object>, object> LgTemplate()
=======
        // Evaluator for template(templateName, ...args) 
        // normal case we can just use templateName(...args), but template function is particularly useful when the template name is not pre-known
        private Func<IReadOnlyList<object>, object> TemplateFunction()
>>>>>>> 96b375ae
        => (IReadOnlyList<object> args) =>
        {
            var templateName = args[0].ToString();
            var newScope = this.ConstructScope(templateName, args.Skip(1).ToList());
            return this.EvaluateTemplate(templateName, newScope);
        };

        // Validator for template(...)
        private void ValidateTemplateFunction(Expression expression)
        {
            if (expression.Children.Length == 0)
            {
                throw new Exception("No template name is provided when calling template, expected: template(templateName, ...args) ");
            }

            var children0 = expression.Children[0];

            // Validate return type
            if (children0.ReturnType != ReturnType.Object && children0.ReturnType != ReturnType.String)
            {
                throw new Exception($"{children0} can't be used as a template name, must be a string value");
            }

            // Validate more if the name is string constant
            if (children0.Type == ExpressionType.Constant)
            {
                var templateName = (children0 as Constant).Value.ToString();
                if (!this.TemplateMap.ContainsKey(templateName))
                {
                    throw new Exception($"No such template '{templateName}' to call in {expression}");
                }

                var expectedArgsCount = this.TemplateMap[templateName].Parameters.Count();
                var actualArgsCount = expression.Children.Length - 1;

                if (actualArgsCount != 0 && expectedArgsCount != actualArgsCount)
                {
                    throw new Exception($"Arguments mismatch for template {templateName}, expect {expectedArgsCount} actual {actualArgsCount}");
                }
            }
        }

        private Func<IReadOnlyList<object>, object> TemplateEvaluator(string templateName)
        => (IReadOnlyList<object> args) =>
        {
            var newScope = this.ConstructScope(templateName, args.ToList());
            return this.EvaluateTemplate(templateName, newScope);
        };

        private void ValidTemplateReference(Expression expression)
        {
            var templateName = expression.Type;

            if (!this.TemplateMap.ContainsKey(templateName))
            {
                throw new Exception($"no such template '{templateName}' to call in {expression}");
            }

            var expectedArgsCount = this.TemplateMap[templateName].Parameters.Count();
            var actualArgsCount = expression.Children.Length;

            if (actualArgsCount != 0 && expectedArgsCount != actualArgsCount)
            {
                throw new Exception($"arguments mismatch for template {templateName}, expect {expectedArgsCount} actual {actualArgsCount}");
            }
        }
    }
}<|MERGE_RESOLUTION|>--- conflicted
+++ resolved
@@ -399,11 +399,7 @@
                 return new ExpressionEvaluator(name, BuiltInFunctions.Apply(this.TemplateEvaluator(name)), ReturnType.Object, this.ValidTemplateReference);
             }
 
-<<<<<<< HEAD
-            const string lgTemplate = "template";
-=======
             const string template = "template";
->>>>>>> 96b375ae
 
             if (name.Equals(template))
             {
@@ -413,15 +409,9 @@
             return baseLookup(name);
         };
 
-<<<<<<< HEAD
-        // Evaluator for Template(templateName, ...args) 
-        // normal case we can just use templateName(...args), but lgTemplate is particularly useful when the template name is not pre-known
-        private Func<IReadOnlyList<object>, object> LgTemplate()
-=======
         // Evaluator for template(templateName, ...args) 
         // normal case we can just use templateName(...args), but template function is particularly useful when the template name is not pre-known
         private Func<IReadOnlyList<object>, object> TemplateFunction()
->>>>>>> 96b375ae
         => (IReadOnlyList<object> args) =>
         {
             var templateName = args[0].ToString();
