<<<<<<< HEAD
﻿using System.Collections.Generic;
=======
﻿// Copyright (c) Microsoft Corporation. All rights reserved.
// Licensed under the MIT License.

using System;
using System.Collections.Generic;
>>>>>>> 4fc78993
using System.Linq;

namespace Microsoft.Bot.Builder.LanguageGeneration
{
    public class AnalyzerResult
    {
        public AnalyzerResult(List<string> variables = null, List<string> templateReferences = null)
        {
            this.Variables = (variables ?? new List<string>()).Distinct().ToList();
            this.TemplateReferences = (templateReferences ?? new List<string>()).Distinct().ToList();
        }

        public List<string> Variables { get; set; }

        public List<string> TemplateReferences { get; set; }

        public AnalyzerResult Union(AnalyzerResult outputItem)
        {
            this.Variables = this.Variables.Union(outputItem.Variables).ToList();
            this.TemplateReferences = this.TemplateReferences.Union(outputItem.TemplateReferences).ToList();
            return this;
        }
    }
}<|MERGE_RESOLUTION|>--- conflicted
+++ resolved
@@ -1,12 +1,8 @@
-<<<<<<< HEAD
-﻿using System.Collections.Generic;
-=======
 ﻿// Copyright (c) Microsoft Corporation. All rights reserved.
 // Licensed under the MIT License.
 
 using System;
 using System.Collections.Generic;
->>>>>>> 4fc78993
 using System.Linq;
 
 namespace Microsoft.Bot.Builder.LanguageGeneration
