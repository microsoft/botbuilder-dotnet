--- conflicted
+++ resolved
@@ -49,11 +49,7 @@
 
 fragment STRING_INTERPOLATION : '`' ('\\`' | ~'`')* '`';
 
-<<<<<<< HEAD
-fragment EXPRESSION_FRAGMENT : '$' '{' (STRING_LITERAL | STRING_INTERPOLATION | EMPTY_OBJECT | ~[\r\n{}'"`] )*? '}';
-=======
-fragment EXPRESSION_FRAGMENT : '@' '{' (STRING_LITERAL | STRING_INTERPOLATION | EMPTY_OBJECT | ~[\r\n{}'"`] )+ '}'?;
->>>>>>> c3b3c6d0
+fragment EXPRESSION_FRAGMENT : '$' '{' (STRING_LITERAL | STRING_INTERPOLATION | EMPTY_OBJECT | ~[\r\n{}'"`] )+ '}'?;
 
 fragment ESCAPE_CHARACTER_FRAGMENT : '\\' ~[\r\n]?;
 
