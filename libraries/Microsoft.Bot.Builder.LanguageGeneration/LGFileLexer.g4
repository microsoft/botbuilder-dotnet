--- conflicted
+++ resolved
@@ -47,11 +47,7 @@
 
 fragment STRING_LITERAL : ('\'' (~['\r\n])* '\'') | ('"' (~["\r\n])* '"');
 
-<<<<<<< HEAD
-fragment EXPRESSION_FRAGMENT : '@' '{' (STRING_LITERAL| ~[\r\n{}'"] )+ '}'?;
-=======
-fragment EXPRESSION_FRAGMENT : '@' '{' (STRING_LITERAL| ~[\r\n{}'"] | EMPTY_OBJECT )*? '}';
->>>>>>> 8733ee2d
+fragment EXPRESSION_FRAGMENT : '@' '{' (STRING_LITERAL| ~[\r\n{}'"] | EMPTY_OBJECT )+ '}'?;
 
 fragment ESCAPE_CHARACTER_FRAGMENT : '\\' ~[\r\n]?;
 
