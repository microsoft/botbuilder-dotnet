--- conflicted
+++ resolved
@@ -169,7 +169,7 @@
   : ~[\r\n]+?  { ignoreWS = false; beginOfTemplateLine = false;}
   ;
 
-<<<<<<< HEAD
+
 mode MULTILINE_MODE;
 
 MULTILINE_SUFFIX
@@ -188,29 +188,6 @@
   : (('\r'? '\n') | ~[\r\n])+? -> type(TEXT)
   ;
 
-mode STRUCTURED_TEMPLATE_BODY_MODE;
-
-WS_IN_STRUCTURED
-  : WHITESPACE+
-=======
-mode MULTILINE_MODE;
-
-MULTILINE_SUFFIX
-  : '```' { inMultiline = false; } -> popMode
-  ;
-
-MULTILINE_ESCAPE_CHARACTER
-  : ESCAPE_CHARACTER_FRAGMENT -> type(ESCAPE_CHARACTER)
-  ;
-
-MULTILINE_EXPRESSION
-  : EXPRESSION_FRAGMENT -> type(EXPRESSION)
-  ;
-
-MULTILINE_TEXT
-  : (('\r'? '\n') | ~[\r\n])+? -> type(TEXT)
-  ;
-
 mode STRUCTURE_NAME_MODE;
 
 WS_IN_STRUCTURE_NAME
@@ -223,7 +200,6 @@
 
 STRUCTURE_NAME
   : (LETTER | NUMBER | '_') (LETTER | NUMBER | '-' | '_' | '.')*
->>>>>>> 86d67b98
   ;
 
 TEXT_IN_STRUCTURE_NAME
