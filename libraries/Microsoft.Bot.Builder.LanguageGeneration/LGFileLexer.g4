lexer grammar LGFileLexer;

// From a multiple-lanague perpective, it's not recommended to use members, predicates and actions to 
// put target-language-specific code in lexer rules 

// the reason we use it here is that
// 1. it greatly simplify the lexer rules, can avoid unnecessary lexer modes 
// 2. it helps us to output token more precisely
//    (for example, 'CASE:' not followed right after '-' will not be treated as a CASE token)
// 3. we only use very basic boolen variables, and basic predidates
//    so it would be very little effort to translate to other languages

@parser::header {#pragma warning disable 3021} // Disable StyleCop warning CS3021 re CLSCompliant attribute in generated files.
@lexer::header {#pragma warning disable 3021} // Disable StyleCop warning CS3021 re CLSCompliant attribute in generated files.

@lexer::members {
  bool ignoreWS = true; // usually we ignore whitespace, but inside template, whitespace is significant
  bool inTemplate = false; // whether we are in the template
  bool beginOfTemplateBody = false; // whether we are at the begining of template body
  bool inMultiline = false; // whether we are in multiline
  bool beginOfTemplateLine = false;// weather we are at the begining of template string
  bool inStructuredValue = false; // weather we are in the structure value
  bool beginOfStructureProperty = false; // weather we are at the begining of structure property
}

// fragments
fragment A: 'a' | 'A';
fragment C: 'c' | 'C';
fragment D: 'd' | 'D';
fragment E: 'e' | 'E';
fragment F: 'f' | 'F';
fragment H: 'h' | 'H';
fragment I: 'i' | 'I';
fragment L: 'l' | 'L';
fragment S: 's' | 'S';
fragment T: 't' | 'T';
fragment U: 'u' | 'U';
fragment W: 'w' | 'W';

fragment LETTER: 'a'..'z' | 'A'..'Z';

fragment NUMBER: '0'..'9';

fragment WHITESPACE : ' '|'\t'|'\ufeff'|'\u00a0';

fragment EMPTY_OBJECT: '{' WHITESPACE* '}';

fragment STRING_LITERAL : ('\'' (~['\r\n])* '\'') | ('"' (~["\r\n])* '"');

<<<<<<< HEAD
fragment EXPRESSION_FRAGMENT : '@' '{' (STRING_LITERAL| ~[\r\n{}'"] | EMPTY_OBJECT )+ '}'?;
=======
fragment STRING_INTERPOLATION : '`' ('\\`' | ~'`')* '`';

fragment EXPRESSION_FRAGMENT : '@' '{' (STRING_LITERAL | STRING_INTERPOLATION | EMPTY_OBJECT | ~[\r\n{}'"`] )*? '}';
>>>>>>> 3348bc1f

fragment ESCAPE_CHARACTER_FRAGMENT : '\\' ~[\r\n]?;


// top level elements
COMMENTS
  : ('>'|'$') ~('\r'|'\n')+ -> skip
  ;

WS
  : WHITESPACE+ -> skip
  ;

NEWLINE
  : '\r'? '\n' -> skip
  ;

HASH
  : '#' { inTemplate = true; beginOfTemplateBody = false; } -> pushMode(TEMPLATE_NAME_MODE)
  ;

DASH
  : '-' { inTemplate }? { beginOfTemplateLine = true; beginOfTemplateBody = false; } -> pushMode(TEMPLATE_BODY_MODE)
  ;

LEFT_SQUARE_BRACKET
  : '[' { inTemplate && beginOfTemplateBody }? -> pushMode(STRUCTURE_NAME_MODE)
  ;

IMPORT
  : '[' ~[\r\n[\]]*? ']' '(' ~[\r\n()]*? ')' { inTemplate = false;}
  ;

INVALID_TOKEN
  : . { inTemplate = false; beginOfTemplateBody = false; }
  ;

mode TEMPLATE_NAME_MODE;

WS_IN_NAME
  : WHITESPACE+ -> skip
  ;

NEWLINE_IN_NAME
  : '\r'? '\n' { beginOfTemplateBody = true;}-> skip, popMode
  ;

IDENTIFIER
  : (LETTER | NUMBER | '_') (LETTER | NUMBER | '-' | '_')*
  ;

DOT
  : '.'
  ;

OPEN_PARENTHESIS
  : '('
  ;

CLOSE_PARENTHESIS
  : ')'
  ;

COMMA
  : ','
  ;

TEXT_IN_NAME
  : ~[\r\n]+?
  ;

mode TEMPLATE_BODY_MODE;

WS_IN_BODY
  : WHITESPACE+  {ignoreWS}? -> skip
  ;

MULTILINE_PREFIX
  : '```' { !inMultiline  && beginOfTemplateLine }? { inMultiline = true; beginOfTemplateLine = false;}-> pushMode(MULTILINE_MODE)
  ;

NEWLINE_IN_BODY
  : '\r'? '\n' { ignoreWS = true;} -> skip, popMode
  ;

IF
  : I F WHITESPACE* ':'  {beginOfTemplateLine}? { ignoreWS = true; beginOfTemplateLine = false;}
  ;

ELSEIF
  : E L S E WHITESPACE* I F WHITESPACE* ':' {beginOfTemplateLine}? { ignoreWS = true; beginOfTemplateLine = false;}
  ;

ELSE
  : E L S E WHITESPACE* ':' {beginOfTemplateLine}? { ignoreWS = true; beginOfTemplateLine = false;}
  ;

SWITCH
  : S W I T C H WHITESPACE* ':' {beginOfTemplateLine}? { ignoreWS = true; beginOfTemplateLine = false;}
  ;

CASE
  : C A S E WHITESPACE* ':' {beginOfTemplateLine}? { ignoreWS = true; beginOfTemplateLine = false;}
  ;

DEFAULT
  : D E F A U L T WHITESPACE* ':' {beginOfTemplateLine}? { ignoreWS = true; beginOfTemplateLine = false;}
  ;

ESCAPE_CHARACTER
  : ESCAPE_CHARACTER_FRAGMENT  { ignoreWS = false; beginOfTemplateLine = false;}
  ;

EXPRESSION
  : EXPRESSION_FRAGMENT  { ignoreWS = false; beginOfTemplateLine = false;}
  ;

TEXT
  : ~[\r\n]+?  { ignoreWS = false; beginOfTemplateLine = false;}
  ;

<<<<<<< HEAD
=======

>>>>>>> 3348bc1f
mode MULTILINE_MODE;

MULTILINE_SUFFIX
  : '```' { inMultiline = false; } -> popMode
  ;

MULTILINE_ESCAPE_CHARACTER
  : ESCAPE_CHARACTER_FRAGMENT -> type(ESCAPE_CHARACTER)
  ;

MULTILINE_EXPRESSION
  : EXPRESSION_FRAGMENT -> type(EXPRESSION)
  ;

MULTILINE_TEXT
  : (('\r'? '\n') | ~[\r\n])+? -> type(TEXT)
  ;

mode STRUCTURE_NAME_MODE;

WS_IN_STRUCTURE_NAME
  : WHITESPACE+ -> skip
  ;

NEWLINE_IN_STRUCTURE_NAME
  : '\r'? '\n' { ignoreWS = true;} {beginOfStructureProperty = true;}-> skip, pushMode(STRUCTURE_BODY_MODE)
  ;

STRUCTURE_NAME
  : (LETTER | NUMBER | '_') (LETTER | NUMBER | '-' | '_' | '.')*
  ;

TEXT_IN_STRUCTURE_NAME
  : ~[\r\n]+?
  ;

mode STRUCTURE_BODY_MODE;

STRUCTURED_COMMENTS
  : ('>'|'$') ~[\r\n]* '\r'?'\n' { !inStructuredValue && beginOfStructureProperty}? -> skip
  ;

WS_IN_STRUCTURE_BODY
  : WHITESPACE+ {ignoreWS}? -> skip
  ;

STRUCTURED_NEWLINE
  : '\r'? '\n' { ignoreWS = true; inStructuredValue = false; beginOfStructureProperty = true;}
  ;

STRUCTURED_BODY_END
  : ']' {!inStructuredValue}? { inTemplate = false; beginOfTemplateBody = false;} -> popMode, popMode
  ;

STRUCTURE_IDENTIFIER
  : (LETTER | NUMBER | '_') (LETTER | NUMBER | '-' | '_' | '.')* { !inStructuredValue && beginOfStructureProperty}? {beginOfStructureProperty = false;}
  ;

STRUCTURE_EQUALS
  : '=' {!inStructuredValue}? {inStructuredValue = true;} 
  ;

STRUCTURE_OR_MARK
  : '|' { ignoreWS = true; }
  ;

ESCAPE_CHARACTER_IN_STRUCTURE_BODY
  : ESCAPE_CHARACTER_FRAGMENT { ignoreWS = false; }
  ;

EXPRESSION_IN_STRUCTURE_BODY
  : EXPRESSION_FRAGMENT { ignoreWS = false; }
  ;

TEXT_IN_STRUCTURE_BODY
  : ~[\r\n]+?  { ignoreWS = false; beginOfStructureProperty = false;}
  ;
<|MERGE_RESOLUTION|>--- conflicted
+++ resolved
@@ -47,13 +47,9 @@
 
 fragment STRING_LITERAL : ('\'' (~['\r\n])* '\'') | ('"' (~["\r\n])* '"');
 
-<<<<<<< HEAD
-fragment EXPRESSION_FRAGMENT : '@' '{' (STRING_LITERAL| ~[\r\n{}'"] | EMPTY_OBJECT )+ '}'?;
-=======
 fragment STRING_INTERPOLATION : '`' ('\\`' | ~'`')* '`';
 
-fragment EXPRESSION_FRAGMENT : '@' '{' (STRING_LITERAL | STRING_INTERPOLATION | EMPTY_OBJECT | ~[\r\n{}'"`] )*? '}';
->>>>>>> 3348bc1f
+fragment EXPRESSION_FRAGMENT : '@' '{' (STRING_LITERAL | STRING_INTERPOLATION | EMPTY_OBJECT | ~[\r\n{}'"`] )+ '}'?;
 
 fragment ESCAPE_CHARACTER_FRAGMENT : '\\' ~[\r\n]?;
 
@@ -175,10 +171,6 @@
   : ~[\r\n]+?  { ignoreWS = false; beginOfTemplateLine = false;}
   ;
 
-<<<<<<< HEAD
-=======
-
->>>>>>> 3348bc1f
 mode MULTILINE_MODE;
 
 MULTILINE_SUFFIX
