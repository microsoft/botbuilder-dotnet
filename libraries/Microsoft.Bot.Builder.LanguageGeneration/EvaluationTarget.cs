<<<<<<< HEAD
﻿namespace Microsoft.Bot.Builder.LanguageGeneration
=======
﻿// Copyright (c) Microsoft Corporation. All rights reserved.
// Licensed under the MIT License.

using System;
using System.Collections.Generic;

namespace Microsoft.Bot.Builder.LanguageGeneration
>>>>>>> 4fc78993
{
    internal class EvaluationTarget
    {
        public EvaluationTarget(string templateName, object scope)
        {
            TemplateName = templateName;
            Scope = scope;
        }

        public Dictionary<string, object> EvaluatedChildren { get; set; } = new Dictionary<string, object>();

        public string TemplateName { get; set; }

        public object Scope { get; set; }

        public string GetId()
        {
            return TemplateName + Scope?.ToString();
        }
    }
}<|MERGE_RESOLUTION|>--- conflicted
+++ resolved
@@ -1,6 +1,3 @@
-<<<<<<< HEAD
-﻿namespace Microsoft.Bot.Builder.LanguageGeneration
-=======
 ﻿// Copyright (c) Microsoft Corporation. All rights reserved.
 // Licensed under the MIT License.
 
@@ -8,7 +5,6 @@
 using System.Collections.Generic;
 
 namespace Microsoft.Bot.Builder.LanguageGeneration
->>>>>>> 4fc78993
 {
     internal class EvaluationTarget
     {
