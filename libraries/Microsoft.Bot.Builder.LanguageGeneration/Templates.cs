﻿// Copyright (c) Microsoft Corporation. All rights reserved.
// Licensed under the MIT License.

using System;
using System.Collections;
using System.Collections.Generic;
using System.IO;
using System.Linq;
using System.Text;
using System.Text.RegularExpressions;
using AdaptiveExpressions;
using AdaptiveExpressions.Memory;
using static Microsoft.Bot.Builder.LanguageGeneration.TemplatesParser;

namespace Microsoft.Bot.Builder.LanguageGeneration
{
    /// <summary>
    /// Class for working with Language Generation templates.
    /// </summary>
    /// <remarks>
    /// Templates.ParseFile(path) will load a .LG file .
    /// Templates.ParseText(text) will load language generation templates from text.
    /// </remarks>
    public class Templates : List<Template>
    {
        /// <summary>
        /// Temp Template ID prefix for inline content.
        /// </summary>
<<<<<<< HEAD
        public const string InlineTemplateId = "__temp__";
        private readonly string _newLine = Environment.NewLine;
        private readonly Regex _newLineRegex = new Regex("(\r?\n)");
        private readonly string _namespaceKey = "@namespace";
        private readonly string _exportsKey = "@exports";
=======
        public const string InlineTemplateIdPrefix = "__temp__";
        private readonly string newLine = Environment.NewLine;
        private readonly Regex newLineRegex = new Regex("(\r?\n)");
        private readonly string namespaceKey = "@namespace";
        private readonly string exportsKey = "@exports";
>>>>>>> 97a80bb9

        /// <summary>
        /// Initializes a new instance of the <see cref="Templates"/> class.
        /// </summary>
        /// <param name="templates">List of Template instances.</param>
        /// <param name="imports">List of TemplateImport instances.</param>
        /// <param name="diagnostics">List of Diagnostic instances.</param>
        /// <param name="references">List of Templates instances.</param>
        /// <param name="content">Content of the current Templates instance.</param>
        /// <param name="id">Id of the current Templates instance.</param>
        /// <param name="expressionParser">ExpressionParser to parse the expressions in the conent.</param>
        /// <param name="importResolver">Resolver to resolve LG import id to template text.</param>
        /// <param name="options">List of strings representing the options during evaluating the templates.</param>
        public Templates(
            IList<Template> templates = null,
            IList<TemplateImport> imports = null,
            IList<Diagnostic> diagnostics = null,
            IList<Templates> references = null,
            string content = null,
            string id = null,
            ExpressionParser expressionParser = null,
            ImportResolverDelegate importResolver = null,
            IList<string> options = null)
        {
            if (templates != null)
            {
                AddRange(templates);
            }

            Imports = imports ?? new List<TemplateImport>();
            Diagnostics = diagnostics ?? new List<Diagnostic>();
            References = references ?? new List<Templates>();
            Content = content ?? string.Empty;
            ImportResolver = importResolver;
            Id = id ?? string.Empty;
            ExpressionParser = expressionParser ?? new ExpressionParser();
            Options = options ?? new List<string>();
            InjectToExpressionFunction();
        }

        /// <summary>
        /// Gets get all templates from current lg file and reference lg files.
        /// </summary>
        /// <value>
        /// All templates from current lg file and reference lg files.
        /// </value>
        public IList<Template> AllTemplates => new List<Templates> { this }.Union(References).SelectMany(x => x).ToList();

        /// <summary>
        /// Gets get all diagnostics from current lg file and reference lg files.
        /// </summary>
        /// <value>
        /// All diagnostics from current lg file and reference lg files.
        /// </value>
        public IList<Diagnostic> AllDiagnostics => new List<Templates> { this }.Union(References).SelectMany(x => x.Diagnostics).ToList();

        /// <summary>
        /// Gets or sets delegate for resolving resource id of imported lg file.
        /// </summary>
        /// <value>
        /// Delegate for resolving resource id of imported lg file.
        /// </value>
        public ImportResolverDelegate ImportResolver { get; set; }

        /// <summary>
        /// Gets or sets expression parser.
        /// </summary>
        /// <value>
        /// Expression parser.
        /// </value>
        public ExpressionParser ExpressionParser { get; set; }

        /// <summary>
        /// Gets or sets import elements that this LG file contains directly.
        /// </summary>
        /// <value>
        /// Import elements that this LG file contains directly.
        /// </value>
#pragma warning disable CA2227 // Collection properties should be read only (we can't remove the setter without breaking binary compat)
        public IList<TemplateImport> Imports { get; set; }
#pragma warning restore CA2227 // Collection properties should be read only

        /// <summary>
        /// Gets or sets all references that this LG file has from <see cref="Imports"/>.
        /// Notice: reference includes all child imports from the LG file,
        /// not only the children belong to this LG file directly.
        /// so, reference count may >= imports count. 
        /// </summary>
        /// <value>
        /// All references that this LG file has from <see cref="Imports"/>.
        /// </value>
#pragma warning disable CA2227 // Collection properties should be read only (we can't remove the setter without breaking binary compat)
        public IList<Templates> References { get; set; }
#pragma warning restore CA2227 // Collection properties should be read only

        /// <summary>
        /// Gets or sets diagnostics.
        /// </summary>
        /// <value>
        /// Diagnostics.
        /// </value>
#pragma warning disable CA2227 // Collection properties should be read only (we can't remove the setter without breaking binary compat)
        public IList<Diagnostic> Diagnostics { get; set; }
#pragma warning restore CA2227 // Collection properties should be read only

        /// <summary>
        /// Gets or sets LG content.
        /// </summary>
        /// <value>
        /// LG content.
        /// </value>
        public string Content { get; set; }

        /// <summary>
        /// Gets or sets id of this LG file.
        /// </summary>
        /// <value>
        /// Id of this lg source. For file, is full path.
        /// </value>
        public string Id { get; set; }

        /// <summary>
        /// Gets or sets lG file options.
        /// </summary>
        /// <value>
        /// LG file options.
        /// </value>
#pragma warning disable CA2227 // Collection properties should be read only (we can't remove the setter without breaking binary compat)
        public IList<string> Options { get; set; }
#pragma warning restore CA2227 // Collection properties should be read only

        /// <summary>
        /// Gets the evluation options for current LG file.
        /// </summary>
        /// <value>
        /// An EvaluationOption.
        /// </value>
        public EvaluationOptions LgOptions => new EvaluationOptions(Options);

        /// <summary>
        /// Gets the namespace to register for current LG file.
        /// </summary>
        /// <value>
        /// A string value.
        /// </value>
        public string Namespace => ExtractNameSpace(Options);

        /// <summary>
        /// Parser to turn lg content into a <see cref="LanguageGeneration.Templates"/>.
        /// </summary>
        /// <param name="filePath">Absolute path of a LG file.</param>
        /// <param name="importResolver">resolver to resolve LG import id to template text.</param>
        /// <param name="expressionParser">expressionEngine Expression engine for evaluating expressions.</param>
        /// <returns>new <see cref="LanguageGeneration.Templates"/> entity.</returns>
        public static Templates ParseFile(
            string filePath,
            ImportResolverDelegate importResolver = null,
            ExpressionParser expressionParser = null)
        {
            return TemplatesParser.ParseFile(filePath, importResolver, expressionParser).InjectToExpressionFunction();
        }

        /// <summary>
        /// Parser to turn lg content into a <see cref="LanguageGeneration.Templates"/>.
        /// </summary>
        /// <param name="content">Text content contains lg templates.</param>
        /// <param name="id">Id is the identifier of content. If importResolver is null, id must be a full path string. </param>
        /// <param name="importResolver">Resolver to resolve LG import id to template text.</param>
        /// <param name="expressionParser">Expression parser engine for parsing expressions.</param>
        /// <returns>new <see cref="Templates"/> entity.</returns>
        public static Templates ParseText(
            string content,
            string id = "",
            ImportResolverDelegate importResolver = null,
            ExpressionParser expressionParser = null) => TemplatesParser.ParseText(content, id, importResolver, expressionParser).InjectToExpressionFunction();

        /// <summary>
        /// Evaluates a template with given name and scope.
        /// </summary>
        /// <param name="templateName">Template name to be evaluated.</param>
        /// <param name="scope">State visible in the evaluation.</param>
        /// <param name="opt">EvaluationOptions in evaluating a template.</param>
        /// <returns>Evaluate result.</returns>
        public object Evaluate(string templateName, object scope = null, EvaluationOptions opt = null)
        {
            CheckErrors();
            var evalOpt = opt != null ? opt.Merge(LgOptions) : LgOptions;
            var evaluator = new Evaluator(AllTemplates.ToList(), ExpressionParser, evalOpt);
            var result = evaluator.EvaluateTemplate(templateName, scope);
            if (evalOpt.LineBreakStyle == LGLineBreakStyle.Markdown && result is string str)
            {
                result = _newLineRegex.Replace(str, "$1$1");
            }

            return result;
        }

        /// <summary>
        /// Evaluates an inline template string.
        /// </summary>
        /// <param name="text">Inline string which will be evaluated.</param>
        /// <param name="scope">Scope object or JToken.</param>
        /// <param name="opt">EvaluationOptions in evaluating a template.</param>
        /// <returns>Evaluated result.</returns>
        public object EvaluateText(string text, object scope = null, EvaluationOptions opt = null)
        {
            var evalOpt = opt != null ? opt.Merge(LgOptions) : LgOptions;

            if (text == null)
            {
                throw new ArgumentException("inline string is null.");
            }

            CheckErrors();

            var inlineTemplateId = $"{InlineTemplateIdPrefix}{Guid.NewGuid():N}";

            // wrap inline string with "# name and -" to align the evaluation process
            var multiLineMark = "```";

            text = !text.Trim().StartsWith(multiLineMark, StringComparison.Ordinal) && text.Contains('\n')
                   ? $"{multiLineMark}{text}{multiLineMark}" : text;

<<<<<<< HEAD
            var newContent = $"# {InlineTemplateId} {_newLine} - {text}";
=======
            var newContent = $"# {inlineTemplateId} {newLine} - {text}";
>>>>>>> 97a80bb9

            var newLG = TemplatesParser.ParseTextWithRef(newContent, this);

            return newLG.Evaluate(inlineTemplateId, scope, evalOpt);
        }

        /// <summary>
        /// Expands a template with given name and scope.
        /// Return all possible responses instead of random one.
        /// </summary>
        /// <param name="templateName">Template name to be evaluated.</param>
        /// <param name="scope">State visible in the evaluation.</param>
        /// <param name="opt">EvaluationOptions in expanding a template.</param>
        /// <returns>Expanded result.</returns>
        public IList<object> ExpandTemplate(string templateName, object scope = null, EvaluationOptions opt = null)
        {
            CheckErrors();
            var evalOpt = opt ?? LgOptions;
            var expander = new Expander(AllTemplates.ToList(), ExpressionParser, evalOpt);
            return expander.ExpandTemplate(templateName, scope);
        }

        /// <summary>
        /// (experimental)
        /// Analyzes a template to get the static analyzer results including variables and template references.
        /// </summary>
        /// <param name="templateName">Template name to be evaluated.</param>
        /// <returns>Analyzer result.</returns>
        public AnalyzerResult AnalyzeTemplate(string templateName)
        {
            CheckErrors();
            var analyzer = new Analyzer(AllTemplates.ToList(), ExpressionParser);
            return analyzer.AnalyzeTemplate(templateName);
        }

        /// <summary>
        /// Updates an existing template in current Templates instance.
        /// </summary>
        /// <param name="templateName">Original template name. The only id of a template.</param>
        /// <param name="newTemplateName">New template Name.</param>
        /// <param name="parameters">New params.</param>
        /// <param name="templateBody">New template body.</param>
        /// <returns>Updated LG file.</returns>
        public Templates UpdateTemplate(string templateName, string newTemplateName, List<string> parameters, string templateBody)
        {
            var template = this.FirstOrDefault(u => u.Name == templateName);
            if (template != null)
            {
                ClearDiagnostics();

                var templateNameLine = BuildTemplateNameLine(newTemplateName, parameters);
                var newTemplateBody = ConvertTemplateBody(templateBody);
                var content = $"{templateNameLine}{_newLine}{newTemplateBody}";

                // update content
                Content = ReplaceRangeContent(
                    Content,
                    template.SourceRange.Range.Start.Line - 1,
                    template.SourceRange.Range.End.Line - 1,
                    content);

                var updatedTemplates = new Templates(content: string.Empty, id: Id, importResolver: ImportResolver, expressionParser: ExpressionParser);
                updatedTemplates = new TemplatesTransformer(updatedTemplates).Transform(AntlrParseTemplates(content, Id));

                var originStartLine = template.SourceRange.Range.Start.Line - 1;
                AppendDiagnosticsWithOffset(updatedTemplates.Diagnostics, originStartLine);

                var newTemplate = updatedTemplates.FirstOrDefault();
                if (newTemplate != null)
                {
                    AdjustRangeForUpdateTemplate(template, newTemplate);
                    new StaticChecker(this).Check().ForEach(u => Diagnostics.Add(u));
                }
            }

            return this;
        }

        /// <summary>
        /// Adds a new template and returns the updated Templates instance.
        /// </summary>
        /// <param name="templateName">New template name.</param>
        /// <param name="parameters">New params.</param>
        /// <param name="templateBody">New template body.</param>
        /// <returns>Updated LG file.</returns>
        public Templates AddTemplate(string templateName, List<string> parameters, string templateBody)
        {
            var template = this.FirstOrDefault(u => u.Name == templateName);
            if (template != null)
            {
                throw new Exception(TemplateErrors.TemplateExist(templateName));
            }

            ClearDiagnostics();

            var templateNameLine = BuildTemplateNameLine(templateName, parameters);
            var newTemplateBody = ConvertTemplateBody(templateBody);
            var content = $"{templateNameLine}{_newLine}{newTemplateBody}";

            var originStartLine = GetLinesOfText(Content).Length;

            // update content
            Content = $"{Content}{_newLine}{templateNameLine}{_newLine}{newTemplateBody}";

            var newTemplates = new Templates(content: string.Empty, id: Id, importResolver: ImportResolver, expressionParser: ExpressionParser);
            newTemplates = new TemplatesTransformer(newTemplates).Transform(AntlrParseTemplates(content, Id));

            AppendDiagnosticsWithOffset(newTemplates.Diagnostics, originStartLine);

            var newTemplate = newTemplates.FirstOrDefault();
            if (newTemplate != null)
            {
                AdjustRangeForAddTemplate(newTemplate, originStartLine);
                Add(newTemplate);
                new StaticChecker(this).Check().ForEach(u => Diagnostics.Add(u));
            }

            return this;
        }

        /// <summary>
        /// Removes an existing template in current Templates instances.
        /// </summary>
        /// <param name="templateName">Which template should delete.</param>
        /// <returns>Updated LG file.</returns>
        public Templates DeleteTemplate(string templateName)
        {
            var template = this.FirstOrDefault(u => u.Name == templateName);
            if (template != null)
            {
                ClearDiagnostics();

                var startLine = template.SourceRange.Range.Start.Line - 1;
                var stopLine = template.SourceRange.Range.End.Line - 1;
                Content = ReplaceRangeContent(Content, startLine, stopLine, null);

                AdjustRangeForDeleteTemplate(template);
                Remove(template);
                new StaticChecker(this).Check().ForEach(u => Diagnostics.Add(u));
            }

            return this;
        }

        /// <inheritdoc/>
        public override string ToString() => Content;

        /// <inheritdoc/>
        public override bool Equals(object obj)
        {
            if (!(obj is Templates lgFileObj))
            {
                return false;
            }

            return Id == lgFileObj.Id && Content == lgFileObj.Content;
        }

        /// <inheritdoc/>
        public override int GetHashCode() => (Id, Content).GetHashCode();

        private Templates InjectToExpressionFunction()
        {
            var totalTempaltes = new List<Templates> { this }.Union(References);
            foreach (var curTemplates in totalTempaltes)
            {
                var globalFuncs = curTemplates.GetGlobalFunctionTable(curTemplates.Options);
                foreach (var templateName in globalFuncs)
                {
                    if (curTemplates.Any(u => u.Name == templateName))
                    {
                        var newGlobalName = $"{curTemplates.Namespace}.{templateName}";
                        Expression.Functions.Add(newGlobalName, new ExpressionEvaluator(newGlobalName, FunctionUtils.Apply(GlobalTemplateFunction(templateName)), ReturnType.Object));
                    }
                }
            }

            return this;
        }

        private void AppendDiagnosticsWithOffset(IList<Diagnostic> diagnostics, int offset)
        {
            if (diagnostics != null)
            {
                diagnostics.ToList().ForEach(u =>
                {
                    u.Range.Start.Line += offset;
                    u.Range.End.Line += offset;
                    Diagnostics.Add(u);
                });
            }
        }

        private void AdjustRangeForUpdateTemplate(Template oldTemplate, Template newTemplate)
        {
            var newRange = newTemplate.SourceRange.Range.End.Line - newTemplate.SourceRange.Range.Start.Line;
            var oldRange = oldTemplate.SourceRange.Range.End.Line - oldTemplate.SourceRange.Range.Start.Line;
            var lineOffset = newRange - oldRange;

            var hasFound = false;

            for (var i = 0; i < Count; i++)
            {
                if (hasFound)
                {
                    this[i].SourceRange.Range.Start.Line += lineOffset;
                    this[i].SourceRange.Range.End.Line += lineOffset;
                }
                else if (this[i].Name == oldTemplate.Name)
                {
                    hasFound = true;
                    newTemplate.SourceRange.Range.Start.Line = oldTemplate.SourceRange.Range.Start.Line;
                    newTemplate.SourceRange.Range.End.Line = oldTemplate.SourceRange.Range.End.Line + lineOffset;
                    this[i] = newTemplate;
                }
            }
        }

        private void AdjustRangeForAddTemplate(Template newTemplate, int lineOffset)
        {
            var lineLength = newTemplate.SourceRange.Range.End.Line - newTemplate.SourceRange.Range.Start.Line;
            newTemplate.SourceRange.Range.Start.Line = lineOffset + 1;
            newTemplate.SourceRange.Range.End.Line = lineLength + lineOffset + 1;
        }

        private void AdjustRangeForDeleteTemplate(Template oldTemplate)
        {
            var lineOffset = oldTemplate.SourceRange.Range.End.Line - oldTemplate.SourceRange.Range.Start.Line + 1;
            var hasFound = false;
            for (var i = 0; i < Count; i++)
            {
                if (hasFound)
                {
                    this[i].SourceRange.Range.Start.Line -= lineOffset;
                    this[i].SourceRange.Range.End.Line -= lineOffset;
                }
                else if (this[i].Name == oldTemplate.Name)
                {
                    hasFound = true;
                }
            }
        }

        private void ClearDiagnostics()
        {
            Diagnostics = new List<Diagnostic>();
        }

        private string ReplaceRangeContent(string originString, int startLine, int stopLine, string replaceString)
        {
            var originList = originString.Split(new[] { "\r\n", "\n", "\r" }, StringSplitOptions.None);

            if (startLine < 0 || startLine > stopLine || stopLine >= originList.Length)
            {
                throw new Exception("index out of range.");
            }

            var destList = new List<string>();

            destList.AddRange(originList.Take(startLine));
            
            if (replaceString != null)
            {
                destList.Add(replaceString);
            }

            destList.AddRange(originList.Skip(stopLine + 1));

            return string.Join(_newLine, destList);
        }

        private string ConvertTemplateBody(string templateBody)
        {
            var lines = GetLinesOfText(templateBody);
            var destList = lines.Select(u =>
            {
                return u.TrimStart().StartsWith("#", StringComparison.Ordinal) ? $"- {u.TrimStart()}" : u;
            });

            return string.Join(_newLine, destList);
        }

        private string[] GetLinesOfText(string text)
        {
            if (text == null)
            {
                return Array.Empty<string>();
            }

            return text.Split(new[] { "\r\n", "\n", "\r" }, StringSplitOptions.None);
        }

        private string BuildTemplateNameLine(string templateName, List<string> parameters)
        {
            if (parameters == null)
            {
                return $"# {templateName}";
            }
            else
            {
                return $"# {templateName}({string.Join(", ", parameters)})";
            }
        }

        private void CheckErrors()
        {
            if (AllDiagnostics != null)
            {
                var errors = AllDiagnostics.Where(u => u.Severity == DiagnosticSeverity.Error);
                if (errors.Any())
                {
                    throw new Exception(string.Join(_newLine, errors));
                }
            }
        }

        private string ExtractOptionsByKey(string nameOfKey, IList<string> options)
        {
            string result = null;
            foreach (var option in options)
            {
                if (!string.IsNullOrWhiteSpace(option) && option.Contains("="))
                {
                    var index = option.IndexOf('=');
                    var key = option.Substring(0, index).Trim().ToLowerInvariant();
                    var value = option.Substring(index + 1).Trim();
                    if (key == nameOfKey)
                    {
                        result = value;
                    }
                }
            }

            return result;
        }

        private string ExtractNameSpace(IList<string> options)
        {
            var result = ExtractOptionsByKey(_namespaceKey, options);

            if (result == null)
            {
                if (Path.IsPathRooted(Id))
                {
                    result = Path.GetFileNameWithoutExtension(Id);
                }
                else
                {
                    throw new Exception("namespace is required or the id should be an absoulte path!");
                }
            }

            return result;
        }

        private IList<string> GetGlobalFunctionTable(IList<string> options)
        {
            var result = new List<string>();
            var value = ExtractOptionsByKey(_exportsKey, options);
            if (value != null)
            {
                var templateList = value.Split(',').ToList();
                templateList.ForEach(u => result.Add(u.Trim()));
            }

            return result;
        }

        private Func<IReadOnlyList<object>, object> GlobalTemplateFunction(string templateName)
        => (IReadOnlyList<object> args) =>
        {
            var evaluator = new Evaluator(AllTemplates.ToList(), ExpressionParser, LgOptions);
            var newScope = evaluator.ConstructScope(templateName, args.ToList());
            return evaluator.EvaluateTemplate(templateName, newScope);
        };
    }
}<|MERGE_RESOLUTION|>--- conflicted
+++ resolved
@@ -26,19 +26,11 @@
         /// <summary>
         /// Temp Template ID prefix for inline content.
         /// </summary>
-<<<<<<< HEAD
-        public const string InlineTemplateId = "__temp__";
+        public const string InlineTemplateIdPrefix = "__temp__";
         private readonly string _newLine = Environment.NewLine;
         private readonly Regex _newLineRegex = new Regex("(\r?\n)");
         private readonly string _namespaceKey = "@namespace";
         private readonly string _exportsKey = "@exports";
-=======
-        public const string InlineTemplateIdPrefix = "__temp__";
-        private readonly string newLine = Environment.NewLine;
-        private readonly Regex newLineRegex = new Regex("(\r?\n)");
-        private readonly string namespaceKey = "@namespace";
-        private readonly string exportsKey = "@exports";
->>>>>>> 97a80bb9
 
         /// <summary>
         /// Initializes a new instance of the <see cref="Templates"/> class.
@@ -262,11 +254,7 @@
             text = !text.Trim().StartsWith(multiLineMark, StringComparison.Ordinal) && text.Contains('\n')
                    ? $"{multiLineMark}{text}{multiLineMark}" : text;
 
-<<<<<<< HEAD
-            var newContent = $"# {InlineTemplateId} {_newLine} - {text}";
-=======
-            var newContent = $"# {inlineTemplateId} {newLine} - {text}";
->>>>>>> 97a80bb9
+            var newContent = $"# {inlineTemplateId} {_newLine} - {text}";
 
             var newLG = TemplatesParser.ParseTextWithRef(newContent, this);
 
