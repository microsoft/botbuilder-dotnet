﻿// Copyright (c) Microsoft Corporation. All rights reserved.
// Licensed under the MIT License.

using System;
using System.Collections;
using System.Collections.Generic;
using System.IO;
using System.Linq;
using System.Text;
using System.Text.RegularExpressions;
using AdaptiveExpressions;
using AdaptiveExpressions.Memory;

namespace Microsoft.Bot.Builder.LanguageGeneration
{
    /// <summary>
    /// Class for working with Language Generation templates.
    /// </summary>
    /// <remarks>
    /// Templates.ParseFile(path) will load a .LG file .
    /// Templates.ParseText(text) will load language generation templates from text.
    /// </remarks>
    public class Templates : List<Template>
    {
        private readonly string newLine = Environment.NewLine;

        public Templates(
            IList<Template> templates = null,
            IList<TemplateImport> imports = null,
            IList<Diagnostic> diagnostics = null,
            IList<Templates> references = null,
            string content = null,
            string id = null,
            ExpressionParser expressionParser = null,
            ImportResolverDelegate importResolver = null,
            IList<string> options = null)
        {
            if (templates != null)
            {
                this.AddRange(templates);
            }

            Imports = imports ?? new List<TemplateImport>();
            Diagnostics = diagnostics ?? new List<Diagnostic>();
            References = references ?? new List<Templates>();
            Content = content ?? string.Empty;
            ImportResolver = importResolver;
            Id = id ?? string.Empty;
            ExpressionParser = expressionParser ?? new ExpressionParser();
            Options = options ?? new List<string>();
        }

        /// <summary>
        /// Gets get all templates from current lg file and reference lg files.
        /// </summary>
        /// <value>
        /// All templates from current lg file and reference lg files.
        /// </value>
        public IList<Template> AllTemplates => new List<Templates> { this }.Union(References).SelectMany(x => x).ToList();

        /// <summary>
        /// Gets get all diagnostics from current lg file and reference lg files.
        /// </summary>
        /// <value>
        /// All diagnostics from current lg file and reference lg files.
        /// </value>
        public IList<Diagnostic> AllDiagnostics => new List<Templates> { this }.Union(References).SelectMany(x => x.Diagnostics).ToList();

        /// <summary>
        /// Gets or sets delegate for resolving resource id of imported lg file.
        /// </summary>
        /// <value>
        /// Delegate for resolving resource id of imported lg file.
        /// </value>
        public ImportResolverDelegate ImportResolver { get; set; }

        /// <summary>
        /// Gets or sets expression parser.
        /// </summary>
        /// <value>
        /// Expression parser.
        /// </value>
        public ExpressionParser ExpressionParser { get; set; }

        /// <summary>
        /// Gets or sets import elements that this LG file contains directly.
        /// </summary>
        /// <value>
        /// Import elements that this LG file contains directly.
        /// </value>
        public IList<TemplateImport> Imports { get; set; }

        /// <summary>
        /// Gets or sets all references that this LG file has from <see cref="Imports"/>.
        /// Notice: reference includes all child imports from the LG file,
        /// not only the children belong to this LG file directly.
        /// so, reference count may >= imports count. 
        /// </summary>
        /// <value>
        /// All references that this LG file has from <see cref="Imports"/>.
        /// </value>
        public IList<Templates> References { get; set; }

        /// <summary>
        /// Gets or sets diagnostics.
        /// </summary>
        /// <value>
        /// Diagnostics.
        /// </value>
        public IList<Diagnostic> Diagnostics { get; set; }

        /// <summary>
        /// Gets or sets LG content.
        /// </summary>
        /// <value>
        /// LG content.
        /// </value>
        public string Content { get; set; }

        /// <summary>
        /// Gets or sets id of this LG file.
        /// </summary>
        /// <value>
        /// Id of this lg source. For file, is full path.
        /// </value>
        public string Id { get; set; }

        /// <summary>
        /// Gets or sets lG file options.
        /// </summary>
        /// <value>
        /// LG file options.
        /// </value>
        public IList<string> Options { get; set; }

        /// <summary>
        /// Gets the evluation options for current LG file.
        /// </summary>
        /// <value>
        /// An EvaluationOption.
        /// </value>
        public EvaluationOptions LgOptions => new EvaluationOptions(Options);

        /// <summary>
        /// Parser to turn lg content into a <see cref="LanguageGeneration.Templates"/>.
        /// </summary>
        /// <param name="filePath">Absolute path of a LG file.</param>
        /// <param name="importResolver">resolver to resolve LG import id to template text.</param>
        /// <param name="expressionParser">expressionEngine Expression engine for evaluating expressions.</param>
        /// <returns>new <see cref="LanguageGeneration.Templates"/> entity.</returns>
        public static Templates ParseFile(
            string filePath,
            ImportResolverDelegate importResolver = null,
            ExpressionParser expressionParser = null) => TemplatesParser.ParseFile(filePath, importResolver, expressionParser);

        /// <summary>
        /// Parser to turn lg content into a <see cref="LanguageGeneration.Templates"/>.
        /// </summary>
        /// <param name="content">Text content contains lg templates.</param>
        /// <param name="id">Id is the identifier of content. If importResolver is null, id must be a full path string. </param>
        /// <param name="importResolver">Resolver to resolve LG import id to template text.</param>
        /// <param name="expressionParser">Expression parser engine for parsing expressions.</param>
        /// <returns>new <see cref="Templates"/> entity.</returns>
        public static Templates ParseText(
            string content,
            string id = "",
            ImportResolverDelegate importResolver = null,
            ExpressionParser expressionParser = null) => TemplatesParser.ParseText(content, id, importResolver, expressionParser);

        /// <summary>
        /// Evaluate a template with given name and scope.
        /// </summary>
        /// <param name="templateName">Template name to be evaluated.</param>
        /// <param name="scope">The state visible in the evaluation.</param>
        /// <param name="opt">The EvaluationOptions in evaluating a template.</param>
        /// <returns>Evaluate result.</returns>
        public object Evaluate(string templateName, object scope = null, EvaluationOptions opt = null)
        {
            CheckErrors();
            var evalOpt = opt != null ? opt.Merge(LgOptions) : LgOptions;
            var evaluator = new Evaluator(AllTemplates.ToList(), ExpressionParser, evalOpt);
            return evaluator.EvaluateTemplate(templateName, scope);
        }

        /// <summary>
        /// Use to evaluate an inline template str.
        /// </summary>
        /// <param name="text">Inline string which will be evaluated.</param>
        /// <param name="scope">Scope object or JToken.</param>
<<<<<<< HEAD
        /// <param name="opt">The EvaluationOptions in evaluating a template.</param>
=======
>>>>>>> 92242ea0
        /// <returns>Evaluate result.</returns>
        public object EvaluateText(string text, object scope = null, EvaluationOptions opt = null)
        {
            var evalOpt = opt != null ? opt.Merge(LgOptions) : LgOptions;

            if (text == null)
            {
                throw new ArgumentException("inline string is null.");
            }

            CheckErrors();

            // wrap inline string with "# name and -" to align the evaluation process
            var fakeTemplateId = "__temp__";
            var multiLineMark = "```";

            text = !text.Trim().StartsWith(multiLineMark) && text.Contains('\n')
                   ? $"{multiLineMark}{text}{multiLineMark}" : text;

            var newContent = $"# {fakeTemplateId} {newLine} - {text}";

            var newLG = TemplatesParser.ParseTextWithRef(newContent, this);

            return newLG.Evaluate(fakeTemplateId, scope, evalOpt);
        }

        /// <summary>
        /// Expand a template with given name and scope.
        /// Return all possible responses instead of random one.
        /// </summary>
        /// <param name="templateName">Template name to be evaluated.</param>
        /// <param name="scope">The state visible in the evaluation.</param>
        /// <param name="opt">The evaluation option for current expander.</param>
        /// <returns>Expand result.</returns>
        public IList<object> ExpandTemplate(string templateName, object scope = null, EvaluationOptions opt = null)
        {
            CheckErrors();
            var evalOpt = opt ?? LgOptions;
            var expander = new Expander(AllTemplates.ToList(), ExpressionParser, evalOpt);
            return expander.ExpandTemplate(templateName, scope);
        }

        /// <summary>
        /// (experimental)
        /// Analyze a template to get the static analyzer results including variables and template references.
        /// </summary>
        /// <param name="templateName">Template name to be evaluated.</param>
        /// <returns>Analyzer result.</returns>
        public AnalyzerResult AnalyzeTemplate(string templateName)
        {
            CheckErrors();
            var analyzer = new Analyzer(AllTemplates.ToList(), ExpressionParser);
            return analyzer.AnalyzeTemplate(templateName);
        }

        /// <summary>
        /// Update an existing template.
        /// </summary>
        /// <param name="templateName">Original template name. The only id of a template.</param>
        /// <param name="newTemplateName">New template Name.</param>
        /// <param name="parameters">New params.</param>
        /// <param name="templateBody">New template body.</param>
        /// <returns>Updated LG file.</returns>
        public Templates UpdateTemplate(string templateName, string newTemplateName, List<string> parameters, string templateBody)
        {
            var template = this.FirstOrDefault(u => u.Name == templateName);
            if (template != null)
            {
                var templateNameLine = BuildTemplateNameLine(newTemplateName, parameters);
                var newTemplateBody = ConvertTemplateBody(templateBody);
                var content = $"{templateNameLine}{newLine}{newTemplateBody}";

                var startLine = template.SourceRange.Range.Start.Line - 1;
                var stopLine = template.SourceRange.Range.End.Line - 1;

                var newContent = ReplaceRangeContent(Content, startLine, stopLine, content);
                Initialize(ParseText(newContent, Id, ImportResolver));
            }

            return this;
        }

        /// <summary>
        /// Add a new template and return LG File.
        /// </summary>
        /// <param name="templateName">New template name.</param>
        /// <param name="parameters">New params.</param>
        /// <param name="templateBody">New  template body.</param>
        /// <returns>Updated LG file.</returns>
        public Templates AddTemplate(string templateName, List<string> parameters, string templateBody)
        {
            var template = this.FirstOrDefault(u => u.Name == templateName);
            if (template != null)
            {
                throw new Exception(TemplateErrors.TemplateExist(templateName));
            }

            var templateNameLine = BuildTemplateNameLine(templateName, parameters);
            var newTemplateBody = ConvertTemplateBody(templateBody);
            var newContent = $"{Content}{newLine}{templateNameLine}{newLine}{newTemplateBody}";
            Initialize(ParseText(newContent, Id, ImportResolver));

            return this;
        }

        /// <summary>
        /// Delete an exist template.
        /// </summary>
        /// <param name="templateName">Which template should delete.</param>
        /// <returns>Updated LG file.</returns>
        public Templates DeleteTemplate(string templateName)
        {
            var template = this.FirstOrDefault(u => u.Name == templateName);
            if (template != null)
            {
                var startLine = template.SourceRange.Range.Start.Line - 1;
                var stopLine = template.SourceRange.Range.End.Line - 1;
                var newContent = ReplaceRangeContent(Content, startLine, stopLine, null);
                Initialize(ParseText(newContent, Id, ImportResolver));
            }

            return this;
        }

        public override string ToString() => Content;

        public override bool Equals(object obj)
        {
            if (!(obj is Templates lgFileObj))
            {
                return false;
            }

            return this.Id == lgFileObj.Id && this.Content == lgFileObj.Content;
        }

        public override int GetHashCode() => (Id, Content).GetHashCode();

        private string ReplaceRangeContent(string originString, int startLine, int stopLine, string replaceString)
        {
            var originList = originString.Split(new[] { "\r\n", "\n", "\r" }, StringSplitOptions.None);

            if (startLine < 0 || startLine > stopLine || stopLine >= originList.Length)
            {
                throw new Exception("index out of range.");
            }

            var destList = new List<string>();

            destList.AddRange(originList.Take(startLine));
            destList.Add(replaceString);
            destList.AddRange(originList.Skip(stopLine + 1));

            return string.Join(newLine, destList);
        }

        private string ConvertTemplateBody(string templateBody)
        {
            var lines = templateBody.Split(new[] { "\r\n", "\n", "\r" }, StringSplitOptions.None);
            var destList = lines.Select(u =>
            {
                return u.TrimStart().StartsWith("#") ? $"- {u.TrimStart()}" : u;
            });

            return string.Join(newLine, destList);
        }

        private string BuildTemplateNameLine(string templateName, List<string> parameters)
        {
            if (parameters == null)
            {
                return $"# {templateName}";
            }
            else
            {
                return $"# {templateName}({string.Join(", ", parameters)})";
            }
        }

        /// <summary>
        /// Use an existing LG file to override current object.
        /// </summary>
        /// <param name="templates">Existing LG file.</param>
        private void Initialize(Templates templates)
        {
            this.Clear();
            this.AddRange(templates);
            Imports = templates.Imports;
            Diagnostics = templates.Diagnostics;
            References = templates.References;
            Content = templates.Content;
            ImportResolver = templates.ImportResolver;
            Id = templates.Id;
            ExpressionParser = templates.ExpressionParser;
        }

        private void CheckErrors()
        {
            if (AllDiagnostics != null)
            {
                var errors = AllDiagnostics.Where(u => u.Severity == DiagnosticSeverity.Error);
                if (errors.Count() != 0)
                {
                    throw new Exception(string.Join(newLine, errors));
                }
            }
        }
    }
}<|MERGE_RESOLUTION|>--- conflicted
+++ resolved
@@ -187,10 +187,7 @@
         /// </summary>
         /// <param name="text">Inline string which will be evaluated.</param>
         /// <param name="scope">Scope object or JToken.</param>
-<<<<<<< HEAD
         /// <param name="opt">The EvaluationOptions in evaluating a template.</param>
-=======
->>>>>>> 92242ea0
         /// <returns>Evaluate result.</returns>
         public object EvaluateText(string text, object scope = null, EvaluationOptions opt = null)
         {
