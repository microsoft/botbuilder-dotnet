﻿// Copyright (c) Microsoft Corporation. All rights reserved.
// Licensed under the MIT License.

using System.Collections.Generic;
using System.Runtime.InteropServices;
using System.Text.RegularExpressions;
using Antlr4.Runtime.Tree;

namespace Microsoft.Bot.Builder.LanguageGeneration
{
    /// <summary>
    /// Extension methods for LG.
    /// </summary>
    public static partial class Extensions
    {
        public static readonly Regex EscapeRegex = new Regex(@"\\[^\r\n]?");

        /// <summary>
        /// If a value is pure Expression.
        /// </summary>
        /// <param name="context">Key value structure value context.</param>
        /// <param name="expression">string expression.</param>
        /// <returns>is pure expression or not.</returns>
        public static bool IsPureExpression(this LGFileParser.KeyValueStructureValueContext context, out string expression)
        {
            expression = context.GetText();

            var hasExpression = false;
            foreach (ITerminalNode node in context.children)
            {
                switch (node.Symbol.Type)
                {
                    case LGFileParser.ESCAPE_CHARACTER_IN_STRUCTURE_BODY:
                        return false;
                    case LGFileParser.EXPRESSION_IN_STRUCTURE_BODY:
                        if (hasExpression)
                        {
                            return false;
                        }

                        hasExpression = true;
                        expression = node.GetText();
                        break;
                    default:
                        if (!string.IsNullOrWhiteSpace(node.GetText()))
                        {
                            return false;
                        }

                        break;
                }
            }

            return hasExpression;
        }

        /// <summary>
        /// Escape \ from text.
        /// </summary>
        /// <param name="text">input text.</param>
        /// <returns>escaped text.</returns>
        public static string Escape(this string text)
        {
            if (text == null)
            {
                return string.Empty;
            }

            return EscapeRegex.Replace(text, new MatchEvaluator(m =>
            {
                var value = m.Value;
                var commonEscapes = new List<string>() { "\\r", "\\n", "\\t" };
                if (commonEscapes.Contains(value))
                {
                    return Regex.Unescape(value);
                }

                return value.Substring(1);
            }));
        }

        /// <summary>
<<<<<<< HEAD
        /// trim expression. @{abc} => abc,  @{a == {}} => a == {}.
        /// </summary>
        /// <param name="expression">input expression string.</param>
        /// <returns>pure expression string.</returns>
        public static string TrimExpression(this string expression)
        {
            var result = expression.Trim().TrimStart('@').Trim();

            if (result.StartsWith("{") && result.EndsWith("}"))
            {
                result = result.Substring(1, result.Length - 2);
            }

            return result;
        }

        /// <summary>
        /// Normalize authored path to os path.
=======
        /// Normalize authored path to OS path.
>>>>>>> c949e42a
        /// </summary>
        /// <remarks>
        /// path is from authored content which doesn't know what OS it is running on.
        /// This method treats / and \ both as separators regardless of OS, for Windows that means / -> \ and for Linux/Mac \ -> /.
        /// This allows author to use ../foo.lg or ..\foo.lg as equivalents for importing.
        /// </remarks>
        /// <param name="ambigiousPath">authoredPath.</param>
        /// <returns>path expressed as OS path.</returns>
        public static string NormalizePath(this string ambigiousPath)
        {
            if (RuntimeInformation.IsOSPlatform(OSPlatform.Windows))
            {
                // Map Linux/Mac separator -> Windows
                return ambigiousPath.Replace("/", "\\");
            }
            else
            {
                // Map Windows separator -> Linux/Mac
                return ambigiousPath.Replace("\\", "/");
            }
        }
    }
}<|MERGE_RESOLUTION|>--- conflicted
+++ resolved
@@ -80,7 +80,6 @@
         }
 
         /// <summary>
-<<<<<<< HEAD
         /// trim expression. @{abc} => abc,  @{a == {}} => a == {}.
         /// </summary>
         /// <param name="expression">input expression string.</param>
@@ -98,10 +97,7 @@
         }
 
         /// <summary>
-        /// Normalize authored path to os path.
-=======
         /// Normalize authored path to OS path.
->>>>>>> c949e42a
         /// </summary>
         /// <remarks>
         /// path is from authored content which doesn't know what OS it is running on.
