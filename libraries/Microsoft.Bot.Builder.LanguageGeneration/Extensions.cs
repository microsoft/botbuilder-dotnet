﻿// Copyright (c) Microsoft Corporation. All rights reserved.
// Licensed under the MIT License.

using System.Collections.Generic;
using System.Runtime.InteropServices;
using System.Text.RegularExpressions;
using Antlr4.Runtime.Tree;

namespace Microsoft.Bot.Builder.LanguageGeneration
{
    /// <summary>
    /// Extension methods for LG.
    /// </summary>
    public static partial class Extensions
    {
        public static readonly Regex EscapeRegex = new Regex(@"\\[^\r\n]?");

        /// <summary>
        /// If a value is pure Expression.
        /// </summary>
        /// <param name="context">Key value structure value context.</param>
        /// <param name="expression">string expressin.</param>
        /// <returns>is pure expression or not.</returns>
        public static bool IsPureExpression(this LGFileParser.KeyValueStructureValueContext context, out string expression)
        {
            expression = context.GetText();

            var hasExpression = false;
            foreach (ITerminalNode node in context.children)
            {
                switch (node.Symbol.Type)
                {
                    case LGFileParser.ESCAPE_CHARACTER_IN_STRUCTURE_BODY:
                        return false;
                    case LGFileParser.EXPRESSION_IN_STRUCTURE_BODY:
                        if (hasExpression)
                        {
                            return false;
                        }

                        hasExpression = true;
                        expression = node.GetText();
                        break;
                    default:
                        if (!string.IsNullOrWhiteSpace(node.GetText()))
                        {
                            return false;
                        }

                        break;
                }
            }

            return hasExpression;
        }

        /// <summary>
        /// Escape \ from text.
        /// </summary>
        /// <param name="text">input text.</param>
        /// <returns>escaped text.</returns>
        public static string Escape(this string text)
        {
            if (text == null)
            {
                return string.Empty;
            }

            return EscapeRegex.Replace(text, new MatchEvaluator(m =>
            {
                var value = m.Value;
                var commonEscapes = new List<string>() { "\\r", "\\n", "\\t" };
                if (commonEscapes.Contains(value))
                {
                    return Regex.Unescape(value);
                }

                return value.Substring(1);
            }));
        }

        /// <summary>
<<<<<<< HEAD
        /// trim expression. @{abc} => abc,  @{a == {}} => a == {}.
        /// </summary>
        /// <param name="expression">input expression string.</param>
        /// <returns>pure expression string.</returns>
        public static string TrimExpression(this string expression)
        {
            var result = expression.Trim().TrimStart('@').Trim();

            if (result.StartsWith("{") && result.EndsWith("}"))
            {
                result = result.Substring(1, result.Length - 2);
            }

            return result;
=======
        /// Normalize authored path to os path.
        /// </summary>
        /// <remarks>
        /// path is from authored content which doesn't know what OS it is running on.
        /// This method treats / and \ both as seperators regardless of OS, for windows that means / -> \ and for linux/mac \ -> /.
        /// This allows author to use ../foo.lg or ..\foo.lg as equivelents for importing.
        /// </remarks>
        /// <param name="ambigiousPath">authoredPath.</param>
        /// <returns>path expressed as OS path.</returns>
        public static string NormalizePath(this string ambigiousPath)
        {
            if (RuntimeInformation.IsOSPlatform(OSPlatform.Windows))
            {
                // map linux/mac sep -> windows
                return ambigiousPath.Replace("/", "\\");
            }
            else
            {
                // map windows sep -> linux/mac
                return ambigiousPath.Replace("\\", "/");
            }
>>>>>>> a95a8273
        }
    }
}<|MERGE_RESOLUTION|>--- conflicted
+++ resolved
@@ -80,7 +80,6 @@
         }
 
         /// <summary>
-<<<<<<< HEAD
         /// trim expression. @{abc} => abc,  @{a == {}} => a == {}.
         /// </summary>
         /// <param name="expression">input expression string.</param>
@@ -95,7 +94,9 @@
             }
 
             return result;
-=======
+        }
+
+        /// <summary>
         /// Normalize authored path to os path.
         /// </summary>
         /// <remarks>
@@ -117,7 +118,6 @@
                 // map windows sep -> linux/mac
                 return ambigiousPath.Replace("\\", "/");
             }
->>>>>>> a95a8273
         }
     }
 }