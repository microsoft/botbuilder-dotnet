--- conflicted
+++ resolved
@@ -18,11 +18,7 @@
     /// <summary>
     /// Delegate for resolving resource id of imported lg file.
     /// </summary>
-<<<<<<< HEAD
     /// <param name="resource">Original resource.</param>
-=======
-    /// <param name="sourceId">Id or path of source file.</param>
->>>>>>> 252a0fa5
     /// <param name="resourceId">Resource id to resolve.</param>
     /// <returns>Resolved resource.</returns>
     public delegate LGResource ImportResolverDelegate(LGResource resource, string resourceId);
@@ -316,11 +312,7 @@
                     var description = matchResult.Groups[1].Value?.Trim();
                     var id = matchResult.Groups[2].Value?.Trim();
 
-<<<<<<< HEAD
-                    var sourceRange = new SourceRange(context, this.templates.Source);
-=======
-                    var sourceRange = new SourceRange(context, _templates.Id);
->>>>>>> 252a0fa5
+                    var sourceRange = new SourceRange(context, _templates.Source);
                     var import = new TemplateImport(description, id, sourceRange);
                     _templates.Imports.Add(import);
                 }
@@ -368,11 +360,7 @@
                 {
                     var templateBody = context.templateBody().GetText();
 
-<<<<<<< HEAD
-                    var sourceRange = new SourceRange(context, this.templates.Source);
-=======
-                    var sourceRange = new SourceRange(context, _templates.Id);
->>>>>>> 252a0fa5
+                    var sourceRange = new SourceRange(context, _templates.Source);
                     var template = new Template(templateName, parameters, templateBody, sourceRange);
 
                     CheckTemplateName(templateName, context.templateNameLine());
@@ -481,11 +469,7 @@
                 var tokens = new CommonTokenStream(lexer);
                 var parser = new LGTemplateParser(tokens);
                 parser.RemoveErrorListeners();
-<<<<<<< HEAD
-                var listener = new ErrorListener(this.templates.Source, lineOffset);
-=======
-                var listener = new ErrorListener(_templates.Id, lineOffset);
->>>>>>> 252a0fa5
+                var listener = new ErrorListener(_templates.Source, lineOffset);
 
                 parser.AddErrorListener(listener);
                 parser.BuildParseTree = true;
@@ -495,11 +479,7 @@
 
             private Diagnostic BuildTemplatesDiagnostic(string errorMessage, ParserRuleContext context, DiagnosticSeverity severity = DiagnosticSeverity.Error)
             {
-<<<<<<< HEAD
-                return new Diagnostic(context.ConvertToRange(), errorMessage, severity, this.templates.Source);
-=======
-                return new Diagnostic(context.ConvertToRange(), errorMessage, severity, _templates.Id);
->>>>>>> 252a0fa5
+                return new Diagnostic(context.ConvertToRange(), errorMessage, severity, _templates.Source);
             }
         }
     }
