--- conflicted
+++ resolved
@@ -32,13 +32,8 @@
         /// </summary>
         /// <param name="templates">Template list.</param>
         /// <param name="expressionParser">Given expression parser.</param>
-<<<<<<< HEAD
         /// <param name="opt">Options for LG. including strictMode, replaceNull and lineBreakStyle.</param>
         public Expander(List<Template> templates, ExpressionParser expressionParser, EvaluationOptions opt = null)
-=======
-        /// <param name="strictMode">Strict mode. If strictMode == true, exception in expression would throw outside.</param>
-        public Expander(List<Template> templates, ExpressionParser expressionParser, bool strictMode = false)
->>>>>>> 92242ea0
         {
             Templates = templates;
             TemplateMap = templates.ToDictionary(x => x.Name);
@@ -106,11 +101,7 @@
 
             // Using a stack to track the evaluation trace
             evaluationTargetStack.Push(new EvaluationTarget(templateName, scope));
-<<<<<<< HEAD
-            var expanderResult = Visit(TemplateMap[templateName].ParseTree);
-=======
-            var result = Visit(TemplateMap[templateName].TemplateBodyParseTree);
->>>>>>> 92242ea0
+            var expanderResult = Visit(TemplateMap[templateName].TemplateBodyParseTree);
             evaluationTargetStack.Pop();
 
             var result = new List<object>();
