﻿// Copyright (c) Microsoft Corporation. All rights reserved.
// Licensed under the MIT License.

using System;
using System.Collections.Generic;
using System.Linq;
using Microsoft.Bot.Schema;

namespace Microsoft.Bot.Builder.Dialogs.Choices
{
    public class ChoiceFactory
    {
        public static IMessageActivity ForChannel(string channelId, List<Choice> list, string text = null, string speak = null, ChoiceFactoryOptions options = null)
        {
            channelId = channelId ?? string.Empty;

            list = list ?? new List<Choice>();

            // Find maximum title length
            var maxTitleLength = 0;
            foreach (var choice in list)
            {
                var l = choice.Action != null && string.IsNullOrEmpty(choice.Action.Title) ? choice.Action.Title.Length : choice.Value.Length;
                if (l > maxTitleLength)
                {
                    maxTitleLength = l;
                }
            }

            // Determine list style
            var supportsSuggestedActions = Channel.SupportsSuggestedActions(channelId, list.Count);
            var supportsCardActions = Channel.SupportsCardActions(channelId, list.Count);
            var maxActionTitleLength = Channel.MaxActionTitleLength(channelId);
            var hasMessageFeed = Channel.HasMessageFeed(channelId);
            var longTitles = maxTitleLength > maxActionTitleLength;

            if (!longTitles && (supportsSuggestedActions || (!hasMessageFeed && supportsCardActions)))
            {
                // We always prefer showing choices using suggested actions. If the titles are too long, however,
                // we'll have to show them as a text list.
                return SuggestedAction(list, text, speak);
            }
            else if (!longTitles && list.Count <= 3)
            {
                // If the titles are short and there are 3 or less choices we'll use an inline list.
                return Inline(list, text, speak, options);
            }
            else
            {
                // Show a numbered list.
                return List(list, text, speak, options);
            }
        }

        public static Activity Inline(List<Choice> choices, string text = null, string speak = null, ChoiceFactoryOptions options = null)
        {
            choices = choices ?? new List<Choice>();
            options = options ?? new ChoiceFactoryOptions();

            var opt = new ChoiceFactoryOptions
            {
                InlineSeparator = options.InlineSeparator ?? ", ",
                InlineOr = options.InlineOr ?? " or ",
                InlineOrMore = options.InlineOrMore ?? ", or ",
                IncludeNumbers = options.IncludeNumbers ?? true,
            };

            // Format list of choices
            var connector = string.Empty;
            var txt = text ?? string.Empty;
            txt += " ";

            for (var index = 0; index < choices.Count; index++)
            {
                var choice = choices[index];

                var title = choice.Action != null && choice.Action.Title != null ? choice.Action.Title : choice.Value;

                txt += $"{connector}";
                if (opt.IncludeNumbers.Value)
                {
                    txt += "(" + (index + 1).ToString() + ") ";
                }

                txt += $"{title}";
                if (index == (choices.Count - 2))
                {
                    connector = (index == 0 ? opt.InlineOr : opt.InlineOrMore) ?? string.Empty;
                }
                else
                {
                    connector = opt.InlineSeparator ?? string.Empty;
                }
            }
<<<<<<< HEAD

=======
>>>>>>> 8073710f
            txt += string.Empty;

            // Return activity with choices as an inline list.
            return MessageFactory.Text(txt, speak, InputHints.ExpectingInput);
        }

        public static Activity List(List<string> choices, string text = null, string speak = null, ChoiceFactoryOptions options = null)
        {
            return List(ToChoices(choices), text, speak, options);
        }

        public static Activity List(List<Choice> choices, string text = null, string speak = null, ChoiceFactoryOptions options = null)
        {
            choices = choices ?? new List<Choice>();
            options = options ?? new ChoiceFactoryOptions();

            var includeNumbers = options.IncludeNumbers ?? true;

            // Format list of choices
            var connector = string.Empty;
            var txt = text ?? string.Empty;
            txt += "\n\n   ";

            for (var index = 0; index < choices.Count; index++)
            {
                var choice = choices[index];

                var title = choice.Action != null && choice.Action.Title != null ? choice.Action.Title : choice.Value;

                txt += connector;
                if (includeNumbers)
                {
                    txt += (index + 1).ToString() + ". ";
                }
                else
                {
                    txt += "- ";
                }

                txt += title;
                connector = "\n   ";
            }

            // Return activity with choices as a numbered list.
            return MessageFactory.Text(txt, speak, InputHints.ExpectingInput);
        }

        public static IMessageActivity SuggestedAction(List<string> choices, string text = null, string speak = null)
        {
            return SuggestedAction(ToChoices(choices), text, speak);
        }

        public static IMessageActivity SuggestedAction(List<Choice> choices, string text = null, string speak = null)
        {
            choices = choices ?? new List<Choice>();

            // Map choices to actions
            var actions = choices.Select((choice) =>
            {
                if (choice.Action != null)
                {
                    return choice.Action;
                }
                else
                {
                    return new CardAction
                    {
                        Type = ActionTypes.ImBack,
                        Value = choice.Value,
                        Title = choice.Value,
                    };
                }
            }).ToList();

            // Return activity with choices as suggested actions
            return MessageFactory.SuggestedActions(actions, text, speak, InputHints.ExpectingInput);
        }

        public static List<Choice> ToChoices(List<string> choices)
        {
            return (choices == null)
                    ?
                new List<Choice>()
                    :
                choices.Select(choice => new Choice { Value = choice }).ToList();
        }

        public static List<Choice> ToChoicesList(Tuple<Choice, Choice> choices)
        {
            return (choices == null)
                    ?
                new List<Choice>()
                    :
                new List<Choice> { choices.Item1, choices.Item2 };
        }
    }
}<|MERGE_RESOLUTION|>--- conflicted
+++ resolved
@@ -92,10 +92,7 @@
                     connector = opt.InlineSeparator ?? string.Empty;
                 }
             }
-<<<<<<< HEAD
 
-=======
->>>>>>> 8073710f
             txt += string.Empty;
 
             // Return activity with choices as an inline list.
