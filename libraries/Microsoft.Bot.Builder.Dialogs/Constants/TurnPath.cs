﻿namespace Microsoft.Bot.Builder.Dialogs
{
    public class TurnPath
    {
        /// <summary>
        /// The result from the last dialog that was called.
        /// </summary>
        public const string LASTRESULT = "turn.lastresult";

        /// <summary>
        /// The current activity for the turn.
        /// </summary>
        public const string ACTIVITY = "turn.activity";

        /// <summary>
        /// The recognized result for the current turn.
        /// </summary>
        public const string RECOGNIZED = "turn.recognized";

        /// <summary>
        /// Path to the top intent.
        /// </summary>
        public const string TOPINTENT = "turn.recognized.intent";

        /// <summary>
        /// Path to the top score.
        /// </summary>
        public const string TOPSCORE = "turn.recognized.score";

        /// <summary>
        /// If true an interruption has occured.
        /// </summary>
        public const string INTERRUPTED = "turn.interrupted";

        /// <summary>
        /// The current dialog event (set during event processings).
        /// </summary>
        public const string DIALOGEVENT = "turn.dialogEvent";

        /// <summary>
        /// Used to track that we don't end up in infinite loop of RepeatDialogs().
        /// </summary>
        public const string REPEATEDIDS = "turn.repeatedIds";

        /// <summary>
<<<<<<< HEAD
        /// Used to track the current form schema.
        /// </summary>
        public const string SCHEMA = "turn.schema";
=======
        /// This is a bool which if set means that the turncontext.activity has been consumed by some component in the system.
        /// </summary>
        public const string ACTIVITYPROCESSED = "turn.activityProcessed";
>>>>>>> 4fc78993
    }
}<|MERGE_RESOLUTION|>--- conflicted
+++ resolved
@@ -43,14 +43,13 @@
         public const string REPEATEDIDS = "turn.repeatedIds";
 
         /// <summary>
-<<<<<<< HEAD
+        /// This is a bool which if set means that the turncontext.activity has been consumed by some component in the system.
+        /// </summary>
+        public const string ACTIVITYPROCESSED = "turn.activityProcessed";
+
+        /// <summary>
         /// Used to track the current form schema.
         /// </summary>
         public const string SCHEMA = "turn.schema";
-=======
-        /// This is a bool which if set means that the turncontext.activity has been consumed by some component in the system.
-        /// </summary>
-        public const string ACTIVITYPROCESSED = "turn.activityProcessed";
->>>>>>> 4fc78993
     }
 }