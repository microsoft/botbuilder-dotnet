﻿// Copyright (c) Microsoft Corporation. All rights reserved.
// Licensed under the MIT License.

using System;
using System.Collections;
using System.Collections.Generic;
using System.Linq;
using System.Threading.Tasks;
using Microsoft.Bot.Builder.Dialogs.Memory.PathResolvers;
using Microsoft.Bot.Builder.Dialogs.Memory.Scopes;
using Newtonsoft.Json.Linq;
using static Microsoft.Bot.Builder.Dialogs.Memory.Scopes.MemoryScope;

namespace Microsoft.Bot.Builder.Dialogs.Memory
{
    /// <summary>
    /// The DialogStateManager manages memory scopes and pathresolvers
    /// MemoryScopes are named root level objects, which can exist either in the dialogcontext or off of turn state
    /// PathResolvers allow for shortcut behavior for mapping things like $foo -> dialog.foo
    /// </summary>
    public class DialogStateManager : IDictionary<string, object>
    {
        private readonly DialogContext dialogContext;

        public DialogStateManager(DialogContext dc)
        {
            this.dialogContext = dc ?? throw new ArgumentNullException(nameof(dc));
        }

        /// <summary>
        /// Gets the path resolvers used to evaluate memory paths
        /// </summary>
        /// <remarks>
        /// The built in path resolvers are $,#,@,@@,%.  Additional ones can be added here to handle path resolvers around additional scopes
        /// </remarks>
        public static List<IPathResolver> PathResolvers { get; private set; } = new List<IPathResolver>()
        {
            new DollarPathResolver(),
            new HashPathResolver(),
            new AtAtPathResolver(),
            new AtPathResolver(),
            new PercentPathResolver(),
        };

        /// <summary>
        /// Gets the supported memory scopes for the dialog state manager.  
        /// </summary>
        /// <remarks>
        /// components can extend valid scopes by adding to this list, for example to add top level scopes such as Company, Team, etc.
        /// </remarks>
        public static List<MemoryScope> MemoryScopes { get; private set; } = new List<MemoryScope>()
        {
             new MemoryScope(ScopePath.USER),
             new MemoryScope(ScopePath.CONVERSATION),
             new MemoryScope(ScopePath.TURN),
             new MemoryScope(ScopePath.SETTINGS, isReadOnly: true),
             new DialogMemoryScope(),
             new ClassMemoryScope(),
             new ThisMemoryScope()
        };

        public ICollection<string> Keys => MemoryScopes.Select(ms => ms.Name).ToList();

        public ICollection<object> Values => MemoryScopes.Select(ms => ms.GetMemory(this.dialogContext)).ToList();

        public int Count => MemoryScopes.Count;

        public bool IsReadOnly => true;

        public object this[string key] { get => this.GetValue<object>(key, () => null); set => this.SetValue(key, value); }

        /// <summary>
        /// Get MemoryScope by name
        /// </summary>
        /// <param name="name">name of scope</param>
        /// <returns>memoryscope</returns>
        public static MemoryScope GetMemoryScope(string name)
        {
            if (name == null)
            {
                throw new ArgumentNullException(nameof(name));
            }

            return MemoryScopes.FirstOrDefault(ms => string.Compare(ms.Name, name, ignoreCase: true) == 0);
        }

        /// <summary>
        /// ResolveMemoryScope will find the MemoryScope for and return the remaining path.
        /// </summary>
<<<<<<< HEAD
        /// <param name="path">Path to resolve to memory scope.</param>
        /// <param name="remainingPath">Path remaining after resolving to memory scope.</param>
        /// <returns>memoryscope</returns>
        public virtual MemoryScope ResolveMemoryScope(string path, out string remainingPath)
        {
            var scope = path;
            var index = path.IndexOf(".");
            if (index > 0)
=======
        /// <param name="path">Incoming path to resolve to scope and remaining path.</param>
        /// <param name="remainingPath">Remaining subpath in scope.</param>
        /// <returns>memoryscope</returns>
        public virtual MemoryScope ResolveMemoryScope(string path, out string remainingPath)
        {
            path = path.Trim();
            if (path.StartsWith("{") && path.EndsWith("}"))
>>>>>>> 2c565927
            {
                // TODO: Eventually this should use the expression machinery
                path = GetValue<string>(path.Substring(1, path.Length - 2));
            }

            var scope = path;
            var dot = path.IndexOf(".");
            if (dot > 0)
            {
                scope = path.Substring(0, dot);
                var memoryScope = DialogStateManager.GetMemoryScope(scope);
                if (memoryScope != null)
                {
<<<<<<< HEAD
                    remainingPath = path.Substring(index + 1);
=======
                    remainingPath = path.Substring(dot + 1);
>>>>>>> 2c565927
                    return memoryScope;
                }
            }

<<<<<<< HEAD
            // could be User[foo] path 
            index = path.IndexOf("[");
            if (index > 0)
            {
                scope = path.Substring(0, index);
                remainingPath = path.Substring(index);
                return DialogStateManager.GetMemoryScope(scope) ?? throw new ArgumentOutOfRangeException(GetBadScopeMessage(remainingPath));
            }
            else
            {
                remainingPath = string.Empty;
                return DialogStateManager.GetMemoryScope(scope) ?? throw new ArgumentOutOfRangeException(GetBadScopeMessage(remainingPath));
            }
=======
            remainingPath = string.Empty;
            return DialogStateManager.GetMemoryScope(scope) ?? throw new ArgumentOutOfRangeException(GetBadScopeMessage(path));
>>>>>>> 2c565927
        }

        /// <summary>
        /// Transform the path using the registered PathTransformers
        /// </summary>
        /// <param name="path">path</param>
        /// <returns>transformed paths</returns>
        public virtual string TransformPath(string path)
        {
            foreach (var pathResolver in PathResolvers)
            {
                path = pathResolver.TransformPath(path);
            }

            return path;
        }

        /// <summary>
        /// Get the value from memory using path expression (NOTE: This always returns clone of value)
        /// </summary>
        /// <remarks>This always returns a CLONE of the memory, any modifications to the result of this will not be affect memory</remarks>
        /// <typeparam name="T">the value type to return</typeparam>
        /// <param name="path">path expression to use</param>
        /// <param name="value">value</param>
        /// <returns>true if found, false if not</returns>
        public bool TryGetValue<T>(string path, out T value)
        {
            path = this.TransformPath(path ?? throw new ArgumentNullException(nameof(path)));
            var memoryScope = this.ResolveMemoryScope(path, out var remainingPath);
            var memory = memoryScope.GetMemory(this.dialogContext);
            return ObjectPath.TryGetPathValue<T>(memory, remainingPath, out value);
        }

        /// <summary>
        /// Get the value from memory using path expression (NOTE: This always returns clone of value)
        /// </summary>
        /// <remarks>This always returns a CLONE of the memory, any modifications to the result of this will not be affect memory</remarks>
        /// <typeparam name="T">the value type to return</typeparam>
        /// <param name="pathExpression">path expression to use</param>
        /// <param name="defaultValue">function to give default value if there is none (OPTIONAL)</param>
        /// <returns>result or null if the path is not valid</returns>
        public T GetValue<T>(string pathExpression, Func<T> defaultValue = null)
        {
            if (this.TryGetValue<T>(pathExpression ?? throw new ArgumentNullException(nameof(pathExpression)), out var value))
            {
                return value;
            }

            return defaultValue != null ? defaultValue() : default;
        }

        /// <summary>
        /// Get a int value from memory using a path expression
        /// </summary>
        /// <param name="pathExpression">path expression</param>
        /// <param name="defaultValue">default value if the value doesn't exist</param>
        /// <returns>value or null if path is not valid</returns>
        public int GetIntValue(string pathExpression, int defaultValue = 0)
        {
            if (this.TryGetValue<int>(pathExpression ?? throw new ArgumentNullException(nameof(pathExpression)), out var value))
            {
                return value;
            }

            return defaultValue;
        }

        /// <summary>
        /// Get a bool value from memory using a path expression
        /// </summary>
        /// <param name="pathExpression">pathExpression</param>
        /// <param name="defaultValue">default value if the value doesn't exist</param>
        /// <returns>bool or null if path is not valid</returns>
        public bool GetBoolValue(string pathExpression, bool defaultValue = false)
        {
            if (this.TryGetValue<bool>(pathExpression ?? throw new ArgumentNullException(nameof(pathExpression)), out var value))
            {
                return value;
            }

            return defaultValue;
        }

        /// <summary>
        /// Set memory to value
        /// </summary>
        /// <param name="path">path to memory</param>
        /// <param name="value">object to set</param>
        public void SetValue(string path, object value)
        {
            if (value is Task)
            {
                throw new Exception($"{path} = You can't pass an unresolved Task to SetValue");
            }

            path = this.TransformPath(path ?? throw new ArgumentNullException(nameof(path)));
            var memoryScope = this.ResolveMemoryScope(path, out var remainingPath);
<<<<<<< HEAD
            if (remainingPath == string.Empty)
=======
            if (path == string.Empty)
>>>>>>> 2c565927
            {
                memoryScope.SetMemory(this.dialogContext, value);
            }
            else
            {
                var memory = memoryScope.GetMemory(this.dialogContext);
<<<<<<< HEAD
                memoryScope.RaiseChange(this.dialogContext, path, value);
=======
>>>>>>> 2c565927
                ObjectPath.SetPathValue(memory, remainingPath, value);
            }
        }

        /// <summary>
        /// Remove property from memory
        /// </summary>
        /// <param name="path">path to remove the leaf property</param>
        public void RemoveValue(string path)
        {
            path = this.TransformPath(path ?? throw new ArgumentNullException(nameof(path)));
            var memoryScope = this.ResolveMemoryScope(path, out var remainingPath);
            var memory = memoryScope.GetMemory(this.dialogContext);
<<<<<<< HEAD
            memoryScope.RaiseChange(this.dialogContext, path, null);
=======
>>>>>>> 2c565927
            ObjectPath.RemovePathValue(memory, remainingPath);
        }

        /// <summary>
        /// Gets all memoryscopes suitable for logging
        /// </summary>
        /// <returns>object which represents all memory scopes</returns>
        public JObject GetMemorySnapshot()
        {
            var result = new JObject();

            foreach (var scope in DialogStateManager.MemoryScopes)
            {
                var memory = scope.GetMemory(this.dialogContext);
                if (memory != null)
                {
                    result[scope.Name] = JToken.FromObject(memory);
                }
            }

            return result;
        }

        public void Add(string key, object value)
        {
            this.SetValue(key, value);
        }

        public bool ContainsKey(string key)
        {
            return DialogStateManager.MemoryScopes.Any(ms => ms.Name.ToLower() == key.ToLower());
        }

        public bool Remove(string key)
        {
            this.RemoveValue(key);
            return true;
        }

        public bool TryGetValue(string key, out object value)
        {
            return this.TryGetValue<object>(key, out value);
        }

        public void Add(KeyValuePair<string, object> item)
        {
            this.SetValue(item.Key, item.Value);
        }

        public void Clear()
        {
            throw new NotImplementedException();
        }

        public bool Contains(KeyValuePair<string, object> item)
        {
            throw new NotImplementedException();
        }

        public void CopyTo(KeyValuePair<string, object>[] array, int arrayIndex)
        {
            foreach (var ms in MemoryScopes)
            {
                array[arrayIndex++] = new KeyValuePair<string, object>(ms.Name, ms.GetMemory(this.dialogContext));
            }
        }

        public bool Remove(KeyValuePair<string, object> item)
        {
            throw new NotImplementedException();
        }

        public IEnumerator<KeyValuePair<string, object>> GetEnumerator()
        {
            foreach (var ms in MemoryScopes)
            {
                yield return new KeyValuePair<string, object>(ms.Name, ms.GetMemory(this.dialogContext));
            }
        }

        IEnumerator IEnumerable.GetEnumerator()
        {
            foreach (var ms in MemoryScopes)
            {
                yield return new KeyValuePair<string, object>(ms.Name, ms.GetMemory(this.dialogContext));
            }
        }

        private static string GetBadScopeMessage(string path)
        {
            return $"'{path}' does not match memory scopes:{string.Join(",", DialogStateManager.MemoryScopes.Select(ms => ms.Name))}";
        }
    }
}<|MERGE_RESOLUTION|>--- conflicted
+++ resolved
@@ -87,24 +87,13 @@
         /// <summary>
         /// ResolveMemoryScope will find the MemoryScope for and return the remaining path.
         /// </summary>
-<<<<<<< HEAD
         /// <param name="path">Path to resolve to memory scope.</param>
         /// <param name="remainingPath">Path remaining after resolving to memory scope.</param>
         /// <returns>memoryscope</returns>
         public virtual MemoryScope ResolveMemoryScope(string path, out string remainingPath)
         {
-            var scope = path;
-            var index = path.IndexOf(".");
-            if (index > 0)
-=======
-        /// <param name="path">Incoming path to resolve to scope and remaining path.</param>
-        /// <param name="remainingPath">Remaining subpath in scope.</param>
-        /// <returns>memoryscope</returns>
-        public virtual MemoryScope ResolveMemoryScope(string path, out string remainingPath)
-        {
             path = path.Trim();
             if (path.StartsWith("{") && path.EndsWith("}"))
->>>>>>> 2c565927
             {
                 // TODO: Eventually this should use the expression machinery
                 path = GetValue<string>(path.Substring(1, path.Length - 2));
@@ -118,33 +107,13 @@
                 var memoryScope = DialogStateManager.GetMemoryScope(scope);
                 if (memoryScope != null)
                 {
-<<<<<<< HEAD
-                    remainingPath = path.Substring(index + 1);
-=======
                     remainingPath = path.Substring(dot + 1);
->>>>>>> 2c565927
                     return memoryScope;
                 }
             }
 
-<<<<<<< HEAD
-            // could be User[foo] path 
-            index = path.IndexOf("[");
-            if (index > 0)
-            {
-                scope = path.Substring(0, index);
-                remainingPath = path.Substring(index);
-                return DialogStateManager.GetMemoryScope(scope) ?? throw new ArgumentOutOfRangeException(GetBadScopeMessage(remainingPath));
-            }
-            else
-            {
-                remainingPath = string.Empty;
-                return DialogStateManager.GetMemoryScope(scope) ?? throw new ArgumentOutOfRangeException(GetBadScopeMessage(remainingPath));
-            }
-=======
             remainingPath = string.Empty;
             return DialogStateManager.GetMemoryScope(scope) ?? throw new ArgumentOutOfRangeException(GetBadScopeMessage(path));
->>>>>>> 2c565927
         }
 
         /// <summary>
@@ -242,21 +211,14 @@
 
             path = this.TransformPath(path ?? throw new ArgumentNullException(nameof(path)));
             var memoryScope = this.ResolveMemoryScope(path, out var remainingPath);
-<<<<<<< HEAD
             if (remainingPath == string.Empty)
-=======
-            if (path == string.Empty)
->>>>>>> 2c565927
             {
                 memoryScope.SetMemory(this.dialogContext, value);
             }
             else
             {
                 var memory = memoryScope.GetMemory(this.dialogContext);
-<<<<<<< HEAD
                 memoryScope.RaiseChange(this.dialogContext, path, value);
-=======
->>>>>>> 2c565927
                 ObjectPath.SetPathValue(memory, remainingPath, value);
             }
         }
@@ -270,10 +232,7 @@
             path = this.TransformPath(path ?? throw new ArgumentNullException(nameof(path)));
             var memoryScope = this.ResolveMemoryScope(path, out var remainingPath);
             var memory = memoryScope.GetMemory(this.dialogContext);
-<<<<<<< HEAD
             memoryScope.RaiseChange(this.dialogContext, path, null);
-=======
->>>>>>> 2c565927
             ObjectPath.RemovePathValue(memory, remainingPath);
         }
 
