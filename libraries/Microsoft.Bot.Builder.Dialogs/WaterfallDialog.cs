--- conflicted
+++ resolved
@@ -70,7 +70,6 @@
 
             // Increment step index and run step
             var state = dc.ActiveDialog.State;
-<<<<<<< HEAD
 
             // For issue https://github.com/Microsoft/botbuilder-dotnet/issues/871
             // See the linked issue for details. This issue was happening when using the CosmosDB
@@ -78,11 +77,8 @@
             // after deserialization was throwing an exception for not being Int32 datatype.
             // This change ensures the correct datatype conversion has been done.
             var index = Convert.ToInt32(state[StepIndex]);
-            return await RunStepAsync(dc, index + 1, reason, result).ConfigureAwait(false);
-=======
-            var index = (int)state[StepIndex];
             return await RunStepAsync(dc, index + 1, reason, result, cancellationToken).ConfigureAwait(false);
->>>>>>> 8e3aaa24
+
         }
 
         protected virtual async Task<DialogTurnResult> OnStepAsync(DialogContext dc, WaterfallStepContext step, CancellationToken cancellationToken)
