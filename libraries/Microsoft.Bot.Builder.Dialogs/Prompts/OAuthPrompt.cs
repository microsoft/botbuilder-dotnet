﻿// Copyright (c) Microsoft Corporation. All rights reserved.
// Licensed under the MIT License.

using System;
using System.Collections.Generic;
using System.Linq;
using System.Security.Claims;
using System.Text.RegularExpressions;
using System.Threading;
using System.Threading.Tasks;
using Microsoft.Bot.Connector;
using Microsoft.Bot.Connector.Authentication;
using Microsoft.Bot.Schema;
using Newtonsoft.Json.Linq;

namespace Microsoft.Bot.Builder.Dialogs
{
    /// <summary>
    /// Creates a new prompt that asks the user to sign in using the Bot Frameworks Single Sign On (SSO)
    /// service.
    /// </summary>
    /// <remarks>
    /// The prompt will attempt to retrieve the users current token and if the user isn't signed in, it
    /// will send them an `OAuthCard` containing a button they can press to signin. Depending on the
    /// channel, the user will be sent through one of two possible signin flows:
    ///
    /// - The automatic signin flow where once the user signs in and the SSO service will forward the bot
    /// the users access token using either an `event` or `invoke` activity.
    /// - The "magic code" flow where once the user signs in they will be prompted by the SSO
    /// service to send the bot a six digit code confirming their identity. This code will be sent as a
    /// standard `message` activity.
    ///
    /// Both flows are automatically supported by the `OAuthPrompt` and the only thing you need to be
    /// careful of is that you don't block the `event` and `invoke` activities that the prompt might
    /// be waiting on.
    ///
    /// <blockquote>
    /// **Note**:
    /// You should avoid persisting the access token with your bots other state. The Bot Frameworks
    /// SSO service will securely store the token on your behalf. If you store it in your bots state
    /// it could expire or be revoked in between turns.
    ///
    /// When calling the prompt from within a waterfall step you should use the token within the step
    /// following the prompt and then let the token go out of scope at the end of your function.
    /// </blockquote>
    ///
    /// ## Prompt Usage
    ///
    /// When used with your bot's <see cref="DialogSet"/> you can simply add a new instance of the prompt as a named
    /// dialog using <see cref="DialogSet.Add(Dialog)"/>. You can then start the prompt from a waterfall step using either
    /// <see cref="DialogContext.BeginDialogAsync(string, object, CancellationToken)"/> or
    /// <see cref="DialogContext.PromptAsync(string, PromptOptions, CancellationToken)"/>. The user
    /// will be prompted to signin as needed and their access token will be passed as an argument to
    /// the callers next waterfall step.
    /// </remarks>
    public class OAuthPrompt : Dialog
    {
        private const string PersistedOptions = "options";
        private const string PersistedState = "state";
        private const string PersistedExpires = "expires";

        // regex to check if code supplied is a 6 digit numerical code (hence, a magic code).
        private readonly Regex _magicCodeRegex = new Regex(@"(\d{6})");

        private readonly OAuthPromptSettings _settings;
        private readonly PromptValidator<TokenResponse> _validator;

        /// <summary>
        /// Initializes a new instance of the <see cref="OAuthPrompt"/> class.
        /// </summary>
        /// <param name="dialogId">The ID to assign to this prompt.</param>
        /// <param name="settings">Additional OAuth settings to use with this instance of the prompt.</param>
        /// <param name="validator">Optional, a <see cref="PromptValidator{FoundChoice}"/> that contains additional,
        /// custom validation for this prompt.</param>
        /// <remarks>The value of <paramref name="dialogId"/> must be unique within the
        /// <see cref="DialogSet"/> or <see cref="ComponentDialog"/> to which the prompt is added.</remarks>
        public OAuthPrompt(string dialogId, OAuthPromptSettings settings, PromptValidator<TokenResponse> validator = null)
            : base(dialogId)
        {
            if (string.IsNullOrWhiteSpace(dialogId))
            {
                throw new ArgumentNullException(nameof(dialogId));
            }

            _settings = settings ?? throw new ArgumentNullException(nameof(settings));
            _validator = validator;
        }

        /// <summary>
        /// Called when a prompt dialog is pushed onto the dialog stack and is being activated.
        /// </summary>
        /// <param name="dc">The dialog context for the current turn of the conversation.</param>
        /// <param name="options">Optional, additional information to pass to the prompt being started.</param>
        /// <param name="cancellationToken">A cancellation token that can be used by other objects
        /// or threads to receive notice of cancellation.</param>
        /// <returns>A <see cref="Task"/> representing the asynchronous operation.</returns>
        /// <remarks>If the task is successful, the result indicates whether the prompt is still
        /// active after the turn has been processed by the prompt.</remarks>
        public override async Task<DialogTurnResult> BeginDialogAsync(DialogContext dc, object options = null, CancellationToken cancellationToken = default(CancellationToken))
        {
            if (dc == null)
            {
                throw new ArgumentNullException(nameof(dc));
            }

            if (options is CancellationToken)
            {
                throw new ArgumentException($"{nameof(options)} cannot be a cancellation token");
            }

            PromptOptions opt = null;
            if (options != null)
            {
                if (options is PromptOptions)
                {
                    // Ensure prompts have input hint set
                    opt = options as PromptOptions;
                    if (opt.Prompt != null && string.IsNullOrEmpty(opt.Prompt.InputHint))
                    {
                        opt.Prompt.InputHint = InputHints.AcceptingInput;
                    }

                    if (opt.RetryPrompt != null && string.IsNullOrEmpty(opt.RetryPrompt.InputHint))
                    {
                        opt.RetryPrompt.InputHint = InputHints.AcceptingInput;
                    }
                }
                else
                {
                    throw new ArgumentException(nameof(options));
                }
            }

            // Initialize state
            var timeout = _settings.Timeout ?? (int)TurnStateConstants.OAuthLoginTimeoutValue.TotalMilliseconds;
            var state = dc.ActiveDialog.State;
            state[PersistedOptions] = opt;
            state[PersistedState] = new Dictionary<string, object>
            {
                { Prompt<int>.AttemptCountKey, 0 },
            };

            state[PersistedExpires] = DateTime.Now.AddMilliseconds(timeout);

            // Attempt to get the users token
            if (!(dc.Context.Adapter is IUserTokenProvider adapter))
            {
                throw new InvalidOperationException("OAuthPrompt.Recognize(): not supported by the current adapter");
            }

            var output = await adapter.GetUserTokenAsync(dc.Context, _settings.OAuthAppCredentials, _settings.ConnectionName, null, cancellationToken).ConfigureAwait(false);
            if (output != null)
            {
                // Return token
                return await dc.EndDialogAsync(output, cancellationToken).ConfigureAwait(false);
            }

            // Prompt user to login
            await SendOAuthCardAsync(dc.Context, opt?.Prompt, cancellationToken).ConfigureAwait(false);
            return EndOfTurn;
        }

        /// <summary>
        /// Called when a prompt dialog is the active dialog and the user replied with a new activity.
        /// </summary>
        /// <param name="dc">The dialog context for the current turn of conversation.</param>
        /// <param name="cancellationToken">A cancellation token that can be used by other objects
        /// or threads to receive notice of cancellation.</param>
        /// <returns>A <see cref="Task"/> representing the asynchronous operation.</returns>
        /// <remarks>If the task is successful, the result indicates whether the dialog is still
        /// active after the turn has been processed by the dialog.
        /// <para>The prompt generally continues to receive the user's replies until it accepts the
        /// user's reply as valid input for the prompt.</para></remarks>
        public override async Task<DialogTurnResult> ContinueDialogAsync(DialogContext dc, CancellationToken cancellationToken = default(CancellationToken))
        {
            if (dc == null)
            {
                throw new ArgumentNullException(nameof(dc));
            }

            // Recognize token
            var recognized = await RecognizeTokenAsync(dc.Context, cancellationToken).ConfigureAwait(false);

            // Check for timeout
            var state = dc.ActiveDialog.State;
            var expires = (DateTime)state[PersistedExpires];
            var isMessage = dc.Context.Activity.Type == ActivityTypes.Message;
            var hasTimedOut = isMessage && (DateTime.Compare(DateTime.Now, expires) > 0);

            if (hasTimedOut)
            {
                // if the token fetch request times out, complete the prompt with no result.
                return await dc.EndDialogAsync(cancellationToken: cancellationToken).ConfigureAwait(false);
            }

            var promptState = (IDictionary<string, object>)state[PersistedState];
            var promptOptions = (PromptOptions)state[PersistedOptions];

            // Increment attempt count
            // Convert.ToInt32 For issue https://github.com/Microsoft/botbuilder-dotnet/issues/1859
            promptState[Prompt<int>.AttemptCountKey] = Convert.ToInt32(promptState[Prompt<int>.AttemptCountKey]) + 1;

            // Validate the return value
            var isValid = false;
            if (_validator != null)
            {
                var promptContext = new PromptValidatorContext<TokenResponse>(dc.Context, recognized, promptState, promptOptions);
                isValid = await _validator(promptContext, cancellationToken).ConfigureAwait(false);
            }
            else if (recognized.Succeeded)
            {
                isValid = true;
            }

            // Return recognized value or re-prompt
            if (isValid)
            {
                return await dc.EndDialogAsync(recognized.Value, cancellationToken).ConfigureAwait(false);
            }

            if (!dc.Context.Responded && isMessage && promptOptions?.RetryPrompt != null)
            {
                await dc.Context.SendActivityAsync(promptOptions.RetryPrompt, cancellationToken).ConfigureAwait(false);
            }

            return EndOfTurn;
        }

        /// <summary>
        /// Attempts to get the user's token.
        /// </summary>
        /// <param name="turnContext">Context for the current turn of conversation with the user.</param>
        /// <param name="cancellationToken">A cancellation token that can be used by other objects
        /// or threads to receive notice of cancellation.</param>
        /// <returns>A task that represents the work queued to execute.</returns>
        /// <remarks>If the task is successful and user already has a token or the user successfully signs in,
        /// the result contains the user's token.</remarks>
        public async Task<TokenResponse> GetUserTokenAsync(ITurnContext turnContext, CancellationToken cancellationToken = default(CancellationToken))
        {
            if (!(turnContext.Adapter is IUserTokenProvider adapter))
            {
                throw new InvalidOperationException("OAuthPrompt.GetUserToken(): not supported by the current adapter");
            }

            return await adapter.GetUserTokenAsync(turnContext, _settings.OAuthAppCredentials, _settings.ConnectionName, null, cancellationToken).ConfigureAwait(false);
        }

        /// <summary>
        /// Signs out the user.
        /// </summary>
        /// <param name="turnContext">Context for the current turn of conversation with the user.</param>
        /// <param name="cancellationToken">A cancellation token that can be used by other objects
        /// or threads to receive notice of cancellation.</param>
        /// <returns>A task that represents the work queued to execute.</returns>
        public async Task SignOutUserAsync(ITurnContext turnContext, CancellationToken cancellationToken = default(CancellationToken))
        {
            if (!(turnContext.Adapter is IUserTokenProvider adapter))
            {
                throw new InvalidOperationException("OAuthPrompt.SignOutUser(): not supported by the current adapter");
            }

            // Sign out user
            await adapter.SignOutUserAsync(turnContext, _settings.OAuthAppCredentials, _settings.ConnectionName, turnContext.Activity?.From?.Id, cancellationToken).ConfigureAwait(false);
        }

        private static bool IsTokenResponseEvent(ITurnContext turnContext)
        {
            var activity = turnContext.Activity;
            return activity.Type == ActivityTypes.Event && activity.Name == "tokens/response";
        }

        private static bool IsTeamsVerificationInvoke(ITurnContext turnContext)
        {
            var activity = turnContext.Activity;
            return activity.Type == ActivityTypes.Invoke && activity.Name == "signin/verifyState";
        }

        private static bool ChannelSupportsOAuthCard(string channelId)
        {
            switch (channelId)
            {
                case Channels.Msteams:
                case Channels.Cortana:
                case Channels.Skype:
                case Channels.Skypeforbusiness:
                    return false;
            }

            return true;
        }

        private async Task SendOAuthCardAsync(ITurnContext turnContext, IMessageActivity prompt, CancellationToken cancellationToken = default(CancellationToken))
        {
            BotAssert.ContextNotNull(turnContext);

            if (!(turnContext.Adapter is IUserTokenProvider adapter))
            {
                throw new InvalidOperationException("OAuthPrompt.Prompt(): not supported by the current adapter");
            }

            // Ensure prompt initialized
            if (prompt == null)
            {
                prompt = Activity.CreateMessageActivity();
            }

            if (prompt.Attachments == null)
            {
                prompt.Attachments = new List<Attachment>();
            }

            // Append appropriate card if missing
            if (!ChannelSupportsOAuthCard(turnContext.Activity.ChannelId))
            {
                if (!prompt.Attachments.Any(a => a.Content is SigninCard))
                {
                    var link = await adapter.GetOauthSignInLinkAsync(turnContext, _settings.OAuthAppCredentials, _settings.ConnectionName, cancellationToken).ConfigureAwait(false);
                    prompt.Attachments.Add(new Attachment
                    {
                        ContentType = SigninCard.ContentType,
                        Content = new SigninCard
                        {
                            Text = _settings.Text,
                            Buttons = new[]
                            {
                                new CardAction
                                {
                                    Title = _settings.Title,
                                    Value = link,
                                    Type = ActionTypes.Signin,
                                },
                            },
                        },
                    });
                }
            }
            else if (!prompt.Attachments.Any(a => a.Content is OAuthCard))
            {
                var cardActionType = ActionTypes.Signin;
                string signInLink = null;

                if (turnContext.Activity.IsFromStreamingConnection())
                {
                    signInLink = await adapter.GetOauthSignInLinkAsync(turnContext, _settings.OAuthAppCredentials, _settings.ConnectionName, cancellationToken).ConfigureAwait(false);
                }
                else if (turnContext.TurnState.Get<ClaimsIdentity>("BotIdentity") is ClaimsIdentity botIdentity && SkillValidation.IsSkillClaim(botIdentity.Claims))
                {
<<<<<<< HEAD
                    // Generate sign in link for Skills (Emulator and WebChat don't' have the skill appId so we need to create the link for it
                    signInLink = await adapter.GetOauthSignInLinkAsync(turnContext, _settings.OAuthAppCredentials, _settings.ConnectionName, cancellationToken).ConfigureAwait(false);

                    // In the skills preview bits, we require magic code (we'll need to update WebChat and emulator to avoid this in the next release.
                    if (turnContext.Activity.ChannelId == Channels.Emulator || turnContext.Activity.ChannelId == Channels.Webchat)
                    {
                        // TODO: use the skill helper functions to handle unpacking conversation ID once we go GA with skills.
                        // Skills need to unpack the conversation ID and create their own link.
                        var parts = JsonConvert.DeserializeObject<string[]>(Encoding.UTF8.GetString(Convert.FromBase64String(turnContext.Activity.Conversation.Id)));
                        var conversationId = parts[0];

                        if (turnContext.Activity.ChannelId == Channels.Emulator)
                        {
                            // Emulator links need to be prefixed with oathlink.
                            signInLink = $"oauthlink://{signInLink}&&&{conversationId}";
                        }

                        cardActionType = ActionTypes.OpenUrl;
                    }
=======
                    // Force magic code for Skills (to be addressed in R8)
                    signInLink = await adapter.GetOauthSignInLinkAsync(turnContext, _settings.ConnectionName, cancellationToken).ConfigureAwait(false);
                    cardActionType = ActionTypes.OpenUrl;
>>>>>>> 0ccb39b2
                }

                prompt.Attachments.Add(new Attachment
                {
                    ContentType = OAuthCard.ContentType,
                    Content = new OAuthCard
                    {
                        Text = _settings.Text,
                        ConnectionName = _settings.ConnectionName,
                        Buttons = new[]
                        {
                            new CardAction
                            {
                                Title = _settings.Title,
                                Text = _settings.Text,
                                Type = cardActionType,
                                Value = signInLink
                            }
                        }
                    }
                });
            }

            // Add the login timeout specified in OAuthPromptSettings to TurnState so it can be referenced if polling is needed
            if (!turnContext.TurnState.ContainsKey(TurnStateConstants.OAuthLoginTimeoutKey) && _settings.Timeout.HasValue)
            {
                turnContext.TurnState.Add<object>(TurnStateConstants.OAuthLoginTimeoutKey, TimeSpan.FromMilliseconds(_settings.Timeout.Value));
            }

            // Set input hint
            if (string.IsNullOrEmpty(prompt.InputHint))
            {
                prompt.InputHint = InputHints.AcceptingInput;
            }

            await turnContext.SendActivityAsync(prompt, cancellationToken).ConfigureAwait(false);
        }

        private async Task<PromptRecognizerResult<TokenResponse>> RecognizeTokenAsync(ITurnContext turnContext, CancellationToken cancellationToken = default(CancellationToken))
        {
            var result = new PromptRecognizerResult<TokenResponse>();
            if (IsTokenResponseEvent(turnContext))
            {
                var tokenResponseObject = turnContext.Activity.Value as JObject;
                var token = tokenResponseObject?.ToObject<TokenResponse>();
                result.Succeeded = true;
                result.Value = token;
            }
            else if (IsTeamsVerificationInvoke(turnContext))
            {
                var magicCodeObject = turnContext.Activity.Value as JObject;
                var magicCode = magicCodeObject.GetValue("state")?.ToString();

                if (!(turnContext.Adapter is IUserTokenProvider adapter))
                {
                    throw new InvalidOperationException("OAuthPrompt.Recognize(): not supported by the current adapter");
                }

                // Getting the token follows a different flow in Teams. At the signin completion, Teams
                // will send the bot an "invoke" activity that contains a "magic" code. This code MUST
                // then be used to try fetching the token from Botframework service within some time
                // period. We try here. If it succeeds, we return 200 with an empty body. If it fails
                // with a retriable error, we return 500. Teams will re-send another invoke in this case.
                // If it failes with a non-retriable error, we return 404. Teams will not (still work in
                // progress) retry in that case.
                try
                {
                    var token = await adapter.GetUserTokenAsync(turnContext, _settings.OAuthAppCredentials, _settings.ConnectionName, magicCode, cancellationToken).ConfigureAwait(false);

                    if (token != null)
                    {
                        result.Succeeded = true;
                        result.Value = token;

                        await turnContext.SendActivityAsync(new Activity { Type = ActivityTypesEx.InvokeResponse }, cancellationToken).ConfigureAwait(false);
                    }
                    else
                    {
                        await turnContext.SendActivityAsync(new Activity { Type = ActivityTypesEx.InvokeResponse, Value = new InvokeResponse { Status = 404 } }, cancellationToken).ConfigureAwait(false);
                    }
                }
                catch
                {
                    await turnContext.SendActivityAsync(new Activity { Type = ActivityTypesEx.InvokeResponse, Value = new InvokeResponse { Status = 500 } }, cancellationToken).ConfigureAwait(false);
                }
            }
            else if (turnContext.Activity.Type == ActivityTypes.Message)
            {
                var matched = _magicCodeRegex.Match(turnContext.Activity.Text);
                if (matched.Success)
                {
                    if (!(turnContext.Adapter is IUserTokenProvider adapter))
                    {
                        throw new InvalidOperationException("OAuthPrompt.Recognize(): not supported by the current adapter");
                    }

                    var token = await adapter.GetUserTokenAsync(turnContext, _settings.OAuthAppCredentials, _settings.ConnectionName, matched.Value, cancellationToken).ConfigureAwait(false);
                    if (token != null)
                    {
                        result.Succeeded = true;
                        result.Value = token;
                    }
                }
            }

            return result;
        }
    }
}
<|MERGE_RESOLUTION|>--- conflicted
+++ resolved
@@ -1,481 +1,459 @@
-﻿// Copyright (c) Microsoft Corporation. All rights reserved.
-// Licensed under the MIT License.
-
-using System;
-using System.Collections.Generic;
-using System.Linq;
-using System.Security.Claims;
-using System.Text.RegularExpressions;
-using System.Threading;
-using System.Threading.Tasks;
-using Microsoft.Bot.Connector;
-using Microsoft.Bot.Connector.Authentication;
-using Microsoft.Bot.Schema;
-using Newtonsoft.Json.Linq;
-
-namespace Microsoft.Bot.Builder.Dialogs
-{
-    /// <summary>
-    /// Creates a new prompt that asks the user to sign in using the Bot Frameworks Single Sign On (SSO)
-    /// service.
-    /// </summary>
-    /// <remarks>
-    /// The prompt will attempt to retrieve the users current token and if the user isn't signed in, it
-    /// will send them an `OAuthCard` containing a button they can press to signin. Depending on the
-    /// channel, the user will be sent through one of two possible signin flows:
-    ///
-    /// - The automatic signin flow where once the user signs in and the SSO service will forward the bot
-    /// the users access token using either an `event` or `invoke` activity.
-    /// - The "magic code" flow where once the user signs in they will be prompted by the SSO
-    /// service to send the bot a six digit code confirming their identity. This code will be sent as a
-    /// standard `message` activity.
-    ///
-    /// Both flows are automatically supported by the `OAuthPrompt` and the only thing you need to be
-    /// careful of is that you don't block the `event` and `invoke` activities that the prompt might
-    /// be waiting on.
-    ///
-    /// <blockquote>
-    /// **Note**:
-    /// You should avoid persisting the access token with your bots other state. The Bot Frameworks
-    /// SSO service will securely store the token on your behalf. If you store it in your bots state
-    /// it could expire or be revoked in between turns.
-    ///
-    /// When calling the prompt from within a waterfall step you should use the token within the step
-    /// following the prompt and then let the token go out of scope at the end of your function.
-    /// </blockquote>
-    ///
-    /// ## Prompt Usage
-    ///
-    /// When used with your bot's <see cref="DialogSet"/> you can simply add a new instance of the prompt as a named
-    /// dialog using <see cref="DialogSet.Add(Dialog)"/>. You can then start the prompt from a waterfall step using either
-    /// <see cref="DialogContext.BeginDialogAsync(string, object, CancellationToken)"/> or
-    /// <see cref="DialogContext.PromptAsync(string, PromptOptions, CancellationToken)"/>. The user
-    /// will be prompted to signin as needed and their access token will be passed as an argument to
-    /// the callers next waterfall step.
-    /// </remarks>
-    public class OAuthPrompt : Dialog
-    {
-        private const string PersistedOptions = "options";
-        private const string PersistedState = "state";
-        private const string PersistedExpires = "expires";
-
-        // regex to check if code supplied is a 6 digit numerical code (hence, a magic code).
-        private readonly Regex _magicCodeRegex = new Regex(@"(\d{6})");
-
-        private readonly OAuthPromptSettings _settings;
-        private readonly PromptValidator<TokenResponse> _validator;
-
-        /// <summary>
-        /// Initializes a new instance of the <see cref="OAuthPrompt"/> class.
-        /// </summary>
-        /// <param name="dialogId">The ID to assign to this prompt.</param>
-        /// <param name="settings">Additional OAuth settings to use with this instance of the prompt.</param>
-        /// <param name="validator">Optional, a <see cref="PromptValidator{FoundChoice}"/> that contains additional,
-        /// custom validation for this prompt.</param>
-        /// <remarks>The value of <paramref name="dialogId"/> must be unique within the
-        /// <see cref="DialogSet"/> or <see cref="ComponentDialog"/> to which the prompt is added.</remarks>
-        public OAuthPrompt(string dialogId, OAuthPromptSettings settings, PromptValidator<TokenResponse> validator = null)
-            : base(dialogId)
-        {
-            if (string.IsNullOrWhiteSpace(dialogId))
-            {
-                throw new ArgumentNullException(nameof(dialogId));
-            }
-
-            _settings = settings ?? throw new ArgumentNullException(nameof(settings));
-            _validator = validator;
-        }
-
-        /// <summary>
-        /// Called when a prompt dialog is pushed onto the dialog stack and is being activated.
-        /// </summary>
-        /// <param name="dc">The dialog context for the current turn of the conversation.</param>
-        /// <param name="options">Optional, additional information to pass to the prompt being started.</param>
-        /// <param name="cancellationToken">A cancellation token that can be used by other objects
-        /// or threads to receive notice of cancellation.</param>
-        /// <returns>A <see cref="Task"/> representing the asynchronous operation.</returns>
-        /// <remarks>If the task is successful, the result indicates whether the prompt is still
-        /// active after the turn has been processed by the prompt.</remarks>
-        public override async Task<DialogTurnResult> BeginDialogAsync(DialogContext dc, object options = null, CancellationToken cancellationToken = default(CancellationToken))
-        {
-            if (dc == null)
-            {
-                throw new ArgumentNullException(nameof(dc));
-            }
-
-            if (options is CancellationToken)
-            {
-                throw new ArgumentException($"{nameof(options)} cannot be a cancellation token");
-            }
-
-            PromptOptions opt = null;
-            if (options != null)
-            {
-                if (options is PromptOptions)
-                {
-                    // Ensure prompts have input hint set
-                    opt = options as PromptOptions;
-                    if (opt.Prompt != null && string.IsNullOrEmpty(opt.Prompt.InputHint))
-                    {
-                        opt.Prompt.InputHint = InputHints.AcceptingInput;
-                    }
-
-                    if (opt.RetryPrompt != null && string.IsNullOrEmpty(opt.RetryPrompt.InputHint))
-                    {
-                        opt.RetryPrompt.InputHint = InputHints.AcceptingInput;
-                    }
-                }
-                else
-                {
-                    throw new ArgumentException(nameof(options));
-                }
-            }
-
-            // Initialize state
-            var timeout = _settings.Timeout ?? (int)TurnStateConstants.OAuthLoginTimeoutValue.TotalMilliseconds;
-            var state = dc.ActiveDialog.State;
-            state[PersistedOptions] = opt;
-            state[PersistedState] = new Dictionary<string, object>
-            {
-                { Prompt<int>.AttemptCountKey, 0 },
-            };
-
-            state[PersistedExpires] = DateTime.Now.AddMilliseconds(timeout);
-
-            // Attempt to get the users token
-            if (!(dc.Context.Adapter is IUserTokenProvider adapter))
-            {
-                throw new InvalidOperationException("OAuthPrompt.Recognize(): not supported by the current adapter");
-            }
-
-            var output = await adapter.GetUserTokenAsync(dc.Context, _settings.OAuthAppCredentials, _settings.ConnectionName, null, cancellationToken).ConfigureAwait(false);
-            if (output != null)
-            {
-                // Return token
-                return await dc.EndDialogAsync(output, cancellationToken).ConfigureAwait(false);
-            }
-
-            // Prompt user to login
-            await SendOAuthCardAsync(dc.Context, opt?.Prompt, cancellationToken).ConfigureAwait(false);
-            return EndOfTurn;
-        }
-
-        /// <summary>
-        /// Called when a prompt dialog is the active dialog and the user replied with a new activity.
-        /// </summary>
-        /// <param name="dc">The dialog context for the current turn of conversation.</param>
-        /// <param name="cancellationToken">A cancellation token that can be used by other objects
-        /// or threads to receive notice of cancellation.</param>
-        /// <returns>A <see cref="Task"/> representing the asynchronous operation.</returns>
-        /// <remarks>If the task is successful, the result indicates whether the dialog is still
-        /// active after the turn has been processed by the dialog.
-        /// <para>The prompt generally continues to receive the user's replies until it accepts the
-        /// user's reply as valid input for the prompt.</para></remarks>
-        public override async Task<DialogTurnResult> ContinueDialogAsync(DialogContext dc, CancellationToken cancellationToken = default(CancellationToken))
-        {
-            if (dc == null)
-            {
-                throw new ArgumentNullException(nameof(dc));
-            }
-
-            // Recognize token
-            var recognized = await RecognizeTokenAsync(dc.Context, cancellationToken).ConfigureAwait(false);
-
-            // Check for timeout
-            var state = dc.ActiveDialog.State;
-            var expires = (DateTime)state[PersistedExpires];
-            var isMessage = dc.Context.Activity.Type == ActivityTypes.Message;
-            var hasTimedOut = isMessage && (DateTime.Compare(DateTime.Now, expires) > 0);
-
-            if (hasTimedOut)
-            {
-                // if the token fetch request times out, complete the prompt with no result.
-                return await dc.EndDialogAsync(cancellationToken: cancellationToken).ConfigureAwait(false);
-            }
-
-            var promptState = (IDictionary<string, object>)state[PersistedState];
-            var promptOptions = (PromptOptions)state[PersistedOptions];
-
-            // Increment attempt count
-            // Convert.ToInt32 For issue https://github.com/Microsoft/botbuilder-dotnet/issues/1859
-            promptState[Prompt<int>.AttemptCountKey] = Convert.ToInt32(promptState[Prompt<int>.AttemptCountKey]) + 1;
-
-            // Validate the return value
-            var isValid = false;
-            if (_validator != null)
-            {
-                var promptContext = new PromptValidatorContext<TokenResponse>(dc.Context, recognized, promptState, promptOptions);
-                isValid = await _validator(promptContext, cancellationToken).ConfigureAwait(false);
-            }
-            else if (recognized.Succeeded)
-            {
-                isValid = true;
-            }
-
-            // Return recognized value or re-prompt
-            if (isValid)
-            {
-                return await dc.EndDialogAsync(recognized.Value, cancellationToken).ConfigureAwait(false);
-            }
-
-            if (!dc.Context.Responded && isMessage && promptOptions?.RetryPrompt != null)
-            {
-                await dc.Context.SendActivityAsync(promptOptions.RetryPrompt, cancellationToken).ConfigureAwait(false);
-            }
-
-            return EndOfTurn;
-        }
-
-        /// <summary>
-        /// Attempts to get the user's token.
-        /// </summary>
-        /// <param name="turnContext">Context for the current turn of conversation with the user.</param>
-        /// <param name="cancellationToken">A cancellation token that can be used by other objects
-        /// or threads to receive notice of cancellation.</param>
-        /// <returns>A task that represents the work queued to execute.</returns>
-        /// <remarks>If the task is successful and user already has a token or the user successfully signs in,
-        /// the result contains the user's token.</remarks>
-        public async Task<TokenResponse> GetUserTokenAsync(ITurnContext turnContext, CancellationToken cancellationToken = default(CancellationToken))
-        {
-            if (!(turnContext.Adapter is IUserTokenProvider adapter))
-            {
-                throw new InvalidOperationException("OAuthPrompt.GetUserToken(): not supported by the current adapter");
-            }
-
-            return await adapter.GetUserTokenAsync(turnContext, _settings.OAuthAppCredentials, _settings.ConnectionName, null, cancellationToken).ConfigureAwait(false);
-        }
-
-        /// <summary>
-        /// Signs out the user.
-        /// </summary>
-        /// <param name="turnContext">Context for the current turn of conversation with the user.</param>
-        /// <param name="cancellationToken">A cancellation token that can be used by other objects
-        /// or threads to receive notice of cancellation.</param>
-        /// <returns>A task that represents the work queued to execute.</returns>
-        public async Task SignOutUserAsync(ITurnContext turnContext, CancellationToken cancellationToken = default(CancellationToken))
-        {
-            if (!(turnContext.Adapter is IUserTokenProvider adapter))
-            {
-                throw new InvalidOperationException("OAuthPrompt.SignOutUser(): not supported by the current adapter");
-            }
-
-            // Sign out user
-            await adapter.SignOutUserAsync(turnContext, _settings.OAuthAppCredentials, _settings.ConnectionName, turnContext.Activity?.From?.Id, cancellationToken).ConfigureAwait(false);
-        }
-
-        private static bool IsTokenResponseEvent(ITurnContext turnContext)
-        {
-            var activity = turnContext.Activity;
-            return activity.Type == ActivityTypes.Event && activity.Name == "tokens/response";
-        }
-
-        private static bool IsTeamsVerificationInvoke(ITurnContext turnContext)
-        {
-            var activity = turnContext.Activity;
-            return activity.Type == ActivityTypes.Invoke && activity.Name == "signin/verifyState";
-        }
-
-        private static bool ChannelSupportsOAuthCard(string channelId)
-        {
-            switch (channelId)
-            {
-                case Channels.Msteams:
-                case Channels.Cortana:
-                case Channels.Skype:
-                case Channels.Skypeforbusiness:
-                    return false;
-            }
-
-            return true;
-        }
-
-        private async Task SendOAuthCardAsync(ITurnContext turnContext, IMessageActivity prompt, CancellationToken cancellationToken = default(CancellationToken))
-        {
-            BotAssert.ContextNotNull(turnContext);
-
-            if (!(turnContext.Adapter is IUserTokenProvider adapter))
-            {
-                throw new InvalidOperationException("OAuthPrompt.Prompt(): not supported by the current adapter");
-            }
-
-            // Ensure prompt initialized
-            if (prompt == null)
-            {
-                prompt = Activity.CreateMessageActivity();
-            }
-
-            if (prompt.Attachments == null)
-            {
-                prompt.Attachments = new List<Attachment>();
-            }
-
-            // Append appropriate card if missing
-            if (!ChannelSupportsOAuthCard(turnContext.Activity.ChannelId))
-            {
-                if (!prompt.Attachments.Any(a => a.Content is SigninCard))
-                {
-                    var link = await adapter.GetOauthSignInLinkAsync(turnContext, _settings.OAuthAppCredentials, _settings.ConnectionName, cancellationToken).ConfigureAwait(false);
-                    prompt.Attachments.Add(new Attachment
-                    {
-                        ContentType = SigninCard.ContentType,
-                        Content = new SigninCard
-                        {
-                            Text = _settings.Text,
-                            Buttons = new[]
-                            {
-                                new CardAction
-                                {
-                                    Title = _settings.Title,
-                                    Value = link,
-                                    Type = ActionTypes.Signin,
-                                },
-                            },
-                        },
-                    });
-                }
-            }
-            else if (!prompt.Attachments.Any(a => a.Content is OAuthCard))
-            {
-                var cardActionType = ActionTypes.Signin;
-                string signInLink = null;
-
-                if (turnContext.Activity.IsFromStreamingConnection())
-                {
-                    signInLink = await adapter.GetOauthSignInLinkAsync(turnContext, _settings.OAuthAppCredentials, _settings.ConnectionName, cancellationToken).ConfigureAwait(false);
-                }
-                else if (turnContext.TurnState.Get<ClaimsIdentity>("BotIdentity") is ClaimsIdentity botIdentity && SkillValidation.IsSkillClaim(botIdentity.Claims))
-                {
-<<<<<<< HEAD
-                    // Generate sign in link for Skills (Emulator and WebChat don't' have the skill appId so we need to create the link for it
-                    signInLink = await adapter.GetOauthSignInLinkAsync(turnContext, _settings.OAuthAppCredentials, _settings.ConnectionName, cancellationToken).ConfigureAwait(false);
-
-                    // In the skills preview bits, we require magic code (we'll need to update WebChat and emulator to avoid this in the next release.
-                    if (turnContext.Activity.ChannelId == Channels.Emulator || turnContext.Activity.ChannelId == Channels.Webchat)
-                    {
-                        // TODO: use the skill helper functions to handle unpacking conversation ID once we go GA with skills.
-                        // Skills need to unpack the conversation ID and create their own link.
-                        var parts = JsonConvert.DeserializeObject<string[]>(Encoding.UTF8.GetString(Convert.FromBase64String(turnContext.Activity.Conversation.Id)));
-                        var conversationId = parts[0];
-
-                        if (turnContext.Activity.ChannelId == Channels.Emulator)
-                        {
-                            // Emulator links need to be prefixed with oathlink.
-                            signInLink = $"oauthlink://{signInLink}&&&{conversationId}";
-                        }
-
-                        cardActionType = ActionTypes.OpenUrl;
-                    }
-=======
-                    // Force magic code for Skills (to be addressed in R8)
-                    signInLink = await adapter.GetOauthSignInLinkAsync(turnContext, _settings.ConnectionName, cancellationToken).ConfigureAwait(false);
-                    cardActionType = ActionTypes.OpenUrl;
->>>>>>> 0ccb39b2
-                }
-
-                prompt.Attachments.Add(new Attachment
-                {
-                    ContentType = OAuthCard.ContentType,
-                    Content = new OAuthCard
-                    {
-                        Text = _settings.Text,
-                        ConnectionName = _settings.ConnectionName,
-                        Buttons = new[]
-                        {
-                            new CardAction
-                            {
-                                Title = _settings.Title,
-                                Text = _settings.Text,
-                                Type = cardActionType,
-                                Value = signInLink
-                            }
-                        }
-                    }
-                });
-            }
-
-            // Add the login timeout specified in OAuthPromptSettings to TurnState so it can be referenced if polling is needed
-            if (!turnContext.TurnState.ContainsKey(TurnStateConstants.OAuthLoginTimeoutKey) && _settings.Timeout.HasValue)
-            {
-                turnContext.TurnState.Add<object>(TurnStateConstants.OAuthLoginTimeoutKey, TimeSpan.FromMilliseconds(_settings.Timeout.Value));
-            }
-
-            // Set input hint
-            if (string.IsNullOrEmpty(prompt.InputHint))
-            {
-                prompt.InputHint = InputHints.AcceptingInput;
-            }
-
-            await turnContext.SendActivityAsync(prompt, cancellationToken).ConfigureAwait(false);
-        }
-
-        private async Task<PromptRecognizerResult<TokenResponse>> RecognizeTokenAsync(ITurnContext turnContext, CancellationToken cancellationToken = default(CancellationToken))
-        {
-            var result = new PromptRecognizerResult<TokenResponse>();
-            if (IsTokenResponseEvent(turnContext))
-            {
-                var tokenResponseObject = turnContext.Activity.Value as JObject;
-                var token = tokenResponseObject?.ToObject<TokenResponse>();
-                result.Succeeded = true;
-                result.Value = token;
-            }
-            else if (IsTeamsVerificationInvoke(turnContext))
-            {
-                var magicCodeObject = turnContext.Activity.Value as JObject;
-                var magicCode = magicCodeObject.GetValue("state")?.ToString();
-
-                if (!(turnContext.Adapter is IUserTokenProvider adapter))
-                {
-                    throw new InvalidOperationException("OAuthPrompt.Recognize(): not supported by the current adapter");
-                }
-
-                // Getting the token follows a different flow in Teams. At the signin completion, Teams
-                // will send the bot an "invoke" activity that contains a "magic" code. This code MUST
-                // then be used to try fetching the token from Botframework service within some time
-                // period. We try here. If it succeeds, we return 200 with an empty body. If it fails
-                // with a retriable error, we return 500. Teams will re-send another invoke in this case.
-                // If it failes with a non-retriable error, we return 404. Teams will not (still work in
-                // progress) retry in that case.
-                try
-                {
-                    var token = await adapter.GetUserTokenAsync(turnContext, _settings.OAuthAppCredentials, _settings.ConnectionName, magicCode, cancellationToken).ConfigureAwait(false);
-
-                    if (token != null)
-                    {
-                        result.Succeeded = true;
-                        result.Value = token;
-
-                        await turnContext.SendActivityAsync(new Activity { Type = ActivityTypesEx.InvokeResponse }, cancellationToken).ConfigureAwait(false);
-                    }
-                    else
-                    {
-                        await turnContext.SendActivityAsync(new Activity { Type = ActivityTypesEx.InvokeResponse, Value = new InvokeResponse { Status = 404 } }, cancellationToken).ConfigureAwait(false);
-                    }
-                }
-                catch
-                {
-                    await turnContext.SendActivityAsync(new Activity { Type = ActivityTypesEx.InvokeResponse, Value = new InvokeResponse { Status = 500 } }, cancellationToken).ConfigureAwait(false);
-                }
-            }
-            else if (turnContext.Activity.Type == ActivityTypes.Message)
-            {
-                var matched = _magicCodeRegex.Match(turnContext.Activity.Text);
-                if (matched.Success)
-                {
-                    if (!(turnContext.Adapter is IUserTokenProvider adapter))
-                    {
-                        throw new InvalidOperationException("OAuthPrompt.Recognize(): not supported by the current adapter");
-                    }
-
-                    var token = await adapter.GetUserTokenAsync(turnContext, _settings.OAuthAppCredentials, _settings.ConnectionName, matched.Value, cancellationToken).ConfigureAwait(false);
-                    if (token != null)
-                    {
-                        result.Succeeded = true;
-                        result.Value = token;
-                    }
-                }
-            }
-
-            return result;
-        }
-    }
-}
+﻿// Copyright (c) Microsoft Corporation. All rights reserved.
+// Licensed under the MIT License.
+
+using System;
+using System.Collections.Generic;
+using System.Linq;
+using System.Security.Claims;
+using System.Text.RegularExpressions;
+using System.Threading;
+using System.Threading.Tasks;
+using Microsoft.Bot.Connector;
+using Microsoft.Bot.Connector.Authentication;
+using Microsoft.Bot.Schema;
+using Newtonsoft.Json.Linq;
+
+namespace Microsoft.Bot.Builder.Dialogs
+{
+    /// <summary>
+    /// Creates a new prompt that asks the user to sign in using the Bot Frameworks Single Sign On (SSO)
+    /// service.
+    /// </summary>
+    /// <remarks>
+    /// The prompt will attempt to retrieve the users current token and if the user isn't signed in, it
+    /// will send them an `OAuthCard` containing a button they can press to signin. Depending on the
+    /// channel, the user will be sent through one of two possible signin flows:
+    ///
+    /// - The automatic signin flow where once the user signs in and the SSO service will forward the bot
+    /// the users access token using either an `event` or `invoke` activity.
+    /// - The "magic code" flow where once the user signs in they will be prompted by the SSO
+    /// service to send the bot a six digit code confirming their identity. This code will be sent as a
+    /// standard `message` activity.
+    ///
+    /// Both flows are automatically supported by the `OAuthPrompt` and the only thing you need to be
+    /// careful of is that you don't block the `event` and `invoke` activities that the prompt might
+    /// be waiting on.
+    ///
+    /// <blockquote>
+    /// **Note**:
+    /// You should avoid persisting the access token with your bots other state. The Bot Frameworks
+    /// SSO service will securely store the token on your behalf. If you store it in your bots state
+    /// it could expire or be revoked in between turns.
+    ///
+    /// When calling the prompt from within a waterfall step you should use the token within the step
+    /// following the prompt and then let the token go out of scope at the end of your function.
+    /// </blockquote>
+    ///
+    /// ## Prompt Usage
+    ///
+    /// When used with your bot's <see cref="DialogSet"/> you can simply add a new instance of the prompt as a named
+    /// dialog using <see cref="DialogSet.Add(Dialog)"/>. You can then start the prompt from a waterfall step using either
+    /// <see cref="DialogContext.BeginDialogAsync(string, object, CancellationToken)"/> or
+    /// <see cref="DialogContext.PromptAsync(string, PromptOptions, CancellationToken)"/>. The user
+    /// will be prompted to signin as needed and their access token will be passed as an argument to
+    /// the callers next waterfall step.
+    /// </remarks>
+    public class OAuthPrompt : Dialog
+    {
+        private const string PersistedOptions = "options";
+        private const string PersistedState = "state";
+        private const string PersistedExpires = "expires";
+
+        // regex to check if code supplied is a 6 digit numerical code (hence, a magic code).
+        private readonly Regex _magicCodeRegex = new Regex(@"(\d{6})");
+
+        private readonly OAuthPromptSettings _settings;
+        private readonly PromptValidator<TokenResponse> _validator;
+
+        /// <summary>
+        /// Initializes a new instance of the <see cref="OAuthPrompt"/> class.
+        /// </summary>
+        /// <param name="dialogId">The ID to assign to this prompt.</param>
+        /// <param name="settings">Additional OAuth settings to use with this instance of the prompt.</param>
+        /// <param name="validator">Optional, a <see cref="PromptValidator{FoundChoice}"/> that contains additional,
+        /// custom validation for this prompt.</param>
+        /// <remarks>The value of <paramref name="dialogId"/> must be unique within the
+        /// <see cref="DialogSet"/> or <see cref="ComponentDialog"/> to which the prompt is added.</remarks>
+        public OAuthPrompt(string dialogId, OAuthPromptSettings settings, PromptValidator<TokenResponse> validator = null)
+            : base(dialogId)
+        {
+            if (string.IsNullOrWhiteSpace(dialogId))
+            {
+                throw new ArgumentNullException(nameof(dialogId));
+            }
+
+            _settings = settings ?? throw new ArgumentNullException(nameof(settings));
+            _validator = validator;
+        }
+
+        /// <summary>
+        /// Called when a prompt dialog is pushed onto the dialog stack and is being activated.
+        /// </summary>
+        /// <param name="dc">The dialog context for the current turn of the conversation.</param>
+        /// <param name="options">Optional, additional information to pass to the prompt being started.</param>
+        /// <param name="cancellationToken">A cancellation token that can be used by other objects
+        /// or threads to receive notice of cancellation.</param>
+        /// <returns>A <see cref="Task"/> representing the asynchronous operation.</returns>
+        /// <remarks>If the task is successful, the result indicates whether the prompt is still
+        /// active after the turn has been processed by the prompt.</remarks>
+        public override async Task<DialogTurnResult> BeginDialogAsync(DialogContext dc, object options = null, CancellationToken cancellationToken = default(CancellationToken))
+        {
+            if (dc == null)
+            {
+                throw new ArgumentNullException(nameof(dc));
+            }
+
+            if (options is CancellationToken)
+            {
+                throw new ArgumentException($"{nameof(options)} cannot be a cancellation token");
+            }
+
+            PromptOptions opt = null;
+            if (options != null)
+            {
+                if (options is PromptOptions)
+                {
+                    // Ensure prompts have input hint set
+                    opt = options as PromptOptions;
+                    if (opt.Prompt != null && string.IsNullOrEmpty(opt.Prompt.InputHint))
+                    {
+                        opt.Prompt.InputHint = InputHints.AcceptingInput;
+                    }
+
+                    if (opt.RetryPrompt != null && string.IsNullOrEmpty(opt.RetryPrompt.InputHint))
+                    {
+                        opt.RetryPrompt.InputHint = InputHints.AcceptingInput;
+                    }
+                }
+                else
+                {
+                    throw new ArgumentException(nameof(options));
+                }
+            }
+
+            // Initialize state
+            var timeout = _settings.Timeout ?? (int)TurnStateConstants.OAuthLoginTimeoutValue.TotalMilliseconds;
+            var state = dc.ActiveDialog.State;
+            state[PersistedOptions] = opt;
+            state[PersistedState] = new Dictionary<string, object>
+            {
+                { Prompt<int>.AttemptCountKey, 0 },
+            };
+
+            state[PersistedExpires] = DateTime.Now.AddMilliseconds(timeout);
+
+            // Attempt to get the users token
+            if (!(dc.Context.Adapter is IUserTokenProvider adapter))
+            {
+                throw new InvalidOperationException("OAuthPrompt.Recognize(): not supported by the current adapter");
+            }
+
+            var output = await adapter.GetUserTokenAsync(dc.Context, _settings.OAuthAppCredentials, _settings.ConnectionName, null, cancellationToken).ConfigureAwait(false);
+            if (output != null)
+            {
+                // Return token
+                return await dc.EndDialogAsync(output, cancellationToken).ConfigureAwait(false);
+            }
+
+            // Prompt user to login
+            await SendOAuthCardAsync(dc.Context, opt?.Prompt, cancellationToken).ConfigureAwait(false);
+            return EndOfTurn;
+        }
+
+        /// <summary>
+        /// Called when a prompt dialog is the active dialog and the user replied with a new activity.
+        /// </summary>
+        /// <param name="dc">The dialog context for the current turn of conversation.</param>
+        /// <param name="cancellationToken">A cancellation token that can be used by other objects
+        /// or threads to receive notice of cancellation.</param>
+        /// <returns>A <see cref="Task"/> representing the asynchronous operation.</returns>
+        /// <remarks>If the task is successful, the result indicates whether the dialog is still
+        /// active after the turn has been processed by the dialog.
+        /// <para>The prompt generally continues to receive the user's replies until it accepts the
+        /// user's reply as valid input for the prompt.</para></remarks>
+        public override async Task<DialogTurnResult> ContinueDialogAsync(DialogContext dc, CancellationToken cancellationToken = default(CancellationToken))
+        {
+            if (dc == null)
+            {
+                throw new ArgumentNullException(nameof(dc));
+            }
+
+            // Recognize token
+            var recognized = await RecognizeTokenAsync(dc.Context, cancellationToken).ConfigureAwait(false);
+
+            // Check for timeout
+            var state = dc.ActiveDialog.State;
+            var expires = (DateTime)state[PersistedExpires];
+            var isMessage = dc.Context.Activity.Type == ActivityTypes.Message;
+            var hasTimedOut = isMessage && (DateTime.Compare(DateTime.Now, expires) > 0);
+
+            if (hasTimedOut)
+            {
+                // if the token fetch request times out, complete the prompt with no result.
+                return await dc.EndDialogAsync(cancellationToken: cancellationToken).ConfigureAwait(false);
+            }
+
+            var promptState = (IDictionary<string, object>)state[PersistedState];
+            var promptOptions = (PromptOptions)state[PersistedOptions];
+
+            // Increment attempt count
+            // Convert.ToInt32 For issue https://github.com/Microsoft/botbuilder-dotnet/issues/1859
+            promptState[Prompt<int>.AttemptCountKey] = Convert.ToInt32(promptState[Prompt<int>.AttemptCountKey]) + 1;
+
+            // Validate the return value
+            var isValid = false;
+            if (_validator != null)
+            {
+                var promptContext = new PromptValidatorContext<TokenResponse>(dc.Context, recognized, promptState, promptOptions);
+                isValid = await _validator(promptContext, cancellationToken).ConfigureAwait(false);
+            }
+            else if (recognized.Succeeded)
+            {
+                isValid = true;
+            }
+
+            // Return recognized value or re-prompt
+            if (isValid)
+            {
+                return await dc.EndDialogAsync(recognized.Value, cancellationToken).ConfigureAwait(false);
+            }
+
+            if (!dc.Context.Responded && isMessage && promptOptions?.RetryPrompt != null)
+            {
+                await dc.Context.SendActivityAsync(promptOptions.RetryPrompt, cancellationToken).ConfigureAwait(false);
+            }
+
+            return EndOfTurn;
+        }
+
+        /// <summary>
+        /// Attempts to get the user's token.
+        /// </summary>
+        /// <param name="turnContext">Context for the current turn of conversation with the user.</param>
+        /// <param name="cancellationToken">A cancellation token that can be used by other objects
+        /// or threads to receive notice of cancellation.</param>
+        /// <returns>A task that represents the work queued to execute.</returns>
+        /// <remarks>If the task is successful and user already has a token or the user successfully signs in,
+        /// the result contains the user's token.</remarks>
+        public async Task<TokenResponse> GetUserTokenAsync(ITurnContext turnContext, CancellationToken cancellationToken = default(CancellationToken))
+        {
+            if (!(turnContext.Adapter is IUserTokenProvider adapter))
+            {
+                throw new InvalidOperationException("OAuthPrompt.GetUserToken(): not supported by the current adapter");
+            }
+
+            return await adapter.GetUserTokenAsync(turnContext, _settings.OAuthAppCredentials, _settings.ConnectionName, null, cancellationToken).ConfigureAwait(false);
+        }
+
+        /// <summary>
+        /// Signs out the user.
+        /// </summary>
+        /// <param name="turnContext">Context for the current turn of conversation with the user.</param>
+        /// <param name="cancellationToken">A cancellation token that can be used by other objects
+        /// or threads to receive notice of cancellation.</param>
+        /// <returns>A task that represents the work queued to execute.</returns>
+        public async Task SignOutUserAsync(ITurnContext turnContext, CancellationToken cancellationToken = default(CancellationToken))
+        {
+            if (!(turnContext.Adapter is IUserTokenProvider adapter))
+            {
+                throw new InvalidOperationException("OAuthPrompt.SignOutUser(): not supported by the current adapter");
+            }
+
+            // Sign out user
+            await adapter.SignOutUserAsync(turnContext, _settings.OAuthAppCredentials, _settings.ConnectionName, turnContext.Activity?.From?.Id, cancellationToken).ConfigureAwait(false);
+        }
+
+        private static bool IsTokenResponseEvent(ITurnContext turnContext)
+        {
+            var activity = turnContext.Activity;
+            return activity.Type == ActivityTypes.Event && activity.Name == "tokens/response";
+        }
+
+        private static bool IsTeamsVerificationInvoke(ITurnContext turnContext)
+        {
+            var activity = turnContext.Activity;
+            return activity.Type == ActivityTypes.Invoke && activity.Name == "signin/verifyState";
+        }
+
+        private static bool ChannelSupportsOAuthCard(string channelId)
+        {
+            switch (channelId)
+            {
+                case Channels.Msteams:
+                case Channels.Cortana:
+                case Channels.Skype:
+                case Channels.Skypeforbusiness:
+                    return false;
+            }
+
+            return true;
+        }
+
+        private async Task SendOAuthCardAsync(ITurnContext turnContext, IMessageActivity prompt, CancellationToken cancellationToken = default(CancellationToken))
+        {
+            BotAssert.ContextNotNull(turnContext);
+
+            if (!(turnContext.Adapter is IUserTokenProvider adapter))
+            {
+                throw new InvalidOperationException("OAuthPrompt.Prompt(): not supported by the current adapter");
+            }
+
+            // Ensure prompt initialized
+            if (prompt == null)
+            {
+                prompt = Activity.CreateMessageActivity();
+            }
+
+            if (prompt.Attachments == null)
+            {
+                prompt.Attachments = new List<Attachment>();
+            }
+
+            // Append appropriate card if missing
+            if (!ChannelSupportsOAuthCard(turnContext.Activity.ChannelId))
+            {
+                if (!prompt.Attachments.Any(a => a.Content is SigninCard))
+                {
+                    var link = await adapter.GetOauthSignInLinkAsync(turnContext, _settings.OAuthAppCredentials, _settings.ConnectionName, cancellationToken).ConfigureAwait(false);
+                    prompt.Attachments.Add(new Attachment
+                    {
+                        ContentType = SigninCard.ContentType,
+                        Content = new SigninCard
+                        {
+                            Text = _settings.Text,
+                            Buttons = new[]
+                            {
+                                new CardAction
+                                {
+                                    Title = _settings.Title,
+                                    Value = link,
+                                    Type = ActionTypes.Signin,
+                                },
+                            },
+                        },
+                    });
+                }
+            }
+            else if (!prompt.Attachments.Any(a => a.Content is OAuthCard))
+            {
+                var cardActionType = ActionTypes.Signin;
+                string signInLink = null;
+
+                if (turnContext.Activity.IsFromStreamingConnection())
+                {
+                    signInLink = await adapter.GetOauthSignInLinkAsync(turnContext, _settings.OAuthAppCredentials, _settings.ConnectionName, cancellationToken).ConfigureAwait(false);
+                }
+                else if (turnContext.TurnState.Get<ClaimsIdentity>("BotIdentity") is ClaimsIdentity botIdentity && SkillValidation.IsSkillClaim(botIdentity.Claims))
+                {
+                    // Force magic code for Skills (to be addressed in R8)
+                    signInLink = await adapter.GetOauthSignInLinkAsync(turnContext, _settings.ConnectionName, cancellationToken).ConfigureAwait(false);
+                    cardActionType = ActionTypes.OpenUrl;
+                }
+
+                prompt.Attachments.Add(new Attachment
+                {
+                    ContentType = OAuthCard.ContentType,
+                    Content = new OAuthCard
+                    {
+                        Text = _settings.Text,
+                        ConnectionName = _settings.ConnectionName,
+                        Buttons = new[]
+                        {
+                            new CardAction
+                            {
+                                Title = _settings.Title,
+                                Text = _settings.Text,
+                                Type = cardActionType,
+                                Value = signInLink
+                            }
+                        }
+                    }
+                });
+            }
+
+            // Add the login timeout specified in OAuthPromptSettings to TurnState so it can be referenced if polling is needed
+            if (!turnContext.TurnState.ContainsKey(TurnStateConstants.OAuthLoginTimeoutKey) && _settings.Timeout.HasValue)
+            {
+                turnContext.TurnState.Add<object>(TurnStateConstants.OAuthLoginTimeoutKey, TimeSpan.FromMilliseconds(_settings.Timeout.Value));
+            }
+
+            // Set input hint
+            if (string.IsNullOrEmpty(prompt.InputHint))
+            {
+                prompt.InputHint = InputHints.AcceptingInput;
+            }
+
+            await turnContext.SendActivityAsync(prompt, cancellationToken).ConfigureAwait(false);
+        }
+
+        private async Task<PromptRecognizerResult<TokenResponse>> RecognizeTokenAsync(ITurnContext turnContext, CancellationToken cancellationToken = default(CancellationToken))
+        {
+            var result = new PromptRecognizerResult<TokenResponse>();
+            if (IsTokenResponseEvent(turnContext))
+            {
+                var tokenResponseObject = turnContext.Activity.Value as JObject;
+                var token = tokenResponseObject?.ToObject<TokenResponse>();
+                result.Succeeded = true;
+                result.Value = token;
+            }
+            else if (IsTeamsVerificationInvoke(turnContext))
+            {
+                var magicCodeObject = turnContext.Activity.Value as JObject;
+                var magicCode = magicCodeObject.GetValue("state")?.ToString();
+
+                if (!(turnContext.Adapter is IUserTokenProvider adapter))
+                {
+                    throw new InvalidOperationException("OAuthPrompt.Recognize(): not supported by the current adapter");
+                }
+
+                // Getting the token follows a different flow in Teams. At the signin completion, Teams
+                // will send the bot an "invoke" activity that contains a "magic" code. This code MUST
+                // then be used to try fetching the token from Botframework service within some time
+                // period. We try here. If it succeeds, we return 200 with an empty body. If it fails
+                // with a retriable error, we return 500. Teams will re-send another invoke in this case.
+                // If it failes with a non-retriable error, we return 404. Teams will not (still work in
+                // progress) retry in that case.
+                try
+                {
+                    var token = await adapter.GetUserTokenAsync(turnContext, _settings.OAuthAppCredentials, _settings.ConnectionName, magicCode, cancellationToken).ConfigureAwait(false);
+
+                    if (token != null)
+                    {
+                        result.Succeeded = true;
+                        result.Value = token;
+
+                        await turnContext.SendActivityAsync(new Activity { Type = ActivityTypesEx.InvokeResponse }, cancellationToken).ConfigureAwait(false);
+                    }
+                    else
+                    {
+                        await turnContext.SendActivityAsync(new Activity { Type = ActivityTypesEx.InvokeResponse, Value = new InvokeResponse { Status = 404 } }, cancellationToken).ConfigureAwait(false);
+                    }
+                }
+                catch
+                {
+                    await turnContext.SendActivityAsync(new Activity { Type = ActivityTypesEx.InvokeResponse, Value = new InvokeResponse { Status = 500 } }, cancellationToken).ConfigureAwait(false);
+                }
+            }
+            else if (turnContext.Activity.Type == ActivityTypes.Message)
+            {
+                var matched = _magicCodeRegex.Match(turnContext.Activity.Text);
+                if (matched.Success)
+                {
+                    if (!(turnContext.Adapter is IUserTokenProvider adapter))
+                    {
+                        throw new InvalidOperationException("OAuthPrompt.Recognize(): not supported by the current adapter");
+                    }
+
+                    var token = await adapter.GetUserTokenAsync(turnContext, _settings.OAuthAppCredentials, _settings.ConnectionName, matched.Value, cancellationToken).ConfigureAwait(false);
+                    if (token != null)
+                    {
+                        result.Succeeded = true;
+                        result.Value = token;
+                    }
+                }
+            }
+
+            return result;
+        }
+    }
+}