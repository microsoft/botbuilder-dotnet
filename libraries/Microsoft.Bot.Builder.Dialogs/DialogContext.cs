﻿// Copyright (c) Microsoft Corporation. All rights reserved.
// Licensed under the MIT License.

using System;
using System.Collections.Generic;
using System.Globalization;
using System.Linq;
using System.Threading;
using System.Threading.Tasks;

namespace Microsoft.Bot.Builder.Dialogs
{
    /// <summary>
    /// Provides context for the current state of the dialog stack.
    /// </summary>
    /// <remarks>The <see cref="Context"/> property contains the <see cref="ITurnContext"/>
    /// for the current turn.</remarks>
    [System.Diagnostics.DebuggerDisplay("{GetType().Name}[{ActiveDialog?.Id}]")]
    public class DialogContext
    {
        /// <summary>
        /// Initializes a new instance of the <see cref="DialogContext"/> class from the turn context.
        /// </summary>
        /// <param name="dialogs">The dialog set to create the dialog context for.</param>
        /// <param name="turnContext">The current turn context.</param>
        /// <param name="state">The state property from which to retrieve the dialog context.</param>
        public DialogContext(DialogSet dialogs, ITurnContext turnContext, DialogState state)
        {
            Dialogs = dialogs ?? throw new ArgumentNullException(nameof(dialogs));
            Context = turnContext ?? throw new ArgumentNullException(nameof(turnContext));
            Stack = state.DialogStack;
<<<<<<< HEAD
            State = new DialogStateManagerDictionary(this);
=======
>>>>>>> 5cbbfdea
            Services = new TurnContextStateCollection();
        }

        /// <summary>
        /// Initializes a new instance of the <see cref="DialogContext"/> class.
        /// </summary>
        /// <param name="dialogs">Parent dialog set.</param>
        /// <param name="parentDialogContext">Parent dialog context.</param>
        /// <param name="state">Current dialog state.</param>
        public DialogContext(
            DialogSet dialogs,
            DialogContext parentDialogContext,
            DialogState state)
            : this(dialogs, parentDialogContext.Context, state)
        {
            Parent = parentDialogContext ?? throw new ArgumentNullException(nameof(parentDialogContext));

            if (Parent.Services != null)
            {
                // copy parent services into this dialogcontext.
                foreach (var service in Parent.Services)
                {
                    Services[service.Key] = service.Value;
                }
            }
        }

        /// <summary>
        /// Gets the set of dialogs which are active for the current dialog container.
        /// </summary>
        /// <value>
        /// The set of dialogs which are active for the current dialog container.
        /// </value>
        public DialogSet Dialogs { get; private set; }

        /// <summary>
        /// Gets the context for the current turn of conversation.
        /// </summary>
        /// <value>
        /// The context for the current turn of conversation.
        /// </value>
        public ITurnContext Context { get; private set; }

        /// <summary>
        /// Gets the current dialog stack.
        /// </summary>
        /// <value>
        /// The current dialog stack.
        /// </value>
        public List<DialogInstance> Stack { get; private set; }

        /// <summary>
        /// Gets or sets the parent <see cref="DialogContext"/>, if any. Used when searching for the ID of a dialog to start.
        /// </summary>
        /// <value>
        /// The parent <see cref="DialogContext"/>, if any. Used when searching for the ID of a dialog to start.
        /// </value>
        public DialogContext Parent { get; set; }

        /// <summary>
        /// Gets dialog context for child if there is an active child.
        /// </summary>
        /// <value>
        /// Dialog context for child if there is an active child.
        /// </value>
        public DialogContext Child
        {
            get
            {
                var instance = this.ActiveDialog;

                if (instance != null)
                {
                    var dialog = FindDialog(instance.Id);

                    if (dialog is DialogContainer container)
                    {
                        return container.CreateChildContext(this);
                    }
                }

                return null;
            }
        }

        /// <summary>
        /// Gets the cached instance of the active dialog on the top of the stack or <c>null</c> if the stack is empty.
        /// </summary>
        /// <value>
        /// The cached instance of the active dialog on the top of the stack or <c>null</c> if the stack is empty.
        /// </value>
        public DialogInstance ActiveDialog
        {
            get
            {
                if (Stack.Any())
                {
                    return Stack.First();
                }

                return null;
            }
        }

        /// <summary>
<<<<<<< HEAD
        /// Gets or sets the DialogStateManagerDictionary which manages view of all memory scopes.
        /// </summary>
        /// <value>
        /// DialogStateManagerDictionary with unified memory view of all memory scopes.
        /// </value>
#pragma warning disable CA2227 // Collection properties should be read only (we can't change this without breaking binary compat)
        public DialogStateManagerDictionary State { get; set; }
#pragma warning restore CA2227 // Collection properties should be read only

        /// <summary>
=======
>>>>>>> 5cbbfdea
        /// Gets the services collection which is contextual to this dialog context.
        /// </summary>
        /// <value>Services collection.</value>
        public TurnContextStateCollection Services { get; private set; }

        /// <summary>
        /// Starts a new dialog and pushes it onto the dialog stack.
        /// </summary>
        /// <param name="dialogId">ID of the dialog to start.</param>
        /// <param name="options">Optional, information to pass to the dialog being started.</param>
        /// <param name="cancellationToken">A cancellation token that can be used by other objects
        /// or threads to receive notice of cancellation.</param>
        /// <returns>A task that represents the work queued to execute.</returns>
        /// <remarks>If the task is successful, the result indicates whether the dialog is still
        /// active after the turn has been processed by the dialog.</remarks>
        /// <seealso cref="EndDialogAsync(object, CancellationToken)"/>
        /// <seealso cref="PromptAsync(string, PromptOptions, CancellationToken)"/>
        /// <seealso cref="Dialog.BeginDialogAsync(DialogContext, object, CancellationToken)"/>
        public async Task<DialogTurnResult> BeginDialogAsync(string dialogId, object options = null, CancellationToken cancellationToken = default(CancellationToken))
        {
            try
            {
                if (string.IsNullOrEmpty(dialogId))
                {
                    throw new ArgumentNullException(nameof(dialogId));
                }

                // Look up dialog
                var dialog = FindDialog(dialogId);
                if (dialog == null)
                {
                    throw new ArgumentException(
                        $"DialogContext.BeginDialogAsync(): A dialog with an id of '{dialogId}' wasn't found." +
                        " The dialog must be included in the current or parent DialogSet." +
                        " For example, if subclassing a ComponentDialog you can call AddDialog() within your constructor.");
                }

                // Push new instance onto stack
                var instance = new DialogInstance
                {
                    Id = dialogId,
                    State = new Dictionary<string, object>(),
                };

                Stack.Insert(0, instance);

                // Call dialog's BeginAsync() method
                return await dialog.BeginDialogAsync(this, options: options, cancellationToken: cancellationToken).ConfigureAwait(false);
            }
            catch (Exception err)
            {
                SetExceptionContextData(err);
                throw;
            }
        }

        /// <summary>
        /// Helper function to simplify formatting the options for calling a prompt dialog. This helper will
        /// take an <paramref name="options"/> argument and then call
        /// <see cref="BeginDialogAsync(string, object, CancellationToken)"/>.
        /// </summary>
        /// <param name="dialogId">ID of the prompt dialog to start.</param>
        /// <param name="options">Information to pass to the prompt dialog being started.</param>
        /// <param name="cancellationToken">A cancellation token that can be used by other objects
        /// or threads to receive notice of cancellation.</param>
        /// <returns>A task that represents the work queued to execute.</returns>
        /// <remarks>If the task is successful, the result indicates whether the dialog is still
        /// active after the turn has been processed by the dialog.</remarks>
        /// <seealso cref="BeginDialogAsync(string, object, CancellationToken)"/>
        /// <seealso cref="Prompt{T}.BeginDialogAsync(DialogContext, object, CancellationToken)"/>
        public async Task<DialogTurnResult> PromptAsync(string dialogId, PromptOptions options, CancellationToken cancellationToken = default(CancellationToken))
        {
            try
            {
                if (string.IsNullOrEmpty(dialogId))
                {
                    throw new ArgumentNullException(nameof(dialogId));
                }

                if (options == null)
                {
                    throw new ArgumentNullException(nameof(options));
                }

                return await BeginDialogAsync(dialogId, options, cancellationToken).ConfigureAwait(false);
            }
            catch (Exception err)
            {
                SetExceptionContextData(err);
                throw;
            }
        }

        /// <summary>
        /// Continues execution of the active dialog, if there is one, by passing the current
        /// <see cref="DialogContext"/> to the active dialog's
        /// <see cref="Dialog.ContinueDialogAsync(DialogContext, CancellationToken)"/> method.
        /// </summary>
        /// <param name="cancellationToken">A cancellation token that can be used by other objects
        /// or threads to receive notice of cancellation.</param>
        /// <returns>A task that represents the work queued to execute.</returns>
        /// <remarks>If the task is successful, the result indicates whether the dialog is still
        /// active after the turn has been processed by the dialog.
        ///
        /// Check the <see cref="TurnContext.Responded"/> property after the call completes
        /// to determine if the active dialog sent a reply message to the user.
        /// </remarks>
        /// <seealso cref="Dialog.ContinueDialogAsync(DialogContext, CancellationToken)"/>
        public async Task<DialogTurnResult> ContinueDialogAsync(CancellationToken cancellationToken = default(CancellationToken))
        {
            try
            {
                // if we are continuing and haven't emitted the activityReceived event, emit it
                // NOTE: This is backward compatible way for activity received to be fired even if you have legacy dialog loop
                if (!this.Context.TurnState.ContainsKey("activityReceivedEmitted"))
                {
                    this.Context.TurnState["activityReceivedEmitted"] = true;

                    // Dispatch "activityReceived" event
                    // - This will queue up any interruptions.
                    await this.EmitEventAsync(DialogEvents.ActivityReceived, value: this.Context.Activity, bubble: true, fromLeaf: true, cancellationToken: cancellationToken).ConfigureAwait(false);
                }

                if (this.ActiveDialog != null)
                {
                    // Lookup dialog
                    var dialog = this.FindDialog(this.ActiveDialog.Id);

                    if (dialog == null)
                    {
                        throw new InvalidOperationException($"Failed to continue dialog. A dialog with id {this.ActiveDialog.Id} could not be found.");
                    }

                    // Continue dialog execution
                    return await dialog.ContinueDialogAsync(this, cancellationToken).ConfigureAwait(false);
                }
                else
                {
                    return new DialogTurnResult(DialogTurnStatus.Empty);
                }
            }
            catch (Exception err)
            {
                SetExceptionContextData(err);
                throw;
            }
        }

        /// <summary>
        /// Ends a dialog by popping it off the stack and returns an optional result to the dialog's
        /// parent. The parent dialog is the dialog the started the on being ended via a call to
        /// either <see cref="BeginDialogAsync(string, object, CancellationToken)"/> or
        /// <see cref="PromptAsync(string, PromptOptions, CancellationToken)"/>. The parent dialog
        /// will have its <see cref="Dialog.ResumeDialogAsync(DialogContext, DialogReason, object, CancellationToken)"/>
        /// method invoked with any returned result. If the parent dialog hasn't implemented a `ResumeDialogAsync`
        /// method, then it will be automatically ended as well and the result passed to its parent.
        /// If there are no more parent dialogs on the stack then processing of the turn will end.
        /// </summary>
        /// <param name="result">Optional, result to pass to the parent context.</param>
        /// <param name="cancellationToken">A cancellation token that can be used by other objects
        /// or threads to receive notice of cancellation.</param>
        /// <returns>A task that represents the work queued to execute.</returns>
        /// <remarks>If the task is successful, the result indicates that the dialog ended after the
        /// turn was processed by the dialog.
        ///
        /// In general, the parent context is the dialog or bot turn handler that started the dialog.
        /// If the parent is a dialog, the stack calls the parent's
        /// <see cref="Dialog.ResumeDialogAsync(DialogContext, DialogReason, object, CancellationToken)"/> method to
        /// return a result to the parent dialog. If the parent dialog does not implement `ResumeDialogAsync`,
        /// then the parent will end, too, and the result passed to the next parent context.
        ///
        /// The returned <see cref="DialogTurnResult"/> contains the return value in its
        /// <see cref="DialogTurnResult.Result"/> property.</remarks>
        /// <seealso cref="BeginDialogAsync(string, object, CancellationToken)"/>
        /// <seealso cref="PromptAsync(string, PromptOptions, CancellationToken)"/>
        /// <seealso cref="ReplaceDialogAsync(string, object, CancellationToken)"/>
        /// <seealso cref="Dialog.EndDialogAsync(ITurnContext, DialogInstance, DialogReason, CancellationToken)"/>
        public async Task<DialogTurnResult> EndDialogAsync(object result = null, CancellationToken cancellationToken = default(CancellationToken))
        {
            try
            {
                if (result is CancellationToken)
                {
                    throw new ArgumentException($"{this.ActiveDialog.Id}.EndDialogAsync() You can't pass a cancellation token as the result of a dialog when calling EndDialog.");
                }

                // End the active dialog
                await EndActiveDialogAsync(DialogReason.EndCalled, result: result, cancellationToken: cancellationToken).ConfigureAwait(false);

                // Resume parent dialog
                if (ActiveDialog != null)
                {
                    // Lookup dialog
                    var dialog = this.FindDialog(ActiveDialog.Id);
                    if (dialog == null)
                    {
                        throw new InvalidOperationException($"DialogContext.EndDialogAsync(): Can't resume previous dialog. A dialog with an id of '{ActiveDialog.Id}' wasn't found.");
                    }

                    // Return result to previous dialog
                    return await dialog.ResumeDialogAsync(this, DialogReason.EndCalled, result: result, cancellationToken: cancellationToken).ConfigureAwait(false);
                }
                else
                {
                    return new DialogTurnResult(DialogTurnStatus.Complete, result);
                }
            }
            catch (Exception err)
            {
                SetExceptionContextData(err);
                throw;
            }
        }

        /// <summary>
        /// Deletes any existing dialog stack thus canceling all dialogs on the stack.
        /// </summary>
        /// <param name="cancellationToken">A cancellation token that can be used by other objects
        /// or threads to receive notice of cancellation.</param>
        /// <returns>A task that represents the work queued to execute.</returns>
        /// <remarks>If the task is successful, the result indicates that dialogs were canceled after the
        /// turn was processed by the dialog or that the stack was already empty.
        ///
        /// In general, the parent context is the dialog or bot turn handler that started the dialog.
        /// If the parent is a dialog, the stack calls the parent's
        /// <see cref="Dialog.ResumeDialogAsync(DialogContext, DialogReason, object, CancellationToken)"/>
        /// method to return a result to the parent dialog. If the parent dialog does not implement
        /// `ResumeDialogAsync`, then the parent will end, too, and the result is passed to the next
        /// parent context.</remarks>
        /// <seealso cref="EndDialogAsync(object, CancellationToken)"/>
        public async Task<DialogTurnResult> CancelAllDialogsAsync(CancellationToken cancellationToken = default(CancellationToken))
        {
            try
            {
                return await this.CancelAllDialogsAsync(false, eventName: null, eventValue: null, cancellationToken: cancellationToken).ConfigureAwait(false);
            }
            catch (Exception err)
            {
                SetExceptionContextData(err);
                throw;
            }
        }

        /// <summary>
        /// Deletes any existing dialog stack thus canceling all dialogs on the stack.
        /// </summary>
        /// <param name="cancelParents">If true the cancellation will bubble up through any parent dialogs as well.</param>
        /// <param name="eventName">The event.</param>
        /// <param name="eventValue">The event value.</param>
        /// <param name="cancellationToken">A cancellation token that can be used by other objects
        /// or threads to receive notice of cancellation.</param>
        /// <returns>A task that represents the work queued to execute.</returns>
        /// <remarks>If the task is successful, the result indicates that dialogs were canceled after the
        /// turn was processed by the dialog or that the stack was already empty.
        ///
        /// In general, the parent context is the dialog or bot turn handler that started the dialog.
        /// If the parent is a dialog, the stack calls the parent's
        /// <see cref="Dialog.ResumeDialogAsync(DialogContext, DialogReason, object, CancellationToken)"/>
        /// method to return a result to the parent dialog. If the parent dialog does not implement
        /// `ResumeDialogAsync`, then the parent will end, too, and the result is passed to the next
        /// parent context.</remarks>
        /// <seealso cref="EndDialogAsync(object, CancellationToken)"/>
        public async Task<DialogTurnResult> CancelAllDialogsAsync(bool cancelParents, string eventName = null, object eventValue = null, CancellationToken cancellationToken = default(CancellationToken))
        {
            try
            {
                if (eventValue is CancellationToken)
                {
                    throw new ArgumentException($"{nameof(eventValue)} cannot be a cancellation token");
                }

                eventName = eventName ?? DialogEvents.CancelDialog;

                if (Stack.Any() || Parent != null)
                {
                    // Cancel all local and parent dialogs while checking for interception
                    var notify = false;
                    var dialogContext = this;

                    while (dialogContext != null)
                    {
                        if (dialogContext.Stack.Any())
                        {
                            // Check to see if the dialog wants to handle the event
                            if (notify)
                            {
                                var eventHandled = await dialogContext.EmitEventAsync(eventName, eventValue, bubble: false, fromLeaf: false, cancellationToken: cancellationToken).ConfigureAwait(false);

                                if (eventHandled)
                                {
                                    break;
                                }
                            }

                            // End the active dialog
                            await dialogContext.EndActiveDialogAsync(DialogReason.CancelCalled).ConfigureAwait(false);
                        }
                        else
                        {
                            dialogContext = cancelParents ? dialogContext.Parent : null;
                        }

                        notify = true;
                    }

                    return new DialogTurnResult(DialogTurnStatus.Cancelled);
                }
                else
                {
                    // Stack was empty and no parent
                    return new DialogTurnResult(DialogTurnStatus.Empty);
                }
            }
            catch (Exception err)
            {
                SetExceptionContextData(err);
                throw;
            }
        }

        /// <summary>
        /// Starts a new dialog and replaces on the stack the currently active dialog with the new one.
        /// This is particularly useful for creating loops or redirecting to another dialog.
        /// </summary>
        /// <param name="dialogId">ID of the new dialog to start.</param>
        /// <param name="options">Optional, information to pass to the dialog being started.</param>
        /// <param name="cancellationToken">A cancellation token that can be used by other objects
        /// or threads to receive notice of cancellation.</param>
        /// <returns>A task that represents the work queued to execute.</returns>
        /// <remarks>If the task is successful, the result indicates whether the dialog is still
        /// active after the turn has been processed by the dialog.</remarks>
        /// <seealso cref="BeginDialogAsync(string, object, CancellationToken)"/>
        /// <seealso cref="EndDialogAsync(object, CancellationToken)"/>
        public async Task<DialogTurnResult> ReplaceDialogAsync(string dialogId, object options = null, CancellationToken cancellationToken = default(CancellationToken))
        {
            try
            {
                if (options is CancellationToken)
                {
                    throw new ArgumentException($"{nameof(options)} cannot be a cancellation token");
                }

                // End the current dialog and giving the reason.
                await EndActiveDialogAsync(DialogReason.ReplaceCalled, cancellationToken: cancellationToken).ConfigureAwait(false);

                // Start replacement dialog
                return await BeginDialogAsync(dialogId, options, cancellationToken).ConfigureAwait(false);
            }
            catch (Exception err)
            {
                SetExceptionContextData(err);
                throw;
            }
        }

        /// <summary>
        /// Calls the currently active dialog's
        /// <see cref="Dialog.RepromptDialogAsync(ITurnContext, DialogInstance, CancellationToken)"/>
        /// method. Used with dialogs that implement a re-prompt behavior.
        /// </summary>
        /// <param name="cancellationToken">A cancellation token that can be used by other objects
        /// or threads to receive notice of cancellation.</param>
        /// <returns>A task that represents the work queued to execute.</returns>
        /// <seealso cref="Dialog.RepromptDialogAsync(ITurnContext, DialogInstance, CancellationToken)"/>
        public async Task RepromptDialogAsync(CancellationToken cancellationToken = default(CancellationToken))
        {
            try
            {
                // Emit 'RepromptDialog' event
                var handled = await EmitEventAsync(name: DialogEvents.RepromptDialog, value: null, bubble: false, fromLeaf: false, cancellationToken: cancellationToken).ConfigureAwait(false);

                if (!handled)
                {
                    // Check for a dialog on the stack
                    if (ActiveDialog != null)
                    {
                        // Lookup dialog
                        var dialog = this.FindDialog(ActiveDialog.Id);
                        if (dialog == null)
                        {
                            throw new InvalidOperationException($"DialogSet.RepromptDialogAsync(): Can't find A dialog with an id of '{ActiveDialog.Id}'.");
                        }

                        // Ask dialog to re-prompt if supported
                        await dialog.RepromptDialogAsync(Context, ActiveDialog, cancellationToken).ConfigureAwait(false);
                    }
                }
            }
            catch (Exception err)
            {
                SetExceptionContextData(err);
                throw;
            }
        }

        /// <summary>
        /// Find the dialog id for the given context.
        /// </summary>
        /// <param name="dialogId">dialog id to find.</param>
        /// <returns>dialog with that id.</returns>
        public Dialog FindDialog(string dialogId)
        {
            try
            {
                if (this.Dialogs != null)
                {
                    var dialog = this.Dialogs.Find(dialogId);
                    if (dialog != null)
                    {
                        return dialog;
                    }
                }

                if (this.Parent != null)
                {
                    return this.Parent.FindDialog(dialogId);
                }

                return null;
            }
            catch (Exception err)
            {
                SetExceptionContextData(err);
                throw;
            }
        }

        /// <summary>
        /// Searches for a dialog with a given ID.
        /// Emits a named event for the current dialog, or someone who started it, to handle.
        /// </summary>
        /// <param name="name">Name of the event to raise.</param>
        /// <param name="value">Value to send along with the event.</param>
        /// <param name="bubble">Flag to control whether the event should be bubbled to its parent if not handled locally. Defaults to a value of `true`.</param>
        /// <param name="fromLeaf">Whether the event is emitted from a leaf node.</param>
        /// <param name="cancellationToken">The cancellation token.</param>
        /// <returns>True if the event was handled.</returns>
        public async Task<bool> EmitEventAsync(string name, object value = null, bool bubble = true, bool fromLeaf = false, CancellationToken cancellationToken = default(CancellationToken))
        {
            try
            {
                // Initialize event
                var dialogEvent = new DialogEvent()
                {
                    Bubble = bubble,
                    Name = name,
                    Value = value,
                };

                var dc = this;

                // Find starting dialog
                if (fromLeaf)
                {
                    while (true)
                    {
                        var childDc = dc.Child;

                        if (childDc != null)
                        {
                            dc = childDc;
                        }
                        else
                        {
                            break;
                        }
                    }
                }

                // Dispatch to active dialog first
                var instance = dc.ActiveDialog;

                if (instance != null)
                {
                    var dialog = dc.FindDialog(instance.Id);

                    if (dialog != null)
                    {
                        return await dialog.OnDialogEventAsync(dc, dialogEvent, cancellationToken).ConfigureAwait(false);
                    }
                }

                return false;
            }
            catch (Exception err)
            {
                SetExceptionContextData(err);
                throw;
            }
        }

        /// <summary>
        /// Obtain the CultureInfo in DialogContext.
        /// </summary>
        /// <returns>A string representing the current locale.</returns>
        /// <exception cref="CultureNotFoundException">Thrown when no locale is resolved and no default value factory is provided.</exception>
        public string GetLocale()
        {
            string locale;

            try
            {
                // If turn.locale was not populated, fall back to activity locale
                locale = Context.Activity?.Locale;

                if (!string.IsNullOrEmpty(locale))
                {
                    return new CultureInfo(locale).Name;
                }

                return Thread.CurrentThread.CurrentCulture.Name;
            }
            catch (CultureNotFoundException)
            {
                return Thread.CurrentThread.CurrentCulture.Name;
            }
        }

        private async Task EndActiveDialogAsync(DialogReason reason, object result = null, CancellationToken cancellationToken = default(CancellationToken))
        {
            if (result is CancellationToken)
            {
                throw new ArgumentException($"{nameof(result)} cannot be a cancellation token");
            }

            var instance = ActiveDialog;
            if (instance != null)
            {
                // Lookup dialog
                var dialog = Dialogs.Find(instance.Id);
                if (dialog != null)
                {
                    // Notify dialog of end
                    await dialog.EndDialogAsync(Context, instance, reason, cancellationToken).ConfigureAwait(false);
                }

                // Pop dialog off stack
                Stack.RemoveAt(0);
            }
        }

        private void SetExceptionContextData(Exception exception)
        {
            if (!exception.Data.Contains(nameof(DialogContext)))
            {
                var stack = new List<string>();
                var currentDc = this;

                while (currentDc != null)
                {
                    // (PORTERS NOTE: javascript stack is reversed with top of stack on end)
                    foreach (var item in currentDc.Stack)
                    {
                        // filter out ActionScope items because they are internal bookkeeping.
                        if (!item.Id.StartsWith("ActionScope[", StringComparison.InvariantCulture))
                        {
                            stack.Add(item.Id);
                        }
                    }

                    currentDc = currentDc.Parent;
                }

                exception.Data.Add(nameof(DialogContext), new Dictionary<string, object>
                {
                    { nameof(ActiveDialog), this.ActiveDialog?.Id },
                    { nameof(Parent), this.Parent?.ActiveDialog?.Id },
                    { nameof(Stack), stack }
                });
            }
        }
    }
}<|MERGE_RESOLUTION|>--- conflicted
+++ resolved
@@ -29,10 +29,7 @@
             Dialogs = dialogs ?? throw new ArgumentNullException(nameof(dialogs));
             Context = turnContext ?? throw new ArgumentNullException(nameof(turnContext));
             Stack = state.DialogStack;
-<<<<<<< HEAD
             State = new DialogStateManagerDictionary(this);
-=======
->>>>>>> 5cbbfdea
             Services = new TurnContextStateCollection();
         }
 
@@ -138,7 +135,6 @@
         }
 
         /// <summary>
-<<<<<<< HEAD
         /// Gets or sets the DialogStateManagerDictionary which manages view of all memory scopes.
         /// </summary>
         /// <value>
@@ -149,8 +145,6 @@
 #pragma warning restore CA2227 // Collection properties should be read only
 
         /// <summary>
-=======
->>>>>>> 5cbbfdea
         /// Gets the services collection which is contextual to this dialog context.
         /// </summary>
         /// <value>Services collection.</value>
