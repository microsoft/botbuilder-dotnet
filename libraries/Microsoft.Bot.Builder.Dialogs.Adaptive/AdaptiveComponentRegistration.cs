﻿// Copyright (c) Microsoft Corporation. All rights reserved.
// Licensed under the MIT License.

using System.Collections.Generic;
using Microsoft.Bot.Builder.AI.Luis;
using Microsoft.Bot.Builder.AI.QnA;
using Microsoft.Bot.Builder.Dialogs.Adaptive.Actions;
using Microsoft.Bot.Builder.Dialogs.Adaptive.Conditions;
using Microsoft.Bot.Builder.Dialogs.Adaptive.Generators;
using Microsoft.Bot.Builder.Dialogs.Adaptive.Input;
using Microsoft.Bot.Builder.Dialogs.Adaptive.QnA;
using Microsoft.Bot.Builder.Dialogs.Adaptive.Recognizers;
using Microsoft.Bot.Builder.Dialogs.Adaptive.Selectors;
using Microsoft.Bot.Builder.Dialogs.Adaptive.Testing;
using Microsoft.Bot.Builder.Dialogs.Adaptive.Testing.Actions;
using Microsoft.Bot.Builder.Dialogs.Adaptive.Testing.TestActions;
using Microsoft.Bot.Builder.Dialogs.Debugging;
using Microsoft.Bot.Builder.Dialogs.Declarative;
using Microsoft.Bot.Builder.Dialogs.Declarative.Converters;
using Microsoft.Bot.Builder.Dialogs.Declarative.Loaders;
using Microsoft.Bot.Builder.Dialogs.Declarative.Resolvers;
using Microsoft.Bot.Builder.Dialogs.Declarative.Types;
using Newtonsoft.Json;

namespace Microsoft.Bot.Builder.Dialogs.Adaptive
{
    public class AdaptiveComponentRegistration : ComponentRegistration
    {
        public override IEnumerable<TypeRegistration> GetTypes()
        {
            // Conditionals
            yield return new TypeRegistration<OnCondition>(OnCondition.DeclarativeType);
            yield return new TypeRegistration<OnError>(OnError.DeclarativeType);

            yield return new TypeRegistration<OnDialogEvent>(OnDialogEvent.DeclarativeType);
            yield return new TypeRegistration<OnCustomEvent>(OnCustomEvent.DeclarativeType);

            yield return new TypeRegistration<OnBeginDialog>(OnBeginDialog.DeclarativeType);
            yield return new TypeRegistration<OnCancelDialog>(OnCancelDialog.DeclarativeType);
            yield return new TypeRegistration<OnRepromptDialog>(OnRepromptDialog.DeclarativeType);

            yield return new TypeRegistration<OnIntent>(OnIntent.DeclarativeType);
            yield return new TypeRegistration<OnUnknownIntent>(OnUnknownIntent.DeclarativeType);

            yield return new TypeRegistration<OnActivity>(OnActivity.DeclarativeType);
            yield return new TypeRegistration<OnMessageActivity>(OnMessageActivity.DeclarativeType);
            yield return new TypeRegistration<OnMessageUpdateActivity>(OnMessageUpdateActivity.DeclarativeType);
            yield return new TypeRegistration<OnMessageDeleteActivity>(OnMessageDeleteActivity.DeclarativeType);
            yield return new TypeRegistration<OnMessageReactionActivity>(OnMessageReactionActivity.DeclarativeType);
            yield return new TypeRegistration<OnEventActivity>(OnEventActivity.DeclarativeType);
            yield return new TypeRegistration<OnInvokeActivity>(OnInvokeActivity.DeclarativeType);
            yield return new TypeRegistration<OnConversationUpdateActivity>(OnConversationUpdateActivity.DeclarativeType);
            yield return new TypeRegistration<OnEndOfConversationActivity>(OnEndOfConversationActivity.DeclarativeType);
            yield return new TypeRegistration<OnTypingActivity>(OnTypingActivity.DeclarativeType);
            yield return new TypeRegistration<OnHandoffActivity>(OnHandoffActivity.DeclarativeType);

            // Actions
            yield return new TypeRegistration<BeginDialog>(BeginDialog.DeclarativeType);
            yield return new TypeRegistration<CancelAllDialogs>(CancelAllDialogs.DeclarativeType);
            yield return new TypeRegistration<DebugBreak>(DebugBreak.DeclarativeType);
            yield return new TypeRegistration<DeleteProperty>(DeleteProperty.DeclarativeType);
            yield return new TypeRegistration<EditArray>(EditArray.DeclarativeType);
            yield return new TypeRegistration<EditActions>(EditActions.DeclarativeType);
            yield return new TypeRegistration<EmitEvent>(EmitEvent.DeclarativeType);
            yield return new TypeRegistration<EndDialog>(EndDialog.DeclarativeType);
            yield return new TypeRegistration<EndTurn>(EndTurn.DeclarativeType);
            yield return new TypeRegistration<Foreach>(Foreach.DeclarativeType);
            yield return new TypeRegistration<ForeachPage>(ForeachPage.DeclarativeType);
            yield return new TypeRegistration<HttpRequest>(HttpRequest.DeclarativeType);
            yield return new TypeRegistration<IfCondition>(IfCondition.DeclarativeType);
            yield return new TypeRegistration<InitProperty>(InitProperty.DeclarativeType);
            yield return new TypeRegistration<LogAction>(LogAction.DeclarativeType);
            yield return new TypeRegistration<RepeatDialog>(RepeatDialog.DeclarativeType);
            yield return new TypeRegistration<ReplaceDialog>(ReplaceDialog.DeclarativeType);
            yield return new TypeRegistration<SendActivity>(SendActivity.DeclarativeType);
            yield return new TypeRegistration<SetProperty>(SetProperty.DeclarativeType);
            yield return new TypeRegistration<SwitchCondition>(SwitchCondition.DeclarativeType);
            yield return new TypeRegistration<TraceActivity>(TraceActivity.DeclarativeType);

            // Inputs
            yield return new TypeRegistration<AttachmentInput>(AttachmentInput.DeclarativeType);
            yield return new TypeRegistration<ConfirmInput>(ConfirmInput.DeclarativeType);
            yield return new TypeRegistration<NumberInput>(NumberInput.DeclarativeType);
            yield return new TypeRegistration<TextInput>(TextInput.DeclarativeType);
            yield return new TypeRegistration<ChoiceInput>(ChoiceInput.DeclarativeType);
            yield return new TypeRegistration<DateTimeInput>(DateTimeInput.DeclarativeType);
            yield return new TypeRegistration<OAuthInput>(OAuthInput.DeclarativeType);

            // Recognizers
            yield return new TypeRegistration<LuisRecognizer>(LuisRecognizer.DeclarativeType) { CustomDeserializer = new LuisRecognizerLoader(TypeFactory.Configuration) };
            yield return new TypeRegistration<RegexRecognizer>(RegexRecognizer.DeclarativeType);
            yield return new TypeRegistration<IntentPattern>(IntentPattern.DeclarativeType);
            yield return new TypeRegistration<MultiLanguageRecognizer>(MultiLanguageRecognizer.DeclarativeType);

            // Entity recognizers
            yield return new TypeRegistration<AgeEntityRecognizer>(AgeEntityRecognizer.DeclarativeType);
            yield return new TypeRegistration<ConfirmationEntityRecognizer>(ConfirmationEntityRecognizer.DeclarativeType);
            yield return new TypeRegistration<CurrencyEntityRecognizer>(CurrencyEntityRecognizer.DeclarativeType);
            yield return new TypeRegistration<DateTimeEntityRecognizer>(DateTimeEntityRecognizer.DeclarativeType);
            yield return new TypeRegistration<DimensionEntityRecognizer>(DimensionEntityRecognizer.DeclarativeType);
            yield return new TypeRegistration<EmailEntityRecognizer>(EmailEntityRecognizer.DeclarativeType);
            yield return new TypeRegistration<EntityRecognizerSet>(EntityRecognizerSet.DeclarativeType);
            yield return new TypeRegistration<GuidEntityRecognizer>(GuidEntityRecognizer.DeclarativeType);
            yield return new TypeRegistration<HashtagEntityRecognizer>(HashtagEntityRecognizer.DeclarativeType);
            yield return new TypeRegistration<IpEntityRecognizer>(IpEntityRecognizer.DeclarativeType);
            yield return new TypeRegistration<MentionEntityRecognizer>(MentionEntityRecognizer.DeclarativeType);
            yield return new TypeRegistration<NumberEntityRecognizer>(NumberEntityRecognizer.DeclarativeType);
            yield return new TypeRegistration<NumberRangeEntityRecognizer>(NumberRangeEntityRecognizer.DeclarativeType);
            yield return new TypeRegistration<OrdinalEntityRecognizer>(OrdinalEntityRecognizer.DeclarativeType);
            yield return new TypeRegistration<PercentageEntityRecognizer>(PercentageEntityRecognizer.DeclarativeType);
            yield return new TypeRegistration<PhoneNumberEntityRecognizer>(PhoneNumberEntityRecognizer.DeclarativeType);
            yield return new TypeRegistration<TemperatureEntityRecognizer>(TemperatureEntityRecognizer.DeclarativeType);
            yield return new TypeRegistration<UrlEntityRecognizer>(UrlEntityRecognizer.DeclarativeType);

            // selectors
            yield return new TypeRegistration<ConditionalSelector>(ConditionalSelector.DeclarativeType);
            yield return new TypeRegistration<FirstSelector>(FirstSelector.DeclarativeType);
            yield return new TypeRegistration<MostSpecificSelector>(MostSpecificSelector.DeclarativeType);
            yield return new TypeRegistration<RandomSelector>(RandomSelector.DeclarativeType);
            yield return new TypeRegistration<TrueSelector>(TrueSelector.DeclarativeType);

            // Generators
            yield return new TypeRegistration<ResourceMultiLanguageGenerator>(ResourceMultiLanguageGenerator.DeclarativeType);
            yield return new TypeRegistration<MultiLanguageGenerator>(MultiLanguageGenerator.DeclarativeType);
            yield return new TypeRegistration<TemplateEngineLanguageGenerator>(TemplateEngineLanguageGenerator.DeclarativeType);

            // Dialogs
<<<<<<< HEAD
            yield return new TypeRegistration<AdaptiveDialog>("Microsoft.AdaptiveDialog");
            yield return new TypeRegistration<QnAMakerDialog2>("Microsoft.QnAMakerDialog");
=======
            yield return new TypeRegistration<AdaptiveDialog>(AdaptiveDialog.DeclarativeType);
            yield return new TypeRegistration<QnAMakerDialog>(QnAMakerDialog.DeclarativeType);

            // Testing
            yield return new TypeRegistration<TestScript>(TestScript.DeclarativeType);
            yield return new TypeRegistration<UserSays>(UserSays.DeclarativeType);
            yield return new TypeRegistration<UserTyping>(UserTyping.DeclarativeType);
            yield return new TypeRegistration<UserConversationUpdate>(UserConversationUpdate.DeclarativeType);
            yield return new TypeRegistration<UserActivity>(UserActivity.DeclarativeType);
            yield return new TypeRegistration<UserDelay>(UserDelay.DeclarativeType);
            yield return new TypeRegistration<AssertReply>(AssertReply.DeclarativeType);
            yield return new TypeRegistration<AssertReplyOneOf>(AssertReplyOneOf.DeclarativeType);
            yield return new TypeRegistration<AssertReplyActivity>(AssertReplyActivity.DeclarativeType);
>>>>>>> 6f071b3c
        }

        public override IEnumerable<JsonConverter> GetConverters(ISourceMap sourceMap, IRefResolver refResolver, Stack<string> paths)
        {
            yield return new InterfaceConverter<OnCondition>(refResolver, sourceMap, paths);
            yield return new InterfaceConverter<TestAction>(refResolver, sourceMap, paths);
            yield return new InterfaceConverter<EntityRecognizer>(refResolver, sourceMap, paths);
            yield return new InterfaceConverter<ITriggerSelector>(refResolver, sourceMap, paths);
            yield return new ExpressionPropertyConverter<ChoiceSet>();
            yield return new ActivityTemplateConverter();
        }
    }
}<|MERGE_RESOLUTION|>--- conflicted
+++ resolved
@@ -125,12 +125,8 @@
             yield return new TypeRegistration<TemplateEngineLanguageGenerator>(TemplateEngineLanguageGenerator.DeclarativeType);
 
             // Dialogs
-<<<<<<< HEAD
-            yield return new TypeRegistration<AdaptiveDialog>("Microsoft.AdaptiveDialog");
-            yield return new TypeRegistration<QnAMakerDialog2>("Microsoft.QnAMakerDialog");
-=======
             yield return new TypeRegistration<AdaptiveDialog>(AdaptiveDialog.DeclarativeType);
-            yield return new TypeRegistration<QnAMakerDialog>(QnAMakerDialog.DeclarativeType);
+            yield return new TypeRegistration<QnAMakerDialog2>(QnAMakerDialog2.DeclarativeType);
 
             // Testing
             yield return new TypeRegistration<TestScript>(TestScript.DeclarativeType);
@@ -142,7 +138,6 @@
             yield return new TypeRegistration<AssertReply>(AssertReply.DeclarativeType);
             yield return new TypeRegistration<AssertReplyOneOf>(AssertReplyOneOf.DeclarativeType);
             yield return new TypeRegistration<AssertReplyActivity>(AssertReplyActivity.DeclarativeType);
->>>>>>> 6f071b3c
         }
 
         public override IEnumerable<JsonConverter> GetConverters(ISourceMap sourceMap, IRefResolver refResolver, Stack<string> paths)
