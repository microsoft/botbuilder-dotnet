﻿// Copyright (c) Microsoft Corporation. All rights reserved.
// Licensed under the MIT License.

using System;
using System.Collections.Generic;
using System.IO;
using System.Threading;
using System.Threading.Tasks;
using Microsoft.Bot.Builder.Dialogs.Debugging;
using Microsoft.Bot.Builder.Dialogs.Declarative.Resources;
using Microsoft.Bot.Builder.LanguageGeneration;
using Newtonsoft.Json;

namespace Microsoft.Bot.Builder.Dialogs.Adaptive.Generators
{
    /// <summary>
    /// ILanguageGenerator implementation which uses LGFile. 
    /// </summary>
    public class TemplateEngineLanguageGenerator : LanguageGenerator
    {
        /// <summary>
        /// Class identifier.
        /// </summary>
        [JsonProperty("$kind")]
        public const string Kind = "Microsoft.TemplateEngineLanguageGenerator";

        private const string DEFAULTLABEL = "Unknown";

        private readonly Lazy<Task<LanguageGeneration.Templates>> _lg;

        /// <summary>
        /// Initializes a new instance of the <see cref="TemplateEngineLanguageGenerator"/> class.
        /// </summary>
        public TemplateEngineLanguageGenerator()
        {
            _lg = new Lazy<Task<LanguageGeneration.Templates>>(() => Task.FromResult(new LanguageGeneration.Templates()));
        }

        /// <summary>
        /// Initializes a new instance of the <see cref="TemplateEngineLanguageGenerator"/> class.
        /// </summary>
        /// <param name="engine">template engine.</param>
        public TemplateEngineLanguageGenerator(LanguageGeneration.Templates engine = null)
        {
            _lg = new Lazy<Task<LanguageGeneration.Templates>>(() => Task.FromResult(engine ?? new LanguageGeneration.Templates()));
        }

        /// <summary>
        /// Initializes a new instance of the <see cref="TemplateEngineLanguageGenerator"/> class.
        /// </summary>
        /// <param name="lgText">lg template text.</param>
        /// <param name="id">optional label for the source of the templates (used for labeling source of template errors).</param>
        /// <param name="resourceMapping">template resource loader delegate (locale) -> <see cref="ImportResolverDelegate"/>.</param>
        [Obsolete("This method will soon be deprecated. Use LGResource as the first parameter instead.")]
        public TemplateEngineLanguageGenerator(string lgText, string id, Dictionary<string, IList<Resource>> resourceMapping)
        {
            Id = id ?? DEFAULTLABEL;
            var (_, locale) = LGResourceLoader.ParseLGFileName(id);
            var importResolver = LanguageGeneratorManager.ResourceExplorerResolver(locale, resourceMapping);
            var lgResource = new LGResource(Id, Id, lgText ?? string.Empty);
            _lg = new Lazy<Task<LanguageGeneration.Templates>>(() => Task.FromResult(LanguageGeneration.Templates.ParseResource(lgResource, importResolver)));
        }

        /// <summary>
        /// Initializes a new instance of the <see cref="TemplateEngineLanguageGenerator"/> class.
        /// </summary>
        /// <param name="filePath">lg template file absolute path.</param>
        /// <param name="resourceMapping">template resource loader delegate (locale) -> <see cref="ImportResolverDelegate"/>.</param>
        [Obsolete("This method will soon be deprecated. Use LGResource as the first parameter instead.")]
        public TemplateEngineLanguageGenerator(string filePath, Dictionary<string, IList<Resource>> resourceMapping)
        {
            filePath = PathUtils.NormalizePath(filePath);
            Id = Path.GetFileName(filePath);

            var (_, locale) = LGResourceLoader.ParseLGFileName(Id);
            var importResolver = LanguageGeneratorManager.ResourceExplorerResolver(locale, resourceMapping);
            var resource = new LGResource(Id, filePath, File.ReadAllText(filePath));
            _lg = new Lazy<Task<LanguageGeneration.Templates>>(() => Task.FromResult(LanguageGeneration.Templates.ParseResource(resource, importResolver)));
        }

        /// <summary>
        /// Initializes a new instance of the <see cref="TemplateEngineLanguageGenerator"/> class.
        /// </summary>
        /// <param name="resource">Resource.</param>
        /// <param name="resourceMapping">template resource loader delegate (locale) -> <see cref="ImportResolverDelegate"/>.</param>
        public TemplateEngineLanguageGenerator(Resource resource, Dictionary<string, IList<Resource>> resourceMapping)
            : this(resource, resourceMapping, loadOnConstruction: true)
        {
        }

        /// <summary>
        /// Initializes a new instance of the <see cref="TemplateEngineLanguageGenerator"/> class.
        /// </summary>
        /// <param name="resource">Resource.</param>
        /// <param name="resourceMapping">template resource loader delegate (locale) -> <see cref="ImportResolverDelegate"/>.</param>
        /// <param name="loadOnConstruction">Whether to load LG resources at build time. If false is specified, then LoadAsync needs to be called.</param>
        internal TemplateEngineLanguageGenerator(Resource resource, Dictionary<string, IList<Resource>> resourceMapping, bool loadOnConstruction)
        {
            Id = resource.Id;
            _lg = new Lazy<Task<LanguageGeneration.Templates>>(() => CreateTemplatesAsync(resource, resourceMapping));

            if (loadOnConstruction)
            {
                // Legacy constructor forces lazy loading for backward compatible behavior.
                _ = _lg.Value.GetAwaiter().GetResult();
            }
        }

        /// <summary>
        /// Gets or sets id of the source of this template (used for labeling errors).
        /// </summary>
        /// <value>
        /// Id of the source of this template (used for labeling errors).
        /// </value>
        [JsonProperty("id")]
        public string Id { get; set; } = string.Empty;

        /// <summary>
        /// Method to generate text from given template and data.
        /// </summary>
        /// <param name="dialogContext">Context for the current turn of conversation.</param>
        /// <param name="template">template to evaluate.</param>
        /// <param name="data">data to bind to.</param>
        /// <param name="cancellationToken">the <see cref="CancellationToken"/> for the task.</param>
        /// <returns>generated text.</returns>
        public override async Task<object> GenerateAsync(DialogContext dialogContext, string template, object data, CancellationToken cancellationToken = default)
        {
            var lgOpt = new EvaluationOptions() { Locale = dialogContext.GetLocale() };

            try
            {
                var lg = await _lg.Value.ConfigureAwait(false);
                return lg.EvaluateText(template, data, lgOpt);
            }
            catch (Exception err)
            {
                if (!string.IsNullOrEmpty(this.Id))
                {
                    throw new InvalidOperationException($"{Id}:{err.Message}");
                }

                throw;
            }
        }

<<<<<<< HEAD
        /// <summary>
        /// Load templates.
        /// </summary>
        /// <returns>A <see cref="Task"/> representing the asynchronous operation.</returns>
        internal async Task LoadAsync()
        {
            _ = await _lg.Value.ConfigureAwait(false);
=======
        private static void RunSync(Func<Task> func)
        {
#pragma warning disable CA2008 // Do not create tasks without passing a TaskScheduler
            TaskFactory.StartNew(() =>
            {
                return func();
            }).Unwrap().GetAwaiter().GetResult();
#pragma warning restore CA2008 // Do not create tasks without passing a TaskScheduler
>>>>>>> 0d8cbac9
        }

        private static void RegisterSourcemap(LanguageGeneration.Templates templates, Resource resource)
        {
            foreach (var template in templates.AllTemplates)
            {
                RegisterSourcemap(template, template.SourceRange, template.SourceRange.Source);
                foreach (var expressionRef in template.Expressions)
                {
                    RegisterSourcemap(expressionRef, expressionRef.SourceRange, resource.FullName);
                }
            }
        }

        private static void RegisterSourcemap(object item, LanguageGeneration.SourceRange sr, string path)
        {
            if (Path.IsPathRooted(path))
            {
                var debugSM = new Debugging.SourceRange(
                    path,
                    sr.Range.Start.Line,
                    sr.Range.Start.Character + 1,
                    sr.Range.End.Line,
                    sr.Range.End.Character + 1);

                if (!DebugSupport.SourceMap.TryGetValue(item, out var _))
                {
                    DebugSupport.SourceMap.Add(item, debugSM);
                }
            }
        }

        /// <summary>
        /// Loads language generation templates asynchronously.
        /// </summary>
        /// <param name="resource">Resource.</param>
        /// <param name="resourceMapping">template resource loader delegate (locale) -> <see cref="ImportResolverDelegate"/>.</param>
        /// <returns>The loaded language generation templates.</returns>
        private async Task<LanguageGeneration.Templates> CreateTemplatesAsync(Resource resource, Dictionary<string, IList<Resource>> resourceMapping)
        {
            var (_, locale) = LGResourceLoader.ParseLGFileName(Id);
            var importResolver = LanguageGeneratorManager.ResourceExplorerResolver(locale, resourceMapping);
            var content = await resource.ReadTextAsync().ConfigureAwait(false);
            var lgResource = new LGResource(Id, resource.FullName, content);
            var lg = LanguageGeneration.Templates.ParseResource(lgResource, importResolver);
            RegisterSourcemap(lg, resource);
            return lg;
        }
    }
}<|MERGE_RESOLUTION|>--- conflicted
+++ resolved
@@ -143,7 +143,6 @@
             }
         }
 
-<<<<<<< HEAD
         /// <summary>
         /// Load templates.
         /// </summary>
@@ -151,16 +150,6 @@
         internal async Task LoadAsync()
         {
             _ = await _lg.Value.ConfigureAwait(false);
-=======
-        private static void RunSync(Func<Task> func)
-        {
-#pragma warning disable CA2008 // Do not create tasks without passing a TaskScheduler
-            TaskFactory.StartNew(() =>
-            {
-                return func();
-            }).Unwrap().GetAwaiter().GetResult();
-#pragma warning restore CA2008 // Do not create tasks without passing a TaskScheduler
->>>>>>> 0d8cbac9
         }
 
         private static void RegisterSourcemap(LanguageGeneration.Templates templates, Resource resource)
