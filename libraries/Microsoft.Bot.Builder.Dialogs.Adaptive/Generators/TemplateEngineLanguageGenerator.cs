﻿// Copyright (c) Microsoft Corporation. All rights reserved.
// Licensed under the MIT License.

using System;
using System.Collections.Generic;
using System.Linq;
using System.Threading.Tasks;
using Microsoft.Bot.Builder.Dialogs.Declarative.Resources;
using Microsoft.Bot.Builder.LanguageGeneration;
using Newtonsoft.Json;

namespace Microsoft.Bot.Builder.Dialogs.Adaptive.Generators
{
    /// <summary>
    /// ILanguageGenerator implementation which uses TemplateEngine. 
    /// </summary>
    public class TemplateEngineLanguageGenerator : ILanguageGenerator
    {
        [JsonProperty("$type")]
        public const string DeclarativeType = "Microsoft.TemplateEngineLanguageGenerator";

        private const string DEFAULTLABEL = "Unknown";

        private readonly Dictionary<string, TemplateEngine> multiLangEngines = new Dictionary<string, TemplateEngine>();

        private TemplateEngine engine;

        /// <summary>
        /// Initializes a new instance of the <see cref="TemplateEngineLanguageGenerator"/> class.
        /// </summary>
        public TemplateEngineLanguageGenerator()
        {
            this.engine = new TemplateEngine();
        }

        /// <summary>
        /// Initializes a new instance of the <see cref="TemplateEngineLanguageGenerator"/> class.
        /// </summary>
        /// <param name="lgText">lg template text.</param>
        /// <param name="id">optional label for the source of the templates (used for labeling source of template errors).</param>
        /// <param name="resourceMapping">template resource loader delegate (locale) -> <see cref="ImportResolverDelegate"/>.</param>
        public TemplateEngineLanguageGenerator(string lgText, string id, Dictionary<string, IList<IResource>> resourceMapping)
        {
            this.Id = id ?? DEFAULTLABEL;
            foreach (var mappingItem in resourceMapping)
            {
                var engine = new TemplateEngine().AddText(lgText ?? string.Empty, Id, LanguageGeneratorManager.ResourceExplorerResolver(mappingItem.Key, resourceMapping));
                multiLangEngines.Add(mappingItem.Key, engine);
            }
        }

        /// <summary>
        /// Initializes a new instance of the <see cref="TemplateEngineLanguageGenerator"/> class.
        /// </summary>
        /// <param name="engine">template engine.</param>
        public TemplateEngineLanguageGenerator(TemplateEngine engine)
        {
            this.engine = engine;
        }

        /// <summary>
        /// Gets or sets id of the source of this template (used for labeling errors).
        /// </summary>
        /// <value>
        /// Id of the source of this template (used for labeling errors).
        /// </value>
        [JsonProperty("id")]
        public string Id { get; set; } = string.Empty;

        /// <summary>
<<<<<<< HEAD
        /// Gets or sets text content of the LG file.
        /// </summary>
        /// <value>
        /// Text content of the LG file.
        /// </value>
        [JsonProperty("lgText")]
        public string LGText { get; set; } = string.Empty;

        /// <summary>
        /// Gets or sets get <see cref="ImportResolverDelegate"/> from local.
        /// </summary>
        /// <value>
        /// get <see cref="ImportResolverDelegate"/> from local.
        /// </value>
        public Func<string, ImportResolverDelegate> MultiLanguageResolver { get; set; }

        /// <summary>
=======
>>>>>>> 1bb174c6
        /// Method to generate text from given template and data.
        /// </summary>
        /// <param name="turnContext">Context for the current turn of conversation.</param>
        /// <param name="template">template to evaluate.</param>
        /// <param name="data">data to bind to.</param>
        /// <returns>generated text.</returns>
        public async Task<string> Generate(ITurnContext turnContext, string template, object data)
        {
            engine = InitTemplateEngine(turnContext);

            try
            {
                return await Task.FromResult(engine.Evaluate(template, data).ToString());
            }
            catch (Exception err)
            {
                if (!string.IsNullOrEmpty(this.Id))
                {
                    throw new Exception($"{Id}:{err.Message}");
                }

                throw;
            }
        }

        private TemplateEngine InitTemplateEngine(ITurnContext turnContext)
        {
            var locale = turnContext.Activity.Locale?.ToLower() ?? string.Empty;
            if (multiLangEngines.Count > 0)
            {
                var fallbackLocale = MultiLanguageResourceLoader.FallbackLocale(locale, multiLangEngines.Keys.ToList());
                engine = multiLangEngines[fallbackLocale];
            }
            else
            {
                // Do not rewrite to ??= (C# 8.0 new feature). It will break in linux/mac
                engine = engine ?? new TemplateEngine();
            }

            return engine;
        }
    }
}<|MERGE_RESOLUTION|>--- conflicted
+++ resolved
@@ -68,26 +68,6 @@
         public string Id { get; set; } = string.Empty;
 
         /// <summary>
-<<<<<<< HEAD
-        /// Gets or sets text content of the LG file.
-        /// </summary>
-        /// <value>
-        /// Text content of the LG file.
-        /// </value>
-        [JsonProperty("lgText")]
-        public string LGText { get; set; } = string.Empty;
-
-        /// <summary>
-        /// Gets or sets get <see cref="ImportResolverDelegate"/> from local.
-        /// </summary>
-        /// <value>
-        /// get <see cref="ImportResolverDelegate"/> from local.
-        /// </value>
-        public Func<string, ImportResolverDelegate> MultiLanguageResolver { get; set; }
-
-        /// <summary>
-=======
->>>>>>> 1bb174c6
         /// Method to generate text from given template and data.
         /// </summary>
         /// <param name="turnContext">Context for the current turn of conversation.</param>
