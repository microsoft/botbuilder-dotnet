﻿// Copyright (c) Microsoft Corporation. All rights reserved.
// Licensed under the MIT License.

using System;
using System.Collections.Generic;
using System.Linq;
using Microsoft.Bot.Builder.LanguageGeneration;
using Microsoft.Bot.Schema;
using Newtonsoft.Json.Linq;

namespace Microsoft.Bot.Builder.Dialogs.Adaptive.Generators
{
    /// <summary>
    /// The ActivityFactory
    /// to generate text and then uses simple markdown semantics like chatdown to create Activity.
    /// </summary>
    public class ActivityFactory
    {
        public static readonly Dictionary<string, string> GenericCardTypeMapping = new Dictionary<string, string>
        {
            { nameof(HeroCard).ToLowerInvariant(), HeroCard.ContentType },
            { nameof(ThumbnailCard).ToLowerInvariant(), ThumbnailCard.ContentType },
            { nameof(AudioCard).ToLowerInvariant(), AudioCard.ContentType },
            { nameof(VideoCard).ToLowerInvariant(), VideoCard.ContentType },
            { nameof(AnimationCard).ToLowerInvariant(), AnimationCard.ContentType },
            { nameof(SigninCard).ToLowerInvariant(), SigninCard.ContentType },
            { nameof(OAuthCard).ToLowerInvariant(), OAuthCard.ContentType }
        };

        private static readonly string AdaptiveCardType = "application/vnd.microsoft.card.adaptive";

        /// <summary>
        /// Generate the activity.
        /// </summary>
        /// <param name="lgStringResult">string result from languageGenerator.</param>
        /// <returns>activity.</returns>
        public static Activity CreateActivity(string lgStringResult)
        {
<<<<<<< HEAD
            JObject lgStructuredResult;

            if (!(lgStringResult.StartsWith("{") && lgStringResult.EndsWith("}")))
            {
                return BuildActivityFromText(lgStringResult?.ToString()?.Trim());
            }

            try
=======
            var diagnostics = ActivityChecker.Check(lgStringResult);
            var errors = diagnostics.Where(u => u.Severity == DiagnosticSeverity.Error);
            if (errors.Any())
>>>>>>> 83fb03ee
            {
                throw new Exception(string.Join("\n", errors));
            }

            var isStructuredLG = ParseStructuredLGResult(lgStringResult, out var lgStructuredResult);
            return isStructuredLG ? BuildActivityFromLGStructuredResult(lgStructuredResult)
                : BuildActivityFromText(lgStringResult?.Trim());
        }

        /// <summary>
        /// Given a lg result, create a text activity.
        /// </summary>
        /// This method will create a MessageActivity from text.
        /// <param name="text">lg text output.</param>
        /// <returns>activity with text.</returns>
        private static Activity BuildActivityFromText(string text)
        {
            return MessageFactory.Text(text, text);
        }

        /// <summary>
        /// Given a structured lg result, create an activity.
        /// </summary>
        /// This method will create an MessageActivity from JToken
        /// <param name="lgJObj">lg output.</param>
        /// <returns>Activity for it.</returns>
        private static Activity BuildActivityFromLGStructuredResult(JObject lgJObj)
        {
            var activity = new Activity();
            var type = GetStructureType(lgJObj);

            if (GenericCardTypeMapping.ContainsKey(type)
                || type == nameof(Attachment).ToLowerInvariant())
            {
                if (GetAttachment(lgJObj, out var attachment))
                {
                    activity = MessageFactory.Attachment(attachment) as Activity;
                }
            }
            else if (type == nameof(Activity).ToLowerInvariant())
            {
                activity = BuildActivity(lgJObj);
            }

            return activity;
        }

        private static Activity BuildActivity(JObject lgJObj)
        {
            var activity = new JObject
            {
                ["Type"] = ActivityTypes.Message
            };
            foreach (var item in lgJObj)
            {
                var property = item.Key.Trim();
                var value = item.Value;

                switch (property.ToLowerInvariant())
                {
                    case "attachments":
                        activity["Attachments"] = JArray.FromObject(GetAttachments(value));
                        break;
                    case "suggestedactions":
                        activity["SuggestedActions"] = JObject.FromObject(GetSuggestions(value));
                        break;
                    default:
                        activity[property] = value;
                        break;
                }
            }

            return activity.ToObject<Activity>();
        }

        private static SuggestedActions GetSuggestions(JToken value)
        {
            var actions = NormalizedToList(value);

            var suggestedActions = new SuggestedActions()
            {
                Actions = GetCardActions(actions)
            };

            return suggestedActions;
        }

        private static bool IsStringValue(JToken value, out string stringValue)
        {
            stringValue = string.Empty;
            if (value is JValue jValue && jValue.Type == JTokenType.String)
            {
                stringValue = jValue.ToObject<string>().Trim();
                return true;
            }
            else
            {
                return false;
            }
        }

        private static IList<CardAction> GetCardActions(IList<JToken> actions)
        {
            var cardActions = new List<CardAction>();
            foreach (var action in actions)
            {
                if (IsStringValue(action, out var actionStr))
                {
                    cardActions.Add(new CardAction(type: ActionTypes.ImBack, value: actionStr, title: actionStr));
                }
                else if (action is JObject actionJObj && GetCardAction(actionJObj, out var cardAction))
                {
                    cardActions.Add(cardAction);
                }
            }

            return cardActions;
        }

        private static IList<CardAction> GetButtons(JToken value)
        {
            var actions = NormalizedToList(value);
            return GetCardActions(actions);
        }

        private static bool GetCardAction(JObject cardActionJObj, out CardAction cardAction)
        {
            var type = GetStructureType(cardActionJObj);
            var cardActionJson = new JObject()
            {
                ["Type"] = ActionTypes.ImBack
            };

            var isCardAction = true;
            if (type == nameof(CardAction).ToLowerInvariant())
            {
                foreach (var item in cardActionJObj)
                {
                    cardActionJson[item.Key.Trim()] = item.Value;
                }
            }
            else
            {
                isCardAction = false;
            }

            cardAction = cardActionJson.ToObject<CardAction>();
            return isCardAction;
        }

        private static string GetStructureType(JObject jObj)
        {
            if (jObj == null)
            {
                return string.Empty;
            }

            var type = jObj["$type"]?.ToString()?.Trim();
            if (string.IsNullOrEmpty(type))
            {
                // Adaptive card type
                type = jObj["type"]?.ToString()?.Trim();
            }

            return type.ToLowerInvariant() ?? string.Empty;
        }

        private static IList<Attachment> GetAttachments(JToken value)
        {
            var attachments = new List<Attachment>();
            var attachmentsJsonList = NormalizedToList(value);

            foreach (var attachmentsJson in attachmentsJsonList)
            {
                if (attachmentsJson is JObject attachmentsJsonJObj)
                {
                    if (GetAttachment(attachmentsJsonJObj, out var attachment))
                    {
                        attachments.Add(attachment);
                    }
                }
            }

            return attachments;
        }

        private static bool GetAttachment(JObject lgJObj, out Attachment attachment)
        {
            attachment = new Attachment();
            var isAttachment = true;

            var type = GetStructureType(lgJObj);

            if (GenericCardTypeMapping.ContainsKey(type))
            {
                attachment = GetCardAtttachment(GenericCardTypeMapping[type], lgJObj);
            }
            else if (type == "adaptivecard")
            {
                attachment = new Attachment(AdaptiveCardType, content: lgJObj);
            }
            else if (type == nameof(Attachment).ToLowerInvariant())
            {
                attachment = GetNormalAttachment(lgJObj);
            }
            else
            {
                isAttachment = false;
            }

            return isAttachment;
        }

        private static Attachment GetNormalAttachment(JObject lgJObj)
        {
            var attachmentJson = new JObject();

            foreach (var item in lgJObj)
            {
                var property = item.Key.Trim();
                var value = item.Value;

                switch (property.ToLowerInvariant())
                {
                    case "contenttype":
                        {
                            var type = value.ToString().ToLowerInvariant();
                            if (GenericCardTypeMapping.ContainsKey(type))
                            {
                                attachmentJson["ContentType"] = GenericCardTypeMapping[type];
                            }
                            else if (type == "adaptivecard")
                            {
                                attachmentJson["ContentType"] = AdaptiveCardType;
                            }
                            else
                            {
                                attachmentJson["ContentType"] = type;
                            }

                            break;
                        }

                    default:
                        attachmentJson[property] = value;
                        break;
                }
            }

            return attachmentJson.ToObject<Attachment>();
        }

        private static Attachment GetCardAtttachment(string type, JObject lgJObj)
        {
            var card = new JObject();

            foreach (var item in lgJObj)
            {
                var property = item.Key.Trim().ToLowerInvariant();
                var value = item.Value;

                switch (property)
                {
                    case "image":
                    case "images":
                        if (type == HeroCard.ContentType || type == ThumbnailCard.ContentType)
                        {
                            // then it's images
                            if (card["images"] == null)
                            {
                                card["images"] = new JArray();
                            }

                            var imageList = NormalizedToList(value).Select(u => u.ToString()).ToList();
                            imageList.ForEach(u => ((JArray)card["images"]).Add(new JObject() { { "url", u } }));
                        }
                        else
                        {
                            // then it's image
                            var urlObj = new JObject() { { "url", value.ToString() } };
                            card["image"] = urlObj;
                        }

                        break;

                    case "media":
                        if (card[property] == null)
                        {
                            card[property] = new JArray();
                        }

                        var mediaList = NormalizedToList(value).Select(u => u.ToString()).ToList();

                        mediaList.ForEach(u => ((JArray)card[property]).Add(new JObject() { { "url", u } }));
                        break;

                    case "buttons":
                        if (card[property] == null)
                        {
                            card[property] = new JArray();
                        }

                        GetButtons(value).ToList().ForEach(u => ((JArray)card[property]).Add(JObject.FromObject(u)));
                        break;

                    case "autostart":
                    case "shareable":
                    case "autoloop":
                        if (IsValidBooleanValue(value.ToString(), out var result))
                        {
                            card[property] = result;
                        }

                        break;
                    default:
                        card[property] = value;
                        break;
                }
            }

            return new Attachment(type, content: card);
        }

        private static bool IsValidBooleanValue(string boolValue, out bool boolResult)
        {
            boolResult = false;
            if (string.IsNullOrWhiteSpace(boolValue))
            {
                return false;
            }

            if (boolValue.ToLowerInvariant() == "true")
            {
                boolResult = true;
                return true;
            }
            else if (boolValue.ToLowerInvariant() == "false")
            {
                boolResult = false;
                return true;
            }

            return false;
        }

        private static IList<JToken> NormalizedToList(JToken item)
        {
            return item == null ?
                new List<JToken>() :
                item is JArray array ? array.ToList() : new List<JToken>() { item };
        }

        /// <summary>
        /// parse the lg string output. If the output is structured result, get the object result and return true.
        /// </summary>
        /// <param name="lgStringResult">lg string output.</param>
        /// <param name="lgStructuredResult">lg json object result.</param>
        /// <returns>judge if the lg string output is structured result.</returns>
        private static bool ParseStructuredLGResult(string lgStringResult, out JObject lgStructuredResult)
        {
            lgStructuredResult = new JObject();
            lgStringResult = lgStringResult?.Trim();

            if (string.IsNullOrWhiteSpace(lgStringResult)
                || !lgStringResult.StartsWith("{") || !lgStringResult.EndsWith("}"))
            {
                return false;
            }

            try
            {
                lgStructuredResult = JObject.Parse(lgStringResult);
            }
            catch
            {
                return false;
            }

            return true;
        }
    }
}<|MERGE_RESOLUTION|>--- conflicted
+++ resolved
@@ -36,20 +36,9 @@
         /// <returns>activity.</returns>
         public static Activity CreateActivity(string lgStringResult)
         {
-<<<<<<< HEAD
-            JObject lgStructuredResult;
-
-            if (!(lgStringResult.StartsWith("{") && lgStringResult.EndsWith("}")))
-            {
-                return BuildActivityFromText(lgStringResult?.ToString()?.Trim());
-            }
-
-            try
-=======
             var diagnostics = ActivityChecker.Check(lgStringResult);
             var errors = diagnostics.Where(u => u.Severity == DiagnosticSeverity.Error);
             if (errors.Any())
->>>>>>> 83fb03ee
             {
                 throw new Exception(string.Join("\n", errors));
             }
