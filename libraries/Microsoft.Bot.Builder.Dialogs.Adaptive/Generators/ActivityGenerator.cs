--- conflicted
+++ resolved
@@ -85,7 +85,6 @@
                 Trace.TraceWarning($"There is no ILanguageGenerator registered in the ITurnContext so no data binding was performed for template: {template}");
             }
 
-<<<<<<< HEAD
             var lgTrimmed = lgStringResult?.Trim();
             if (lgTrimmed.StartsWith("{") && lgTrimmed.EndsWith("}"))
             {
@@ -98,19 +97,11 @@
                 {
                     return BuildActivityFromText(lgTrimmed);
                 }
-=======
-            JObject lgStructuredResult;
-            try
-            {
-                lgStructuredResult = JObject.Parse(lgStringResult);
->>>>>>> 4fc78993
             }
             else
             {
                 return BuildActivityFromText(lgTrimmed);
             }
-
-            return BuildActivityFromLGStructuredResult(lgStructuredResult);
         }
 
         /// <summary>
