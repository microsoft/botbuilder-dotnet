﻿// Licensed under the MIT License.
// Copyright (c) Microsoft Corporation. All rights reserved.

using System;
using System.Collections.Generic;
using System.Linq;
using System.Threading;
using System.Threading.Tasks;
using Microsoft.Bot.Builder.Dialogs.Choices;
using Microsoft.Bot.Builder.Expressions;
using Microsoft.Bot.Builder.Expressions.Parser;
using Microsoft.Bot.Builder.LanguageGeneration;
using Microsoft.Bot.Schema;
using Newtonsoft.Json;

namespace Microsoft.Bot.Builder.Dialogs.Adaptive.Input
{
    public abstract class InputDialog : Dialog
    {
#pragma warning disable SA1310 // Field should not contain underscore.
        protected const string TURN_COUNT_PROPERTY = "this.turnCount";
        protected const string VALUE_PROPERTY = "this.value";

        // This property can be set by user's code to indicate that the input should re-process incoming user utterance. 
        // Designed to be a bool property. So user's code can set this to 'true' to signal the input to re-process incoming user utterance.
        protected const string PROCESS_INPUT_PROPERTY = "turn.processInput";
#pragma warning restore SA1310 // Field should not contain underscore.

        private Expression allowInterruptions;

        /// <summary>
        /// Gets or sets a value indicating whether the input should always prompt the user regardless of there being a value or not.
        /// </summary>
        [JsonProperty("alwaysPrompt")]
        public bool AlwaysPrompt { get; set; } = false;

        /// <summary>
        /// Gets or sets intteruption policy. 
        /// </summary>
<<<<<<< HEAD
        /// <example>
        /// "true".
        /// </example>
        [JsonProperty("allowInterruptions")]
        public string AllowInterruptions
        {
            get { return allowInterruptions?.ToString(); }
            set { allowInterruptions = value != null ? new ExpressionEngine().Parse(value) : null; }
        }
=======
        [JsonProperty("allowInterruptions")]
        public AllowInterruptions AllowInterruptions { get; set; } = AllowInterruptions.NotRecognized;
>>>>>>> ccc9bfcf

        /// <summary>
        /// Gets or sets the value expression which the input will be bound to
        /// </summary>
        [JsonProperty("property")]
        public string Property { get; set; }

        /// <summary>
        /// Gets or sets a value expression which can be used to intialize the input prompt.
        /// </summary>
        /// <remarks>
        /// An example of how to use this would be to use an entity expression such as @age to fill the value for this dialog
        /// that is configured to go into $age dialog property.
        /// </remarks>
        [JsonProperty("value")]
        public string Value { get; set; }

        /// <summary>
        /// Gets or sets the activity to send to the user.
        /// </summary>
        [JsonProperty("prompt")]
        public ITemplate<Activity> Prompt { get; set; }

        /// <summary>
        /// Gets or sets the activity template for retrying prompt.
        /// </summary>
        [JsonProperty("unrecognizedPrompt")]
        public ITemplate<Activity> UnrecognizedPrompt { get; set; }

        /// <summary>
        /// Gets or sets the activity template to send to the user whenever the value provided is invalid.
        /// </summary>
        [JsonProperty("invalidPrompt")]
        public ITemplate<Activity> InvalidPrompt { get; set; }

        /// <summary>
        /// Gets or sets the activity template to send when MaxTurnCount has been reached and the default value is used.
        /// </summary>
        [JsonProperty("defaultValueResponse")]
        public ITemplate<Activity> DefaultValueResponse { get; set; }

        /// <summary>
        /// Gets or sets the expressions to run to validate the input.
        /// </summary>
        [JsonProperty("validations")]
        public List<string> Validations { get; set; } = new List<string>();

        /// <summary>
        /// Gets or sets maximum number of times to ask the user for this value before the dilog gives up.
        /// </summary>
        [JsonProperty("maxTurnCount")]
        public int? MaxTurnCount { get; set; }

        /// <summary>
        /// Gets or sets the default value for the input dialog when MaxTurnCount is exceeded.
        /// </summary>
        [JsonProperty("defaultValue")]
        public string DefaultValue { get; set; }

        public override async Task<DialogTurnResult> BeginDialogAsync(DialogContext dc, object options, CancellationToken cancellationToken = default(CancellationToken))
        {
            if (dc == null)
            {
                throw new ArgumentNullException(nameof(dc));
            }

            var op = OnInitializeOptions(dc, options);
            dc.State.SetValue(ThisPath.OPTIONS, op);
            dc.State.SetValue(TURN_COUNT_PROPERTY, 0);

            if (!String.IsNullOrEmpty(this.Value))
            {
                if (dc.State.TryGetValue(this.Value,  out var value))
                {
                    dc.State.SetValue(VALUE_PROPERTY, value);
                }
            }

            var state = this.AlwaysPrompt ? InputState.Missing : await this.RecognizeInput(dc);
            if (state == InputState.Valid)
            {
                var input = dc.State.GetValue<object>(VALUE_PROPERTY);

                // set property
                dc.State.SetValue(this.Property, input);

                // return as result too
                return await dc.EndDialogAsync(input);
            }
            else
            {
                // turnCount should increase here, because you want when nextTurn comes in
                // We will set the turn count to 1 so the input will not pick from "dialog.value"
                // and instead go with "turn.activity.text"
                dc.State.SetValue(TURN_COUNT_PROPERTY, 1);
                return await this.PromptUser(dc, state);
            }
        }

        public override async Task<DialogTurnResult> ContinueDialogAsync(DialogContext dc, CancellationToken cancellationToken = default(CancellationToken))
        {
            var activity = dc.Context.Activity;
            if (activity.Type != ActivityTypes.Message)
            {
                return Dialog.EndOfTurn;
            }

            var interrupted = dc.State.GetValue<bool>(TurnPath.INTERRUPTED, () => false);
            var turnCount = dc.State.GetValue<int>(TURN_COUNT_PROPERTY, () => 0);

            // Perform base recognition
            var state = interrupted ? InputState.Missing : await this.RecognizeInput(dc);

            if (state == InputState.Valid)
            {
                var input = dc.State.GetValue<object>(VALUE_PROPERTY);

                // set output property
                if (!string.IsNullOrEmpty(this.Property))
                {
                    dc.State.SetValue(this.Property, input);
                }

                return await dc.EndDialogAsync(input).ConfigureAwait(false);
            }
            else if (this.MaxTurnCount == null || turnCount < this.MaxTurnCount)
            {
                // increase the turnCount as last step
                dc.State.SetValue(TURN_COUNT_PROPERTY, turnCount + 1);
                return await this.PromptUser(dc, state).ConfigureAwait(false);
            }
            else
            {
                if (this.DefaultValue != null)
                {
                    var (value, error) = new ExpressionEngine().Parse(this.DefaultValue).TryEvaluate(dc.State);
                    if (this.DefaultValueResponse != null)
                    {
                        var response = await this.DefaultValueResponse.BindToData(dc.Context, dc.State).ConfigureAwait(false);
                        await dc.Context.SendActivityAsync(response).ConfigureAwait(false);
                    }

                    // set output property
                    dc.State.SetValue(this.Property, value);

                    return await dc.EndDialogAsync(value).ConfigureAwait(false);
                }
            }

            return await dc.EndDialogAsync().ConfigureAwait(false);
        }

        public override async Task<DialogTurnResult> ResumeDialogAsync(DialogContext dc, DialogReason reason, object result = null, CancellationToken cancellationToken = default(CancellationToken))
        {
            return await this.PromptUser(dc, InputState.Missing).ConfigureAwait(false);
        }

        protected abstract Task<InputState> OnRecognizeInput(DialogContext dc);

        protected override async Task<bool> OnPreBubbleEvent(DialogContext dc, DialogEvent e, CancellationToken cancellationToken)
        {
            if (e.Name == DialogEvents.ActivityReceived && dc.Context.Activity.Type == ActivityTypes.Message)
            {
                // Ask parent to perform recognition
                await dc.Parent.EmitEventAsync(AdaptiveEvents.RecognizeUtterance, value: dc.Context.Activity, bubble: false, cancellationToken: cancellationToken).ConfigureAwait(false);

                // Should we allow interruptions
                var canInterrupt = true;
                if (allowInterruptions != null)
                {
                    var (value, error) = allowInterruptions.TryEvaluate(dc.State);
                    canInterrupt = error == null && value != null && (bool)value;
                }

                // Stop bubbling if interruptions ar NOT allowed
                return !canInterrupt;
            }

            return false;
        }

        protected IMessageActivity AppendChoices(IMessageActivity prompt, string channelId, IList<Choice> choices, ListStyle style, ChoiceFactoryOptions options = null, CancellationToken cancellationToken = default(CancellationToken))
        {
            // Get base prompt text (if any)
            var text = prompt != null && !string.IsNullOrEmpty(prompt.Text) ? prompt.Text : string.Empty;

            // Create temporary msg
            IMessageActivity msg;
            switch (style)
            {
                case ListStyle.Inline:
                    msg = ChoiceFactory.Inline(choices, text, null, options);
                    break;

                case ListStyle.List:
                    msg = ChoiceFactory.List(choices, text, null, options);
                    break;

                case ListStyle.SuggestedAction:
                    msg = ChoiceFactory.SuggestedAction(choices, text);
                    break;

                case ListStyle.HeroCard:
                    msg = ChoiceFactory.HeroCard(choices, text);
                    break;

                case ListStyle.None:
                    msg = Activity.CreateMessageActivity();
                    msg.Text = text;
                    break;

                default:
                    msg = ChoiceFactory.ForChannel(channelId, choices, text, null, options);
                    break;
            }

            // Update prompt with text, actions and attachments
            if (prompt != null)
            {
                // clone the prompt the set in the options (note ActivityEx has Properties so this is the safest mechanism)
                prompt = JsonConvert.DeserializeObject<Activity>(JsonConvert.SerializeObject(prompt));

                prompt.Text = msg.Text;

                if (msg.SuggestedActions != null && msg.SuggestedActions.Actions != null && msg.SuggestedActions.Actions.Count > 0)
                {
                    prompt.SuggestedActions = msg.SuggestedActions;
                }

                if (msg.Attachments != null && msg.Attachments.Any())
                {
                    prompt.Attachments = msg.Attachments;
                }

                return prompt;
            }
            else
            {
                msg.InputHint = InputHints.ExpectingInput;
                return msg;
            }
        }

        protected virtual object OnInitializeOptions(DialogContext dc, object options)
        {
            return options;
        }

        protected virtual async Task<IActivity> OnRenderPrompt(DialogContext dc, InputState state)
        {
            switch (state)
            {
                case InputState.Unrecognized:
                    if (this.UnrecognizedPrompt != null)
                    {
                        return await this.UnrecognizedPrompt.BindToData(dc.Context, dc.State).ConfigureAwait(false);
                    }
                    else if (this.InvalidPrompt != null)
                    {
                        return await this.InvalidPrompt.BindToData(dc.Context, dc.State).ConfigureAwait(false);
                    }

                    break;

                case InputState.Invalid:
                    if (this.InvalidPrompt != null)
                    {
                        return await this.InvalidPrompt.BindToData(dc.Context, dc.State).ConfigureAwait(false);
                    }
                    else if (this.UnrecognizedPrompt != null)
                    {
                        return await this.UnrecognizedPrompt.BindToData(dc.Context, dc.State).ConfigureAwait(false);
                    }

                    break;
            }

            return await this.Prompt.BindToData(dc.Context, dc.State).ConfigureAwait(false);
        }

        private async Task<InputState> RecognizeInput(DialogContext dc)
        {
            dynamic input = null;

            // If AlwaysPrompt is set to true, the Property value will be cleared.
            if (!string.IsNullOrEmpty(this.Property) && this.AlwaysPrompt)
            {
                dc.State.SetValue(this.Property, null);
            }

            // If AlwaysPrompt is set to false, try to get the Property value first.
            if (!string.IsNullOrEmpty(this.Property) && !this.AlwaysPrompt)
            {
                input = dc.State.GetValue<object>(this.Property);
            }

            if (input == null)
            {
                var turnCount = dc.State.GetValue<int>(TURN_COUNT_PROPERTY);
                var processInput = dc.State.GetBoolValue(PROCESS_INPUT_PROPERTY, false);

                // Go down this path only if the user has not requested to re-process user input via turn.processInput = true.
                if (turnCount == 0 && !processInput)
                {
                    input = dc.State.GetValue<object>(VALUE_PROPERTY, () => null);
                }
                else
                {
                    if (this.GetType().Name == nameof(AttachmentInput))
                    {
                        input = dc.Context.Activity.Attachments;
                    }
                    else
                    {
                        input = dc.Context.Activity.Text;
                    }
                }

                // reset turn.processInput so subsequent actions are not impacted. 
                dc.State.SetValue(PROCESS_INPUT_PROPERTY, false);
            }

            dc.State.SetValue(VALUE_PROPERTY, input);
            if (input != null)
            {
                var state = await this.OnRecognizeInput(dc).ConfigureAwait(false);
                if (state == InputState.Valid)
                {
                    foreach (var validation in this.Validations)
                    {
                        var exp = new ExpressionEngine().Parse(validation);
                        var (value, error) = exp.TryEvaluate(dc.State);
                        if (value == null || (value is bool && (bool)value == false))
                        {
                            return InputState.Invalid;
                        }
                    }

                    return InputState.Valid;
                }
                else
                {
                    return state;
                }
            }
            else
            {
                return InputState.Missing;
            }
        }

        private async Task<DialogTurnResult> PromptUser(DialogContext dc, InputState state)
        {
            var prompt = await this.OnRenderPrompt(dc, state).ConfigureAwait(false);
            await dc.Context.SendActivityAsync(prompt).ConfigureAwait(false);
            return Dialog.EndOfTurn;
        }
    }
}<|MERGE_RESOLUTION|>--- conflicted
+++ resolved
@@ -37,20 +37,8 @@
         /// <summary>
         /// Gets or sets intteruption policy. 
         /// </summary>
-<<<<<<< HEAD
-        /// <example>
-        /// "true".
-        /// </example>
-        [JsonProperty("allowInterruptions")]
-        public string AllowInterruptions
-        {
-            get { return allowInterruptions?.ToString(); }
-            set { allowInterruptions = value != null ? new ExpressionEngine().Parse(value) : null; }
-        }
-=======
         [JsonProperty("allowInterruptions")]
         public AllowInterruptions AllowInterruptions { get; set; } = AllowInterruptions.NotRecognized;
->>>>>>> ccc9bfcf
 
         /// <summary>
         /// Gets or sets the value expression which the input will be bound to
