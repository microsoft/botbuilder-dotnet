--- conflicted
+++ resolved
@@ -1,10 +1,6 @@
 {
     "$schema": "https://schemas.botframework.com/schemas/component/v1.0/component.schema",
-<<<<<<< HEAD
-    "$role": ["implements(Microsoft.ITrigger)", "extends(Microsoft.OnCondition)"],
-=======
     "$role": [ "implements(Microsoft.ITrigger)", "extends(Microsoft.OnCondition)" ],
->>>>>>> f14f0ff1
     "title": "On cancel dialog",
     "description": "Actions to perform on cancel dialog event.",
     "type": "object"
