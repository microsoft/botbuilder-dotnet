{
<<<<<<< HEAD
    "$schema": "https://raw.githubusercontent.com/microsoft/botbuilder-dotnet/master/form/schemas/component.schema",
    "$role": "unionType(Microsoft.EntityRecognizers)",
=======
    "$schema": "https://raw.githubusercontent.com/microsoft/botbuilder-dotnet/master/schemas/component.schema",
    "$role": "union(Microsoft.EntityRecognizers)",
>>>>>>> 6f071b3c
    "title": "Regex Entity Recognizer",
    "description": "Recognizer which recognizes patterns of input based on regex.",
    "type": "object",
    "properties": {
        "name": {
            "type": "string",
            "title": "Name",
            "description": "Name of the entity"
        },
        "pattern": {
            "type": "string",
            "title": "Pattern",
            "description": "Pattern expressed as regular expression."
        }
    },
    "required": [
        "name",
        "pattern"
    ]
}<|MERGE_RESOLUTION|>--- conflicted
+++ resolved
@@ -1,11 +1,6 @@
 {
-<<<<<<< HEAD
-    "$schema": "https://raw.githubusercontent.com/microsoft/botbuilder-dotnet/master/form/schemas/component.schema",
-    "$role": "unionType(Microsoft.EntityRecognizers)",
-=======
     "$schema": "https://raw.githubusercontent.com/microsoft/botbuilder-dotnet/master/schemas/component.schema",
     "$role": "union(Microsoft.EntityRecognizers)",
->>>>>>> 6f071b3c
     "title": "Regex Entity Recognizer",
     "description": "Recognizer which recognizes patterns of input based on regex.",
     "type": "object",
