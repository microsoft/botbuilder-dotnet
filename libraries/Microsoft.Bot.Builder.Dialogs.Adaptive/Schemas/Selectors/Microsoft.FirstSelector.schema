{
    "$schema": "https://raw.githubusercontent.com/microsoft/botbuilder-dotnet/4.Future/schemas/component.schema",
    "$role": "unionType(Microsoft.ITriggerSelector)",
<<<<<<< HEAD
    "title": "First Event Selector",
=======
    "title": "First Trigger Selector",
>>>>>>> e3708366
    "description": "Selector for first true rule",
    "type": "object"
}<|MERGE_RESOLUTION|>--- conflicted
+++ resolved
@@ -1,11 +1,7 @@
 {
     "$schema": "https://raw.githubusercontent.com/microsoft/botbuilder-dotnet/4.Future/schemas/component.schema",
     "$role": "unionType(Microsoft.ITriggerSelector)",
-<<<<<<< HEAD
-    "title": "First Event Selector",
-=======
     "title": "First Trigger Selector",
->>>>>>> e3708366
     "description": "Selector for first true rule",
     "type": "object"
 }