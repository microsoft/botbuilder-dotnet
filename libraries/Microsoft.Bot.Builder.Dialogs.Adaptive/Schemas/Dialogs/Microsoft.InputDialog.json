{
    "$schema": "https://raw.githubusercontent.com/microsoft/botbuilder-dotnet/4.Future/schemas/component.schema",
    "type": "object",
    "properties": {
        "id": {
            "type": "string",
            "title": "Id",
            "description": "Optional id for the dialog"
        },
        "prompt": {
            "$type": "Microsoft.IActivityTemplate",
            "title": "Initial prompt",
            "description": "Message to send to collect information.",
            "examples": [
                "What is your birth date?"
            ]
        },
        "unrecognizedPrompt": {
            "$type": "Microsoft.IActivityTemplate",
            "title": "Unrecognized prompt",
            "description": "Message to send if user response is not recognized.",
            "examples": [
                "Sorry, I do not understand '{turn.activity.text'}. Let's try again. What is your birth date?"
            ]
        },
        "invalidPrompt": {
            "$type": "Microsoft.IActivityTemplate",
            "title": "Invalid prompt",
            "description": "Message to send if user response is invalid. Relies on specified validation expressions.",
            "examples": [
                "Sorry, '{this.value}' does not work. I need a number between 1-150. What is your age?"
            ]
        },
        "defaultValueResponse": {
            "$type": "Microsoft.IActivityTemplate",
            "title": "Default value response",
            "description": "Message to send when max turn count (if specified) has been exceeded and the default value is selected as the value.",
            "examples": [
                "Sorry, I'm having trouble understanding you. I will just use {this.options.defaultValue} for now. You can say 'I'm 36 years old' to change it."
            ]
        },
        "maxTurnCount": {
            "type": "integer",
            "title": "Max turn count",
            "description": "Maximum number of re-prompt attempts to collect information.",
            "default": 3,
            "examples": [
                3
            ]
        },
        "validations": {
            "type": "array",
            "items": {
                "$role": "expression"
            },
            "title": "Validation expressions",
            "description": "Expression to validate user input.",
            "examples": [
                "int(this.value) > 1 && int(this.value) <= 150",
                "count(this.value) < 300"
            ]
        },
        "property": {
            "$role": "expression",
            "title": "Property",
            "description": "Property to store collected information. Input will be skipped if property has value (unless 'Always prompt' is true).",
            "examples": [
                "$birthday",
                "user.name",
                "conversation.issueTitle",
                "dialog.favColor"
            ]
        },
        "defaultValue": {
            "$role": "expression",
            "title": "Default value",
            "description": "Expression to examine on each turn of the conversation as possible value to the property.",
            "examples": [
                "@userName",
                "coalesce(@number, @partySize)"
            ]
        },
        "alwaysPrompt": {
            "type": "boolean",
            "title": "Always prompt",
            "description": "Collect information even if the specified  'property' is not empty.",
            "default": false,
            "examples": [
                false
            ]
        },
<<<<<<< HEAD
      "allowInterruptions": {
        "type": "string",
        "title": "Allow Interruptions",
        "description": "A boolean expression that determines whether the parent should be allowed to interrupt the input.",
        "default": "true",
        "examples": [
          "true"
        ]
      }
=======
        "allowInterruptions": {
            "type": "string",
            "enum": [
                "always",
                "never",
                "notRecognized"
            ],
            "title": "Allow interruptions",
            "description": "Always will always consult parent dialogs first, never will not consult parent dialogs, notRecognized will consult parent only when it's not recognized",
            "default": "notRecognized",
            "examples": [
                "notRecognized"
            ]
        }
>>>>>>> ccc9bfcf
    }
}<|MERGE_RESOLUTION|>--- conflicted
+++ resolved
@@ -89,7 +89,6 @@
                 false
             ]
         },
-<<<<<<< HEAD
       "allowInterruptions": {
         "type": "string",
         "title": "Allow Interruptions",
@@ -99,21 +98,5 @@
           "true"
         ]
       }
-=======
-        "allowInterruptions": {
-            "type": "string",
-            "enum": [
-                "always",
-                "never",
-                "notRecognized"
-            ],
-            "title": "Allow interruptions",
-            "description": "Always will always consult parent dialogs first, never will not consult parent dialogs, notRecognized will consult parent only when it's not recognized",
-            "default": "notRecognized",
-            "examples": [
-                "notRecognized"
-            ]
-        }
->>>>>>> ccc9bfcf
     }
 }