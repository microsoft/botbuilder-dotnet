{
    "$schema": "file:///c:/users/chrim/source/repos/botframework-sdk/schemas/component/component.schema",
    "$role": [ "implements(Microsoft.IDialog)", "extends(Microsoft.InputDialog)" ],
    "title": "Attachment input dialog",
    "description": "Collect information - Ask for a file or image.",
<<<<<<< HEAD
    "properties": {
        "defaultValue": {
            "$role": "expression",
            "oneOf": [
                {
                    "$ref": "file:///c:/users/chrim/source/repos/botframework-sdk/schemas/protocol/botframework.json#/definitions/Attachment"
                },
                {
                    "type": "string",
                    "pattern": "^.*\\S.*",
                    "title": "Default value",
                    "description": "Default value for input dialog."
                }
            ],
            "title": "Default value",
            "description": "'Property' will be set to the object or the result of this expression when max turn count is exceeded."
        },
        "value": {
            "$role": "expression",
            "oneOf": [
                {
                    "$ref": "file:///c:/users/chrim/source/repos/botframework-sdk/schemas/protocol/botframework.json#/definitions/Attachment"
                },
                {
                    "type": "string",
                    "pattern": "^.*\\S.*",
                    "title": "Property to set",
                    "description": "Property to set to input response."
                }
            ],
            "title": "Value",
            "description": "'Property' will be set to the object or the result of this expression unless it evaluates to null."
        },
        "outputFormat": {
            "$role": "expression",
            "type": "string",
            "oneOf": [
                {
                    "title": "Known format",
                    "description": "Known output formats.",
                    "enum": [
                        "all",
                        "first"
                    ]
                },
                {
                    "pattern": "^=.*\\S.*",
                    "title": "Open output format",
                    "description": "User-defined output format."
=======
    "allOf": [
        {
            "$ref": "./Microsoft.InputDialog.json#"
        },
        {
            "properties": {
                "defaultValue": {
                    "$role": "expression",
                    "title": "Default value",
                    "description": "'Property' will be set to the object or the result of this expression when max turn count is exceeded.",
                    "oneOf": [
                        {
                            "$ref": "https://raw.githubusercontent.com/microsoft/botframework-sdk/master/schemas/protocol/botframework.json#/definitions/Attachment",
                            "title": "Object"
                        },
                        {
                            "$ref": "https://raw.githubusercontent.com/microsoft/botframework-sdk/master/schemas/component/definitions.schema#/definitions/equalsExpression"
                        }
                    ]
                },
                "value": {
                    "$role": "expression",
                    "title": "Value",
                    "description": "'Property' will be set to the object or the result of this expression unless it evaluates to null.",
                    "oneOf": [
                        {
                            "$ref": "https://raw.githubusercontent.com/microsoft/botframework-sdk/master/schemas/protocol/botframework.json#/definitions/Attachment",
                            "title": "Object"
                        },
                        {
                            "$ref": "https://raw.githubusercontent.com/microsoft/botframework-sdk/master/schemas/component/definitions.schema#/definitions/equalsExpression"
                        }
                    ]
                },
                "outputFormat": {
                    "$role": "expression",
                    "title": "Output format",
                    "description": "Attachment output format.",
                    "oneOf": [
                        {
                            "type": "string",
                            "title": "Enum",
                            "enum": [
                                "all",
                                "first"
                            ],
                            "default": "first"
                        },
                        {
                            "$ref": "https://raw.githubusercontent.com/microsoft/botframework-sdk/master/schemas/component/definitions.schema#/definitions/equalsExpression"
                        }
                    ]
>>>>>>> 22b2c3d3
                }
            ],
            "title": "Output format",
            "description": "Attachment output format.",
            "default": "first"
        }
    }
}<|MERGE_RESOLUTION|>--- conflicted
+++ resolved
@@ -3,115 +3,54 @@
     "$role": [ "implements(Microsoft.IDialog)", "extends(Microsoft.InputDialog)" ],
     "title": "Attachment input dialog",
     "description": "Collect information - Ask for a file or image.",
-<<<<<<< HEAD
     "properties": {
         "defaultValue": {
             "$role": "expression",
+            "title": "Default value",
+            "description": "'Property' will be set to the object or the result of this expression when max turn count is exceeded.",
             "oneOf": [
                 {
-                    "$ref": "file:///c:/users/chrim/source/repos/botframework-sdk/schemas/protocol/botframework.json#/definitions/Attachment"
+                    "$ref": "file:///c:/users/chrim/source/repos/botframework-sdk/schemas/protocol/botframework.json#/definitions/Attachment",
+                    "title": "Object"
                 },
                 {
-                    "type": "string",
-                    "pattern": "^.*\\S.*",
-                    "title": "Default value",
-                    "description": "Default value for input dialog."
+                    "$ref": "schema:#/definitions/equalsExpression"
                 }
-            ],
-            "title": "Default value",
-            "description": "'Property' will be set to the object or the result of this expression when max turn count is exceeded."
+            ]
         },
         "value": {
             "$role": "expression",
+            "title": "Value",
+            "description": "'Property' will be set to the object or the result of this expression unless it evaluates to null.",
             "oneOf": [
                 {
-                    "$ref": "file:///c:/users/chrim/source/repos/botframework-sdk/schemas/protocol/botframework.json#/definitions/Attachment"
+                    "$ref": "file:///c:/users/chrim/source/repos/botframework-sdk/schemas/protocol/botframework.json#/definitions/Attachment",
+                    "title": "Object"
                 },
                 {
-                    "type": "string",
-                    "pattern": "^.*\\S.*",
-                    "title": "Property to set",
-                    "description": "Property to set to input response."
+                    "$ref": "schema:#/definitions/equalsExpression"
                 }
-            ],
-            "title": "Value",
-            "description": "'Property' will be set to the object or the result of this expression unless it evaluates to null."
+            ]
         },
         "outputFormat": {
             "$role": "expression",
-            "type": "string",
+            "title": "Output format",
+            "description": "Attachment output format.",
             "oneOf": [
                 {
-                    "title": "Known format",
-                    "description": "Known output formats.",
+                    "type": "string",
+                    "title": "Standard format",
+                    "description": "Standard output formats.",
                     "enum": [
                         "all",
                         "first"
-                    ]
+                    ],
+                    "default": "first"
                 },
                 {
-                    "pattern": "^=.*\\S.*",
-                    "title": "Open output format",
-                    "description": "User-defined output format."
-=======
-    "allOf": [
-        {
-            "$ref": "./Microsoft.InputDialog.json#"
-        },
-        {
-            "properties": {
-                "defaultValue": {
-                    "$role": "expression",
-                    "title": "Default value",
-                    "description": "'Property' will be set to the object or the result of this expression when max turn count is exceeded.",
-                    "oneOf": [
-                        {
-                            "$ref": "https://raw.githubusercontent.com/microsoft/botframework-sdk/master/schemas/protocol/botframework.json#/definitions/Attachment",
-                            "title": "Object"
-                        },
-                        {
-                            "$ref": "https://raw.githubusercontent.com/microsoft/botframework-sdk/master/schemas/component/definitions.schema#/definitions/equalsExpression"
-                        }
-                    ]
-                },
-                "value": {
-                    "$role": "expression",
-                    "title": "Value",
-                    "description": "'Property' will be set to the object or the result of this expression unless it evaluates to null.",
-                    "oneOf": [
-                        {
-                            "$ref": "https://raw.githubusercontent.com/microsoft/botframework-sdk/master/schemas/protocol/botframework.json#/definitions/Attachment",
-                            "title": "Object"
-                        },
-                        {
-                            "$ref": "https://raw.githubusercontent.com/microsoft/botframework-sdk/master/schemas/component/definitions.schema#/definitions/equalsExpression"
-                        }
-                    ]
-                },
-                "outputFormat": {
-                    "$role": "expression",
-                    "title": "Output format",
-                    "description": "Attachment output format.",
-                    "oneOf": [
-                        {
-                            "type": "string",
-                            "title": "Enum",
-                            "enum": [
-                                "all",
-                                "first"
-                            ],
-                            "default": "first"
-                        },
-                        {
-                            "$ref": "https://raw.githubusercontent.com/microsoft/botframework-sdk/master/schemas/component/definitions.schema#/definitions/equalsExpression"
-                        }
-                    ]
->>>>>>> 22b2c3d3
+                    "$ref": "schema:#/definitions/equalsExpression"
                 }
-            ],
-            "title": "Output format",
-            "description": "Attachment output format.",
-            "default": "first"
+            ]
         }
     }
 }