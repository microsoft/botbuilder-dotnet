{
<<<<<<< HEAD
    "$schema": "https://raw.githubusercontent.com/microsoft/botbuilder-dotnet/master/form/schemas/component.schema",
    "$role": "unionType(Microsoft.IDialog)",
=======
    "$schema": "https://raw.githubusercontent.com/microsoft/botbuilder-dotnet/master/schemas/component.schema",
    "$role": "union(Microsoft.IDialog)",
>>>>>>> 6f071b3c
    "title": "For each page",
    "description": "Execute actions on each page (collection of items) in an array.",
    "type": "object",
    "properties": {
        "itemsProperty": {
            "$role": "expression",
            "title": "Items property",
            "description": "Property that holds the array.",
            "examples": [
                "user.todoList"
            ]
        },
        "actions": {
            "type": "array",
            "items": {
                "$kind": "Microsoft.IDialog"
            },
            "title": "Actions",
            "description": "Actions to execute for each page. Use '$foreach.page' to access each page."
        },
        "pageSize": {
            "type": "integer",
            "title": "Page size",
            "description": "Number of items in each page.",
            "default": 10
        }
    },
    "required": [
        "itemsProperty",
        "actions"
    ]
}<|MERGE_RESOLUTION|>--- conflicted
+++ resolved
@@ -1,11 +1,6 @@
 {
-<<<<<<< HEAD
-    "$schema": "https://raw.githubusercontent.com/microsoft/botbuilder-dotnet/master/form/schemas/component.schema",
-    "$role": "unionType(Microsoft.IDialog)",
-=======
     "$schema": "https://raw.githubusercontent.com/microsoft/botbuilder-dotnet/master/schemas/component.schema",
     "$role": "union(Microsoft.IDialog)",
->>>>>>> 6f071b3c
     "title": "For each page",
     "description": "Execute actions on each page (collection of items) in an array.",
     "type": "object",
