﻿// Copyright (c) Microsoft Corporation. All rights reserved.
// Licensed under the MIT License.

using System;
using System.Collections;
using System.Collections.Generic;
using System.Linq;
using System.Runtime.CompilerServices;
using System.Runtime.InteropServices.ComTypes;
using System.Threading;
using System.Threading.Tasks;
using Microsoft.Bot.Builder.Dialogs.Memory.PathResolvers;
using Microsoft.Bot.Builder.Dialogs.Memory.Scopes;
using Microsoft.Bot.Expressions.Memory;
using Newtonsoft.Json.Linq;
using NuGet.Common;

namespace Microsoft.Bot.Builder.Dialogs.Memory
{
    /// <summary>
    /// The DialogStateManager manages memory scopes and pathresolvers
    /// MemoryScopes are named root level objects, which can exist either in the dialogcontext or off of turn state
    /// PathResolvers allow for shortcut behavior for mapping things like $foo -> dialog.foo.
    /// </summary>
    public class DialogStateManager : IDictionary<string, object>, IMemory
    {
        /// <summary>
        /// Information for tracking when path was last modified.
        /// </summary>
        private const string PathTracker = "dialog._tracker.paths";

        private const string ScopeTracker = "dialog._tracker.scopes";

        private readonly DialogContext dialogContext;
        private int version = 0;

        public DialogStateManager(DialogContext dc)
        {
            dialogContext = dc ?? throw new ArgumentNullException(nameof(dc));
            this.Configuration = dc.Context.TurnState.Get<DialogStateManagerConfiguration>() ?? CreateStandardConfiguration();
        }

        public DialogStateManagerConfiguration Configuration { get; set; }

        public ICollection<string> Keys => Configuration.MemoryScopes.Select(ms => ms.Name).ToList();

        public ICollection<object> Values => Configuration.MemoryScopes.Select(ms => ms.GetMemory(dialogContext)).ToList();

        public int Count => Configuration.MemoryScopes.Count;

        public bool IsReadOnly => true;

        public object this[string key] { get => GetValue<object>(key, () => null); set => SetValue(key, value); }

        public static DialogStateManagerConfiguration CreateStandardConfiguration(ConversationState conversationState = null, UserState userState = null)
        {
            var result = new DialogStateManagerConfiguration()
            {
                PathResolvers = new List<IPathResolver>
                {
                    new DollarPathResolver(),
                    new HashPathResolver(),
                    new AtAtPathResolver(),
                    new AtPathResolver(),
                    new PercentPathResolver()
                },
                MemoryScopes = new List<MemoryScope>
                {
                    new TurnMemoryScope(),
                    new SettingsMemoryScope(),
                    new DialogMemoryScope(),
                    new ClassMemoryScope(),
                    new ThisMemoryScope()
                }
            };

            if (conversationState != null)
            {
                result.MemoryScopes.Add(new ConversationMemoryScope(conversationState));
            }

            if (userState != null)
            {
                result.MemoryScopes.Add(new UserMemoryScope(userState));
            }

            return result;
        }

        /// <summary>
        /// Get MemoryScope by name.
        /// </summary>
        /// <param name="name">Name of scope.</param>
        /// <returns>A memory scope.</returns>
        public MemoryScope GetMemoryScope(string name)
        {
            if (name == null)
            {
                throw new ArgumentNullException(nameof(name));
            }

            return Configuration.MemoryScopes.FirstOrDefault(ms => string.Compare(ms.Name, name, ignoreCase: true) == 0);
        }

        /// <summary>
        /// IMemory.GetValue is simple wrapper on 'TryGetValue' now, and swallow error silently.
        /// </summary>
        /// <param name="path">The path to get value for.</param>
        /// <returns>The value get.</returns>
        (object value, string error) IMemory.GetValue(string path)
        {
            if (this.TryGetValue<object>(path, out var result))
            {
                return (result, null);
            }
            else
            {
                // We choose to swallow error here to let an invalid path evaluate to null
                // Maybe we can log a warnning message like
                // $"Get value for path: '{path}' failed".
                return (null, null);
            }
        }

        /// <summary>
        /// IMemory.SetValue is a simpler wrapper on top of 'SetValue', which is been widely used across
        /// AdaptiveDialog. We may consider let other part of AdaptiveDialog use IMemory interface instead of
        /// call `SetValue` directly.
        /// </summary>
        /// <param name="path">Path to set value.</param>
        /// <param name="value">Value to set.</param>
        /// <returns>Value set.</returns>
        (object value, string error) IMemory.SetValue(string path, object value)
        {
            try
            {
                this.SetValue(path, value);
                return (value, null);
            }
            catch (Exception e)
            {
                return (value, $"Set value to path: '{path}' failed, Reason: {e.Message}");
            }
        }

        /// <summary>
        /// Version help caller to identify the updates and decide cache or not.
        /// </summary>
        /// <returns>Current version.</returns>
        string IMemory.Version()
        {
            return version.ToString();
        }

        /// <summary>
        /// ResolveMemoryScope will find the MemoryScope for and return the remaining path.
        /// </summary>
        /// <param name="path">Incoming path to resolve to scope and remaining path.</param>
        /// <param name="remainingPath">Remaining subpath in scope.</param>
        /// <returns>The memory scope.</returns>
        public virtual MemoryScope ResolveMemoryScope(string path, out string remainingPath)
        {
            var scope = path;
            var dot = path.IndexOf(".");
            if (dot > 0)
            {
                scope = path.Substring(0, dot);
                var memoryScope = GetMemoryScope(scope);
                if (memoryScope != null)
                {
                    remainingPath = path.Substring(dot + 1);
                    return memoryScope;
                }
            }

            remainingPath = string.Empty;
            return GetMemoryScope(scope);
        }

        /// <summary>
        /// Transform the path using the registered PathTransformers.
        /// </summary>
        /// <param name="path">Path to transform.</param>
        /// <returns>The transformed path.</returns>
        public virtual string TransformPath(string path)
        {
            foreach (var pathResolver in Configuration.PathResolvers)
            {
                path = pathResolver.TransformPath(path);
            }

            return path;
        }

        /// <summary>
        /// Get the value from memory using path expression (NOTE: This always returns clone of value).
        /// </summary>
        /// <remarks>This always returns a CLONE of the memory, any modifications to the result of this will not be affect memory.</remarks>
        /// <typeparam name="T">the value type to return.</typeparam>
        /// <param name="path">path expression to use.</param>
        /// <param name="value">Value out parameter.</param>
        /// <returns>True if found, false if not.</returns>
        public bool TryGetValue<T>(string path, out T value)
        {
            value = default;
            path = TransformPath(path ?? throw new ArgumentNullException(nameof(path)));

            var memoryScope = ResolveMemoryScope(path, out var remainingPath);
            if (memoryScope == null)
            {
                return false;
            }

            if (string.IsNullOrEmpty(remainingPath))
            {
                var memory = memoryScope.GetMemory(this.dialogContext);
                if (memory == null)
                {
                    return false;
                }

                value = ObjectPath.MapValueTo<T>(memory);
                return true;
            }

            // HACK to support .First() retrieval on turn.recognized.entities.foo, replace with Expressions once expression ship
            var iFirst = path.ToLower().LastIndexOf(".first()");
            if (iFirst >= 0)
            {
                path = path.Substring(0, iFirst);
                memoryScope = ResolveMemoryScope(path, out remainingPath);
                var memory = memoryScope.GetMemory(dialogContext);
                return TryGetFirstNestedValue(ref value, ref remainingPath, memory);
            }

            return ObjectPath.TryGetPathValue(this, path, out value);
        }

        /// <summary>
        /// Get the value from memory using path expression (NOTE: This always returns clone of value).
        /// </summary>
        /// <remarks>This always returns a CLONE of the memory, any modifications to the result of this will not be affect memory.</remarks>
        /// <typeparam name="T">The value type to return.</typeparam>
        /// <param name="pathExpression">Path expression to use.</param>
        /// <param name="defaultValue">Function to give default value if there is none (OPTIONAL).</param>
        /// <returns>Result or null if the path is not valid.</returns>
        public T GetValue<T>(string pathExpression, Func<T> defaultValue = null)
        {
            if (TryGetValue<T>(pathExpression ?? throw new ArgumentNullException(nameof(pathExpression)), out var value))
            {
                return value;
            }

            return defaultValue != null ? defaultValue() : default;
        }

        /// <summary>
        /// Get a int value from memory using a path expression.
        /// </summary>
        /// <param name="pathExpression">Path expression.</param>
        /// <param name="defaultValue">Default value if the value doesn't exist.</param>
        /// <returns>Value or null if path is not valid.</returns>
        public int GetIntValue(string pathExpression, int defaultValue = 0)
        {
            if (TryGetValue<int>(pathExpression ?? throw new ArgumentNullException(nameof(pathExpression)), out var value))
            {
                return value;
            }

            return defaultValue;
        }

        /// <summary>
        /// Get a bool value from memory using a path expression.
        /// </summary>
        /// <param name="pathExpression">The path expression.</param>
        /// <param name="defaultValue">Default value if the value doesn't exist.</param>
        /// <returns>Bool or null if path is not valid.</returns>
        public bool GetBoolValue(string pathExpression, bool defaultValue = false)
        {
            if (TryGetValue<bool>(pathExpression ?? throw new ArgumentNullException(nameof(pathExpression)), out var value))
            {
                return value;
            }

            return defaultValue;
        }

        /// <summary>
        /// Set memory to value.
        /// </summary>
        /// <param name="path">Path to memory.</param>
        /// <param name="value">Object to set.</param>
        public void SetValue(string path, object value)
        {
            if (value is Task)
            {
                throw new Exception($"{path} = You can't pass an unresolved Task to SetValue");
            }

<<<<<<< HEAD
            path = this.TransformPath(path ?? throw new ArgumentNullException(nameof(path)));
            if (TrackChange(path, value))
            {
                ObjectPath.SetPathValue(this, path, value);
            }
=======
            path = TransformPath(path ?? throw new ArgumentNullException(nameof(path)));
            var memoryScope = ResolveMemoryScope(path, out var remainingPath);
            if (memoryScope == null)
            {
                throw new ArgumentException($"{path} does not resolve to a memory scope: {string.Join(",", this.Configuration.MemoryScopes.Select(ms => ms.Name))}");
            }

            if (string.IsNullOrEmpty(remainingPath))
            {
                memoryScope.SetMemory(this.dialogContext, value);
            }
            else
            {
                ObjectPath.SetPathValue(this, path, value);
            }

            // Every set will increase version
            version++;
>>>>>>> 0ccb39b2
        }

        /// <summary>
        /// Remove property from memory.
        /// </summary>
        /// <param name="path">Path to remove the leaf property.</param>
        public void RemoveValue(string path)
        {
<<<<<<< HEAD
            path = this.TransformPath(path ?? throw new ArgumentNullException(nameof(path)));
            if (TrackChange(path, null))
=======
            path = TransformPath(path ?? throw new ArgumentNullException(nameof(path)));

            //var memoryScope = ResolveMemoryScope(path, out var remainingPath);
            //if (memoryScope == null)
            //{
            //    throw new ArgumentException($"{path} does not resolve to a memory scope: {string.Join(",", this.Configuration.MemoryScopes.Select(ms => ms.Name))}");
            //}

            //if (string.IsNullOrEmpty(remainingPath))
            //{
            //    throw new ArgumentException("You cannot remove a root memory scope.");
            //}
            //else
>>>>>>> 0ccb39b2
            {
                ObjectPath.RemovePathValue(this, path);
            }
        }

        /// <summary>
        /// Gets all memoryscopes suitable for logging.
        /// </summary>
        /// <returns>object which represents all memory scopes.</returns>
        public JObject GetMemorySnapshot()
        {
            var result = new JObject();

            foreach (var scope in Configuration.MemoryScopes.Where(ms => ms.IncludeInSnapshot == true))
            {
                var memory = scope.GetMemory(dialogContext);
                if (memory != null)
                {
                    result[scope.Name] = JToken.FromObject(memory);
                }
            }

            return result;
        }

        /// <summary>
        /// Load all of the scopes.
        /// </summary>
        /// <param name="cancellationToken">cancellationToken.</param>
        /// <returns>Task.</returns>
        public async Task LoadAllScopesAsync(CancellationToken cancellationToken = default(CancellationToken))
        {
            foreach (var scope in this.Configuration.MemoryScopes)
            {
                await scope.LoadAsync(this.dialogContext, cancellationToken: cancellationToken).ConfigureAwait(false);
            }
        }

        /// <summary>
        /// Save all changes for all scopes.
        /// </summary>
        /// <param name="cancellationToken">cancellationToken.</param>
        /// <returns>Task.</returns>
        public async Task SaveAllChangesAsync(CancellationToken cancellationToken = default(CancellationToken))
        {
            foreach (var scope in this.Configuration.MemoryScopes)
            {
                await scope.SaveChangesAsync(this.dialogContext, cancellationToken: cancellationToken).ConfigureAwait(false);
            }
        }

        /// <summary>
        /// Delete the memory for a scope.
        /// </summary>
        /// <param name="name">name of the scope.</param>
        /// <param name="cancellationToken">cancellationToken.</param>
        /// <returns>Task.</returns>
        public async Task DeleteScopesMemoryAsync(string name, CancellationToken cancellationToken = default(CancellationToken))
        {
            name = name.ToLower();
            var scope = this.Configuration.MemoryScopes.SingleOrDefault(s => s.Name.ToLower() == name);
            if (scope != null)
            {
                await scope.DeleteAsync(this.dialogContext, cancellationToken).ConfigureAwait(false);
            }
        }

        public void Add(string key, object value)
        {
            throw new NotSupportedException();
        }

        public bool ContainsKey(string key)
        {
            return Configuration.MemoryScopes.Any(ms => ms.Name.ToLower() == key.ToLower());
        }

        public bool Remove(string key)
        {
            throw new NotSupportedException();
        }

        public bool TryGetValue(string key, out object value)
        {
            value = default;
            return TryGetValue<object>(key, out value);
        }

        public void Add(KeyValuePair<string, object> item)
        {
            throw new NotSupportedException();
        }

        public void Clear()
        {
            throw new NotSupportedException();
        }

        public bool Contains(KeyValuePair<string, object> item)
        {
            throw new NotSupportedException();
        }

        public void CopyTo(KeyValuePair<string, object>[] array, int arrayIndex)
        {
            foreach (var ms in Configuration.MemoryScopes)
            {
                array[arrayIndex++] = new KeyValuePair<string, object>(ms.Name, ms.GetMemory(dialogContext));
            }
        }

        public bool Remove(KeyValuePair<string, object> item)
        {
            throw new NotSupportedException();
        }

        public IEnumerator<KeyValuePair<string, object>> GetEnumerator()
        {
            foreach (var ms in Configuration.MemoryScopes)
            {
                yield return new KeyValuePair<string, object>(ms.Name, ms.GetMemory(dialogContext));
            }
        }

        /// <summary>
        /// Track when specific paths are changed.
        /// </summary>
        /// <param name="paths">Paths to track.</param>
        /// <returns>Normalized paths to pass to <see cref="AnyPathChanged"/>.</returns>
        public List<string> TrackPaths(IEnumerable<string> paths)
        {
            var allPaths = new List<string>();
            foreach (var path in paths)
            {
                var tpath = TransformPath(path);

                // Track any path that resolves to a constant path
                if (ObjectPath.TryResolvePath(this, tpath, out var segments))
                {
                    var npath = string.Join("_", segments);
                    SetValue(PathTracker + "." + npath, 0);
                    allPaths.Add(npath);
                }
            }

            return allPaths;
        }

        /// <summary>
        /// Check to see if any path has changed since watermark.
        /// </summary>
        /// <param name="counter">Time counter to compare to.</param>
        /// <param name="paths">Paths from <see cref="TrackPaths"/> to check.</param>
        /// <returns>True if any path has changed since counter.</returns>
        public bool AnyPathChanged(uint counter, IEnumerable<string> paths)
        {
            var found = false;
            foreach (var path in paths)
            {
                if (GetValue<uint>(PathTracker + "." + path) > counter)
                {
                    found = true;
                    break;
                }
            }

            return found;
        }

        /// <summary>
        /// Track if anything has changed below this scope.
        /// </summary>
        /// <param name="scopes">Scopes to track.</param>
        /// <returns>Normalized scope names to pass to <see cref="AnyScopeChanged"/>.</returns>
        public List<string> TrackScopes(IEnumerable<string> scopes)
        {
            var allScopes = new List<string>();
            foreach (var scope in scopes)
            {
                var tscope = TransformPath(scope);

                // Track any path that resolves to a constant path
                if (ObjectPath.TryResolvePath(this, tscope, out var segments))
                {
                    var npath = string.Join("_", segments);
                    SetValue(ScopeTracker + "." + npath, 0);
                    allScopes.Add(npath);
                }
            }

            return allScopes;
        }

        /// <summary>
        /// Check to see if any scope has changed since watermark.
        /// </summary>
        /// <param name="counter">Time counter to compare to.</param>
        /// <param name="scopes">Paths from <see cref="TrackScopes"/> to check.</param>
        /// <returns>True if any scope has changed since counter.</returns>
        public bool AnyScopeChanged(uint counter, IEnumerable<string> scopes)
        {
            var found = false;
            foreach (var scope in scopes)
            {
                if (GetValue<uint>(ScopeTracker + "." + scope) > counter)
                {
                    found = true;
                    break;
                }
            }

            return found;
        }

        IEnumerator IEnumerable.GetEnumerator()
        {
            foreach (var ms in Configuration.MemoryScopes)
            {
                yield return new KeyValuePair<string, object>(ms.Name, ms.GetMemory(dialogContext));
            }
        }

        private bool TrackChange(string path, object value)
        {
            var hasPath = false;
            if (ObjectPath.TryResolvePath(this, path, out var segments))
            {
                var root = segments.Count() > 1 ? segments[1] as string : string.Empty;

                // Skip _* as first scope, i.e. _adaptive, _tracker, ...
                if (!root.StartsWith("_"))
                {
                    var pathName = string.Join("_", segments);
                    var trackedPath = PathTracker + "." + pathName;
                    uint? counter = null;
                    void Update()
                    {
                        if (TryGetValue<uint>(trackedPath, out var lastChanged))
                        {
                            if (!counter.HasValue)
                            {
                                counter = GetValue<uint>(DialogPath.EventCounter);
                            }

                            SetValue(trackedPath, counter.Value);
                        }
                    }

                    Update();
                    if (value is object obj)
                    {
                        // Track child paths
                        void CheckChildren(string property, object value)
                        {
                            trackedPath += "_" + property.ToLower();
                            Update();
                            if (value is object child)
                            {
                                ObjectPath.ForEachProperty(child, CheckChildren);
                            }

                            trackedPath = trackedPath.Substring(0, trackedPath.LastIndexOf('_'));
                        }

                        ObjectPath.ForEachProperty(obj, CheckChildren);
                    }

                    // Update scopes if any
                    if (TryGetValue<object>(ScopeTracker, out var scopes))
                    {
                        ObjectPath.ForEachProperty(scopes, (property, value) =>
                        {
                            if (pathName.StartsWith(property))
                            {
                                trackedPath = ScopeTracker + "." + property;
                                Update();
                            }
                        });
                    }
                }

                hasPath = true;
            }

            return hasPath;
        }

        private bool TryGetFirstNestedValue<T>(ref T value, ref string remainingPath, object memory)
        {
            if (ObjectPath.TryGetPathValue<JArray>(memory, $"{remainingPath}", out var array))
            {
                if (array != null && array.Count > 0)
                {
                    var first = array[0] as JArray;
                    if (first != null)
                    {
                        if (first.Count > 0)
                        {
                            var second = first[0];
                            value = ObjectPath.MapValueTo<T>(second);
                            return true;
                        }

                        return false;
                    }

                    value = ObjectPath.MapValueTo<T>(array[0]);
                    return true;
                }
            }

            return false;
        }
    }
}<|MERGE_RESOLUTION|>--- conflicted
+++ resolved
@@ -298,32 +298,14 @@
                 throw new Exception($"{path} = You can't pass an unresolved Task to SetValue");
             }
 
-<<<<<<< HEAD
             path = this.TransformPath(path ?? throw new ArgumentNullException(nameof(path)));
             if (TrackChange(path, value))
             {
                 ObjectPath.SetPathValue(this, path, value);
             }
-=======
-            path = TransformPath(path ?? throw new ArgumentNullException(nameof(path)));
-            var memoryScope = ResolveMemoryScope(path, out var remainingPath);
-            if (memoryScope == null)
-            {
-                throw new ArgumentException($"{path} does not resolve to a memory scope: {string.Join(",", this.Configuration.MemoryScopes.Select(ms => ms.Name))}");
-            }
-
-            if (string.IsNullOrEmpty(remainingPath))
-            {
-                memoryScope.SetMemory(this.dialogContext, value);
-            }
-            else
-            {
-                ObjectPath.SetPathValue(this, path, value);
-            }
 
             // Every set will increase version
             version++;
->>>>>>> 0ccb39b2
         }
 
         /// <summary>
@@ -332,24 +314,8 @@
         /// <param name="path">Path to remove the leaf property.</param>
         public void RemoveValue(string path)
         {
-<<<<<<< HEAD
             path = this.TransformPath(path ?? throw new ArgumentNullException(nameof(path)));
             if (TrackChange(path, null))
-=======
-            path = TransformPath(path ?? throw new ArgumentNullException(nameof(path)));
-
-            //var memoryScope = ResolveMemoryScope(path, out var remainingPath);
-            //if (memoryScope == null)
-            //{
-            //    throw new ArgumentException($"{path} does not resolve to a memory scope: {string.Join(",", this.Configuration.MemoryScopes.Select(ms => ms.Name))}");
-            //}
-
-            //if (string.IsNullOrEmpty(remainingPath))
-            //{
-            //    throw new ArgumentException("You cannot remove a root memory scope.");
-            //}
-            //else
->>>>>>> 0ccb39b2
             {
                 ObjectPath.RemovePathValue(this, path);
             }
