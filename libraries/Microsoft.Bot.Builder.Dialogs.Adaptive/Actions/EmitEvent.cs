--- conflicted
+++ resolved
@@ -15,12 +15,10 @@
     /// </summary>
     public class EmitEvent : Dialog
     {
-<<<<<<< HEAD
         [JsonProperty("$type")]
         public const string DeclarativeType = "Microsoft.EmitEvent";
-=======
+
         private Expression eventValue;
->>>>>>> 1bb174c6
 
         [JsonConstructor]
         public EmitEvent(string eventName = null, string eventValue = null, bool bubble = true, [CallerFilePath] string callerPath = "", [CallerLineNumber] int callerLine = 0)
@@ -47,16 +45,12 @@
         /// <value>
         /// The memory property path to use to get the value to send as part of the event.
         /// </value>
-<<<<<<< HEAD
         [JsonProperty("eventValue")]
-        public string EventValue { get; set; }
-=======
         public string EventValue
         {
             get { return eventValue?.ToString(); }
             set { this.eventValue = (value != null) ? new ExpressionEngine().Parse(value) : null; }
         }
->>>>>>> 1bb174c6
 
         /// <summary>
         /// Gets or sets a value indicating whether gets or sets whether the event should bubble or not.
