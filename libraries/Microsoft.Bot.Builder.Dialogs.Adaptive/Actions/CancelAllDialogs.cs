﻿// Licensed under the MIT License.
// Copyright (c) Microsoft Corporation. All rights reserved.

using System;
using System.Runtime.CompilerServices;
using System.Threading;
using System.Threading.Tasks;
using AdaptiveExpressions.Properties;
using Newtonsoft.Json;

namespace Microsoft.Bot.Builder.Dialogs.Adaptive.Actions
{
    /// <summary>
    /// Command to cancel all of the current dialogs by emitting an event which must be caught to prevent cancelation from propagating.
    /// </summary>
    public class CancelAllDialogs : Dialog
    {
        [JsonProperty("$kind")]
        public const string DeclarativeType = "Microsoft.CancelAllDialogs";

        [JsonConstructor]
        public CancelAllDialogs([CallerFilePath] string callerPath = "", [CallerLineNumber] int callerLine = 0)
            : base()
        {
            this.RegisterSourceLocation(callerPath, callerLine);
        }

        /// <summary>
        /// Gets or sets an optional expression which if is true will disable this action.
        /// </summary>
        /// <example>
        /// "user.age > 18".
        /// </example>
        /// <value>
        /// A boolean expression. 
        /// </value>
        [JsonProperty("disabled")]
        public BoolExpression Disabled { get; set; } 

        /// <summary>
        /// Gets or sets event name. 
        /// </summary>
        /// <value>
        /// Event name. 
        /// </value>
        [JsonProperty("eventName")]
        public StringExpression EventName { get; set; }

        /// <summary>
        /// Gets or sets value expression for EventValue.
        /// </summary>
        /// <value>
        /// Value expression for EventValue.
        /// </value>
        [JsonProperty("eventValue")]
        public StringExpression EventValue { get; set; }

        public override async Task<DialogTurnResult> BeginDialogAsync(DialogContext dc, object options = null, CancellationToken cancellationToken = default(CancellationToken))
        {
            if (options is CancellationToken)
            {
                throw new ArgumentException($"{nameof(options)} cannot be a cancellation token");
            }

            if (this.Disabled != null && this.Disabled.GetValue(dc.State) == true)
            {
                return await dc.EndDialogAsync(cancellationToken: cancellationToken).ConfigureAwait(false);
            }

            if (dc.Parent == null)
            {
<<<<<<< HEAD
                return await dc.CancelAllDialogsAsync(true, EventName?.GetValue(dcState), this.EventValue?.GetValue(dcState), cancellationToken).ConfigureAwait(false);
            }
            else
            {
                var turnResult = await dc.Parent.CancelAllDialogsAsync(true, EventName?.GetValue(dcState), this.EventValue?.GetValue(dcState), cancellationToken).ConfigureAwait(false);
=======
                return await dc.CancelAllDialogsAsync(true, EventName?.GetValue(dc.State), this.EventValue?.GetValue(dc.State), cancellationToken).ConfigureAwait(false);
            }
            else
            {
                var turnResult = await dc.Parent.CancelAllDialogsAsync(true, EventName?.GetValue(dc.State), this.EventValue?.GetValue(dc.State), cancellationToken).ConfigureAwait(false);
>>>>>>> e1c30487
                turnResult.ParentEnded = true;
                return turnResult;
            }
        }
    }
}<|MERGE_RESOLUTION|>--- conflicted
+++ resolved
@@ -69,19 +69,11 @@
 
             if (dc.Parent == null)
             {
-<<<<<<< HEAD
-                return await dc.CancelAllDialogsAsync(true, EventName?.GetValue(dcState), this.EventValue?.GetValue(dcState), cancellationToken).ConfigureAwait(false);
-            }
-            else
-            {
-                var turnResult = await dc.Parent.CancelAllDialogsAsync(true, EventName?.GetValue(dcState), this.EventValue?.GetValue(dcState), cancellationToken).ConfigureAwait(false);
-=======
                 return await dc.CancelAllDialogsAsync(true, EventName?.GetValue(dc.State), this.EventValue?.GetValue(dc.State), cancellationToken).ConfigureAwait(false);
             }
             else
             {
                 var turnResult = await dc.Parent.CancelAllDialogsAsync(true, EventName?.GetValue(dc.State), this.EventValue?.GetValue(dc.State), cancellationToken).ConfigureAwait(false);
->>>>>>> e1c30487
                 turnResult.ParentEnded = true;
                 return turnResult;
             }
