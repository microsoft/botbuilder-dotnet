﻿// Licensed under the MIT License.
// Copyright (c) Microsoft Corporation. All rights reserved.

using System;
using System.Runtime.CompilerServices;
using System.Threading;
using System.Threading.Tasks;
using Microsoft.Bot.Expressions;
using Newtonsoft.Json;

namespace Microsoft.Bot.Builder.Dialogs.Adaptive.Actions
{
    /// <summary>
    /// Deletes a property from memory.
    /// </summary>
    public class DeleteProperty : Dialog
    {
        private Expression property;

        [JsonConstructor]
        public DeleteProperty([CallerFilePath] string callerPath = "", [CallerLineNumber] int callerLine = 0)
            : base()
        {
            this.RegisterSourceLocation(callerPath, callerLine);
        }

        public DeleteProperty(string property, [CallerFilePath] string callerPath = "", [CallerLineNumber] int callerLine = 0)
            : base()
        {
            this.RegisterSourceLocation(callerPath, callerLine);
            if (!string.IsNullOrEmpty(property))
            {
                this.Property = property;
            }
        }

        /// <summary>
        /// Gets or sets property path to remove.
        /// </summary>
        /// <example>
        /// user.age will remove "age" from "user".
        /// </example>
<<<<<<< HEAD
        public string Property
        {
            get { return property?.ToString(); }
            set { this.property = (value != null) ? new ExpressionEngine().Parse(value) : null; }
        }
=======
        /// <value>
        /// Property path to remove.
        /// </value>
        public string Property { get; set; }
>>>>>>> 589bf143

        public override async Task<DialogTurnResult> BeginDialogAsync(DialogContext dc, object options = null, CancellationToken cancellationToken = default(CancellationToken))
        {
            if (options is CancellationToken)
            {
                throw new ArgumentException($"{nameof(options)} cannot be a cancellation token");
            }

            // Ensure planning context
            if (dc is SequenceContext planning)
            {
                dc.State.RemoveValue(Property);
                return await dc.EndDialogAsync();
            }
            else
            {
                throw new Exception("`ClearProperty` should only be used in the context of an adaptive dialog.");
            }
        }
    }
}<|MERGE_RESOLUTION|>--- conflicted
+++ resolved
@@ -40,18 +40,14 @@
         /// <example>
         /// user.age will remove "age" from "user".
         /// </example>
-<<<<<<< HEAD
+        /// <value>
+        /// Property path to remove.
+        /// </value>
         public string Property
         {
             get { return property?.ToString(); }
             set { this.property = (value != null) ? new ExpressionEngine().Parse(value) : null; }
         }
-=======
-        /// <value>
-        /// Property path to remove.
-        /// </value>
-        public string Property { get; set; }
->>>>>>> 589bf143
 
         public override async Task<DialogTurnResult> BeginDialogAsync(DialogContext dc, object options = null, CancellationToken cancellationToken = default(CancellationToken))
         {
