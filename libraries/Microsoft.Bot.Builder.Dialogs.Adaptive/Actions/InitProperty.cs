--- conflicted
+++ resolved
@@ -28,18 +28,14 @@
         /// <summary>
         /// Gets or sets property path to initialize.
         /// </summary>
-<<<<<<< HEAD
+        /// <value>
+        /// Property path to initialize.
+        /// </value>
         public string Property
         {
             get { return property?.ToString(); }
             set { this.property = (value != null) ? new ExpressionEngine().Parse(value) : null; }
         }
-=======
-        /// <value>
-        /// Property path to initialize.
-        /// </value>
-        public string Property { get; set; }
->>>>>>> 589bf143
 
         /// <summary>
         ///  Gets or sets type, either Array or Object.
