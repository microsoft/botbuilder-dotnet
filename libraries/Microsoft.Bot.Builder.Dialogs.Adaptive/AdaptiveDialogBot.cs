﻿// Copyright (c) Microsoft Corporation. All rights reserved.
// Licensed under the MIT License.

using System;
using System.Collections.Concurrent;
using System.Collections.Generic;
using System.Linq;
using System.Threading;
using System.Threading.Tasks;
using Microsoft.Bot.Builder.Dialogs.Adaptive.Generators;
using Microsoft.Bot.Builder.Dialogs.Declarative.Resources;
using Microsoft.Bot.Builder.Dialogs.Memory;
using Microsoft.Bot.Builder.Dialogs.Memory.Scopes;
using Microsoft.Bot.Builder.Skills;
using Microsoft.Bot.Connector.Authentication;
using Microsoft.Bot.Schema;
using Microsoft.Extensions.Logging;
using Microsoft.Extensions.Logging.Abstractions;

namespace Microsoft.Bot.Builder.Dialogs.Adaptive
{
    /// <summary>
    /// An <see cref="IBot"/> implementation that manages the execution of an <see cref="AdaptiveDialog"/>.
    /// </summary>
    public class AdaptiveDialogBot : IBot
    {
        private static readonly ConcurrentDictionary<ResourceExplorer, LanguageGeneratorManager> _languageGeneratorManagers = new ConcurrentDictionary<ResourceExplorer, LanguageGeneratorManager>();

        private readonly string _adaptiveDialogId;
        private readonly string _languageGeneratorId;
        private readonly ResourceExplorer _resourceExplorer;
        private readonly SkillConversationIdFactoryBase _skillConversationIdFactoryBase;
        private readonly ConversationState _conversationState;
        private readonly UserState _userState;
        private readonly BotFrameworkAuthentication _botFrameworkAuthentication;
        private readonly IBotTelemetryClient _telemetryClient;
        private readonly LanguagePolicy _languagePolicy;
        private readonly IEnumerable<MemoryScope> _memoryScopes;
        private readonly IEnumerable<IPathResolver> _pathResolvers;
        private readonly IEnumerable<Dialog> _dialogs;
        private readonly ILogger _logger;

        private readonly Lazy<Task<Dialog>> _lazyRootDialog;

        /// <summary>
        /// Initializes a new instance of the <see cref="AdaptiveDialogBot"/> class.
        /// </summary>
        /// <param name="adaptiveDialogId">The id of the <see cref="AdaptiveDialog"/> to load from the <see cref="ResourceExplorer"/>.</param>
        /// <param name="languageGeneratorId">The id of the <see cref="LanguageGenerator"/> to load from the <see cref="ResourceExplorer"/>.</param>
        /// <param name="resourceExplorer">The Bot Builder <see cref="ResourceExplorer"/> to load the <see cref="Dialog"/> from.</param>
        /// <param name="conversationState">A <see cref="ConversationState"/> implementation.</param>
        /// <param name="userState">A <see cref="UserState"/> implementation.</param>
        /// <param name="skillConversationIdFactoryBase">A <see cref="SkillConversationIdFactoryBase"/> implementation.</param>
        /// <param name="languagePolicy">A <see cref="LanguagePolicy"/> to use.</param>
        /// <param name="botFrameworkAuthentication">A <see cref="BotFrameworkAuthentication"/> used to obtain a client for making calls to Bot Builder Skills.</param>
        /// <param name="telemetryClient">A <see cref="IBotTelemetryClient"/> used to log bot telemetry events.</param>
        /// <param name="scopes">Custom <see cref="MemoryScope"/> implementations that extend the memory system.</param>
        /// <param name="pathResolvers">Custom <see cref="IPathResolver"/> that add new resolvers path shortcuts to memory scopes.</param>
        /// <param name="dialogs">Custom <see cref="Dialog"/> that will be added to the root DialogSet.</param>
        /// <param name="logger">An <see cref="ILogger"/> instance.</param>
        public AdaptiveDialogBot(
            string adaptiveDialogId,
            string languageGeneratorId,
            ResourceExplorer resourceExplorer,
            ConversationState conversationState,
            UserState userState,
            SkillConversationIdFactoryBase skillConversationIdFactoryBase,
            LanguagePolicy languagePolicy,
            BotFrameworkAuthentication botFrameworkAuthentication,
            IBotTelemetryClient telemetryClient,
            IEnumerable<MemoryScope> scopes = default,
            IEnumerable<IPathResolver> pathResolvers = default,
            IEnumerable<Dialog> dialogs = default,
            ILogger logger = null)
        {
            _resourceExplorer = resourceExplorer ?? throw new ArgumentNullException(nameof(resourceExplorer));
            _adaptiveDialogId = adaptiveDialogId ?? throw new ArgumentNullException(nameof(adaptiveDialogId));
            _languageGeneratorId = languageGeneratorId ?? throw new ArgumentNullException(nameof(languageGeneratorId));
            _conversationState = conversationState ?? throw new ArgumentNullException(nameof(conversationState));
            _userState = userState ?? throw new ArgumentNullException(nameof(userState));
            _skillConversationIdFactoryBase = skillConversationIdFactoryBase ?? throw new ArgumentNullException(nameof(skillConversationIdFactoryBase));
            _languagePolicy = languagePolicy ?? throw new ArgumentNullException(nameof(languagePolicy));
            _botFrameworkAuthentication = botFrameworkAuthentication ?? throw new ArgumentNullException(nameof(botFrameworkAuthentication));
            _telemetryClient = telemetryClient ?? throw new ArgumentNullException(nameof(telemetryClient));
            _memoryScopes = scopes ?? Enumerable.Empty<MemoryScope>();
            _pathResolvers = pathResolvers ?? Enumerable.Empty<IPathResolver>();
            _dialogs = dialogs ?? Enumerable.Empty<Dialog>();
            _logger = logger ?? NullLogger<AdaptiveDialogBot>.Instance;

            _lazyRootDialog = new Lazy<Task<Dialog>>(CreateDialogAsync);
        }

        /// <inheritdoc/>
        public async Task OnTurnAsync(ITurnContext turnContext, CancellationToken cancellationToken)
        {
            _logger.LogInformation($"IBot.OnTurnContext for AdaptiveDialog '{_adaptiveDialogId}'");

            using (var botFrameworkClient = _botFrameworkAuthentication.CreateBotFrameworkClient())
            {
                // Set up the TurnState the Dialog is expecting
                await SetUpTurnStateAsync(turnContext, botFrameworkClient).ConfigureAwait(false);

                // Load the Dialog from the ResourceExplorer - the actual load should only happen once
                var rootDialog = await _lazyRootDialog.Value.ConfigureAwait(false);

                // Run the Dialog
                await rootDialog.RunAsync(turnContext, turnContext.TurnState.Get<ConversationState>().CreateProperty<DialogState>("DialogState"), cancellationToken).ConfigureAwait(false);

                // Save any updates that have been made
                await turnContext.TurnState.Get<ConversationState>().SaveChangesAsync(turnContext, false, cancellationToken).ConfigureAwait(false);
                await turnContext.TurnState.Get<UserState>().SaveChangesAsync(turnContext, false, cancellationToken).ConfigureAwait(false);
            }
        }

        private async Task SetUpTurnStateAsync(ITurnContext turnContext, BotFrameworkClient botFrameworkClient)
        {
            turnContext.TurnState.Add(botFrameworkClient);
            turnContext.TurnState.Add(_skillConversationIdFactoryBase);
            turnContext.TurnState.Add(_conversationState);
            turnContext.TurnState.Add(_userState);
            turnContext.TurnState.Add(_resourceExplorer);
            turnContext.TurnState.Add(_memoryScopes);
            turnContext.TurnState.Add(_pathResolvers);
            turnContext.TurnState.Add(_resourceExplorer.TryGetResource(_languageGeneratorId, out var resource) ? (LanguageGenerator)new ResourceMultiLanguageGenerator(_languageGeneratorId) : new TemplateEngineLanguageGenerator());
            turnContext.TurnState.Add(_languageGeneratorManagers.GetOrAdd(_resourceExplorer, _ => new LanguageGeneratorManager(_resourceExplorer)));
            turnContext.TurnState.Add(_languagePolicy);
            turnContext.TurnState.Add(_telemetryClient);

<<<<<<< HEAD
            // put global language policy into turn scope for lg functions fallback
            ObjectPath.SetPathValue(turnContext.TurnState, TurnPath.LanguagePolicy, _languagePolicy);
=======
            // Catch "SetTestOptions" event and save into "Conversation.TestOptions".
            // Note: This is consumed by AdaptiveExpressions Extensions.RandomNext
            if (turnContext.Activity.Type == ActivityTypes.Event)
            {
                var eventActivity = turnContext.Activity.AsEventActivity();
                if (eventActivity.Name == "SetTestOptions")
                {
                    _logger.LogInformation("SetTestOptions received.  This could change the behavior of AdaptiveExpression RandomNext.");

                    var conversationState = turnContext.TurnState.Get<ConversationState>();
                    var property = conversationState.CreateProperty<object>("TestOptions");
                    await property.SetAsync(turnContext, eventActivity.Value).ConfigureAwait(false);
                }
            }
>>>>>>> 88351905

            // put this on the TurnState using Set because some adapters (like BotFrameworkAdapter and CloudAdapter) will have already added it
            turnContext.TurnState.Set<BotCallbackHandler>(OnTurnAsync);
        }

        private async Task<Dialog> CreateDialogAsync()
        {
            if (!_resourceExplorer.TryGetResource(_adaptiveDialogId, out var adaptiveDialogResource))
            {
                var msg = $"The ResourceExplorer could not find a resource with id '{_adaptiveDialogId}'";
                _logger.LogError(msg);
                throw new InvalidOperationException(msg);
            }

            var adaptiveDialog = await _resourceExplorer.LoadTypeAsync<AdaptiveDialog>(adaptiveDialogResource, CancellationToken.None).ConfigureAwait(false);

            // if we were passed any Dialogs then add them to the AdaptiveDialog's DialogSet so they can be invoked from any other Dialog
            foreach (var dialog in _dialogs)
            {
                adaptiveDialog.Dialogs.Add(dialog);
            }

            return adaptiveDialog;
        }
    }
}<|MERGE_RESOLUTION|>--- conflicted
+++ resolved
@@ -126,10 +126,9 @@
             turnContext.TurnState.Add(_languagePolicy);
             turnContext.TurnState.Add(_telemetryClient);
 
-<<<<<<< HEAD
             // put global language policy into turn scope for lg functions fallback
             ObjectPath.SetPathValue(turnContext.TurnState, TurnPath.LanguagePolicy, _languagePolicy);
-=======
+
             // Catch "SetTestOptions" event and save into "Conversation.TestOptions".
             // Note: This is consumed by AdaptiveExpressions Extensions.RandomNext
             if (turnContext.Activity.Type == ActivityTypes.Event)
@@ -144,7 +143,6 @@
                     await property.SetAsync(turnContext, eventActivity.Value).ConfigureAwait(false);
                 }
             }
->>>>>>> 88351905
 
             // put this on the TurnState using Set because some adapters (like BotFrameworkAdapter and CloudAdapter) will have already added it
             turnContext.TurnState.Set<BotCallbackHandler>(OnTurnAsync);
