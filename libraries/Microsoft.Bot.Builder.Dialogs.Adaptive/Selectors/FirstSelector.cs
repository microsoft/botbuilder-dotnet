﻿using System.Collections.Generic;
using System.Linq;
using System.Threading;
using System.Threading.Tasks;
using Microsoft.Bot.Builder.Dialogs.Adaptive.Conditions;
using Microsoft.Bot.Builder.Expressions;
using Microsoft.Bot.Builder.Expressions.Parser;

namespace Microsoft.Bot.Builder.Dialogs.Adaptive.Selectors
{
    /// <summary>
    /// Select the first true triggerHandler implementation of <see cref="ITriggerSelector"/>.
    /// </summary>
    public class FirstSelector : ITriggerSelector
    {
        private List<OnCondition> _conditionals;
        private bool _evaluate;
        private readonly IExpressionParser _parser = new ExpressionEngine();

        public void Initialize(IEnumerable<OnCondition> conditionals, bool evaluate)
        {
            _conditionals = conditionals.ToList();
            _evaluate = evaluate;
        }

        public Task<IReadOnlyList<TriggerHandler>> Select(SequenceContext context, CancellationToken cancel)
        {
            TriggerHandler selection = null;
            if (_evaluate)
            {
                for (var i = 0; i < _conditionals.Count; i++)
                {
<<<<<<< HEAD
                    var triggerHandler = _triggerHandlers[i];
                    var expression = triggerHandler.GetExpression(_parser);
=======
                    var conditional = _conditionals[i];
                    var expression = conditional.GetExpression(_parser);
>>>>>>> e3708366
                    var (value, error) = expression.TryEvaluate(context.State);
                    var eval = error == null && (bool)value;
                    if (eval == true)
                    {
                        selection = triggerHandler;
                        break;
                    }
                }
            }
            else
            {
                if (_conditionals.Count > 0)
                {
                    selection = _triggerHandlers[0];
                }
            }

            var result = new List<TriggerHandler>();
            if (selection != null)
            {
                result.Add(selection);
            }

            return Task.FromResult((IReadOnlyList<TriggerHandler>)result);
        }
    }
}<|MERGE_RESOLUTION|>--- conflicted
+++ resolved
@@ -23,25 +23,20 @@
             _evaluate = evaluate;
         }
 
-        public Task<IReadOnlyList<TriggerHandler>> Select(SequenceContext context, CancellationToken cancel)
+        public Task<IReadOnlyList<OnCondition>> Select(SequenceContext context, CancellationToken cancel)
         {
             TriggerHandler selection = null;
             if (_evaluate)
             {
                 for (var i = 0; i < _conditionals.Count; i++)
                 {
-<<<<<<< HEAD
-                    var triggerHandler = _triggerHandlers[i];
-                    var expression = triggerHandler.GetExpression(_parser);
-=======
                     var conditional = _conditionals[i];
                     var expression = conditional.GetExpression(_parser);
->>>>>>> e3708366
                     var (value, error) = expression.TryEvaluate(context.State);
                     var eval = error == null && (bool)value;
                     if (eval == true)
                     {
-                        selection = triggerHandler;
+                        selection = conditional;
                         break;
                     }
                 }
@@ -50,17 +45,17 @@
             {
                 if (_conditionals.Count > 0)
                 {
-                    selection = _triggerHandlers[0];
+                    selection = _conditionals[0];
                 }
             }
 
-            var result = new List<TriggerHandler>();
+            var result = new List<OnCondition>();
             if (selection != null)
             {
                 result.Add(selection);
             }
 
-            return Task.FromResult((IReadOnlyList<TriggerHandler>)result);
+            return Task.FromResult((IReadOnlyList<OnCondition>)result);
         }
     }
 }