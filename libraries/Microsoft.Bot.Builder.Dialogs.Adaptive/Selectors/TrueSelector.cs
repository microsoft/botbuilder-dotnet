﻿using System.Collections.Generic;
using System.Linq;
using System.Threading;
using System.Threading.Tasks;
using Microsoft.Bot.Builder.Expressions.Parser;

namespace Microsoft.Bot.Builder.Dialogs.Adaptive.Selectors
{
    /// <summary>
    /// Select all rules which evaluate to true.
    /// </summary>
    public class TrueSelector : IEventSelector
    {
        private List<IOnEvent> _rules;
        private bool _evaluate;

        public void Initialize(IEnumerable<IOnEvent> rules, bool evaluate = true)
        {
            _rules = rules.ToList();
            _evaluate = evaluate;
        }

        public Task<IReadOnlyList<IOnEvent>> Select(SequenceContext context, CancellationToken cancel = default(CancellationToken))
        {
            var candidates = _rules;
            if (_evaluate)
            {
                var parser = new ExpressionEngine();
                candidates = new List<IOnEvent>();
                foreach (var rule in _rules)
                {
                    var expression = rule.GetExpression(parser);
                    var (value, error) = expression.TryEvaluate(context.State);
                    var result = error == null && (bool)value;
                    if (result == true)
                    {
                        candidates.Add(rule);
                    }
                }
            }

<<<<<<< HEAD
            return Task.FromResult((IReadOnlyList<IOnEvent>)candidates);
=======
            return Task.FromResult((IReadOnlyList<int>)candidates);
>>>>>>> bd91afc7
        }
    }
}<|MERGE_RESOLUTION|>--- conflicted
+++ resolved
@@ -39,11 +39,7 @@
                 }
             }
 
-<<<<<<< HEAD
             return Task.FromResult((IReadOnlyList<IOnEvent>)candidates);
-=======
-            return Task.FromResult((IReadOnlyList<int>)candidates);
->>>>>>> bd91afc7
         }
     }
 }