--- conflicted
+++ resolved
@@ -1,13 +1,8 @@
-<<<<<<< HEAD
-﻿using System.Collections.Generic;
-=======
 ﻿// Copyright (c) Microsoft Corporation. All rights reserved.
 // Licensed under the MIT License.
 
 using System;
 using System.Collections.Generic;
-using System.Linq;
->>>>>>> 4fc78993
 using System.Threading;
 using System.Threading.Tasks;
 using Microsoft.Bot.Builder.Dialogs.Adaptive.Conditions;
@@ -34,6 +29,7 @@
         /// <summary>
         /// Gets or sets the expression parser to use.
         /// </summary>
+        /// <value>Expression parser.</value>
         [Newtonsoft.Json.JsonIgnore]
         public IExpressionParser Parser { get; set; } = new ExpressionEngine(TriggerTree.LookupFunction);
 
@@ -47,15 +43,9 @@
 
         public virtual async Task<IReadOnlyList<OnCondition>> Select(SequenceContext context, CancellationToken cancel)
         {
-<<<<<<< HEAD
-            var nodes = _tree.Matches(context.State);
+            var nodes = _tree.Matches(context.GetState());
             var matches = new List<OnCondition>();
             foreach (var node in nodes)
-=======
-            var nodes = _tree.Matches(context.GetState());
-            IReadOnlyList<int> selections;
-            if (Selector == null)
->>>>>>> 4fc78993
             {
                 foreach (var trigger in node.AllTriggers)
                 {
