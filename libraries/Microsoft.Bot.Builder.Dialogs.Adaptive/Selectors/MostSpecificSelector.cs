﻿using System.Collections.Generic;
using System.Threading;
using System.Threading.Tasks;
using Microsoft.Bot.Builder.AI.TriggerTrees;
using Microsoft.Bot.Builder.Dialogs.Adaptive.Conditions;
using Microsoft.Bot.Builder.Expressions.Parser;

namespace Microsoft.Bot.Builder.Dialogs.Adaptive.Selectors
{
    /// <summary>
    /// Select the most specific true rule implementation of <see cref="ITriggerSelector"/>.
    /// </summary>
    public class MostSpecificSelector : ITriggerSelector
    {
        private readonly TriggerTree _tree = new TriggerTree();

        /// <summary>
        /// Gets or sets optional rule selector to use when more than one most specific rule is true.
        /// </summary>
        /// <value>
        /// Optional rule selector to use when more than one most specific rule is true.
        /// </value>
        public ITriggerSelector Selector { get; set; }

        public void Initialize(IEnumerable<OnCondition> conditionals, bool evaluate)
        {
            var parser = new ExpressionEngine(TriggerTree.LookupFunction);
            foreach (var conditional in conditionals)
            {
<<<<<<< HEAD
                _tree.AddTrigger(triggerHandler.GetExpression(parser), triggerHandler);
=======
                _tree.AddTrigger(conditional.GetExpression(parser), (i, conditional));
                ++i;
>>>>>>> e3708366
            }
        }

        public virtual async Task<IReadOnlyList<TriggerHandler>> Select(SequenceContext context, CancellationToken cancel)
        {
            var nodes = _tree.Matches(context.State);
            var matches = new List<TriggerHandler>();
            foreach (var node in nodes)
            {
                foreach (var trigger in node.AllTriggers)
                {
<<<<<<< HEAD
                    matches.Add((TriggerHandler)trigger.Action);
=======
                    foreach (var trigger in node.AllTriggers)
                    {
                        var (pos, rule) = (ValueTuple<int, OnCondition>)trigger.Action;
                        matches.Add(pos);
                    }
>>>>>>> e3708366
                }
            }
<<<<<<< HEAD
=======
            else
            {
                var matches = new List<ValueTuple<int, OnCondition>>();
                foreach (var node in nodes)
                {
                    foreach (var trigger in node.AllTriggers)
                    {
                        matches.Add((ValueTuple<int, OnCondition>)trigger.Action);
                    }
                }
>>>>>>> e3708366

            IReadOnlyList<TriggerHandler> selections = matches;
            if (Selector != null)
            { 
                Selector.Initialize(matches, false);
                selections = await Selector.Select(context, cancel).ConfigureAwait(false);
            }

            return selections;
        }
    }
}<|MERGE_RESOLUTION|>--- conflicted
+++ resolved
@@ -27,51 +27,24 @@
             var parser = new ExpressionEngine(TriggerTree.LookupFunction);
             foreach (var conditional in conditionals)
             {
-<<<<<<< HEAD
-                _tree.AddTrigger(triggerHandler.GetExpression(parser), triggerHandler);
-=======
-                _tree.AddTrigger(conditional.GetExpression(parser), (i, conditional));
-                ++i;
->>>>>>> e3708366
+                _tree.AddTrigger(conditional.GetExpression(parser), conditional);
             }
         }
 
-        public virtual async Task<IReadOnlyList<TriggerHandler>> Select(SequenceContext context, CancellationToken cancel)
+        public virtual async Task<IReadOnlyList<OnCondition>> Select(SequenceContext context, CancellationToken cancel)
         {
             var nodes = _tree.Matches(context.State);
-            var matches = new List<TriggerHandler>();
-            foreach (var node in nodes)
-            {
-                foreach (var trigger in node.AllTriggers)
-                {
-<<<<<<< HEAD
-                    matches.Add((TriggerHandler)trigger.Action);
-=======
-                    foreach (var trigger in node.AllTriggers)
-                    {
-                        var (pos, rule) = (ValueTuple<int, OnCondition>)trigger.Action;
-                        matches.Add(pos);
-                    }
->>>>>>> e3708366
-                }
-            }
-<<<<<<< HEAD
-=======
-            else
-            {
-                var matches = new List<ValueTuple<int, OnCondition>>();
+                var matches = new List<OnCondition>();
                 foreach (var node in nodes)
                 {
-                    foreach (var trigger in node.AllTriggers)
+                    foreach (var condition in node.AllTriggers)
                     {
-                        matches.Add((ValueTuple<int, OnCondition>)trigger.Action);
+                        matches.Add(condition);
                     }
                 }
->>>>>>> e3708366
-
             IReadOnlyList<TriggerHandler> selections = matches;
             if (Selector != null)
-            { 
+            {
                 Selector.Initialize(matches, false);
                 selections = await Selector.Select(context, cancel).ConfigureAwait(false);
             }
