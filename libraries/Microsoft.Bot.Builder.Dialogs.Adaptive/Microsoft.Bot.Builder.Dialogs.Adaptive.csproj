--- conflicted
+++ resolved
@@ -96,7 +96,6 @@
     <None Remove="Schemas\Selectors\Microsoft.MostSpecificSelector.schema" />
     <None Remove="Schemas\Selectors\Microsoft.RandomSelector.schema" />
     <None Remove="Schemas\Selectors\Microsoft.TrueSelector.schema" />
-<<<<<<< HEAD
     <None Remove="Schemas\Actions\Microsoft.BeginDialog.schema" />
     <None Remove="Schemas\Actions\Microsoft.CancelAllDialogs.schema" />
     <None Remove="Schemas\Actions\Microsoft.DeleteProperty.schema" />
@@ -115,31 +114,6 @@
     <None Remove="Schemas\Actions\Microsoft.SetProperty.schema" />
     <None Remove="Schemas\Actions\Microsoft.SwitchCondition.schema" />
     <None Remove="Schemas\Actions\Microsoft.TraceActivity.schema" />
-=======
-    <None Remove="Schemas\Steps\baseStepSchema.json" />
-    <None Remove="Schemas\Steps\Microsoft.BeginDialog.schema" />
-    <None Remove="Schemas\Steps\Microsoft.CancelAllDialogs.schema" />
-    <None Remove="Schemas\Steps\Microsoft.DebugBreak.schema" />
-    <None Remove="Schemas\Steps\Microsoft.DeleteProperty.schema" />
-    <None Remove="Schemas\Steps\Microsoft.EditArray.schema" />
-    <None Remove="Schemas\Steps\Microsoft.EditSteps.schema" />
-    <None Remove="Schemas\Steps\Microsoft.EmitEvent.schema" />
-    <None Remove="Schemas\Steps\Microsoft.EndDialog.schema" />
-    <None Remove="Schemas\Steps\Microsoft.EndTurn.schema" />
-    <None Remove="Schemas\Steps\Microsoft.Foreach.schema" />
-    <None Remove="Schemas\Steps\Microsoft.ForeachPage.schema" />
-    <None Remove="Schemas\Steps\Microsoft.HttpRequest.schema" />
-    <None Remove="Schemas\Steps\Microsoft.IfCondition.schema" />
-    <None Remove="Schemas\Steps\Microsoft.IfProperty.schema" />
-    <None Remove="Schemas\Steps\Microsoft.InitProperty.schema" />
-    <None Remove="Schemas\Steps\Microsoft.LogStep.schema" />
-    <None Remove="Schemas\Steps\Microsoft.RepeatDialog.schema" />
-    <None Remove="Schemas\Steps\Microsoft.ReplaceDialog.schema" />
-    <None Remove="Schemas\Steps\Microsoft.SendActivity.schema" />
-    <None Remove="Schemas\Steps\Microsoft.SetProperty.schema" />
-    <None Remove="Schemas\Steps\Microsoft.SwitchCondition.schema" />
-    <None Remove="Schemas\Steps\Microsoft.TraceActivity.schema" />
->>>>>>> 57049355
   </ItemGroup>
   
   <ItemGroup>
@@ -176,24 +150,11 @@
     <Content Include="Schemas\Recognizers\Microsoft.RegexRecognizer.schema" />
     <Content Include="Schemas\Selectors\Microsoft.ConditionalSelector.schema" />
     <Content Include="Schemas\Selectors\Microsoft.TrueSelector.schema" />
-<<<<<<< HEAD
     <Content Include="Schemas\Actions\Microsoft.RepeatDialog.schema" />
     <Content Include="Schemas\Actions\Microsoft.DeleteProperty.schema" />
     <Content Include="Schemas\Actions\Microsoft.IfCondition.schema" />
     <Content Include="Schemas\Actions\Microsoft.LogAction.schema" />
     <Content Include="Schemas\Actions\Microsoft.TraceActivity.schema" />
-=======
-    <Content Include="Schemas\Steps\baseStepSchema.json" />
-    <Content Include="Schemas\Steps\Microsoft.DebugBreak.schema" />
-    <Content Include="Schemas\Steps\Microsoft.EditSteps.schema" />
-    <Content Include="Schemas\Steps\Microsoft.Foreach.schema" />
-    <Content Include="Schemas\Steps\Microsoft.ForeachPage.schema" />
-    <Content Include="Schemas\Steps\Microsoft.RepeatDialog.schema" />
-    <Content Include="Schemas\Steps\Microsoft.DeleteProperty.schema" />
-    <Content Include="Schemas\Steps\Microsoft.IfCondition.schema" />
-    <Content Include="Schemas\Steps\Microsoft.LogStep.schema" />
-    <Content Include="Schemas\Steps\Microsoft.TraceActivity.schema" />
->>>>>>> 57049355
     <Content Include="Schemas\Selectors\Microsoft.FirstSelector.schema" />
     <Content Include="Schemas\Selectors\Microsoft.MostSpecificSelector.schema" />
     <Content Include="Schemas\Selectors\Microsoft.RandomSelector.schema" />
@@ -218,4 +179,6 @@
     <ProjectReference Include="..\Microsoft.Bot.Builder.Expressions.Parser\Microsoft.Bot.Builder.Expressions.Parser.csproj" />
   </ItemGroup>
 
+  <ProjectExtensions><VisualStudio><UserProperties schemas_4actions_4microsoft_1begindialog_1schema__JsonSchema="" /></VisualStudio></ProjectExtensions>
+
 </Project>