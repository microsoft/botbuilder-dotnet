--- conflicted
+++ resolved
@@ -146,16 +146,10 @@
                 return qnaClient;
             }
 
-<<<<<<< HEAD
             var (epKey, error) = this.EndpointKey.TryGetValue(dcState);
             var (hn, error2) = this.HostName.TryGetValue(dcState);
             var (kbId, error3) = this.KnowledgeBaseId.TryGetValue(dcState);
             var (logPersonalInformation, error4) = this.LogPersonalInformation.TryGetValue(dcState);
-=======
-            var (epKey, error) = this.EndpointKey.TryGetValue(dc.State);
-            var (hn, error2) = this.HostName.TryGetValue(dc.State);
-            var (kbId, error3) = this.KnowledgeBaseId.TryGetValue(dc.State);
->>>>>>> e1c30487
 
             var endpoint = new QnAMakerEndpoint
             {
