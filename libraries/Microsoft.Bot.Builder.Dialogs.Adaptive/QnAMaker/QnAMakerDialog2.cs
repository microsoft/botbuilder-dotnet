﻿using System.Collections.Generic;
using System.Runtime.CompilerServices;
using System.Threading.Tasks;
using AdaptiveExpressions.Properties;
using Microsoft.Bot.Builder.AI.QnA;
using Microsoft.Bot.Builder.AI.QnA.Dialogs;
using Microsoft.Bot.Schema;
using Newtonsoft.Json;

namespace Microsoft.Bot.Builder.Dialogs.Adaptive.QnA
{
    /// <summary>
    /// An adaptive dialog that supports multi-step and adaptive-learning QnA Maker services.
    /// </summary>
    /// <remarks>An instance of this class targets a specific QnA Maker knowledge base, determined at run-time.
    /// It supports knowledge bases that include follow-up prompt and active learning features.</remarks>
    public class QnAMakerDialog2 : QnAMakerDialog
    {
        /// <summary>
        /// The declarative name for this type.
        /// </summary>
        /// <remarks>Used by the framework to serialize and deserialize an instance of this type to JSON.</remarks>
        [JsonProperty("$kind")]
        public const string DeclarativeType = "Microsoft.QnAMakerDialog";

        /// <summary>
        /// Initializes a new instance of the <see cref="QnAMakerDialog2"/> class.
        /// The JSON serializer uses this constructor to deserialize objects of this class.
        /// </summary>
        /// <param name="sourceFilePath">The source file path, for debugging. Defaults to the full path
        /// of the source file that contains the caller.</param>
        /// <param name="sourceLineNumber">The line number, for debugging. Defaults to the line number
        /// in the source file at which the method is called.</param>
        [JsonConstructor]
        public QnAMakerDialog2([CallerFilePath] string sourceFilePath = "", [CallerLineNumber] int sourceLineNumber = 0)
            : base(sourceFilePath, sourceLineNumber)
        {
        }

        /// <summary>
        /// Gets or sets the QnA Maker knowledge base ID to query.
        /// </summary>
        /// <value>
        /// The knowledge base ID or an expression which evaluates to the knowledge base ID.
        /// </value>
        [JsonProperty("knowledgeBaseId")]
        public StringExpression KnowledgeBaseId { get; set; }

        /// <summary>
        /// Gets or sets the QnA Maker host URL for the knowledge base.
        /// </summary>
        /// <value>
        /// The QnA Maker host URL or an expression which evaluates to the host URL.
        /// </value>
        [JsonProperty("hostname")]
        public StringExpression HostName { get; set; }

        /// <summary>
        /// Gets or sets the QnA Maker endpoint key to use to query the knowledge base.
        /// </summary>
        /// <value>
        /// The QnA Maker endpoint key to use or an expression which evaluates to the endpoint key.
        /// </value>
        [JsonProperty("endpointKey")]
        public StringExpression EndpointKey { get; set; }

        /// <summary>
        /// Gets or sets the threshold for answers returned, based on score.
        /// </summary>
        /// <value>
        /// The threshold for answers returned or an expression which evaluates to the threshold.
        /// </value>
        [JsonProperty("threshold")]
        public NumberExpression Threshold { get; set; } = DefaultThreshold;

        /// <summary>
        /// Gets or sets the maximum number of answers to return from the knowledge base.
        /// </summary>
        /// <value>
        /// The maximum number of answers to return from the knowledge base or an expression which
        /// evaluates to the maximum number to return.
        /// </value>
        [JsonProperty("top")]
        public IntExpression Top { get; set; } = DefaultTopN;

        /// <summary>
        /// Gets or sets the template to send the user when QnA Maker does not find an answer.
        /// </summary>
        /// <value>
        /// The template to send the user when QnA Maker does not find an answer.
        /// </value>
        [JsonProperty("noAnswer")]
        public ITemplate<Activity> NoAnswer { get; set; }

        /// <summary>
        /// Gets or sets the card title to use when showing active learning options to the user,
        /// if active learning is enabled.
        /// </summary>
        /// <value>
        /// The path card title to use when showing active learning options to the user or an
        /// expression which evaluates to the card title.
        /// </value>
        [JsonProperty("activeLearningCardTitle")]
        public StringExpression ActiveLearningCardTitle { get; set; }

        /// <summary>
        /// Gets or sets the button text to use with active learning options, allowing a user to
        /// indicate none of the options are applicable.
        /// </summary>
        /// <value>
        /// The button text to use with active learning options or an expression which evaluates to
        /// the button text.
        /// </value>
        [JsonProperty("cardNoMatchText")]
        public StringExpression CardNoMatchText { get; set; }

        /// <summary>
        /// Gets or sets the template to send the user if they select the no match option on an
        /// active learning card.
        /// </summary>
        /// <value>
        /// The template to send the user if they select the no match option on an active learning card.
        /// </value>
        [JsonProperty("cardNoMatchResponse")]
        public ITemplate<Activity> CardNoMatchResponse { get; set; }

        /// <summary>
        /// Gets or sets the QnA Maker metadata with which to filter or boost queries to the knowledge base;
        /// or null to apply none.
        /// </summary>
        /// <value>
        /// The QnA Maker metadata with which to filter or boost queries to the knowledge base
        /// or an expression which evaluates to the QnA Maker metadata.
        /// </value>
        [JsonProperty("strictFilters")]
        public ArrayExpression<Metadata> StrictFilters { get; set; }

        /// <summary>
<<<<<<< HEAD
        /// Gets or sets the flag to determine if personal information should be logged in telemetry.
        /// </summary>
        /// <value>
        /// The flag to indicate in personal information should be logged in telemetry.
        /// </value>
        [JsonProperty("logPersonalInformation")]
        public new BoolExpression LogPersonalInformation { get; set; } = "=settings.telemetry.logPersonalInformation";

        /// <summary>
        /// Gets or sets a value indicating whether gets or sets environment of knowledgebase to be called. 
=======
        /// Gets or sets a value indicating whether to call test or prod environment of knowledge base to be called. 
>>>>>>> b524ea5e
        /// </summary>
        /// <value>
        /// A value indicating whether to call test or prod environment of knowledge base. 
        /// </value>
        [JsonProperty("isTest")]
        public bool IsTest { get; set; }

        /// <summary>
        /// Gets or sets the QnA Maker ranker type to use.
        /// </summary>
        /// <value>
        /// The QnA Maker ranker type to use or an expression which evaluates to the ranker type.
        /// </value>
        /// <seealso cref="RankerTypes"/>
        [JsonProperty("rankerType")]
        public StringExpression RankerType { get; set; } = new StringExpression(RankerTypes.DefaultRankerType);

        /// <summary>
        /// Gets an <see cref="IQnAMakerClient"/> to use to access the QnA Maker knowledge base.
        /// </summary>
        /// <param name="dc">The <see cref="DialogContext"/> for the current turn of conversation.</param>
        /// <returns>A <see cref="Task"/> representing the asynchronous operation.</returns>
        /// <remarks>If the task is successful, the result contains the QnA Maker client to use.</remarks>
        protected async override Task<IQnAMakerClient> GetQnAMakerClientAsync(DialogContext dc)
        {
            var qnaClient = dc.Context.TurnState.Get<IQnAMakerClient>();
            if (qnaClient != null)
            {
                // return mock client
                return qnaClient;
            }

<<<<<<< HEAD
            var (epKey, error) = this.EndpointKey.TryGetValue(dc.State);
            var (hn, error2) = this.HostName.TryGetValue(dc.State);
            var (kbId, error3) = this.KnowledgeBaseId.TryGetValue(dc.State);
            var (logPersonalInformation, error4) = this.LogPersonalInformation.TryGetValue(dc.State);
=======
            var (epKey, _) = this.EndpointKey.TryGetValue(dc.State);
            var (hn, _) = this.HostName.TryGetValue(dc.State);
            var (kbId, _) = this.KnowledgeBaseId.TryGetValue(dc.State);
>>>>>>> b524ea5e

            var endpoint = new QnAMakerEndpoint
            {
                EndpointKey = epKey,
                Host = hn,
                KnowledgeBaseId = kbId
            };
            var options = await GetQnAMakerOptionsAsync(dc).ConfigureAwait(false);

            return new QnAMaker(endpoint, options, this.HttpClient, this.TelemetryClient, (bool)logPersonalInformation);
        }

        /// <summary>
        /// Gets the options for the QnA Maker client that the dialog will use to query the knowledge base.
        /// </summary>
        /// <param name="dc">The <see cref="DialogContext"/> for the current turn of conversation.</param>
        /// <returns>A <see cref="Task"/> representing the asynchronous operation.</returns>
        /// <remarks>If the task is successful, the result contains the QnA Maker options to use.</remarks>
        protected override Task<QnAMakerOptions> GetQnAMakerOptionsAsync(DialogContext dc)
        {
            return Task.FromResult(new QnAMakerOptions
            {
                ScoreThreshold = this.Threshold.GetValue(dc.State),
                StrictFilters = this.StrictFilters?.GetValue(dc.State)?.ToArray(),
                Top = this.Top.GetValue(dc.State),
                QnAId = 0,
                RankerType = this.RankerType.GetValue(dc.State),
                IsTest = this.IsTest
            });
        }

        /// <summary>
        /// Gets the options the dialog will use to display query results to the user.
        /// </summary>
        /// <param name="dc">The <see cref="DialogContext"/> for the current turn of conversation.</param>
        /// <returns>A <see cref="Task"/> representing the asynchronous operation.</returns>
        /// <remarks>If the task is successful, the result contains the response options to use.</remarks>
        protected async override Task<QnADialogResponseOptions> GetQnAResponseOptionsAsync(DialogContext dc)
        {
            var noAnswer = (this.NoAnswer != null) ? await this.NoAnswer.BindToData(dc.Context, dc.State).ConfigureAwait(false) : null;
            var cardNoMatchResponse = (this.CardNoMatchResponse != null) ? await this.CardNoMatchResponse.BindToData(dc.Context, dc.State).ConfigureAwait(false) : null;

            if (noAnswer != null)
            {
                var properties = new Dictionary<string, string>()
                {
                    { "template", JsonConvert.SerializeObject(this.NoAnswer) },
                    { "result", noAnswer == null ? string.Empty : JsonConvert.SerializeObject(noAnswer, new JsonSerializerSettings() { NullValueHandling = NullValueHandling.Ignore }) },
                };
                TelemetryClient.TrackEvent("GeneratorResult", properties);
            }

            if (cardNoMatchResponse != null)
            {
                var properties = new Dictionary<string, string>()
                {
                    { "template", JsonConvert.SerializeObject(this.CardNoMatchResponse) },
                    { "result", cardNoMatchResponse == null ? string.Empty : JsonConvert.SerializeObject(cardNoMatchResponse, new JsonSerializerSettings() { NullValueHandling = NullValueHandling.Ignore }) },
                };
                TelemetryClient.TrackEvent("GeneratorResult", properties);
            }

            var responseOptions = new QnADialogResponseOptions
            {
                ActiveLearningCardTitle = this.ActiveLearningCardTitle.GetValue(dc.State),
                CardNoMatchText = this.CardNoMatchText.GetValue(dc.State),
                NoAnswer = noAnswer,
                CardNoMatchResponse = cardNoMatchResponse,
            };

            return responseOptions;
        }
    }
}<|MERGE_RESOLUTION|>--- conflicted
+++ resolved
@@ -136,7 +136,6 @@
         public ArrayExpression<Metadata> StrictFilters { get; set; }
 
         /// <summary>
-<<<<<<< HEAD
         /// Gets or sets the flag to determine if personal information should be logged in telemetry.
         /// </summary>
         /// <value>
@@ -147,9 +146,6 @@
 
         /// <summary>
         /// Gets or sets a value indicating whether gets or sets environment of knowledgebase to be called. 
-=======
-        /// Gets or sets a value indicating whether to call test or prod environment of knowledge base to be called. 
->>>>>>> b524ea5e
         /// </summary>
         /// <value>
         /// A value indicating whether to call test or prod environment of knowledge base. 
@@ -182,16 +178,10 @@
                 return qnaClient;
             }
 
-<<<<<<< HEAD
-            var (epKey, error) = this.EndpointKey.TryGetValue(dc.State);
-            var (hn, error2) = this.HostName.TryGetValue(dc.State);
-            var (kbId, error3) = this.KnowledgeBaseId.TryGetValue(dc.State);
-            var (logPersonalInformation, error4) = this.LogPersonalInformation.TryGetValue(dc.State);
-=======
             var (epKey, _) = this.EndpointKey.TryGetValue(dc.State);
             var (hn, _) = this.HostName.TryGetValue(dc.State);
             var (kbId, _) = this.KnowledgeBaseId.TryGetValue(dc.State);
->>>>>>> b524ea5e
+            var (logPersonalInformation, _) = this.LogPersonalInformation.TryGetValue(dc.State);
 
             var endpoint = new QnAMakerEndpoint
             {
