﻿// Copyright (c) Microsoft Corporation. All rights reserved.
// Licensed under the MIT License.

using System.Collections.Generic;
using Microsoft.Bot.Builder.Dialogs.Adaptive.QnA;
using Microsoft.Bot.Builder.Dialogs.Debugging;
using Microsoft.Bot.Builder.Dialogs.Declarative;
using Microsoft.Bot.Builder.Dialogs.Declarative.Resolvers;
using Newtonsoft.Json;

namespace Microsoft.Bot.Builder.AI.QnA
{
    public class QnAMakerComponentRegistration : ComponentRegistration
    {
        public override IEnumerable<TypeRegistration> GetTypes()
        {
            // Dialogs
<<<<<<< HEAD
            yield return new TypeRegistration<QnAMakerDialog2>("Microsoft.QnAMakerDialog");
=======
            yield return new TypeRegistration<QnAMakerDialog>(QnAMakerDialog.DeclarativeType);
>>>>>>> 6f071b3c
        }

        public override IEnumerable<JsonConverter> GetConverters(ISourceMap sourceMap, IRefResolver refResolver, Stack<string> paths)
        {
            yield break;
        }
    }
}<|MERGE_RESOLUTION|>--- conflicted
+++ resolved
@@ -15,11 +15,7 @@
         public override IEnumerable<TypeRegistration> GetTypes()
         {
             // Dialogs
-<<<<<<< HEAD
-            yield return new TypeRegistration<QnAMakerDialog2>("Microsoft.QnAMakerDialog");
-=======
-            yield return new TypeRegistration<QnAMakerDialog>(QnAMakerDialog.DeclarativeType);
->>>>>>> 6f071b3c
+            yield return new TypeRegistration<QnAMakerDialog2>(QnAMakerDialog2.DeclarativeType);
         }
 
         public override IEnumerable<JsonConverter> GetConverters(ISourceMap sourceMap, IRefResolver refResolver, Stack<string> paths)
