--- conflicted
+++ resolved
@@ -44,11 +44,7 @@
         public IStatePropertyAccessor<Dictionary<string, object>> UserState { get; set; }
 
         /// <summary>
-<<<<<<< HEAD
-        /// Recognizer for processing incoming user input.
-=======
         /// Gets or sets recognizer for processing incoming user input.
->>>>>>> bd91afc7
         /// </summary>
         /// <value>
         /// Recognizer for processing incoming user input.
