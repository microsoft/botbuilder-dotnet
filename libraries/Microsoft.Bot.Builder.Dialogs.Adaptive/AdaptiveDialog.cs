--- conflicted
+++ resolved
@@ -1305,17 +1305,12 @@
                         {
                             if (entity.Property == null)
                             {
-<<<<<<< HEAD
                                 assignments.Add(new EntityAssignment
-=======
-                                var assignment = new EntityAssignment
->>>>>>> 91dc72af
                                 {
                                     Entity = entity,
                                     Property = propSchema.Name,
                                     Operation = entity.Operation,
                                     IsExpected = isExpected
-<<<<<<< HEAD
                                 });
                             }
                             else if (entity.Property == entityName && entity.Value == null && entity.Operation == null && isExpected)
@@ -1328,24 +1323,6 @@
                                     Operation = null,
                                     IsExpected = isExpected,
                                 });
-=======
-                                };
-                                assignments.Add(assignment);
-                            }
-                            else if (entity.Property == entityName && entity.Value == null && entity.Operation == null)
-                            {
-                                // Recast property with no value as match for property entities
-                                var propEntity = (EntityInfo)entity.Clone();
-                                propEntity.Value = entity.Property;
-                                var assignment = new EntityAssignment
-                                {
-                                    Entity = propEntity,
-                                    Property = propSchema.Name,
-                                    Operation = propEntity.Operation,
-                                    IsExpected = expected.Contains(propSchema.Name)
-                                };
-                                assignments.Add(assignment);
->>>>>>> 91dc72af
                             }
                         }
                     }
@@ -1354,7 +1331,6 @@
 
             // Add default operations
             foreach (var assignment in assignments)
-<<<<<<< HEAD
             {
                 if (assignment.Operation == null)
                 {
@@ -1414,37 +1390,6 @@
                 }
             }
 
-=======
-            {
-                if (assignment.Operation == null)
-                {
-                    // Assign missing operation
-                    if (lastEvent == AdaptiveEvents.ChooseEntity
-                        && assignment.Entity.Property == nextAssignment.Property
-                        && (assignment.Operation == null || assignment.Operation == DefaultOperation(assignment, askDefault, dialogDefault)))
-                    {
-                        // Property and value match ambiguous entity
-                        assignment.Operation = AdaptiveEvents.ChooseEntity;
-                        assignment.IsExpected = true;
-                    }
-                    else if (lastEvent == AdaptiveEvents.ChooseProperty
-                        && assignment.Entity.Property != null
-                        && assignment.Operation == null
-                        && nextAssignment.Alternatives.Any(a => a.Property == assignment.Property))
-                    {
-                        // Plain property is a choice
-                        assignment.Operation = AdaptiveEvents.ChooseProperty;
-                        assignment.IsExpected = true;
-                    }
-                    else
-                    {
-                        // Assign default operator
-                        assignment.Operation = DefaultOperation(assignment, askDefault, dialogDefault);
-                    }
-                }
-            }
-
->>>>>>> 91dc72af
             return assignments;
         }
 
@@ -1509,11 +1454,7 @@
                         if (candidate != null)
                         {
                             // Remove any overlapping entities without a common root
-<<<<<<< HEAD
                             choices.RemoveAll(choice => choice == candidate || (!choice.Entity.SharesRoot(candidate.Entity) && choice.Entity.Overlaps(candidate.Entity)));
-=======
-                            choices.RemoveAll(choice => choice.Operation == candidate.Operation && choice.Entity.Overlaps(candidate.Entity));
->>>>>>> 91dc72af
                             yield return candidate;
                         }
                     }
@@ -1557,14 +1498,10 @@
             var hasDefault = assignments.Any(a => a.Operation == DefaultOperation(a, askDefaultOp, dialogDefaultOp));
             foreach (var assignment in assignments)
             {
-<<<<<<< HEAD
                 if (!hasDefault 
                     || assignment.Operation == AdaptiveEvents.ChooseEntity 
                     || assignment.Operation == AdaptiveEvents.ChooseProperty 
                     || assignment.Operation == DefaultOperation(assignment, askDefaultOp, dialogDefaultOp))
-=======
-                if (!hasDefault || assignment.Operation == DefaultOperation(assignment, askDefaultOp, dialogDefaultOp))
->>>>>>> 91dc72af
                 {
                     yield return assignment;
                 }
