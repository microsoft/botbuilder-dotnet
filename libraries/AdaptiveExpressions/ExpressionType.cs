--- conflicted
+++ resolved
@@ -52,12 +52,9 @@
         public const string NewGuid = "newGuid";
         public const string IndexOf = "indexOf";
         public const string LastIndexOf = "lastIndexOf";
-<<<<<<< HEAD
         public const string EOL = "EOL";
-=======
         public const string SentenceCase = "sentenceCase";
         public const string TitleCase = "titleCase";
->>>>>>> 3fada519
 
         // Collection
         public const string Count = "count";
