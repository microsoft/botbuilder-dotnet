﻿// Copyright (c) Microsoft Corporation. All rights reserved.
// Licensed under the MIT License.

using System;
using System.Collections;
using System.Collections.Concurrent;
using System.Collections.Generic;
using System.Data;
using System.Linq;
using System.Text;
using AdaptiveExpressions.Converters;
using AdaptiveExpressions.Memory;
using Newtonsoft.Json;

namespace AdaptiveExpressions
{
    /// <summary>
    /// Type expected from evaluating an expression.
    /// </summary>
    [Flags]
#pragma warning disable CA1714 // Flags enums should have plural names (we can't change this without breaking binary compat)
    public enum ReturnType
#pragma warning restore CA1714 // Flags enums should have plural names
    {
        /// <summary>
        /// True or false boolean value.
        /// </summary>
        Boolean = 1,

        /// <summary>
        /// Numerical value like int, float, double, ...
        /// </summary>
        Number = 2,

        /// <summary>
        /// Any value is possible.
        /// </summary>
#pragma warning disable CA1720 // Identifier contains type name (we can't change this without breaking binary compat)
        Object = 4,
#pragma warning restore CA1720 // Identifier contains type name

        /// <summary>
        /// String value.
        /// </summary>
#pragma warning disable CA1720 // Identifier contains type name (we can't change this without breaking binary compat)
        String = 8,
#pragma warning restore CA1720 // Identifier contains type name

        /// <summary>
        /// Array value.
        /// </summary>
        Array = 16,
    }

    /// <summary>
    /// An expression which can be analyzed or evaluated to produce a value.
    /// </summary>
    /// <remarks>
    /// This provides an open-ended wrapper that supports a number of built-in functions and can also be extended at runtime.
    /// It also supports validation of the correctness of an expression and evaluation that should be exception free.
    /// </remarks>
    [JsonConverter(typeof(ExpressionConverter))]
    public class Expression
    {
        /// <summary>
        /// Dictionary of function => ExpressionEvaluator.
        /// </summary>
        /// <remarks>
        /// This is all available functions, you can add custom functions to it, but you cannot
        /// replace builtin functions.  If you clear the dictionary, it will be reset to the built in functions.
        /// </remarks>
        public static readonly FunctionTable Functions = new FunctionTable();

        /// <summary>
        /// Initializes a new instance of the <see cref="Expression"/> class.
        /// Built-in expression constructor.
        /// </summary>
        /// <param name="type">Type of built-in expression from <see cref="ExpressionType"/>.</param>
        /// <param name="children">Child expressions.</param>
        public Expression(string type, params Expression[] children)
        {
            Evaluator = Functions[type] ?? throw new SyntaxErrorException($"{type} does not have an evaluator, it's not a built-in function or a custom function.");
            Children = children;
        }

        /// <summary>
        /// Initializes a new instance of the <see cref="Expression"/> class.
        /// Expression constructor.
        /// </summary>
        /// <param name="evaluator">Information about how to validate and evaluate expression.</param>
        /// <param name="children">Child expressions.</param>
        public Expression(ExpressionEvaluator evaluator, params Expression[] children)
        {
            Evaluator = evaluator ?? throw new ArgumentNullException(nameof(evaluator));
            Children = children;
        }

        /// <summary>
        /// Gets type of expression.
        /// </summary>
        /// <value>
        /// Type of expression.
        /// </value>
        public string Type => Evaluator.Type;

        /// <summary>
        /// Gets expression evaluator.
        /// </summary>
        /// <value>
        /// expression evaluator.
        /// </value>
        public ExpressionEvaluator Evaluator { get; }

        /// <summary>
        /// Gets or sets children expressions.
        /// </summary>
        /// <value>
        /// Children expressions.
        /// </value>
#pragma warning disable CA1819 // Properties should not return arrays (we can't change this without breaking binary compat)
        public Expression[] Children { get; set; }
#pragma warning restore CA1819 // Properties should not return arrays

        /// <summary>
        /// Gets expected result of evaluating expression.
        /// </summary>
        /// <value>
        /// Expected result of evaluating expression.
        /// </value>
        public ReturnType ReturnType => Evaluator.ReturnType;

        /// <summary>
        /// allow a string to be implicitly assigned to an expression property.
        /// </summary>
        /// <param name="expression">string expression.</param>
        public static implicit operator Expression(string expression) => Expression.Parse(expression?.TrimStart('='));

        /// <summary>
        /// Parse an expression string into an expression object.
        /// </summary>
        /// <param name="expression">expression string.</param>
        /// <param name="lookup">Optional function lookup when parsing the expression. Default is Expression.Lookup which uses Expression.Functions table.</param>
        /// <returns>expression object.</returns>
        public static Expression Parse(string expression, EvaluatorLookup lookup = null) => new ExpressionParser(lookup ?? Expression.Lookup).Parse(expression?.TrimStart('='));

        /// <summary>
        /// Lookup a ExpressionEvaluator (function) by name.
        /// </summary>
        /// <param name="functionName">function name.</param>
        /// <returns>ExpressionEvaluator.</returns>
        public static ExpressionEvaluator Lookup(string functionName) => Functions.TryGetValue(functionName, out var function) ? function : null;

        /// <summary>
        /// Make an expression and validate it.
        /// </summary>
        /// <param name="type">Type of expression from <see cref="ExpressionType"/>.</param>
        /// <param name="children">Child expressions.</param>
        /// <returns>New expression.</returns>
        public static Expression MakeExpression(string type, params Expression[] children)
        {
            var expr = new Expression(type, children);
            expr.Validate();
            return expr;
        }

        /// <summary>
        /// Make an expression and validate it.
        /// </summary>
        /// <param name="evaluator">Information about how to validate and evaluate expression.</param>
        /// <param name="children">Child expressions.</param>
        /// <returns>New expression.</returns>
        public static Expression MakeExpression(ExpressionEvaluator evaluator, params Expression[] children)
        {
            var expr = new Expression(evaluator, children);
            expr.Validate();
            return expr;
        }

        /// <summary>
        /// Construct an expression from a <see cref="EvaluateExpressionDelegate"/>.
        /// </summary>
        /// <param name="function">Function to create an expression from.</param>
        /// <returns>New expression.</returns>
        public static Expression LambaExpression(EvaluateExpressionDelegate function)
            => new Expression(new ExpressionEvaluator(ExpressionType.Lambda, function));

        /// <summary>
        /// Construct an expression from a lambda expression over the state.
        /// </summary>
        /// <remarks>Exceptions will be caught and surfaced as an error string.</remarks>
        /// <param name="function">Lambda expression to evaluate.</param>
        /// <returns>New expression.</returns>
        public static Expression Lambda(Func<object, object> function)
            => new Expression(new ExpressionEvaluator(ExpressionType.Lambda, (expression, state, _) =>
            {
                object value = null;
                string error = null;
                try
                {
                    value = function(state);
                }
#pragma warning disable CA1031 // Do not catch general exception types (capture the exception and return in in the error)
                catch (Exception e)
#pragma warning restore CA1031 // Do not catch general exception types
                {
                    error = e.Message;
                }

                return (value, error);
            }));

        /// <summary>
        /// Construct and validate an Set a property expression to a value expression.
        /// </summary>
        /// <param name="property">property expression.</param>
        /// <param name="value">value expression.</param>
        /// <returns>New expression.</returns>
        public static Expression SetPathToValue(Expression property, Expression value)
            => Expression.MakeExpression(ExpressionType.SetPathToValue, property, value);

        /// <summary>
        /// Construct and validate an Set a property expression to a value expression.
        /// </summary>
        /// <param name="property">property expression.</param>
        /// <param name="value">value object.</param>
        /// <returns>New expression.</returns>
        public static Expression SetPathToValue(Expression property, object value)
        {
            if (value is Expression)
            {
                return Expression.MakeExpression(ExpressionType.SetPathToValue, property, (Expression)value);
            }
            else
            {
                return Expression.MakeExpression(ExpressionType.SetPathToValue, property, ConstantExpression(value));
            }
        }

        /// <summary>
        /// Construct and validate an Equals expression.
        /// </summary>
        /// <param name="children">Child clauses.</param>
        /// <returns>New expression.</returns>
        public static Expression EqualsExpression(params Expression[] children)
        => Expression.MakeExpression(ExpressionType.Equal, children);

        /// <summary>
        /// Construct and validate an And expression.
        /// </summary>
        /// <param name="children">Child clauses.</param>
        /// <returns>New expression.</returns>
        public static Expression AndExpression(params Expression[] children)
        {
            if (children.Length > 1)
            {
                return Expression.MakeExpression(ExpressionType.And, children);
            }

            return children.Single();
        }

        /// <summary>
        /// Construct and validate an Or expression.
        /// </summary>
        /// <param name="children">Child clauses.</param>
        /// <returns>New expression.</returns>
        public static Expression OrExpression(params Expression[] children)
        {
            if (children.Length > 1)
            {
                return Expression.MakeExpression(ExpressionType.Or, children);
            }

            return children.Single();
        }

        /// <summary>
        /// Construct and validate a Not expression.
        /// </summary>
        /// <param name="child">Child clauses.</param>
        /// <returns>New expression.</returns>
        public static Expression NotExpression(Expression child)
            => Expression.MakeExpression(ExpressionType.Not, child);

        /// <summary>
        /// Construct a constant expression.
        /// </summary>
        /// <param name="value">Constant value.</param>
        /// <returns>New expression.</returns>
        public static Expression ConstantExpression(object value)
            => new Constant(value);

        /// <summary>
        /// Construct and validate a property accessor.
        /// </summary>
        /// <param name="property">Property to lookup.</param>
        /// <param name="instance">Expression to get instance that contains property or null for global state.</param>
        /// <returns>New expression.</returns>
        public static Expression Accessor(string property, Expression instance = null)
            => instance == null
            ? MakeExpression(ExpressionType.Accessor, ConstantExpression(property))
            : MakeExpression(ExpressionType.Accessor, ConstantExpression(property), instance);

        /// <summary>
        /// Do a deep equality between expressions.
        /// </summary>
        /// <param name="other">Other expression.</param>
        /// <returns>True if expressions are the same.</returns>
        public virtual bool DeepEquals(Expression other)
        {
            var eq = false;
            if (other != null)
            {
                eq = this.Type == other.Type;
                if (eq)
                {
                    eq = this.Children.Length == other.Children.Length;
                    if (this.Type == ExpressionType.And || this.Type == ExpressionType.Or)
                    {
                        // And/Or do not depend on order
                        for (var i = 0; eq && i < this.Children.Length; ++i)
                        {
                            var primary = this.Children[i];
                            var found = false;
                            for (var j = 0; j < this.Children.Length; ++j)
                            {
                                if (primary.DeepEquals(other.Children[j]))
                                {
                                    found = true;
                                    break;
                                }
                            }

                            eq = found;
                        }
                    }
                    else
                    {
                        for (var i = 0; eq && i < this.Children.Length; ++i)
                        {
                            eq = this.Children[i].DeepEquals(other.Children[i]);
                        }
                    }
                }
            }

            return eq;
        }

        /// <summary>
        /// Return the static reference paths to memory.
        /// </summary>
        /// <remarks>
        /// Return all static paths to memory.  If there is a computed element index, then the path is terminated there,
        /// but you might get other paths from the computed part as well.
        /// </remarks>
        /// <returns>List of the static reference paths.</returns>
        public IReadOnlyList<string> References()
        {
            var (path, refs) = ReferenceWalk(this);
            if (path != null)
            {
                refs.Add(path);
            }

            return refs.ToList();
        }

        /// <summary>
        /// Walking function for identifying static memory references in an expression.
        /// </summary>
        /// <param name="expression">Expression to analyze.</param>
        /// <param name="extension">If present, called to override lookup for things like template expansion.</param>
        /// <returns>Accessor path of expression which is a potential partial path and the full path found so far.</returns>
        public (string path, HashSet<string> references) ReferenceWalk(Expression expression, Func<Expression, bool> extension = null)
        {
            string path = null;
            var refs = new HashSet<string>();
            if (extension == null || !extension(expression))
            {
                var children = expression.Children;
                if (expression.Type == ExpressionType.Accessor)
                {
                    var prop = (string)((Constant)children[0]).Value;

                    if (children.Length == 1)
                    {
                        path = prop;
                    }

                    if (children.Length == 2)
                    {
                        (path, refs) = ReferenceWalk(children[1], extension);
                        if (path != null)
                        {
                            path = path + "." + prop;
                        }

                        // if path is null we still keep it null, won't append prop
                        // because for example, first(items).x should not return x as refs
                    }
                }
                else if (expression.Type == ExpressionType.Element)
                {
                    (path, refs) = ReferenceWalk(children[0], extension);
                    if (path != null)
                    {
                        if (children[1] is Constant cnst)
                        {
                            if (cnst.ReturnType == ReturnType.String)
                            {
                                path += $".{cnst.Value}";
                            }
                            else
                            {
                                path += $"[{cnst.Value}]";
                            }
                        }
                        else
                        {
                            refs.Add(path);
                        }
                    }

                    var (idxPath, refs1) = ReferenceWalk(children[1], extension);
                    refs.UnionWith(refs1);

                    if (idxPath != null)
                    {
                        refs.Add(idxPath);
                    }
                }
                else if (expression.Type == ExpressionType.Foreach ||
                         expression.Type == ExpressionType.Where ||
                         expression.Type == ExpressionType.Select)
                {
                    var (child0Path, refs0) = ReferenceWalk(children[0], extension);
                    if (child0Path != null)
                    {
                        refs0.Add(child0Path);
                    }

                    var (child2Path, refs2) = ReferenceWalk(children[2], extension);
                    if (child2Path != null)
                    {
                        refs2.Add(child2Path);
                    }

                    var iteratorName = (string)(children[1].Children[0] as Constant).Value;

                    // filter references found in children 2 with iterator name
<<<<<<< HEAD
#pragma warning disable CA1309 // Use ordinal stringcomparison
                    var nonLocalRefs2 = refs2.Where(x => !(x.Equals(iteratorName) || x.StartsWith(iteratorName + '.') || x.StartsWith(iteratorName + '[')))
#pragma warning restore CA1309 // Use ordinal stringcomparison
=======
                    var nonLocalRefs2 = refs2.Where(x => !(x.Equals(iteratorName, StringComparison.Ordinal) || x.StartsWith(iteratorName + '.', StringComparison.Ordinal) || x.StartsWith(iteratorName + '[', StringComparison.Ordinal)))
>>>>>>> 7a6d0613
                                             .ToList();

                    refs.UnionWith(refs0);
                    refs.UnionWith(nonLocalRefs2);
                }
                else
                {
                    foreach (var child in expression.Children)
                    {
                        var (childPath, refs0) = ReferenceWalk(child, extension);
                        refs.UnionWith(refs0);
                        if (childPath != null)
                        {
                            refs.Add(childPath);
                        }
                    }
                }
            }

            return (path, refs);
        }

        /// <summary>
        /// Validate immediate expression.
        /// </summary>
        public void Validate() => Evaluator.ValidateExpression(this);

        /// <summary>
        /// Recursively validate the expression tree.
        /// </summary>
        public void ValidateTree()
        {
            Validate();
            foreach (var child in Children)
            {
                child.ValidateTree();
            }
        }

        /// <summary>
        /// Evaluate the expression.
        /// </summary>
        /// <param name="state">
        /// Global state to evaluate accessor expressions against.  Can be <see cref="System.Collections.Generic.IDictionary{String, Object}"/>,
        /// <see cref="System.Collections.IDictionary"/> otherwise reflection is used to access property and then indexer.
        /// </param>
        /// <param name="options">Options used in the evaluation. </param>
        /// <returns>Computed value and an error string.  If the string is non-null, then there was an evaluation error.</returns>
        public (object value, string error) TryEvaluate(object state, Options options = null)
            => this.TryEvaluate<object>(MemoryFactory.Create(state), options);

        /// <summary>
        /// Evaluate the expression.
        /// </summary>
        /// <param name="state">
        /// Global state to evaluate accessor expressions against.  Can be <see cref="System.Collections.Generic.IDictionary{String, Object}"/>,
        /// <see cref="System.Collections.IDictionary"/> otherwise reflection is used to access property and then indexer.
        /// </param>
        /// <param name="options">Options used in the evaluation. </param>
        /// <returns>Computed value and an error string.  If the string is non-null, then there was an evaluation error.</returns>
        public (object value, string error) TryEvaluate(IMemory state, Options options = null)
            => this.TryEvaluate<object>(state, options);

        /// <summary>
        /// Evaluate the expression.
        /// </summary>
        /// <typeparam name="T">type of result of the expression.</typeparam>
        /// <param name="state">
        /// Global state to evaluate accessor expressions against.  Can be <see cref="System.Collections.Generic.IDictionary{String, Object}"/>,
        /// <see cref="System.Collections.IDictionary"/> otherwise reflection is used to access property and then indexer.
        /// </param>
        /// <param name="options">Options used in the evaluation. </param>
        /// <returns>Computed value and an error string.  If the string is non-null, then there was an evaluation error.</returns>
        public (T value, string error) TryEvaluate<T>(object state, Options options = null)
        => this.TryEvaluate<T>(MemoryFactory.Create(state), options);

        /// <summary>
        /// Evaluate the expression.
        /// </summary>
        /// <typeparam name="T">type of result of the expression.</typeparam>
        /// <param name="state">
        /// Global state to evaluate accessor expressions against.  Can be <see cref="System.Collections.Generic.IDictionary{String, Object}"/>,
        /// <see cref="System.Collections.IDictionary"/> otherwise reflection is used to access property and then indexer.
        /// </param>
        /// <param name="options">Options used in the evaluation. </param>
        /// <returns>Computed value and an error string.  If the string is non-null, then there was an evaluation error.</returns>
        public (T value, string error) TryEvaluate<T>(IMemory state, Options options = null)
        {
            var opts = options ?? new Options();
            var (result, error) = Evaluator.TryEvaluate(this, state, opts);
            if (error != null)
            {
                return (default(T), error);
            }

            if (result is T)
            {
                return ((T)result, error);
            }

            try
            {
                if (typeof(T) == typeof(object))
                {
                    if (result == null)
                    {
                        return (default(T), error);
                    }

                    return ((T)result, error);
                }

                if (typeof(T) == typeof(string))
                {
                    if (result == null)
                    {
                        return (default(T), null);
                    }

                    return ((T)(object)result.ToString(), error);
                }

                if (typeof(T) == typeof(bool))
                {
                    return ((T)(object)Convert.ToBoolean(result, CultureInfo.InvariantCulture), error);
                }

                if (typeof(T) == typeof(byte))
                {
                    return ((T)(object)Convert.ToByte(result, CultureInfo.InvariantCulture), (Convert.ToByte(result, CultureInfo.InvariantCulture) == Convert.ToDouble(result, CultureInfo.InvariantCulture)) ? null : Error<T>(result));
                }

                if (typeof(T) == typeof(short))
                {
                    return ((T)(object)Convert.ToInt16(result, CultureInfo.InvariantCulture), (Convert.ToInt16(result, CultureInfo.InvariantCulture) == Convert.ToDouble(result, CultureInfo.InvariantCulture)) ? null : Error<T>(result));
                }

                if (typeof(T) == typeof(int))
                {
                    return ((T)(object)Convert.ToInt32(result, CultureInfo.InvariantCulture), (Convert.ToInt32(result, CultureInfo.InvariantCulture) == Convert.ToDouble(result, CultureInfo.InvariantCulture)) ? null : Error<T>(result));
                }

                if (typeof(T) == typeof(long))
                {
                    return ((T)(object)Convert.ToInt64(result, CultureInfo.InvariantCulture), (Convert.ToInt64(result, CultureInfo.InvariantCulture) == Convert.ToDouble(result, CultureInfo.InvariantCulture)) ? null : Error<T>(result));
                }

                if (typeof(T) == typeof(ushort))
                {
                    return ((T)(object)Convert.ToUInt16(result, CultureInfo.InvariantCulture), (Convert.ToUInt16(result, CultureInfo.InvariantCulture) == Convert.ToDouble(result, CultureInfo.InvariantCulture)) ? null : Error<T>(result));
                }

                if (typeof(T) == typeof(uint))
                {
                    return ((T)(object)Convert.ToUInt32(result, CultureInfo.InvariantCulture), (Convert.ToUInt32(result, CultureInfo.InvariantCulture) == Convert.ToDouble(result, CultureInfo.InvariantCulture)) ? null : Error<T>(result));
                }

                if (typeof(T) == typeof(ulong))
                {
                    return ((T)(object)Convert.ToUInt64(result, CultureInfo.InvariantCulture), (Convert.ToUInt64(result, CultureInfo.InvariantCulture) == Convert.ToDouble(result, CultureInfo.InvariantCulture)) ? null : Error<T>(result));
                }

                if (typeof(T) == typeof(float))
                {
                    return ((T)(object)Convert.ToSingle(Convert.ToDecimal(result, CultureInfo.InvariantCulture)), null);
                }

                if (typeof(T) == typeof(double))
                {
                    return ((T)(object)Convert.ToDouble(Convert.ToDecimal(result, CultureInfo.InvariantCulture)), null);
                }

                if (result == null)
                {
                    return (default(T), error);
                }

                return (JsonConvert.DeserializeObject<T>(JsonConvert.SerializeObject(result)), null);
            }
#pragma warning disable CA1031 // Do not catch general exception types (just return an error)
            catch
#pragma warning restore CA1031 // Do not catch general exception types
            {
                return (default(T), Error<T>(result));
            }
        }

        public override string ToString()
        {
            var builder = new StringBuilder();
            var valid = false;

            // Special support for memory paths
            if (Type == ExpressionType.Accessor && Children.Length >= 1)
            {
                if (Children[0] is Constant cnst
                    && cnst.Value is string prop)
                {
                    if (Children.Length == 1)
                    {
                        valid = true;
                        builder.Append(prop);
                    }
                    else if (Children.Length == 2)
                    {
                        valid = true;
                        builder.Append(Children[1].ToString());
                        builder.Append('.');
                        builder.Append(prop);
                    }
                }
            }

            // Element support
            else if (Type == ExpressionType.Element && Children.Length == 2)
            {
                valid = true;
                builder.Append(Children[0].ToString());
                builder.Append('[');
                builder.Append(Children[1].ToString());
                builder.Append(']');
            }

            // Generic version
            if (!valid)
            {
                var infix = Type.Length > 0 && !char.IsLetter(Type[0]) && Children.Length >= 2;
                if (!infix)
                {
                    builder.Append(Type);
                }

                builder.Append('(');
                var first = true;
                foreach (var child in Children)
                {
                    if (first)
                    {
                        first = false;
                    }
                    else
                    {
                        if (infix)
                        {
                            builder.Append(' ');
                            builder.Append(Type);
                            builder.Append(' ');
                        }
                        else
                        {
                            builder.Append(", ");
                        }
                    }

                    builder.Append(child.ToString());
                }

                builder.Append(')');
            }

            return builder.ToString();
        }

        private string Error<T>(object result)
        {
            return $"'{result}' is not of type {typeof(T).Name}";
        }

        /// <summary>
        /// FunctionTable is a dictionary which merges BuiltinFunctions.Functions with a CustomDictionary.
        /// </summary>
#pragma warning disable CA1034 // Nested types should not be visible (we can't change this without breaking binary compat)
#pragma warning disable CA1710 // Identifiers should have correct suffix (we can't change this without breaking binary compat)
        public class FunctionTable : IDictionary<string, ExpressionEvaluator>
#pragma warning restore CA1710 // Identifiers should have correct suffix
#pragma warning restore CA1034 // Nested types should not be visible
        {
            private readonly ConcurrentDictionary<string, ExpressionEvaluator> customFunctions = new ConcurrentDictionary<string, ExpressionEvaluator>(StringComparer.InvariantCultureIgnoreCase);

            public ICollection<string> Keys => ExpressionFunctions.StandardFunctions.Keys.Concat(this.customFunctions.Keys).ToList();

            public ICollection<ExpressionEvaluator> Values => ExpressionFunctions.StandardFunctions.Values.Concat(this.customFunctions.Values).ToList();

            public int Count => ExpressionFunctions.StandardFunctions.Count + this.customFunctions.Count;

            public bool IsReadOnly => false;

            public ExpressionEvaluator this[string key]
            {
                get
                {
                    if (ExpressionFunctions.StandardFunctions.TryGetValue(key, out var function))
                    {
                        return function;
                    }

                    if (customFunctions.TryGetValue(key, out function))
                    {
                        return function;
                    }

                    return null;
                }

                set
                {
                    if (ExpressionFunctions.StandardFunctions.ContainsKey(key))
                    {
                        throw new NotSupportedException("You can't overwrite a built in function.");
                    }

                    customFunctions[key] = value;
                }
            }

            public void Add(string key, ExpressionEvaluator value) => this[key] = value;

            public void Add(string key, Func<IReadOnlyList<dynamic>, object> func)
            {
                Add(key, new ExpressionEvaluator(key, FunctionUtils.Apply(func)));
            }

            public void Add(KeyValuePair<string, ExpressionEvaluator> item) => this[item.Key] = item.Value;

            public void Clear() => this.customFunctions.Clear();

            public bool Contains(KeyValuePair<string, ExpressionEvaluator> item) => ExpressionFunctions.StandardFunctions.Contains(item) || this.customFunctions.Contains(item);

            public bool ContainsKey(string key) => ExpressionFunctions.StandardFunctions.ContainsKey(key) || this.customFunctions.ContainsKey(key);

            public void CopyTo(KeyValuePair<string, ExpressionEvaluator>[] array, int arrayIndex) => throw new NotImplementedException();

            public IEnumerator<KeyValuePair<string, ExpressionEvaluator>> GetEnumerator() => ExpressionFunctions.StandardFunctions.Concat(this.customFunctions).GetEnumerator();

            public bool Remove(string key) => this.customFunctions.TryRemove(key, out var oldVal);

            public bool Remove(KeyValuePair<string, ExpressionEvaluator> item) => Remove(item.Key);

            public bool TryGetValue(string key, out ExpressionEvaluator value)
            {
                if (ExpressionFunctions.StandardFunctions.TryGetValue(key, out value))
                {
                    return true;
                }

                if (this.customFunctions.TryGetValue(key, out value))
                {
                    return true;
                }

                return false;
            }

            IEnumerator IEnumerable.GetEnumerator() => ExpressionFunctions.StandardFunctions.Concat(this.customFunctions).GetEnumerator();
        }
    }
}<|MERGE_RESOLUTION|>--- conflicted
+++ resolved
@@ -449,13 +449,7 @@
                     var iteratorName = (string)(children[1].Children[0] as Constant).Value;
 
                     // filter references found in children 2 with iterator name
-<<<<<<< HEAD
-#pragma warning disable CA1309 // Use ordinal stringcomparison
-                    var nonLocalRefs2 = refs2.Where(x => !(x.Equals(iteratorName) || x.StartsWith(iteratorName + '.') || x.StartsWith(iteratorName + '[')))
-#pragma warning restore CA1309 // Use ordinal stringcomparison
-=======
                     var nonLocalRefs2 = refs2.Where(x => !(x.Equals(iteratorName, StringComparison.Ordinal) || x.StartsWith(iteratorName + '.', StringComparison.Ordinal) || x.StartsWith(iteratorName + '[', StringComparison.Ordinal)))
->>>>>>> 7a6d0613
                                              .ToList();
 
                     refs.UnionWith(refs0);
