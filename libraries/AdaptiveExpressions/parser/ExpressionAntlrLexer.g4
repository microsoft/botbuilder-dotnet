--- conflicted
+++ resolved
@@ -67,11 +67,9 @@
 
 ARROW: '=>';
 
-<<<<<<< HEAD
 NULL_COALESCE: '??';
-=======
+
 QUESTION_MARK: '?';
->>>>>>> 6acd99de
 
 NUMBER : DIGIT + ( '.' DIGIT +)? ;
 
