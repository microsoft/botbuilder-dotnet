parser grammar ExpressionAntlrParser;

@parser::header {#pragma warning disable 3021} // Disable StyleCop warning CS3021 re CLSCompliant attribute in generated files.
@lexer::header {#pragma warning disable 3021} // Disable StyleCop warning CS3021 re CLSCompliant attribute in generated files.

options { tokenVocab=ExpressionAntlrLexer; }

file: expression EOF;

expression
    : (NON|SUBSTRACT|PLUS) expression                                         #unaryOpExp
    | <assoc=right> expression XOR expression                                 #binaryOpExp 
    | expression (ASTERISK|SLASH|PERCENT) expression                          #binaryOpExp
    | expression (PLUS|SUBSTRACT) expression                                  #binaryOpExp
    | expression (DOUBLE_EQUAL|NOT_EQUAL) expression                          #binaryOpExp
    | expression (SINGLE_AND) expression                                      #binaryOpExp
    | expression (LESS_THAN|LESS_OR_EQUAl|MORE_THAN|MORE_OR_EQUAL) expression #binaryOpExp
    | expression DOUBLE_AND expression                                        #binaryOpExp
    | expression DOUBLE_VERTICAL_CYLINDER expression                          #binaryOpExp
<<<<<<< HEAD
    | expression NULL_COALESCE expression                                     #binaryOpExp
=======
    | expression QUESTION_MARK expression COLON expression                    #tripleOpExp
>>>>>>> 6acd99de
    | primaryExpression                                                       #primaryExp
    ;
 
primaryExpression 
    : OPEN_BRACKET expression CLOSE_BRACKET                                   #parenthesisExp
    | OPEN_SQUARE_BRACKET argsList? CLOSE_SQUARE_BRACKET                      #arrayCreationExp
    | OPEN_CURLY_BRACKET keyValuePairList? CLOSE_CURLY_BRACKET                #jsonCreationExp
    | NUMBER                                                                  #numericAtom
    | STRING                                                                  #stringAtom
    | IDENTIFIER                                                              #idAtom
    | stringInterpolation                                                     #stringInterpolationAtom
    | primaryExpression DOT IDENTIFIER                                        #memberAccessExp
    | primaryExpression NON? OPEN_BRACKET argsList? CLOSE_BRACKET             #funcInvokeExp
    | primaryExpression OPEN_SQUARE_BRACKET expression CLOSE_SQUARE_BRACKET   #indexAccessExp
    ;

stringInterpolation
    : STRING_INTERPOLATION_START (ESCAPE_CHARACTER | TEMPLATE | textContent)* STRING_INTERPOLATION_START
    ;

textContent
    : TEXT_CONTENT+
    ;

argsList
    : (lambda|expression) (COMMA (lambda|expression))*
    ;

lambda
    : IDENTIFIER ARROW expression
    ;

keyValuePairList
    : keyValuePair (COMMA keyValuePair)*
    ;

keyValuePair
    : key COLON expression
    ;

key
    : (IDENTIFIER | STRING)
    ;<|MERGE_RESOLUTION|>--- conflicted
+++ resolved
@@ -17,11 +17,8 @@
     | expression (LESS_THAN|LESS_OR_EQUAl|MORE_THAN|MORE_OR_EQUAL) expression #binaryOpExp
     | expression DOUBLE_AND expression                                        #binaryOpExp
     | expression DOUBLE_VERTICAL_CYLINDER expression                          #binaryOpExp
-<<<<<<< HEAD
     | expression NULL_COALESCE expression                                     #binaryOpExp
-=======
     | expression QUESTION_MARK expression COLON expression                    #tripleOpExp
->>>>>>> 6acd99de
     | primaryExpression                                                       #primaryExp
     ;
  
