﻿// Copyright (c) Microsoft Corporation. All rights reserved.
// Licensed under the MIT License.

using System;
using System.Collections;
using System.Collections.Generic;
using System.Collections.ObjectModel;
using System.Globalization;
using System.IO;
using System.Linq;
using System.Runtime.InteropServices;
using System.Runtime.Serialization.Json;
using System.Text;
using System.Text.RegularExpressions;
using System.Xml;
using System.Xml.Linq;
using AdaptiveExpressions.Memory;
using Microsoft.Recognizers.Text.DataTypes.TimexExpression;
using Newtonsoft.Json;
using Newtonsoft.Json.Linq;

namespace AdaptiveExpressions
{
    /// <summary>
    /// Definition of default built-in functions for expressions.
    /// </summary>
    /// <remarks>
    /// These functions are largely from WDL https://docs.microsoft.com/en-us/azure/logic-apps/workflow-definition-language-functions-reference
    /// with a few extensions like infix operators for math, logic and comparisons.
    ///
    /// This class also has some methods that are useful to use when defining custom functions.
    /// You can always construct a <see cref="ExpressionEvaluator"/> directly which gives the maximum amount of control over validation and evaluation.
    /// Validators are static checkers that should throw an exception if something is not valid statically.
    /// Evaluators are called to evaluate an expression and should try not to throw.
    /// There are some evaluators in this file that take in a verifier that is called at runtime to verify arguments are proper.
    /// </remarks>
    public static class ExpressionFunctions
    {
        /// <summary>
        /// Read only Dictionary of built in functions.
        /// </summary>
        public static readonly IDictionary<string, ExpressionEvaluator> StandardFunctions = GetStandardFunctions();

        /// <summary>
        /// Random number generator used for expressions.
        /// </summary>
        /// <remarks>This is exposed so that you can explicitly seed the random number generator for tests.</remarks>
        public static readonly Random Randomizer = new Random();

        /// <summary>
        /// The default date time format string.
        /// </summary>
        public static readonly string DefaultDateTimeFormat = "yyyy-MM-ddTHH:mm:ss.fffZ";

        /// <summary>
        /// Object used to lock Randomizer.
        /// </summary>
        private static readonly object _randomizerLock = new object();

        /// <summary>
        /// Verify the result of an expression is of the appropriate type and return a string if not.
        /// </summary>
        /// <param name="value">Value to verify.</param>
        /// <param name="expression">Expression that produced value.</param>
        /// <param name="child">Index of child expression.</param>
        /// <returns>Null if value if correct or error string otherwise.</returns>
        public delegate string VerifyExpression(object value, Expression expression, int child);

        // Validators do static validation of expressions

        /// <summary>
        /// Validate that expression has a certain number of children that are of any of the supported types.
        /// </summary>
        /// <remarks>
        /// If a child has a return type of Object then validation will happen at runtime.</remarks>
        /// <param name="expression">Expression to validate.</param>
        /// <param name="minArity">Minimum number of children.</param>
        /// <param name="maxArity">Maximum number of children.</param>
        /// <param name="returnType">Allowed return types for children.</param>
        public static void ValidateArityAndAnyType(Expression expression, int minArity, int maxArity, ReturnType returnType = ReturnType.Object)
        {
            if (expression.Children.Length < minArity)
            {
                throw new ArgumentException($"{expression} should have at least {minArity} children.");
            }

            if (expression.Children.Length > maxArity)
            {
                throw new ArgumentException($"{expression} can't have more than {maxArity} children.");
            }

            if ((returnType & ReturnType.Object) == 0)
            {
                foreach (var child in expression.Children)
                {
                    if ((child.ReturnType & ReturnType.Object) == 0 && (returnType & child.ReturnType) == 0)
                    {
                        throw new ArgumentException(BuildTypeValidatorError(returnType, child, expression));
                    }
                }
            }
        }

        /// <summary>
        /// Validate the number and type of arguments to a function.
        /// </summary>
        /// <param name="expression">Expression to validate.</param>
        /// <param name="optional">Optional types in order.</param>
        /// <param name="types">Expected types in order.</param>
        public static void ValidateOrder(Expression expression, ReturnType[] optional, params ReturnType[] types)
        {
            if (optional == null)
            {
                optional = new ReturnType[0];
            }

            if (expression.Children.Length < types.Length || expression.Children.Length > types.Length + optional.Length)
            {
                throw new ArgumentException(optional.Length == 0
                    ? $"{expression} should have {types.Length} children."
                    : $"{expression} should have between {types.Length} and {types.Length + optional.Length} children.");
            }

            for (var i = 0; i < types.Length; ++i)
            {
                var child = expression.Children[i];
                var type = types[i];
                if ((type & ReturnType.Object) == 0
                    && (child.ReturnType & ReturnType.Object) == 0
                    && (type & child.ReturnType) == 0)
                {
                    throw new ArgumentException(BuildTypeValidatorError(type, child, expression));
                }
            }

            for (var i = 0; i < optional.Length; ++i)
            {
                var ic = i + types.Length;
                if (ic >= expression.Children.Length)
                {
                    break;
                }

                var child = expression.Children[ic];
                var type = optional[i];
                if ((type & ReturnType.Object) == 0
                    && (child.ReturnType & ReturnType.Object) == 0
                    && (type & child.ReturnType) == 0)
                {
                    throw new ArgumentException(BuildTypeValidatorError(type, child, expression));
                }
            }
        }

        /// <summary>
        /// Validate at least 1 argument of any type.
        /// </summary>
        /// <param name="expression">Expression to validate.</param>
        public static void ValidateAtLeastOne(Expression expression)
            => ValidateArityAndAnyType(expression, 1, int.MaxValue);

        /// <summary>
        /// Validate 1 or more numeric arguments.
        /// </summary>
        /// <param name="expression">Expression to validate.</param>
        public static void ValidateNumber(Expression expression)
            => ValidateArityAndAnyType(expression, 1, int.MaxValue, ReturnType.Number);

        /// <summary>
        /// Validate 1 or more string arguments.
        /// </summary>
        /// <param name="expression">Expression to validate.</param>
        public static void ValidateString(Expression expression)
            => ValidateArityAndAnyType(expression, 1, int.MaxValue, ReturnType.String);

        /// <summary>
        /// Validate there are two children.
        /// </summary>
        /// <param name="expression">Expression to validate.</param>
        public static void ValidateBinary(Expression expression)
            => ValidateArityAndAnyType(expression, 2, 2);

        /// <summary>
        /// Validate 2 numeric arguments.
        /// </summary>
        /// <param name="expression">Expression to validate.</param>
        public static void ValidateBinaryNumber(Expression expression)
            => ValidateArityAndAnyType(expression, 2, 2, ReturnType.Number);

        /// <summary>
        /// Validate 2 or more than 2 numeric arguments.
        /// </summary>
        /// <param name="expression">Expression to validate.</param>
        public static void ValidateTwoOrMoreThanTwoNumbers(Expression expression)
            => ValidateArityAndAnyType(expression, 2, int.MaxValue, ReturnType.Number);

        /// <summary>
        /// Validate there are 2 numeric or string arguments.
        /// </summary>
        /// <param name="expression">Expression to validate.</param>
        public static void ValidateBinaryNumberOrString(Expression expression)
            => ValidateArityAndAnyType(expression, 2, 2, ReturnType.Number | ReturnType.String);

        /// <summary>
        /// Validate there is a single argument.
        /// </summary>
        /// <param name="expression">Expression to validate.</param>
        public static void ValidateUnary(Expression expression)
            => ValidateArityAndAnyType(expression, 1, 1);

        /// <summary>
        /// Validate there is a single string argument.
        /// </summary>
        /// <param name="expression">Expression to validate.</param>
        public static void ValidateUnaryString(Expression expression)
            => ValidateArityAndAnyType(expression, 1, 1, ReturnType.String);

        /// <summary>
        /// Validate there is a single number argument.
        /// </summary>
        /// <param name="expression">Expression to validate.</param>
        public static void ValidateUnaryNumber(Expression expression)
        => ValidateArityAndAnyType(expression, 1, 1, ReturnType.Number);

        /// <summary>
        /// Validate there is a single boolean argument.
        /// </summary>
        /// <param name="expression">Expression to validate.</param>
        public static void ValidateUnaryBoolean(Expression expression)
            => ValidateOrder(expression, null, ReturnType.Boolean);

        // Verifiers do runtime error checking of expression evaluation.

        /// <summary>
        /// Verify value is numeric.
        /// </summary>
        /// <param name="value">Value to check.</param>
        /// <param name="expression">Expression that led to value.</param>
        /// <param name="number">No function.</param>
        /// <returns>Error or null if valid.</returns>
        public static string VerifyNumber(object value, Expression expression, int number)
        {
            string error = null;
            if (!value.IsNumber())
            {
                error = $"{expression} is not a number.";
            }

            return error;
        }

        /// <summary>
        /// Verify value is numeric list.
        /// </summary>
        /// <param name="value">Value to check.</param>
        /// <param name="expression">Expression that led to value.</param>
        /// <param name="number">No function.</param>
        /// <returns>Error or null if valid.</returns>
        public static string VerifyNumericList(object value, Expression expression, int number)
        {
            string error = null;
            if (!TryParseList(value, out var list))
            {
                error = $"{expression} is not a list.";
            }
            else
            {
                foreach (var elt in list)
                {
                    if (!elt.IsNumber())
                    {
                        error = $"{elt} is not a number in {expression}";
                        break;
                    }
                }
            }

            return error;
        }

        /// <summary>
        /// Verify value is a numeric list or a numeric value.
        /// </summary>
        /// <param name="value">Value to check.</param>
        /// <param name="expression">Expression that led to value.</param>
        /// <param name="number">No function.</param>
        /// <returns>Error or null if valid.</returns>
        public static string VerifyNumericListOrNumber(object value, Expression expression, int number)
        {
            string error = null;
            if (value.IsNumber())
            {
                return error;
            }

            if (!TryParseList(value, out var list))
            {
                error = $"{expression} is neither a list nor a number.";
            }
            else
            {
                foreach (var elt in list)
                {
                    if (!elt.IsNumber())
                    {
                        error = $"{elt} is not a number in {expression}";
                        break;
                    }
                }
            }

            return error;
        }

        /// <summary>
        /// Verify value contains elements.
        /// </summary>
        /// <param name="value">Value to check.</param>
        /// <param name="expression">Expression that led to value.</param>
        /// <param name="number">No function.</param>
        /// <returns>Error or null if valid.</returns>
        public static string VerifyContainer(object value, Expression expression, int number)
        {
            string error = null;
            if (!(value is string) && !(value is IList) && !(value is IEnumerable))
            {
                error = $"{expression} must be a string or list.";
            }

            return error;
        }

        /// <summary>
        /// Verify value contains elements.
        /// </summary>
        /// <param name="value">Value to check.</param>
        /// <param name="expression">Expression that led to value.</param>
        /// <param name="number">No function.</param>
        /// <returns>Error or null if valid.</returns>
        public static string VerifyList(object value, Expression expression, int number)
        {
            string error = null;
            if (!TryParseList(value, out var _))
            {
                error = $"{expression} must be a list.";
            }

            return error;
        }

        /// <summary>
        /// Try to coerce object to IList.
        /// </summary>
        /// <param name="value">Value to coerce.</param>
        /// <param name="list">IList if found.</param>
        /// <returns>true if found IList.</returns>
        public static bool TryParseList(object value, out IList list)
        {
            var isList = false;
            list = null;
            if (!(value is JObject) && value is IList listValue)
            {
                list = listValue;
                isList = true;
            }

            return isList;
        }

        /// <summary>
        /// Verify value is an integer.
        /// </summary>
        /// <param name="value">Value to check.</param>
        /// <param name="expression">Expression that led to value.</param>
        /// <param name="number">No function.</param>
        /// <returns>Error or null if valid.</returns>
        public static string VerifyInteger(object value, Expression expression, int number)
        {
            string error = null;
            if (!value.IsInteger())
            {
                error = $"{expression} is not an integer.";
            }

            return error;
        }

        /// <summary>
        /// Verify value is a string.
        /// </summary>
        /// <param name="value">Value to check.</param>
        /// <param name="expression">Expression that led to value.</param>
        /// <param name="number">No function.</param>
        /// <returns>Error or null if valid.</returns>
        public static string VerifyString(object value, Expression expression, int number)
        {
            string error = null;
            if (!(value is string))
            {
                error = $"{expression} is not a string.";
            }

            return error;
        }

        /// <summary>
        /// Verify an object is neither a string nor null.
        /// </summary>
        /// <param name="value">instance.</param>
        /// <param name="expression">expression.</param>
        /// <param name="number">number.</param>
        /// <returns>error message.</returns>
        public static string VerifyStringOrNull(object value, Expression expression, int number)
        {
            string error = null;
            if (!(value is string) && value != null)
            {
                error = $"{expression} is neither a string nor a null object.";
            }

            return error;
        }

        /// <summary>
        /// Verify value is not null.
        /// </summary>
        /// <param name="value">Value to check.</param>
        /// <param name="expression">Expression that led to value.</param>
        /// <param name="number">No function.</param>
        /// <returns>Error or null if valid.</returns>
        public static string VerifyNotNull(object value, Expression expression, int number)
        {
            string error = null;
            if (value == null)
            {
                error = $"{expression} is null.";
            }

            return error;
        }

        /// <summary>
        /// Verify value is a number or string.
        /// </summary>
        /// <param name="value">Value to check.</param>
        /// <param name="expression">Expression that led to value.</param>
        /// <param name="number">No function.</param>
        /// <returns>Error or null if valid.</returns>
        public static string VerifyNumberOrString(object value, Expression expression, int number)
        {
            string error = null;
            if (value == null || (!value.IsNumber() && !(value is string)))
            {
                error = $"{expression} is not string or number.";
            }

            return error;
        }

        /// <summary>
        /// Verify value is a number or string or null.
        /// </summary>
        /// <param name="value">Value to check.</param>
        /// <param name="expression">Expression that led to value.</param>
        /// <param name="number">No function.</param>
        /// <returns>Error.</returns>
        public static string VerifyNumberOrStringOrNull(object value, Expression expression, int number)
        {
            string error = null;
            if (value != null && !value.IsNumber() && !(value is string))
            {
                error = $"{expression} is not string or number.";
            }

            return error;
        }

        /// <summary>
        /// Verify value is boolean.
        /// </summary>
        /// <param name="value">Value to check.</param>
        /// <param name="expression">Expression that led to value.</param>
        /// <returns>Error or null if valid.</returns>
        public static string VerifyBoolean(object value, Expression expression)
        {
            string error = null;
            if (!(value is bool))
            {
                error = $"{expression} is not a boolean.";
            }

            return error;
        }

        /// <summary>
        /// Evaluate expression children and return them.
        /// </summary>
        /// <param name="expression">Expression with children.</param>
        /// <param name="state">Global state.</param>
        /// <param name="options">Options used in evaluation. </param>
        /// <param name="verify">Optional function to verify each child's result.</param>
        /// <returns>List of child values or error message.</returns>
        public static (IReadOnlyList<object>, string error) EvaluateChildren(Expression expression, IMemory state, Options options, VerifyExpression verify = null)
        {
            var args = new List<object>();
            object value;
            string error = null;
            var pos = 0;
            foreach (var child in expression.Children)
            {
                (value, error) = child.TryEvaluate(state, options);
                if (error != null)
                {
                    break;
                }

                if (verify != null)
                {
                    error = verify(value, child, pos);
                }

                if (error != null)
                {
                    break;
                }

                args.Add(value);
                ++pos;
            }

            return (args, error);
        }

        // Apply -- these are helpers for adding functions to the expression library.

        /// <summary>
        /// Generate an expression delegate that applies function after verifying all children.
        /// </summary>
        /// <param name="function">Function to apply.</param>
        /// <param name="verify">Function to check each arg for validity.</param>
        /// <returns>Delegate for evaluating an expression.</returns>
        public static EvaluateExpressionDelegate Apply(Func<IReadOnlyList<object>, object> function, VerifyExpression verify = null)
            =>
            (expression, state, options) =>
            {
                object value = null;
                string error = null;
                IReadOnlyList<object> args;
                (args, error) = EvaluateChildren(expression, state, options, verify);
                if (error == null)
                {
                    try
                    {
                        value = function(args);
                    }
                    catch (Exception e)
                    {
                        error = e.Message;
                    }
                }

                value = ResolveValue(value);

                return (value, error);
            };

        /// <summary>
        /// Generate an expression delegate that applies function after verifying all children.
        /// </summary>
        /// <param name="function">Function to apply.</param>
        /// <param name="verify">Function to check each arg for validity.</param>
        /// <returns>Delegate for evaluating an expression.</returns>
        public static EvaluateExpressionDelegate ApplyWithError(Func<IReadOnlyList<object>, (object, string)> function, VerifyExpression verify = null)
            =>
            (expression, state, options) =>
            {
                object value = null;
                string error = null;
                IReadOnlyList<object> args;
                (args, error) = EvaluateChildren(expression, state, options, verify);
                if (error == null)
                {
                    try
                    {
                        (value, error) = function(args);
                    }
                    catch (Exception e)
                    {
                        error = e.Message;
                    }
                }

                value = ResolveValue(value);

                return (value, error);
            };

        /// <summary>
        /// Generate an expression delegate that applies function on the accumulated value after verifying all children.
        /// </summary>
        /// <param name="function">Function to apply.</param>
        /// <param name="verify">Function to check each arg for validity.</param>
        /// <returns>Delegate for evaluating an expression.</returns>
        public static EvaluateExpressionDelegate ApplySequence(Func<IReadOnlyList<object>, object> function, VerifyExpression verify = null)
            => Apply(
                args =>
                {
                    var binaryArgs = new List<object> { null, null };
                    var sofar = args[0];
                    for (var i = 1; i < args.Count; ++i)
                    {
                        binaryArgs[0] = sofar;
                        binaryArgs[1] = args[i];
                        sofar = function(binaryArgs);
                    }

                    return sofar;
                }, verify);

        /// <summary>
        /// Generate an expression delegate that applies function on the accumulated value after verifying all children.
        /// </summary>
        /// <param name="function">Function to apply.</param>
        /// <param name="verify">Function to check each arg for validity.</param>
        /// <returns>Delegate for evaluating an expression.</returns>
        public static EvaluateExpressionDelegate ApplySequenceWithError(Func<IReadOnlyList<object>, (object, string)> function, VerifyExpression verify = null)
            => ApplyWithError(
                args =>
                {
                    var binaryArgs = new List<object> { null, null };
                    var sofar = args[0];
                    for (var i = 1; i < args.Count; ++i)
                    {
                        binaryArgs[0] = sofar;
                        binaryArgs[1] = args[i];
                        var (result, error) = function(binaryArgs);
                        if (error != null)
                        {
                            return (result, error);
                        }
                        else
                        {
                            sofar = result;
                        }
                    }

                    return (sofar, null);
                }, verify);

        /// <summary>
        /// Numeric operators that can have 1 or more args.
        /// </summary>
        /// <param name="type">Expression type.</param>
        /// <param name="function">Function to apply.</param>
        /// <returns>Delegate for evaluating an expression.</returns>
        public static ExpressionEvaluator Numeric(string type, Func<IReadOnlyList<object>, object> function)
            => new ExpressionEvaluator(type, ApplySequence(function, VerifyNumber), ReturnType.Number, ValidateNumber);

        /// <summary>
        /// Numeric or Collection operators that can have 1 or more args. It can be apply numeric values or a collection of numeric
        /// values, or a mixing of  numeric values and a collection.
        /// </summary>
        /// <param name="type">Expression type.</param>
        /// <param name="function">Function to apply.</param>
        /// <returns>Delegate for evaluating an expression.</returns>
        public static ExpressionEvaluator NumericOrCollection(string type, Func<IReadOnlyList<object>, object> function)
            => new ExpressionEvaluator(type, Apply(function, VerifyNumericListOrNumber), ReturnType.Number, ValidateAtLeastOne);

        /// <summary>
        /// Numeric operators that can have 2 or more args.
        /// </summary>
        /// <param name="type">Expression type.</param>
        /// <param name="function">Function to apply.</param>
        /// <param name="verify">Function to verify arguments.</param>
        /// <returns>Delegate for evaluating an expression.</returns>
        public static ExpressionEvaluator MultivariateNumeric(string type, Func<IReadOnlyList<object>, object> function, VerifyExpression verify = null)
            => new ExpressionEvaluator(type, ApplySequence(function, verify ?? VerifyNumber), ReturnType.Number, ValidateTwoOrMoreThanTwoNumbers);

        /// <summary>
        /// Comparison operators.
        /// </summary>
        /// <remarks>
        /// A comparison operator returns false if the comparison is false, or there is an error.  This prevents errors from short-circuiting boolean expressions.
        /// </remarks>
        /// <param name="type">Expression type.</param>
        /// <param name="function">Function to apply.</param>
        /// <param name="validator">Function to validate expression.</param>
        /// <param name="verify">Function to verify arguments to expression.</param>
        /// <returns>Delegate for evaluating an expression.</returns>
        public static ExpressionEvaluator Comparison(
            string type,
            Func<IReadOnlyList<object>, bool> function,
            ValidateExpressionDelegate validator,
            VerifyExpression verify = null)
            => new ExpressionEvaluator(
                type,
                (expression, state, options) =>
                {
                    var result = false;
                    string error = null;
                    IReadOnlyList<object> args;
                    (args, error) = EvaluateChildren(expression, state, new Options(options) { NullSubstitution = null }, verify);
                    if (error == null)
                    {
                        // Ensure args are all of same type
                        bool? isNumber = null;
                        foreach (var arg in args)
                        {
                            var obj = arg;
                            if (isNumber.HasValue)
                            {
                                if (obj != null && obj.IsNumber() != isNumber.Value)
                                {
                                    error = $"Arguments must either all be numbers or strings in {expression}";
                                    break;
                                }
                            }
                            else
                            {
                                isNumber = obj.IsNumber();
                            }
                        }

                        if (error == null)
                        {
                            try
                            {
                                result = function(args);
                            }
                            catch (Exception e)
                            {
                                // NOTE: This should not happen in normal execution
                                error = e.Message;
                            }
                        }
                    }
                    else
                    {
                        // Swallow errors and treat as false
                        error = null;
                    }

                    return (result, error);
                },
                ReturnType.Boolean,
                validator);

        /// <summary>
        /// Transform a string into another string.
        /// </summary>
        /// <param name="type">Expression type.</param>
        /// <param name="function">Function to apply.</param>
        /// <returns>Delegate for evaluating an expression.</returns>
        public static ExpressionEvaluator StringTransform(string type, Func<IReadOnlyList<object>, object> function)
            => new ExpressionEvaluator(type, Apply(function, VerifyStringOrNull), ReturnType.String, ValidateUnaryString);

        /// <summary>
        /// Transform a date-time to another date-time.
        /// </summary>
        /// <param name="type">Expression type.</param>
        /// <param name="function">Transformer.</param>
        /// <returns>Delegate for evaluating expression.</returns>
        public static ExpressionEvaluator TimeTransform(string type, Func<DateTime, int, DateTime> function)
            => new ExpressionEvaluator(
                type,
                (expr, state, options) =>
                {
                    object value = null;
                    string error = null;
                    IReadOnlyList<object> args;
                    (args, error) = EvaluateChildren(expr, state, options);
                    if (error == null)
                    {
                        if (args[1].IsInteger())
                        {
                            var formatString = (args.Count() == 3 && args[2] is string string1) ? string1 : DefaultDateTimeFormat;
                            (value, error) = NormalizeToDateTime(args[0], dt => function(dt, Convert.ToInt32(args[1])).ToString(formatString));
                        }
                        else
                        {
                            error = $"{expr} could not be evaluated";
                        }
                    }

                    return (value, error);
                },
                ReturnType.String,
                expr => ValidateOrder(expr, new[] { ReturnType.String }, ReturnType.String, ReturnType.Number));

        /// <summary>
        /// Lookup an index property of instance.
        /// </summary>
        /// <param name="instance">Instance with property.</param>
        /// <param name="index">Property to lookup.</param>
        /// <returns>Value and error information if any.</returns>
        public static (object value, string error) AccessIndex(object instance, long index)
        {
            // NOTE: This returns null rather than an error if property is not present
            if (instance == null)
            {
                return (null, null);
            }

            object value = null;
            string error = null;

            if (TryParseList(instance, out var list))
            {
                if (index >= 0 && index < list.Count)
                {
                    value = list[Convert.ToInt32(index)];
                }
                else
                {
                    error = $"Index was out of range.";
                }
            }
            else
            {
                error = $"{instance} is not a collection.";
            }

            value = ResolveValue(value);

            return (value, error);
        }

        /// <summary>
        /// Lookup a property in IDictionary, JObject or through reflection.
        /// </summary>
        /// <param name="instance">Instance with property.</param>
        /// <param name="property">Property to lookup.</param>
        /// <param name="value">Value of property.</param>
        /// <returns>True if property is present and binds value.</returns>
        public static bool TryAccessProperty(object instance, string property, out object value)
        {
            var isPresent = false;
            value = null;
            if (instance != null)
            {
                property = property.ToLower();

                // NOTE: what about other type of TKey, TValue?
                if (instance is IDictionary<string, object> idict)
                {
                    if (!idict.TryGetValue(property, out value))
                    {
                        // fall back to case insensitive
                        var prop = idict.Keys.Where(k => k.ToLower() == property).SingleOrDefault();
                        if (prop != null)
                        {
                            isPresent = idict.TryGetValue(prop, out value);
                        }
                    }
                    else
                    {
                        isPresent = true;
                    }
                }
                else if (instance is JObject jobj)
                {
                    value = jobj.GetValue(property, StringComparison.CurrentCultureIgnoreCase);
                    isPresent = value != null;
                }
                else
                {
                    // Use reflection
                    var type = instance.GetType();
                    var prop = type.GetProperties().Where(p => p.Name.ToLower() == property).SingleOrDefault();
                    if (prop != null)
                    {
                        value = prop.GetValue(instance);
                        isPresent = true;
                    }
                }

                if (isPresent)
                {
                    value = ResolveValue(value);
                }
            }

            return isPresent;
        }

        /// <summary>
        /// Set the property into a given instance.
        /// </summary>
        /// <param name="instance">Given instance.</param>
        /// <param name="property">Property be set.</param>
        /// <param name="value">Value be set.</param>
        /// <returns>Value and error information if any.</returns>
        public static (object result, string error) SetProperty(object instance, string property, object value)
        {
            var result = value;
            string error = null;

            if (instance is IDictionary<string, object> idict)
            {
                idict[property] = value;
            }
            else if (instance is IDictionary dict)
            {
                dict[property] = value;
            }
            else if (instance is JObject jobj)
            {
                jobj[property] = ConvertToJToken(value);
            }
            else
            {
                // Use reflection
                var type = instance.GetType();
                var prop = type.GetProperties().Where(p => p.Name.ToLower() == property).SingleOrDefault();
                if (prop != null)
                {
                    if (prop.CanWrite)
                    {
                        prop.SetValue(instance, value);
                    }
                    else
                    {
                        error = $"property {prop.Name} is read-only";
                    }
                }
            }

            return (result, error);
        }

        /// <summary>
        /// Convert constant JValue to base type value.
        /// </summary>
        /// <param name="obj">Input object.</param>
        /// <returns>Corresponding base type if input is a JValue.</returns>
        public static object ResolveValue(object obj)
        {
            object value;
            if (!(obj is JValue jval))
            {
                value = obj;
            }
            else
            {
                value = jval.Value;
                if (jval.Type == JTokenType.Integer)
                {
                    value = jval.ToObject<long>();
                }
                else if (jval.Type == JTokenType.String)
                {
                    value = jval.ToObject<string>();
                }
                else if (jval.Type == JTokenType.Boolean)
                {
                    value = jval.ToObject<bool>();
                }
                else if (jval.Type == JTokenType.Float)
                {
                    value = jval.ToObject<double>();
                }
            }

            return value;
        }

        /// <summary>
        /// Try to accumulate the path from an Accessor or Element, from right to left.
        /// </summary>
        /// <param name="expression">expression.</param>
        /// <param name="state">scope.</param>
        /// <param name="options">Options used in evaluation. </param>
        /// <returns>return the accumulated path and the expression left unable to accumulate.</returns>
        public static (string path, Expression left, string error) TryAccumulatePath(Expression expression, IMemory state, Options options)
        {
            var path = string.Empty;
            var left = expression;

            // get path from Accessor or Element+Accessor
            while (left != null)
            {
                if (left.Type == ExpressionType.Accessor)
                {
                    path = (string)((Constant)left.Children[0]).Value + "." + path;
                    left = left.Children.Length == 2 ? left.Children[1] : null;
                }
                else if (left.Type == ExpressionType.Element)
                {
                    var (value, error) = left.Children[1].TryEvaluate(state, options);
                    if (error != null)
                    {
                        return (null, null, error);
                    }

                    if (value.IsInteger())
                    {
                        path = $"[{value}]" + "." + path;
                    }
                    else if (value is string)
                    {
                        path = $"['{value}']" + "." + path;
                    }
                    else
                    {
                        return (null, null, $"{left.Children[1].ToString()} doesn't return an int or string");
                    }

                    left = left.Children[0];
                }
                else
                {
                    break;
                }
            }

            // make sure we generated a valid path
            path = path.TrimEnd('.').Replace(".[", "[");

            if (string.IsNullOrEmpty(path))
            {
                path = null;
            }

            return (path, left, null);
        }

        private static string BuildTypeValidatorError(ReturnType returnType, Expression childExpr, Expression expr)
        {
            string result;
            var names = returnType.ToString();
            if (!names.Contains(","))
            {
                result = $"{childExpr} is not a {names} expression in {expr}.";
            }
            else
            {
                result = $"{childExpr} in {expr} is not any of [{names}].";
            }

            return result;
        }

        private static void ValidateAccessor(Expression expression)
        {
            var children = expression.Children;
            if (children.Length == 0
                || !(children[0] is Constant cnst)
                || cnst.ReturnType != ReturnType.String)
            {
                throw new Exception($"{expression} must have a string as first argument.");
            }

            if (children.Length > 2)
            {
                throw new Exception($"{expression} has more than 2 children.");
            }

            if (children.Length == 2 && (children[1].ReturnType & ReturnType.Object) == 0)
            {
                throw new Exception($"{expression} must have an object as its second argument.");
            }
        }

        private static (object value, string error) Accessor(Expression expression, IMemory state, Options options)
        {
            var (path, left, error) = TryAccumulatePath(expression, state, options);

            if (error != null)
            {
                return (null, error);
            }

            if (left == null)
            {
                // fully converted to path, so we just delegate to memory scope
                return WrapGetValue(state, path, options);
            }
            else
            {
                // stop at somewhere, so we figure out what's left
                var (newScope, err) = left.TryEvaluate(state, options);
                if (err != null)
                {
                    return (null, err);
                }

                return WrapGetValue(MemoryFactory.Create(newScope), path, options);
            }
        }

        private static (object value, string error) GetProperty(Expression expression, IMemory state, Options options)
        {
            object value = null;
            string error;
            object instance;
            object property;

            var children = expression.Children;
            (instance, error) = children[0].TryEvaluate(state, options);
            if (error == null)
            {
                (property, error) = children[1].TryEvaluate(state, options);
                if (error == null)
                {
                    (value, error) = WrapGetValue(MemoryFactory.Create(instance), (string)property, options);
                }
            }

            return (value, error);
        }

        private static (object value, string error) WrapGetValue(IMemory memory, string property, Options options)
        {
            if (memory.TryGetValue(property, out var result) && result != null)
            {
                return (result, null);
            }

            if (options.NullSubstitution != null)
            {
                return (options.NullSubstitution(property), null);
            }

            return (null, null);
        }

        private static (object value, string error) ExtractElement(Expression expression, IMemory state, Options options)
        {
            object value = null;
            string error;
            var instance = expression.Children[0];
            var index = expression.Children[1];
            object inst;
            (inst, error) = instance.TryEvaluate(state, options);
            if (error == null)
            {
                object idxValue;
                (idxValue, error) = index.TryEvaluate(state, new Options(options) { NullSubstitution = null });
                if (error == null)
                {
                    if (idxValue.IsInteger())
                    {
                        var idx = Convert.ToInt32(idxValue);
                        (value, error) = AccessIndex(inst, idx);
                    }
                    else if (idxValue is string idxStr)
                    {
                        TryAccessProperty(inst, idxStr, out value);
                    }
                    else
                    {
                        error = $"Could not coerce {index}<{idxValue?.GetType()}> to an int or string";
                    }
                }
            }

            return (value, error);
        }

        private static (object value, string error) SetPathToValue(Expression expr, IMemory state, Options options)
        {
            var (path, left, error) = TryAccumulatePath(expr.Children[0], state, options);

            if (error != null)
            {
                return (null, error);
            }

            if (left != null)
            {
                // the expression can't be fully merged as a path
                return (null, $"{expr.Children[0].ToString()} is not a valid path to set value");
            }

            var (value, err) = expr.Children[1].TryEvaluate(state, options);
            if (err != null)
            {
                return (null, err);
            }

            state.SetValue(path, value);
            return (value, null);
        }

        private static string ParseStringOrNull(object value)
        {
            string result;
            if (value is string str)
            {
                result = str;
            }
            else
            {
                result = string.Empty;
            }

            return result;
        }

        /// <summary>
        /// Return new object list replace jarray.ToArray&lt;object&gt;().
        /// </summary>
        /// <param name="instance">List to resolve.</param>
        /// <returns>Resolved list.</returns>
        private static IList ResolveListValue(object instance)
        {
            IList result = null;
            if (instance is JArray ja)
            {
                result = (IList)ja.ToObject(typeof(List<object>));
            }
            else if (TryParseList(instance, out var list))
            {
                result = list;
            }

            return result;
        }

        private static bool IsEmpty(object instance)
        {
            bool result;
            if (instance == null)
            {
                result = true;
            }
            else if (instance is string string0)
            {
                result = string.IsNullOrEmpty(string0);
            }
            else if (TryParseList(instance, out var list))
            {
                result = list.Count == 0;
            }
            else
            {
                result = instance.GetType().GetProperties().Length == 0;
            }

            return result;
        }

        /// <summary>
        /// Test result to see if True in logical comparison functions.
        /// </summary>
        /// <param name="instance">Computed value.</param>
        /// <returns>True if boolean true or non-null.</returns>
        private static bool IsLogicTrue(object instance)
        {
            var result = true;
            if (instance is bool instanceBool)
            {
                result = instanceBool;
            }
            else if (instance == null)
            {
                result = false;
            }

            return result;
        }

        private static object Max(object a, object b)
        {
            if (a == null || b == null)
            {
                throw new ArgumentNullException();
            }

            if (CultureInvariantDoubleConvert(a) > CultureInvariantDoubleConvert(b))
            {
                return a;
            }
            else
            {
                return b;
            }
        }

        private static object Min(object a, object b)
        {
            if (a == null || b == null)
            {
                throw new ArgumentNullException();
            }

            if (CultureInvariantDoubleConvert(a) <= CultureInvariantDoubleConvert(b))
            {
                return a;
            }
            else
            {
                return b;
            }
        }

        private static double CultureInvariantDoubleConvert(object numberObj) => Convert.ToDouble(numberObj, CultureInfo.InvariantCulture);

        private static object Add(object a, object b)
        {
            if (a == null || b == null)
            {
                throw new ArgumentNullException();
            }

            if (a.IsInteger() && b.IsInteger())
            {
                return Convert.ToInt64(a) + Convert.ToInt64(b);
            }
            else
            {
                return CultureInvariantDoubleConvert(a) + CultureInvariantDoubleConvert(b);
            }
        }

        private static object Subtract(object a, object b)
        {
            if (a == null || b == null)
            {
                throw new ArgumentNullException();
            }

            if (a.IsInteger() && b.IsInteger())
            {
                return Convert.ToInt64(a) - Convert.ToInt64(b);
            }
            else
            {
                return CultureInvariantDoubleConvert(a) - CultureInvariantDoubleConvert(b);
            }
        }

        private static object Multiply(object a, object b)
        {
            if (a == null || b == null)
            {
                throw new ArgumentNullException();
            }

            if (a.IsInteger() && b.IsInteger())
            {
                return Convert.ToInt64(a) * Convert.ToInt64(b);
            }
            else
            {
                return CultureInvariantDoubleConvert(a) * CultureInvariantDoubleConvert(b);
            }
        }

        private static object Mod(object a, object b)
        {
            if (a == null || b == null)
            {
                throw new ArgumentNullException();
            }

            if (a.IsInteger() && b.IsInteger())
            {
                return Convert.ToInt64(a) % Convert.ToInt64(b);
            }
            else
            {
                return CultureInvariantDoubleConvert(a) % CultureInvariantDoubleConvert(b);
            }
        }

        private static object Divide(object a, object b)
        {
            if (a == null || b == null)
            {
                throw new ArgumentNullException();
            }

            if (a.IsInteger() && b.IsInteger())
            {
                return Convert.ToInt64(a) / Convert.ToInt64(b);
            }
            else
            {
                return CultureInvariantDoubleConvert(a) / CultureInvariantDoubleConvert(b);
            }
        }

        private static (object value, string error) And(Expression expression, IMemory state, Options options)
        {
            object result = true;
            string error = null;
            foreach (var child in expression.Children)
            {
                (result, error) = child.TryEvaluate(state, new Options(options) { NullSubstitution = null });
                if (error == null)
                {
                    if (IsLogicTrue(result))
                    {
                        result = true;
                    }
                    else
                    {
                        result = false;
                        break;
                    }
                }
                else
                {
                    // We interpret any error as false and swallow the error
                    result = false;
                    error = null;
                    break;
                }
            }

            return (result, error);
        }

        private static (object value, string error) Or(Expression expression, IMemory state, Options options)
        {
            object result = false;
            string error = null;
            foreach (var child in expression.Children)
            {
                (result, error) = child.TryEvaluate(state, new Options(options) { NullSubstitution = null });
                if (error == null)
                {
                    if (IsLogicTrue(result))
                    {
                        result = true;
                        break;
                    }
                }
                else
                {
                    // Interpret error as false and swallow errors
                    error = null;
                }
            }

            return (result, error);
        }

        private static (object value, string error) Not(Expression expression, IMemory state, Options options)
        {
            object result;
            string error;
            (result, error) = expression.Children[0].TryEvaluate(state, new Options(options) { NullSubstitution = null });
            if (error == null)
            {
                result = !IsLogicTrue(result);
            }
            else
            {
                error = null;
                result = true;
            }

            return (result, error);
        }

        private static (object value, string error) If(Expression expression, IMemory state, Options options)
        {
            object result;
            string error;
            (result, error) = expression.Children[0].TryEvaluate(state, new Options(options) { NullSubstitution = null });
            if (error == null && IsLogicTrue(result))
            {
                (result, error) = expression.Children[1].TryEvaluate(state, options);
            }
            else
            {
                // Swallow error and treat as false
                (result, error) = expression.Children[2].TryEvaluate(state, options);
            }

            return (result, error);
        }

        private static (object value, string error) Substring(Expression expression, IMemory state, Options options)
        {
            string result = null;
            string error;
            string str;
            (str, error) = expression.Children[0].TryEvaluate<string>(state, options);
            if (error == null)
            {
                if (str == null)
                {
                    result = string.Empty;
                }
                else
                {
                    int start;
                    var startExpr = expression.Children[1];
                    (start, error) = startExpr.TryEvaluate<int>(state, options);
                    if (error == null && (start < 0 || start >= str.Length))
                    {
                        error = $"{startExpr}={start} which is out of range for {str}.";
                    }

                    if (error == null)
                    {
                        int length;
                        if (expression.Children.Length == 2)
                        {
                            // Without length, compute to end
                            length = str.Length - start;
                        }
                        else
                        {
                            var lengthExpr = expression.Children[2];
                            (length, error) = lengthExpr.TryEvaluate<int>(state, options);
                            if (error == null && (length < 0 || start + length > str.Length))
                            {
                                error = $"{lengthExpr}={length} which is out of range for {str}.";
                            }
                        }

                        if (error == null)
                        {
                            result = str.Substring(start, length);
                        }
                    }
                }
            }

            return (result, error);
        }

        private static (object value, string error) Foreach(Expression expression, IMemory state, Options options)
        {
            object result = null;
            string error;

            object instance;
            (instance, error) = expression.Children[0].TryEvaluate(state, options);
            if (instance == null)
            {
                error = $"'{expression.Children[0]}' evaluated to null.";
            }
            else if (error == null)
            {
                IList list = null;
                if (TryParseList(instance, out IList ilist))
                {
                    list = ilist;
                }
                else if (instance is JObject jobj)
                {
                    list = Object2KVPairList(jobj);
                }
                else if (ConvertToJToken(instance) is JObject jobject)
                {
                    list = Object2KVPairList(jobject);
                }
                else
                {
                    error = $"{expression.Children[0]} is not a collection or structure object to run foreach";
                }

                if (error == null)
                {
                    var iteratorName = (string)(expression.Children[1].Children[0] as Constant).Value;
                    var stackedMemory = StackedMemory.Wrap(state);
                    result = new List<object>();
                    for (var idx = 0; idx < list.Count; idx++)
                    {
                        var local = new Dictionary<string, object>
                        {
                            { iteratorName, AccessIndex(list, idx).value },
                        };

                        // the local iterator is pushed as one memory layer in the memory stack
                        stackedMemory.Push(new SimpleObjectMemory(local));
                        (var r, var e) = expression.Children[2].TryEvaluate(stackedMemory, options);
                        stackedMemory.Pop();

                        if (e != null)
                        {
                            return (null, e);
                        }

                        ((List<object>)result).Add(r);
                    }
                }
            }

            return (result, error);
        }

        private static (object value, string error) Where(Expression expression, IMemory state, Options options)
        {
            object result = null;
            string error;

            object instance;
            (instance, error) = expression.Children[0].TryEvaluate(state, options);
            if (error == null)
            {
                var isInstanceList = false;
                IList list = null;
                if (TryParseList(instance, out IList ilist))
                {
                    isInstanceList = true;
                    list = ilist;
                }
                else if (instance is JObject jobj)
                {
                    list = Object2KVPairList(jobj);
                }
                else if (ConvertToJToken(instance) is JObject jobject)
                {
                    list = Object2KVPairList(jobject);
                }
                else
                {
                    error = $"{expression.Children[0]} is not a collection or structure object to run foreach";
                }

                if (error == null)
                {
                    var iteratorName = (string)(expression.Children[1].Children[0] as Constant).Value;
                    var stackedMemory = StackedMemory.Wrap(state);
                    result = new List<object>();
                    for (var idx = 0; idx < list.Count; idx++)
                    {
                        var local = new Dictionary<string, object>
                        {
                            { iteratorName, AccessIndex(list, idx).value },
                        };

                        // the local iterator is pushed as one memory layer in the memory stack
                        stackedMemory.Push(new SimpleObjectMemory(local));
                        var (r, e) = expression.Children[2].TryEvaluate(stackedMemory, new Options(options) { NullSubstitution = null });
                        stackedMemory.Pop();

                        if (IsLogicTrue(r) && e == null)
                        {
                            // add if only if it evaluates to true
                            ((List<object>)result).Add(local[iteratorName]);
                        }
                    }

                    if (!isInstanceList)
                    {
                        // re-construct object
                        var jobjResult = new JObject();
                        foreach (var item in (List<object>)result)
                        {
                            TryAccessProperty(item, "key", out var keyVal);
                            TryAccessProperty(item, "value", out var val);
                            jobjResult.Add(keyVal as string, ConvertToJToken(val));
                        }

                        result = jobjResult;
                    }
                }
            }

            return (result, error);
        }

        private static List<object> Object2KVPairList(JObject jobj)
        {
            var tempList = new List<object>();
            foreach (var item in jobj)
            {
                tempList.Add(new { key = item.Key, value = item.Value });
            }

            return tempList;
        }

        private static void ValidateWhere(Expression expression) => ValidateForeach(expression);

        private static void ValidateForeach(Expression expression)
        {
            if (expression.Children.Count() != 3)
            {
                throw new Exception($"foreach expect 3 parameters, found {expression.Children.Count()}");
            }

            var second = expression.Children[1];

            if (!(second.Type == ExpressionType.Accessor && second.Children.Count() == 1))
            {
                throw new Exception($"Second parameter of foreach is not an identifier : {second}");
            }
        }

        private static void ValidateIsMatch(Expression expression)
        {
            ValidateArityAndAnyType(expression, 2, 2, ReturnType.String);

            var second = expression.Children[1];
            if (second.ReturnType == ReturnType.String && second.Type == ExpressionType.Constant)
            {
                CommonRegex.CreateRegex((second as Constant).Value.ToString());
            }
        }

        private static (Func<DateTime, DateTime>, string) DateTimeConverter(long interval, string timeUnit, bool isPast = true)
        {
            Func<DateTime, DateTime> converter = (dateTime) => dateTime;
            string error = null;
            var multiFlag = isPast ? -1 : 1;
            switch (timeUnit.ToLower())
            {
                case "second": converter = (dateTime) => dateTime.AddSeconds(multiFlag * interval); break;
                case "minute": converter = (dateTime) => dateTime.AddMinutes(multiFlag * interval); break;
                case "hour": converter = (dateTime) => dateTime.AddHours(multiFlag * interval); break;
                case "day": converter = (dateTime) => dateTime.AddDays(multiFlag * interval); break;
                case "week": converter = (dateTime) => dateTime.AddDays(multiFlag * (interval * 7)); break;
                case "month": converter = (dateTime) => dateTime.AddMonths(multiFlag * Convert.ToInt32(interval)); break;
                case "year": converter = (dateTime) => dateTime.AddYears(multiFlag * Convert.ToInt32(interval)); break;
                default: error = $"{timeUnit} is not a valid time unit."; break;
            }

            return (converter, error);
        }

        private static (object, string) ParseTimestamp(string timeStamp, Func<DateTime, object> transform = null)
        {
            object result = null;
            string error = null;
            if (DateTime.TryParse(
                    s: timeStamp,
                    provider: CultureInfo.InvariantCulture,
                    styles: DateTimeStyles.RoundtripKind,
                    result: out var parsed))
            {
                result = transform != null ? transform(parsed) : parsed;
            }
            else
            {
                error = $"Could not parse {timeStamp}";
            }

            return (result, error);
        }

        private static (object, string) ParseISOTimestamp(string timeStamp, Func<DateTime, object> transform = null)
        {
            object result = null;
            string error = null;

            if (DateTime.TryParse(
                    s: timeStamp,
                    provider: CultureInfo.InvariantCulture,
                    styles: DateTimeStyles.RoundtripKind,
                    result: out var parsed))
            {
                if (parsed.ToString(DefaultDateTimeFormat).Equals(timeStamp, StringComparison.InvariantCultureIgnoreCase))
                {
                    result = transform != null ? transform(parsed) : parsed;
                }
                else
                {
                    error = $"{timeStamp} is not standard ISO format.";
                }
            }
            else
            {
                error = $"Could not parse {timeStamp}";
            }

            return (result, error);
        }

        private static (object, string) NormalizeToDateTime(object timestamp, Func<DateTime, object> transform = null)
        {
            object result = null;
            string error = null;
            if (timestamp is string ts)
            {
                (result, error) = ParseISOTimestamp(ts, transform);
            }
            else if (timestamp is DateTime dt)
            {
                result = transform != null ? transform(dt) : dt;
            }
            else
            {
                error = $"{timestamp} should be a standard ISO format string or a DateTime object.";
            }

            return (result, error);
        }

        private static (object, string) ConvertTimeZoneFormat(string timezone)
        {
            object convertedTimeZone = null;
            string convertedTimeZoneStr;
            string error = null;
            if (RuntimeInformation.IsOSPlatform(OSPlatform.Windows))
            {
                convertedTimeZoneStr = TimeZoneConverter.IanaToWindows(timezone);
            }
            else
            {
                convertedTimeZoneStr = TimeZoneConverter.WindowsToIana(timezone);
            }

            try
            {
                convertedTimeZone = TimeZoneInfo.FindSystemTimeZoneById(convertedTimeZoneStr);
            }
            catch
            {
                error = $"{timezone} is an illegal timezone";
            }

            return (convertedTimeZone, error);
        }

        private static (string, string) ReturnFormatTimeStampStr(DateTime datetime, string format)
        {
            string result = null;
            string error = null;
            try
            {
                result = datetime.ToString(format, CultureInfo.InvariantCulture.DateTimeFormat);
            }
            catch
            {
                error = $"illegal format representation: {format}";
            }

            return (result, error);
        }

        private static (string, string) ConvertFromUTC(object utcTimestamp, string timezone, string format)
        {
            string error = null;
            string result = null;
            var utcDt = DateTime.UtcNow;
            object parsed = null;
            object convertedTimeZone = null;
            (parsed, error) = NormalizeToDateTime(utcTimestamp);
            if (error == null)
            {
                utcDt = ((DateTime)parsed).ToUniversalTime();
            }

            if (error == null)
            {
                (convertedTimeZone, error) = ConvertTimeZoneFormat(timezone);

                if (error == null)
                {
                    var convertedDateTime = TimeZoneInfo.ConvertTimeFromUtc(utcDt, (TimeZoneInfo)convertedTimeZone);
                    (result, error) = ReturnFormatTimeStampStr(convertedDateTime, format);
                }
            }

            return (result, error);
        }

        private static (string, string) ConvertToUTC(object sourceTimestamp, string sourceTimezone, string format)
        {
            string error = null;
            string result = null;
            var srcDt = DateTime.UtcNow;
            try
            {
                if (sourceTimestamp is string st)
                {
                    srcDt = DateTime.Parse(st);
                }
                else
                {
                    srcDt = (DateTime)sourceTimestamp;
                }
            }
            catch
            {
                error = $"illegal time-stamp representation {sourceTimestamp}";
            }

            if (error == null)
            {
                object convertedTimeZone;
                (convertedTimeZone, error) = ConvertTimeZoneFormat(sourceTimezone);
                if (error == null)
                {
                    var convertedDateTime = TimeZoneInfo.ConvertTimeToUtc(srcDt, (TimeZoneInfo)convertedTimeZone);
                    (result, error) = ReturnFormatTimeStampStr(convertedDateTime, format);
                }
            }

            return (result, error);
        }

        private static (string, string) AddToTime(object timestamp, long interval, string timeUnit, string format)
        {
            string result = null;
            string error = null;
            object parsed = null;
            (parsed, error) = NormalizeToDateTime(timestamp);
            if (error == null)
            {
                var ts = (DateTime)parsed;
                Func<DateTime, DateTime> converter;
                (converter, error) = DateTimeConverter(interval, timeUnit, false);
                if (error == null)
                {
                    var addedTimeStamp = converter(ts);
                    (result, error) = ReturnFormatTimeStampStr(addedTimeStamp, format);
                }
            }

            return (result, error);
        }

        private static (object, string) StartOfDay(object timestamp, string format)
        {
            string result = null;
            string error = null;
            object parsed = null;
            (parsed, error) = NormalizeToDateTime(timestamp);

            if (error == null)
            {
                var ts = (DateTime)parsed;
                var startOfDay = ts.Date;
                (result, error) = ReturnFormatTimeStampStr(startOfDay, format);
            }

            return (result, error);
        }

        private static (object, string) StartOfHour(object timestamp, string format)
        {
            string result = null;
            string error = null;
            object parsed = null;
            (parsed, error) = NormalizeToDateTime(timestamp);

            if (error == null)
            {
                var ts = (DateTime)parsed;
                var startOfDay = ts.Date;
                var hours = ts.Hour;
                var startOfHour = startOfDay.AddHours(hours);
                (result, error) = ReturnFormatTimeStampStr(startOfHour, format);
            }

            return (result, error);
        }

        private static (object, string) StartOfMonth(object timestamp, string format)
        {
            string result = null;
            object parsed = null;
            string error = null;
            (parsed, error) = NormalizeToDateTime(timestamp);

            if (error == null)
            {
                var ts = (DateTime)parsed;
                var startOfDay = ts.Date;
                var days = ts.Day;
                var startOfMonth = startOfDay.AddDays(1 - days);
                (result, error) = ReturnFormatTimeStampStr(startOfMonth, format);
            }

            return (result, error);
        }

        private static (object, string) Ticks(object timestamp)
        {
            object result = null;
            object parsed = null;
            string error = null;
            (parsed, error) = NormalizeToDateTime(timestamp);

            if (error == null)
            {
                var ts = (DateTime)parsed;
                result = ts.Ticks;
            }

            return (result, error);
        }

        // URI Parsing Functions
        private static (object, string) ParseUri(string uri)
        {
            object result = null;
            string error = null;
            try
            {
                result = new Uri(uri);
            }
            catch
            {
                error = $"{uri} is an illegal URI string";
            }

            return (result, error);
        }

        private static (object, string) UriHost(string uri)
        {
            var (result, error) = ParseUri(uri);

            if (error == null)
            {
                try
                {
                    var uriBase = (Uri)result;
                    var host = uriBase.Host;
                    result = host.ToString();
                }
                catch
                {
                    error = "invalid operation, input uri should be an absolute URI";
                }
            }

            return (result, error);
        }

        private static (object, string) UriPath(string uri)
        {
            var (result, error) = ParseUri(uri);

            if (error == null)
            {
                try
                {
                    var uriBase = (Uri)result;
                    result = uriBase.AbsolutePath.ToString();
                }
                catch
                {
                    error = "invalid operation, input uri should be an absolute URI";
                }
            }

            return (result, error);
        }

        private static (object, string) UriPathAndQuery(string uri)
        {
            object result = null;
            string error = null;
            Uri uriBase = null;
            try
            {
                uriBase = new Uri(uri);
            }
            catch
            {
                error = "illegal URI string";
            }

            if (error == null)
            {
                try
                {
                    var pathAndQuery = uriBase.PathAndQuery;
                    result = pathAndQuery.ToString();
                }
                catch
                {
                    error = "invalid operation, input uri should be an absolute URI";
                }
            }

            return (result, error);
        }

        private static (object, string) UriPort(string uri)
        {
            var (result, error) = ParseUri(uri);
            if (error == null)
            {
                try
                {
                    var uriBase = (Uri)result;
                    var port = uriBase.Port;
                    result = Convert.ToInt32(port);
                }
                catch
                {
                    error = "invalid operation, input uri should be an absolute URI";
                }
            }

            return (result, error);
        }

        private static (object, string) UriQuery(string uri)
        {
            var (result, error) = ParseUri(uri);
            if (error == null)
            {
                try
                {
                    var uriBase = (Uri)result;
                    var query = uriBase.Query;
                    result = query.ToString();
                }
                catch
                {
                    error = "invalid operation, input uri should be an absolute URI";
                }
            }

            return (result, error);
        }

        private static (object, string) UriScheme(string uri)
        {
            var (result, error) = ParseUri(uri);

            if (error == null)
            {
                try
                {
                    var uriBase = (Uri)result;
                    var scheme = uriBase.Scheme;
                    result = scheme.ToString();
                }
                catch
                {
                    error = "invalid operation, input uri should be an absolute URI";
                }
            }

            return (result, error);
        }

        private static (TimexProperty, string) ParseTimexProperty(object timexExpr)
        {
            TimexProperty parsed = null;
            string error = null;
            if (timexExpr is TimexProperty timex)
            {
                parsed = timex;
            }
            else if (timexExpr is JObject jTimex)
            {
                parsed = jTimex.ToObject<TimexProperty>();
            }
            else if (timexExpr is string ts)
            {
                parsed = new TimexProperty(ts);
            }
            else
            {
                error = $"{timexExpr} requires a TimexProperty or a string as a argument";
            }

            return (parsed, error);
        }

        private static string AddOrdinal(int num)
        {
            var hasResult = false;
            var ordinalResult = num.ToString();
            if (num > 0)
            {
                switch (num % 100)
                {
                    case 11:
                    case 12:
                    case 13:
                        ordinalResult += "th";
                        hasResult = true;
                        break;
                }

                if (!hasResult)
                {
                    switch (num % 10)
                    {
                        case 1:
                            ordinalResult += "st";
                            break;
                        case 2:
                            ordinalResult += "nd";
                            break;
                        case 3:
                            ordinalResult += "rd";
                            break;
                        default:
                            ordinalResult += "th";
                            break;
                    }
                }
            }

            return ordinalResult;
        }

        // object manipulation
        private static object Coalesce(object[] objectList)
        {
            foreach (var obj in objectList)
            {
                if (obj != null)
                {
                    return obj;
                }
            }

            return null;
        }

        private static (object, string) XPath(object xmlObj, object xpath)
        {
            object value = null;
            object result = null;
            string error = null;
            var doc = new XmlDocument();
            try
            {
                doc.LoadXml(xmlObj.ToString());
            }
            catch
            {
                error = "not valid xml input";
            }

            if (error == null)
            {
                var nav = doc.CreateNavigator();
                var strExpr = xpath.ToString();
                var nodeList = new List<string>();
                try
                {
                    value = nav.Evaluate(strExpr);
                    if (value is IEnumerable)
                    {
                        var iterNodes = nav.Select(strExpr);
                        while (iterNodes.MoveNext())
                        {
                            var nodeType = (System.Xml.XmlNodeType)iterNodes.Current.NodeType;
                            var name = iterNodes.Current.Name;
                            var nameSpaceURI = iterNodes.Current.NamespaceURI.ToString();
                            var node = doc.CreateNode(nodeType, name, nameSpaceURI);
                            node.InnerText = iterNodes.Current.Value;
                            nodeList.Add(node.OuterXml.ToString());
                        }

                        if (nodeList.Count == 0)
                        {
                            error = "there is no matched nodes in the xml";
                        }
                    }
                }
                catch
                {
                    error = $"cannot evaluate the xpath query expression: {xpath.ToString()}";
                }

                if (error == null)
                {
                    if (nodeList.Count >= 1)
                    {
                        result = nodeList.ToArray();
                    }
                    else
                    {
                        result = value;
                    }
                }
            }

            return (result, error);
        }

        private static (object, string) JPath(object jsonEntity, string jpath)
        {
            object result = null;
            string error = null;
            object value = null;
            JObject jsonObj = null;
            if (jsonEntity is string jsonStr)
            {
                try
                {
                    jsonObj = JObject.Parse(jsonStr);
                }
                catch
                {
                    error = $"{jsonStr} is not a valid JSON string";
                }
            }
            else if (jsonEntity is JObject parsed)
            {
                jsonObj = parsed;
            }
            else
            {
                error = $"{jsonEntity} is not a valid JSON object or a valid JSON string";
            }

            if (error == null)
            {
                try
                {
                    value = jsonObj.SelectTokens(jpath);
                }
                catch
                {
                    error = $"{jpath} is not a valid path";
                }
            }

            if (error == null)
            {
                if (value is IEnumerable<JToken> products)
                {
                    if (products.Count() == 1)
                    {
                        result = ResolveValue(products.ElementAt(0));
                    }
                    else if (products.Count() > 1)
                    {
                        var nodeList = new List<object>();
                        foreach (var item in products)
                        {
                            nodeList.Add(ResolveValue(item));
                        }

                        result = nodeList;
                    }
                    else
                    {
                        error = $"there is no matching node for path: ${jpath} in the given JSON";
                    }
                }
            }

            return (result, error);
        }

        // conversion functions
        private static byte[] ToBinary(string strToConvert)
        {
            if (strToConvert == null)
            {
                return new byte[] { };
            }

            return Encoding.UTF8.GetBytes(strToConvert);
        }

        private static (object, string) ToXml(object contentToConvert)
        {
            string error = null;
            XDocument xml;
            string result = null;
            try
            {
                if (contentToConvert is string str)
                {
                    xml = XDocument.Load(JsonReaderWriterFactory.CreateJsonReader(Encoding.ASCII.GetBytes(str), new XmlDictionaryReaderQuotas()));
                }
                else
                {
                    xml = XDocument.Load(JsonReaderWriterFactory.CreateJsonReader(Encoding.ASCII.GetBytes(contentToConvert.ToString()), new XmlDictionaryReaderQuotas()));
                }

                result = xml.ToString().TrimStart('{').TrimEnd('}');
            }
            catch
            {
                error = "Invalid json";
            }

            return (result, error);
        }

        private static JToken ConvertToJToken(object value)
        {
            return value == null ? JValue.CreateNull() : JToken.FromObject(value);
        }

        // collection functions
        private static (object value, string error) Skip(Expression expression, object state, Options options)
        {
            object result = null;
            string error;
            object arr;
            (arr, error) = expression.Children[0].TryEvaluate(state, options);

            if (error == null)
            {
                if (TryParseList(arr, out var list))
                {
                    int start = 0;
                    var startExpr = expression.Children[1];
                    (start, error) = startExpr.TryEvaluate<int>(state, options);
                    if (error == null && (start < 0 || start >= list.Count))
                    {
                        error = $"{startExpr}={start} which is out of range for {arr}";
                    }

                    if (error == null)
                    {
                        result = list.OfType<object>().Skip(start).ToList();
                    }
                }
                else
                {
                    error = $"{expression.Children[0]} is not array.";
                }
            }

            return (result, error);
        }

        private static (object, string) Take(Expression expression, object state, Options options)
        {
            object result = null;
            string error;
            object arr;
            (arr, error) = expression.Children[0].TryEvaluate(state, options);
            if (error == null)
            {
                var arrIsList = TryParseList(arr, out var list);
                var arrIsStr = arr.GetType() == typeof(string);
                if (arrIsList || arrIsStr)
                {
                    int count;
                    var countExpr = expression.Children[1];
                    (count, error) = countExpr.TryEvaluate<int>(state, options);
                    if (error == null)
                    {
                        if (arrIsList)
                        {
                            if (count < 0 || count >= list.Count)
                            {
                                error = $"{countExpr}={count} which is out of range for {arr}";
                            }
                            else
                            {
                                result = list.OfType<object>().Take(count).ToList();
                            }
                        }
                        else
                        {
                            if (count < 0 || count > list.Count)
                            {
                                error = $"{countExpr}={count} which is out of range for {arr}";
                            }
                            else
                            {
                                result = arr.ToString().Substring(0, count);
                            }
                        }
                    }
                }
                else
                {
                    error = $"{expression.Children[0]} is not array or string.";
                }
            }

            return (result, error);
        }

        private static (object, string) SubArray(Expression expression, object state, Options options)
        {
            object result = null;
            string error;
            object arr;
            (arr, error) = expression.Children[0].TryEvaluate(state, options);

            if (error == null)
            {
                if (TryParseList(arr, out var list))
                {
                    var startExpr = expression.Children[1];
                    int start;
                    (start, error) = startExpr.TryEvaluate<int>(state, options);
                    if (error == null)
                    {
                        if (error == null && (start < 0 || start > list.Count))
                        {
                            error = $"{startExpr}={start} which is out of range for {arr}";
                        }

                        if (error == null)
                        {
                            int end = 0;
                            if (expression.Children.Length == 2)
                            {
                                end = list.Count;
                            }
                            else
                            {
                                var endExpr = expression.Children[2];
                                (end, error) = endExpr.TryEvaluate<int>(state, options);
                                if (error == null && (end < 0 || end > list.Count))
                                {
                                    error = $"{endExpr}={end} which is out of range for {arr}";
                                }
                            }

                            if (error == null)
                            {
                                result = list.OfType<object>().Skip(start).Take(end - start).ToList();
                            }
                        }
                    }
                }
                else
                {
                    error = $"{expression.Children[0]} is not array.";
                }
            }

            return (result, error);
        }

        private static EvaluateExpressionDelegate SortBy(bool isDescending)
           => (expression, state, options) =>
           {
               object result = null;
               string error;
               object arr;
               (arr, error) = expression.Children[0].TryEvaluate(state, options);

               if (error == null)
               {
                   if (TryParseList(arr, out var list))
                   {
                       if (expression.Children.Length == 1)
                       {
                           if (isDescending)
                           {
                               result = list.OfType<object>().OrderByDescending(item => item).ToList();
                           }
                           else
                           {
                               result = list.OfType<object>().OrderBy(item => item).ToList();
                           }
                       }
                       else
                       {
                           var jarray = JArray.FromObject(list.OfType<object>().ToList());
                           var propertyNameExpression = expression.Children[1];
                           string propertyName;
                           (propertyName, error) = propertyNameExpression.TryEvaluate<string>(state, options);
                           if (error == null)
                           {
                               propertyName = propertyName ?? string.Empty;
                               if (isDescending)
                               {
                                   result = jarray.OrderByDescending(obj => obj[propertyName]).ToList();
                               }
                               else
                               {
                                   result = jarray.OrderBy(obj => obj[propertyName]).ToList();
                               }
                           }
                       }
                   }
                   else
                   {
                       error = $"{expression.Children[0]} is not array";
                   }
               }

               return (result, error);
           };

        // TODO we should uniform the list format
        private static List<object> Object2List(JObject jobj)
        {
            var tempList = new List<object>();
            foreach (var item in jobj)
            {
                tempList.Add(new { index = item.Key, value = item.Value });
            }

            return tempList;
        }

        private static (object, string) IndicesAndValues(Expression expression, object state, Options options)
        {
            object result = null;
            string error;
            object instance;
            (instance, error) = expression.Children[0].TryEvaluate(state, options);
            if (error == null)
            {
                if (TryParseList(instance, out var list))
                {
                    var tempList = new List<object>();
                    for (var i = 0; i < list.Count; i++)
                    {
                        tempList.Add(new { index = i, value = list[i] });
                    }

                    result = tempList;
                }
                else if (instance is JObject jobj)
                {
                    result = Object2List(jobj);
                }
                else if (ConvertToJToken(instance) is JObject jobject)
                {
                    result = Object2List(jobject);
                }
                else
                {
                    error = $"{expression.Children[0]} is not array or object..";
                }
            }

            return (result, error);
        }

        private static bool IsEqual(IReadOnlyList<object> args)
        {
            if (args[0] == null || args[1] == null)
            {
                // null will only equals to null
                return args[0] == null && args[1] == null;
            }

            if (TryParseList(args[0], out IList l0) && l0.Count == 0 && (TryParseList(args[1], out IList l1) && l1.Count == 0))
            {
                return true;
            }

            if (GetPropertyCount(args[0]) == 0 && GetPropertyCount(args[1]) == 0)
            {
                return true;
            }

            if (args[0].IsNumber() && args[0].IsNumber())
            {
                if (Math.Abs(CultureInvariantDoubleConvert(args[0]) - CultureInvariantDoubleConvert(args[1])) < 0.00000001)
                {
                    return true;
                }
            }

            try
            {
                return args[0] == args[1] || (args[0] != null && args[0].Equals(args[1]));
            }
            catch
            {
                return false;
            }
        }

        /// <summary>
        /// Get the property count of an object.
        /// </summary>
        /// <param name="obj">input object.</param>
        /// <returns>property count.</returns>
        private static int GetPropertyCount(object obj)
        {
            if (obj is IDictionary dictionary)
            {
                return dictionary.Count;
            }
            else if (obj is JObject jobj)
            {
                return jobj.Properties().Count();
            }
            else if (!(obj is JValue) && obj.GetType().IsValueType == false && obj.GetType().FullName != "System.String")
            {
                // exclude constant type.
                return obj.GetType().GetProperties().Length;
            }

            return -1;
        }

        private static IEnumerable<object> Flatten(IEnumerable<object> list, int dept)
        {
            var result = list.ToList();
            if (dept < 1)
            {
                dept = 1;
            }

            for (var i = 0; i < dept; i++)
            {
                var hasArray = result.Any(u => TryParseList(u, out var _));
                if (hasArray)
                {
                    var tempList = new List<object>();
                    foreach (var item in result)
                    {
                        if (TryParseList(item, out var itemList))
                        {
                            foreach (var childItem in itemList)
                            {
                                tempList.Add(childItem);
                            }
                        }
                        else
                        {
                            tempList.Add(item);
                        }
                    }

                    result = tempList.ToList();
                }
                else
                {
                    break;
                }
            }

            return result;
        }

        private static IDictionary<string, ExpressionEvaluator> GetStandardFunctions()
        {
            var functions = new List<ExpressionEvaluator>
            {
                // Math
                new ExpressionEvaluator(ExpressionType.Element, ExtractElement, ReturnType.Object, ValidateBinary),
                MultivariateNumeric(ExpressionType.Subtract, args => Subtract(args[0], args[1])),
                MultivariateNumeric(ExpressionType.Multiply, args => Multiply(args[0], args[1])),
                MultivariateNumeric(
                    ExpressionType.Divide,
                    args => Divide(args[0], args[1]),
                    (val, expression, pos) =>
                    {
                        var error = VerifyNumber(val, expression, pos);
                        if (error == null && (pos > 0 && Convert.ToSingle(val) == 0.0))
                        {
                            error = $"Cannot divide by 0 from {expression}";
                        }

                        return error;
                    }),
                NumericOrCollection(ExpressionType.Min, (args) =>
                {
                    object result = double.MaxValue;
                    if (args.Count == 1)
                    {
                        if (TryParseList(args[0], out IList ilist))
                        {
                            foreach (var value in ilist)
                            {
                                result = Min(result, value);
                            }
                        }
                        else
                        {
                            result = Min(result, args[0]);
                        }
                    }
                    else
                    {
                        foreach (var arg in args)
                        {
                            if (TryParseList(arg, out IList ilist))
                            {
                                foreach (var value in ilist)
                                {
                                    result = Min(result, value);
                                }
                            }
                            else
                            {
                                result = Min(result, arg);
                            }
                        }
                    }

                    return result;
                }),
                NumericOrCollection(ExpressionType.Max, args =>
                {
                    object result = double.MinValue;
                    if (args.Count == 1)
                    {
                        if (TryParseList(args[0], out IList ilist))
                        {
                            foreach (var value in ilist)
                            {
                                result = Max(result, value);
                            }
                        }
                        else
                        {
                            result = Max(result, args[0]);
                        }
                    }
                    else
                    {
                        foreach (var arg in args)
                        {
                            if (TryParseList(arg, out IList ilist))
                            {
                                foreach (var value in ilist)
                                {
                                    result = Max(result, value);
                                }
                            }
                            else
                            {
                                result = Max(result, arg);
                            }
                        }
                    }

                    return result;
                }),
                MultivariateNumeric(ExpressionType.Power, args => Math.Pow(CultureInvariantDoubleConvert(args[0]), CultureInvariantDoubleConvert(args[1]))),
                new ExpressionEvaluator(
                    ExpressionType.Mod,
                    ApplyWithError(
                        args =>
                        {
                            object value = null;
                            string error;
                            if (Convert.ToInt64(args[1]) == 0)
                            {
                                error = $"Cannot mod by 0";
                            }
                            else
                            {
                                error = null;
                                value = Mod(args[0], args[1]);
                            }

                            return (value, error);
                        },
                        VerifyInteger),
                    ReturnType.Number,
                    ValidateBinaryNumber),
                new ExpressionEvaluator(
                    ExpressionType.Average,
                    Apply(
                        args =>
                        {
                            var operands = ResolveListValue(args[0]).OfType<object>().ToList();
                            return operands.Average(u => Convert.ToSingle(u));
                        },
                        VerifyNumericList),
                    ReturnType.Number,
                    ValidateUnary),
                new ExpressionEvaluator(
                    ExpressionType.Add,
                    ApplySequenceWithError(
                        args =>
                        {
                            object result = null;
                            string error = null;
                            var firstItem = args[0];
                            var secondItem = args[1];
                            var stringConcat = !firstItem.IsNumber() || !secondItem.IsNumber();

                            if ((firstItem == null && secondItem.IsNumber())
                                || (secondItem == null && firstItem.IsNumber()))
                            {
                                error = "Operator '+' or add cannot be applied to operands of type 'number' and null object.";
                            }
                            else
                            {
                                if (stringConcat)
                                {
                                    result = $"{firstItem?.ToString()}{secondItem?.ToString()}";
                                }
                                else
                                {
                                    result = Add(args[0], args[1]);
                                }
                            }

                            return (result, error);
                        }, VerifyNumberOrStringOrNull),
                    ReturnType.String | ReturnType.Number,
                    (expression) => ValidateArityAndAnyType(expression, 2, int.MaxValue, ReturnType.String | ReturnType.Number)),
                new ExpressionEvaluator(
                    ExpressionType.Sum,
                    Apply(
                        args =>
                        {
                            var operands = ResolveListValue(args[0]).OfType<object>().ToList();
                            return operands.All(u => u.IsInteger()) ? operands.Sum(u => Convert.ToInt64(u)) : operands.Sum(u => Convert.ToSingle(u));
                        },
                        VerifyNumericList),
                    ReturnType.Number,
                    (expression) => ValidateOrder(expression, null, ReturnType.Array)),
                new ExpressionEvaluator(
                    ExpressionType.Range,
                    ApplyWithError(
                        args =>
                        {
                            string error = null;
                            IList result = null;
                            var count = Convert.ToInt32(args[1]);
                            if (count <= 0)
                            {
                                error = $"The second parameter should be more than zero";
                            }
                            else
                            {
                                result = Enumerable.Range(Convert.ToInt32(args[0]), count).ToList();
                            }

                            return (result, error);
                        },
                        VerifyInteger),
                    ReturnType.Array,
                    ValidateBinaryNumber),

                // Collection Functions
                new ExpressionEvaluator(
                    ExpressionType.Count,
                    Apply(
                        args =>
                        {
                            object count = null;
                            if (args[0] is string string0)
                            {
                                count = string0.Length;
                            }
                            else if (args[0] is IList list)
                            {
                                count = list.Count;
                            }

                            return count;
                        }, VerifyContainer),
                    ReturnType.Number,
                    (expression) => ValidateOrder(expression, null, ReturnType.String | ReturnType.Array)),
                new ExpressionEvaluator(
                    ExpressionType.Union,
                    Apply(
                        args =>
                        {
                        var result = (IEnumerable<object>)args[0];
                        for (var i = 1; i < args.Count; i++)
                        {
                            var nextItem = (IEnumerable<object>)args[i];
                            result = result.Union(nextItem);
                        }

                        return result.ToList();
                        }, VerifyList),
                    ReturnType.Array,
                    (expression) => ValidateArityAndAnyType(expression, 1, int.MaxValue, ReturnType.Array)),
                new ExpressionEvaluator(
                    ExpressionType.Intersection,
                    Apply(
                        args =>
                        {
                        var result = (IEnumerable<object>)args[0];
                        for (var i = 1; i < args.Count; i++)
                        {
                            var nextItem = (IEnumerable<object>)args[i];
                            result = result.Intersect(nextItem);
                        }

                        return result.ToList();
                        }, VerifyList),
                    ReturnType.Array,
                    (expression) => ValidateArityAndAnyType(expression, 1, int.MaxValue, ReturnType.Array)),
                new ExpressionEvaluator(
                    ExpressionType.Skip,
                    Skip,
                    ReturnType.Array,
                    (expression) => ValidateOrder(expression, null, ReturnType.Array, ReturnType.Number)),
                new ExpressionEvaluator(
                    ExpressionType.Take,
                    Take,
                    ReturnType.Array,
                    (expression) => ValidateOrder(expression, null, ReturnType.Array, ReturnType.Number)),
                new ExpressionEvaluator(
                    ExpressionType.SubArray,
                    SubArray,
                    ReturnType.Array,
                    (expression) => ValidateOrder(expression, new[] { ReturnType.Number }, ReturnType.Array, ReturnType.Number)),
                new ExpressionEvaluator(
                    ExpressionType.SortBy,
                    SortBy(false),
                    ReturnType.Array,
                    (expression) => ValidateOrder(expression, new[] { ReturnType.String }, ReturnType.Array)),
                new ExpressionEvaluator(
                    ExpressionType.SortByDescending,
                    SortBy(true),
                    ReturnType.Array,
                    (expression) => ValidateOrder(expression, new[] { ReturnType.String }, ReturnType.Array)),
                new ExpressionEvaluator(ExpressionType.IndicesAndValues, IndicesAndValues, ReturnType.Array, ValidateUnary),
                new ExpressionEvaluator(
                    ExpressionType.Flatten,
                    Apply(
                        args =>
                        {
                            var depth = args.Count > 1 ? Convert.ToInt32(args[1]) : 100;
                            return Flatten((IEnumerable<object>)args[0], depth);
                        }),
                    ReturnType.Array,
                    (expression) => ValidateOrder(expression, new[] { ReturnType.Number }, ReturnType.Array)),
                new ExpressionEvaluator(
                    ExpressionType.Unique,
                    Apply(
                        args =>
                        {
                            return ((IEnumerable<object>)args[0]).Distinct().ToList();
                        }, VerifyList),
                    ReturnType.Array,
                    (expression) => ValidateOrder(expression, null, ReturnType.Array)),

                // Booleans
                Comparison(ExpressionType.LessThan, args => CultureInvariantDoubleConvert(args[0]) < CultureInvariantDoubleConvert(args[1]), ValidateBinaryNumberOrString, VerifyNumberOrString),
                Comparison(ExpressionType.LessThanOrEqual, args => CultureInvariantDoubleConvert(args[0]) <= CultureInvariantDoubleConvert(args[1]), ValidateBinaryNumberOrString, VerifyNumberOrString),

                Comparison(ExpressionType.Equal, IsEqual, ValidateBinary),
                Comparison(ExpressionType.NotEqual, args => !IsEqual(args), ValidateBinary),
                Comparison(ExpressionType.GreaterThan, args => CultureInvariantDoubleConvert(args[0]) > CultureInvariantDoubleConvert(args[1]), ValidateBinaryNumberOrString, VerifyNumberOrString),
                Comparison(ExpressionType.GreaterThanOrEqual, args => CultureInvariantDoubleConvert(args[0]) >= CultureInvariantDoubleConvert(args[1]), ValidateBinaryNumberOrString, VerifyNumberOrString),
                Comparison(ExpressionType.Exists, args => args[0] != null, ValidateUnary, VerifyNotNull),
                new ExpressionEvaluator(
                    ExpressionType.Contains,
                    (expression, state, options) =>
                    {
                        var found = false;
                        var (args, error) = EvaluateChildren(expression, state, options);
                        if (error == null)
                        {
                            if (args[0] is string string0 && args[1] is string string1)
                            {
                                found = string0.Contains(string1);
                            }
                            else if (TryParseList(args[0], out IList ilist))
                            {
                                // list to find a value
                                var operands = ResolveListValue(ilist);
                                found = operands.Contains(args[1]);
                            }
                            else if (args[1] is string string2)
                            {
                                found = TryAccessProperty((object)args[0], string2, out var _);
                            }
                        }

                        return (found, null);
                    },
                    ReturnType.Boolean,
                    ValidateBinary),
                Comparison(ExpressionType.Empty, args => IsEmpty(args[0]), ValidateUnary, VerifyContainer),
                new ExpressionEvaluator(ExpressionType.And, (expression, state, options) => And(expression, state, options), ReturnType.Boolean, ValidateAtLeastOne),
                new ExpressionEvaluator(ExpressionType.Or, (expression, state, options) => Or(expression, state, options), ReturnType.Boolean, ValidateAtLeastOne),
                new ExpressionEvaluator(ExpressionType.Not, (expression, state, options) => Not(expression, state, options), ReturnType.Boolean, ValidateUnary),

                // String
                new ExpressionEvaluator(
                    ExpressionType.Concat,
                    Apply(
                        args =>
                        {
                            var builder = new StringBuilder();
                            foreach (var arg in args)
                            {
                                if (arg != null)
                                {
                                    builder.Append(arg.ToString());
                                }
                            }

                            return builder.ToString();
                        }),
                    ReturnType.String,
                    ValidateAtLeastOne),
                new ExpressionEvaluator(
                    ExpressionType.Length,
                    Apply(
                        args =>
                        {
                            var result = 0;
                            if (args[0] is string str)
                                {
                                    result = str.Length;
                                }
                            else
                                {
                                    result = 0;
                                }

                            return result;
                        }, VerifyStringOrNull),
                    ReturnType.Number,
                    ValidateUnaryString),
                new ExpressionEvaluator(
                    ExpressionType.Replace,
                    ApplyWithError(
                        args =>
                        {
                            string error = null;
                            string result = null;
                            string inputStr = ParseStringOrNull(args[0]);
                            string oldStr = ParseStringOrNull(args[1]);
                            if (oldStr.Length == 0)
                            {
                                error = $"{args[1]} the oldValue in replace function should be a string with at least length 1.";
                            }

                            string newStr = ParseStringOrNull(args[2]);
                            if (error == null)
                            {
                                result = inputStr.Replace(oldStr, newStr);
                            }

                            return (result, error);
                        }, VerifyStringOrNull),
                    ReturnType.String,
                    (expression) => ValidateArityAndAnyType(expression, 3, 3, ReturnType.String)),
                new ExpressionEvaluator(
                    ExpressionType.ReplaceIgnoreCase,
                    ApplyWithError(
                        args =>
                        {
                            string error = null;
                            string result = null;
                            string inputStr = ParseStringOrNull(args[0]);
                            string oldStr = ParseStringOrNull(args[1]);
                            if (oldStr.Length == 0)
                            {
                                error = $"{args[1]} the oldValue in replace function should be a string with at least length 1.";
                            }

                            string newStr = ParseStringOrNull(args[2]);
                            if (error == null)
                            {
                                result = Regex.Replace(inputStr, oldStr, newStr, RegexOptions.IgnoreCase);
                            }

                            return (result, error);
                        }, VerifyStringOrNull),
                    ReturnType.String,
                    (expression) => ValidateArityAndAnyType(expression, 3, 3, ReturnType.String)),
                new ExpressionEvaluator(
                    ExpressionType.Split,
                    Apply(
                        args =>
                        {
                            var inputStr = string.Empty;
                            var seperator = string.Empty;
                            if (args.Count == 1)
                            {
                                inputStr = ParseStringOrNull(args[0]);
                            }
                            else
                            {
                                inputStr = ParseStringOrNull(args[0]);
                                seperator = ParseStringOrNull(args[1]);
                            }

                            if (seperator == string.Empty)
                            {
                                return inputStr.Select(c => c.ToString()).ToArray();
                            }

                            return inputStr.Split(seperator.ToCharArray());
                        }, VerifyStringOrNull),
                    ReturnType.Array,
                    (expression) => ValidateArityAndAnyType(expression, 1, 2, ReturnType.String)),
                new ExpressionEvaluator(
                    ExpressionType.Substring,
                    Substring,
                    ReturnType.String,
                    (expression) => ValidateOrder(expression, new[] { ReturnType.Number }, ReturnType.String, ReturnType.Number)),
                StringTransform(
                                ExpressionType.ToLower,
                                args =>
                                {
                                    if (args[0] == null)
                                    {
                                        return string.Empty;
                                    }
                                    else
                                    {
                                        return args[0].ToString().ToLower();
                                    }
                                }),
                StringTransform(
                                ExpressionType.ToUpper,
                                args =>
                                {
                                    if (args[0] == null)
                                    {
                                        return string.Empty;
                                    }
                                    else
                                    {
                                        return args[0].ToString().ToUpper();
                                    }
                                }),
                StringTransform(
                                ExpressionType.Trim,
                                args =>
                                {
                                    if (args[0] == null)
                                    {
                                        return string.Empty;
                                    }
                                    else
                                    {
                                        return args[0].ToString().Trim();
                                    }
                                }),
                new ExpressionEvaluator(
                    ExpressionType.StartsWith,
                    Apply(
                        args =>
                        {
                            string rawStr = ParseStringOrNull(args[0]);
                            string seekStr = ParseStringOrNull(args[1]);
                            return rawStr.StartsWith(seekStr);
                        }, VerifyStringOrNull),
                    ReturnType.Boolean,
                    (expression) => ValidateArityAndAnyType(expression, 2, 2, ReturnType.String)),
                new ExpressionEvaluator(
                    ExpressionType.EndsWith,
                    Apply(
                        args =>
                        {
                            string rawStr = ParseStringOrNull(args[0]);
                            string seekStr = ParseStringOrNull(args[1]);
                            return rawStr.EndsWith(seekStr);
                        }, VerifyStringOrNull),
                    ReturnType.Boolean,
                    (expression) => ValidateArityAndAnyType(expression, 2, 2, ReturnType.String)),
                new ExpressionEvaluator(
                    ExpressionType.CountWord,
                    Apply(
                        args =>
                        {
                            if (args[0] is string)
                            {
                                return Regex.Split(args[0].ToString().Trim(), @"\s{1,}").Length;
                            }
                            else
                            {
                                return 0;
                            }
                        }, VerifyStringOrNull),
                    ReturnType.Number,
                    ValidateUnaryString),
                new ExpressionEvaluator(
                    ExpressionType.AddOrdinal,
                    Apply(args => AddOrdinal(Convert.ToInt32(args[0])), VerifyInteger),
                    ReturnType.String,
                    (expression) => ValidateArityAndAnyType(expression, 1, 1, ReturnType.Number)),
                new ExpressionEvaluator(
                    ExpressionType.Join,
                    (expression, state, options) =>
                    {
                        object result = null;
                        var (args, error) = EvaluateChildren(expression, state, options);
                        if (error == null)
                        {
                            if (!TryParseList(args[0], out IList list))
                            {
                                error = $"{expression.Children[0]} evaluates to {args[0]} which is not a list.";
                            }
                            else
                            {
                                if (args.Count == 2)
                                {
                                    result = string.Join(args[1].ToString(), list.OfType<object>().Select(x => x.ToString()));
                                }
                                else
                                {
                                    if (list.Count < 3)
                                    {
                                        result = string.Join(args[2].ToString(), list.OfType<object>().Select(x => x.ToString()));
                                    }
                                    else
                                    {
                                        var firstPart = string.Join(args[1].ToString(), list.OfType<object>().TakeWhile(o => o != null && o != list.OfType<object>().LastOrDefault()));
                                        result = firstPart + args[2] + list.OfType<object>().Last().ToString();
                                    }
                                }
                            }
                        }

                        return (result, error);
                    },
                    ReturnType.String,
                    expr => ValidateOrder(expr, new[] { ReturnType.String }, ReturnType.Array, ReturnType.String)),
                new ExpressionEvaluator(
                    ExpressionType.NewGuid,
                    Apply(args => Guid.NewGuid().ToString()),
                    ReturnType.String,
                    (exprssion) => ValidateArityAndAnyType(exprssion, 0, 0)),
                new ExpressionEvaluator(
                    ExpressionType.IndexOf,
                    (expression, state, options) =>
                    {
                        object result = -1;
                        var (args, error) = EvaluateChildren(expression, state, options);
                        if (error == null)
                        {
                            if (args[0] is string || args[0] == null)
                            {
                                if (args[1] is string || args[1] == null)
                                {
                                    result = ParseStringOrNull(args[0]).IndexOf(ParseStringOrNull(args[1]));
                                }
                                else
                                {
                                    error = $"Can only look for indexof string in {expression}";
                                }
                            }
                            else if (TryParseList(args[0], out IList list))
                            {
                                result = ResolveListValue(list).IndexOf(args[1]);
                            }
                            else
                            {
                                error = $"{expression} works only on string or list.";
                            }
                        }

                        return (result, error);
                    },
                    ReturnType.Number,
                    expr => ValidateOrder(expr, null, ReturnType.Array | ReturnType.String, ReturnType.Object)),
                new ExpressionEvaluator(
                    ExpressionType.LastIndexOf,
                    (expression, state, options) =>
                    {
                        object result = -1;
                        var (args, error) = EvaluateChildren(expression, state, options);
                        if (error == null)
                        {
                            if (args[0] is string || args[0] == null)
                            {
                                if (args[1] is string || args[1] == null)
                                {
                                    result = ParseStringOrNull(args[0]).LastIndexOf(ParseStringOrNull(args[1]));
                                }
                                else
                                {
                                    error = $"Can only look for indexof string in {expression}";
                                }
                            }
                            else if (TryParseList(args[0], out IList list))
                            {
                                result = ResolveListValue(list).OfType<object>().ToList().LastIndexOf(args[1]);
                            }
                            else
                            {
                                error = $"{expression} works only on string or list.";
                            }
                        }

                        return (result, error);
                    },
                    ReturnType.Number,
                    expr => ValidateOrder(expr, null, ReturnType.Array | ReturnType.String, ReturnType.Object)),

                // Date and time
                TimeTransform(ExpressionType.AddDays, (ts, add) => ts.AddDays(add)),
                TimeTransform(ExpressionType.AddHours, (ts, add) => ts.AddHours(add)),
                TimeTransform(ExpressionType.AddMinutes, (ts, add) => ts.AddMinutes(add)),
                TimeTransform(ExpressionType.AddSeconds, (ts, add) => ts.AddSeconds(add)),
                new ExpressionEvaluator(
                    ExpressionType.DayOfMonth,
                    ApplyWithError(args => NormalizeToDateTime(args[0], dt => dt.Day)),
                    ReturnType.Number,
                    ValidateUnary),
                new ExpressionEvaluator(
                    ExpressionType.DayOfWeek,
                    ApplyWithError(args => NormalizeToDateTime(args[0], dt => Convert.ToInt32(dt.DayOfWeek))),
                    ReturnType.Number,
                    ValidateUnary),
                new ExpressionEvaluator(
                    ExpressionType.DayOfYear,
                    ApplyWithError(args => NormalizeToDateTime(args[0], dt => dt.DayOfYear)),
                    ReturnType.Number,
                    ValidateUnary),
                new ExpressionEvaluator(
                    ExpressionType.Month,
                    ApplyWithError(args => NormalizeToDateTime(args[0], dt => dt.Month)),
                    ReturnType.Number,
                    ValidateUnary),
                new ExpressionEvaluator(
                    ExpressionType.Date,
                    ApplyWithError(args => NormalizeToDateTime(args[0], dt => dt.Date.ToString("M/dd/yyyy", CultureInfo.InvariantCulture))),
                    ReturnType.String,
                    ValidateUnary),
                new ExpressionEvaluator(
                    ExpressionType.Year,
                    ApplyWithError(args => NormalizeToDateTime(args[0], dt => dt.Year)),
                    ReturnType.Number,
                    ValidateUnary),
                new ExpressionEvaluator(
                    ExpressionType.UtcNow,
                    Apply(args => DateTime.UtcNow.ToString(args.Count() == 1 ? args[0].ToString() : DefaultDateTimeFormat)),
                    ReturnType.String),
                new ExpressionEvaluator(
                    ExpressionType.FormatDateTime,
                    ApplyWithError(
                        args =>
                        {
                            object result = null;
                            string error = null;
                            var timestamp = args[0];
                            if (timestamp is string tsString)
                            {
                                (result, error) = ParseTimestamp(tsString, dt => dt.ToString(args.Count() == 2 ? args[1].ToString() : DefaultDateTimeFormat, CultureInfo.InvariantCulture));
                            }
                            else if (timestamp is DateTime dt)
                            {
                                result = dt.ToString(args.Count() == 2 ? args[1].ToString() : DefaultDateTimeFormat, CultureInfo.InvariantCulture);
                            }
                            else
                            {
                                error = $"formatDateTime has invalid first argument {timestamp}";
                            }

                            return (result, error);
                        }),
                    ReturnType.String,
                    (expr) => ValidateOrder(expr, new[] { ReturnType.String }, ReturnType.Object)),
                new ExpressionEvaluator(
                    ExpressionType.FormatEpoch,
                    ApplyWithError(
                        args =>
                        {
                            object result = null;
                            string error = null;
                            var timestamp = args[0];
                            if (timestamp.IsNumber())
                            {
                                var dateTime = new DateTime(1970, 1, 1, 0, 0, 0, 0, DateTimeKind.Utc);
                                dateTime = dateTime.AddSeconds(Convert.ToDouble(timestamp));
                                result = dateTime.ToString(args.Count() == 2 ? args[1].ToString() : DefaultDateTimeFormat, CultureInfo.InvariantCulture);
                            }
                            else
                            {
                                error = $"formatEpoch first argument {timestamp} is not a number";
                            }

                            return (result, error);
                        }),
                    ReturnType.String,
                    (expr) => ValidateOrder(expr, new[] { ReturnType.String }, ReturnType.Number)),
                new ExpressionEvaluator(
                    ExpressionType.FormatTicks,
                    ApplyWithError(
                        args =>
                        {
                            object result = null;
                            string error = null;
                            var timestamp = args[0];
                            if (timestamp.IsInteger())
                            {
                                var ticks = Convert.ToInt64(timestamp);
                                var dateTime = new DateTime(ticks);
                                result = dateTime.ToString(args.Count() == 2 ? args[1].ToString() : DefaultDateTimeFormat, CultureInfo.InvariantCulture);
                            }
                            else
                            {
                                error = $"formatTicks first arugment {timestamp} must be an integer";
                            }

                            return (result, error);
                        }),
                    ReturnType.String,
                    (expr) => ValidateOrder(expr, new[] { ReturnType.String }, ReturnType.Number)),
                new ExpressionEvaluator(
                    ExpressionType.SubtractFromTime,
                    (expr, state, options) =>
                    {
                        object value = null;
                        string error = null;
                        IReadOnlyList<object> args;
                        (args, error) = EvaluateChildren(expr, state, options);
                        if (error == null)
                        {
                            if (args[1].IsInteger() && args[2] is string string2)
                            {
                                var format = (args.Count() == 4) ? (string)args[3] : DefaultDateTimeFormat;
                                Func<DateTime, DateTime> timeConverter;
                                (timeConverter, error) = DateTimeConverter(Convert.ToInt64(args[1]), string2);
                                if (error == null)
                                {
                                    (value, error) = NormalizeToDateTime(args[0], dt => timeConverter(dt).ToString(format));
                                }
                            }
                            else
                            {
                                error = $"{expr} can't evaluate.";
                            }
                        }

                        return (value, error);
                    },
                    ReturnType.String,
                    (expr) => ValidateOrder(expr, new[] { ReturnType.String }, ReturnType.Object, ReturnType.Number, ReturnType.String)),
                new ExpressionEvaluator(
                    ExpressionType.DateReadBack,
                    ApplyWithError(
                        args =>
                        {
                            object result = null;
                            string error;
                            (result, error) = NormalizeToDateTime(args[0]);
                            if (error == null)
                            {
                                var timestamp1 = (DateTime)result;
                                (result, error) = NormalizeToDateTime(args[1]);
                                if (error == null)
                                {
                                    var timestamp2 = (DateTime)result;
                                    var timex = new TimexProperty(timestamp2.ToString("yyyy-MM-dd"));
                                    result = TimexRelativeConvert.ConvertTimexToStringRelative(timex, timestamp1);
                                }
                            }

                            return (result, error);
                        }),
                    ReturnType.String,
                    expr => ValidateOrder(expr, null, ReturnType.String, ReturnType.String)),
                new ExpressionEvaluator(
                    ExpressionType.GetTimeOfDay,
                    ApplyWithError(
                        args =>
                        {
                            object value = null;
                            string error = null;
                            (value, error) = NormalizeToDateTime(args[0]);
                            if (error == null)
                            {
                                var timestamp = (DateTime)value;
                                if (timestamp.Hour == 0 && timestamp.Minute == 0)
                                {
                                    value = "midnight";
                                }
                                else if (timestamp.Hour >= 0 && timestamp.Hour < 12)
                                {
                                    value = "morning";
                                }
                                else if (timestamp.Hour == 12 && timestamp.Minute == 0)
                                {
                                    value = "noon";
                                }
                                else if (timestamp.Hour < 18)
                                {
                                    value = "afternoon";
                                }
                                else if (timestamp.Hour < 22 || (timestamp.Hour == 22 && timestamp.Minute == 0))
                                {
                                    value = "evening";
                                }
                                else
                                {
                                    value = "night";
                                }
                            }

                            return (value, error);
                        }),
                    ReturnType.String,
                    ValidateUnary),
                new ExpressionEvaluator(
                    ExpressionType.GetFutureTime,
                    (expr, state, options) =>
                    {
                        object value = null;
                        string error = null;
                        IReadOnlyList<object> args;
                        (args, error) = EvaluateChildren(expr, state, options);
                        if (error == null)
                        {
                            if (args[0].IsInteger() && args[1] is string string1)
                            {
                                var format = (args.Count() == 3) ? (string)args[2] : DefaultDateTimeFormat;
                                Func<DateTime, DateTime> timeConverter;
                                (timeConverter, error) = DateTimeConverter(Convert.ToInt64(args[0]), string1, false);
                                if (error == null)
                                {
                                    value = timeConverter(DateTime.Now).ToString(format);
                                }
                            }
                            else
                            {
                                error = $"{expr} can't evaluate.";
                            }
                        }

                        return (value, error);
                    },
                    ReturnType.String,
                    (expr) => ValidateOrder(expr, new[] { ReturnType.String }, ReturnType.Number, ReturnType.String)),
                new ExpressionEvaluator(
                    ExpressionType.GetPastTime,
                    (expr, state, options) =>
                    {
                        object value = null;
                        string error = null;
                        IReadOnlyList<object> args;
                        (args, error) = EvaluateChildren(expr, state, options);
                        if (error == null)
                        {
                            if (args[0].IsInteger() && args[1] is string string1)
                            {
                                var format = (args.Count() == 3) ? (string)args[2] : DefaultDateTimeFormat;
                                Func<DateTime, DateTime> timeConverter;
                                (timeConverter, error) = DateTimeConverter(Convert.ToInt64(args[0]), string1);
                                if (error == null)
                                {
                                    value = timeConverter(DateTime.Now).ToString(format);
                                }
                            }
                            else
                            {
                                error = $"{expr} can't evaluate.";
                            }
                        }

                        return (value, error);
                    },
                    ReturnType.String,
                    (expr) => ValidateOrder(expr, new[] { ReturnType.String }, ReturnType.Number, ReturnType.String)),
                new ExpressionEvaluator(
                    ExpressionType.ConvertFromUtc,
                    (expr, state, options) =>
                    {
                        object value = null;
                        string error = null;
                        IReadOnlyList<object> args;
                        (args, error) = EvaluateChildren(expr, state, options);
                        if (error == null)
                        {
                            var format = (args.Count() == 3) ? (string)args[2] : DefaultDateTimeFormat;
                            if (args[1] is string targetTimeZone)
                            {
                                (value, error) = ConvertFromUTC(args[0], targetTimeZone, format);
                            }
                            else
                            {
                                error = $"{expr} can't evaluate.";
                            }
                        }

                        return (value, error);
                    },
                    ReturnType.String,
                    expr => ValidateArityAndAnyType(expr, 2, 3, ReturnType.String)),
                new ExpressionEvaluator(
                    ExpressionType.ConvertToUtc,
                    (expr, state, options) =>
                    {
                        object value = null;
                        string error = null;
                        IReadOnlyList<object> args;
                        (args, error) = EvaluateChildren(expr, state, options);
                        if (error == null)
                        {
                            var format = (args.Count() == 3) ? (string)args[2] : DefaultDateTimeFormat;
                            if (args[1] is string sourceTimeZone)
                            {
                                (value, error) = ConvertToUTC(args[0], sourceTimeZone, format);
                            }
                            else
                            {
                                error = $"{expr} can't evaluate.";
                            }
                        }

                        return (value, error);
                    },
                    ReturnType.String,
                    expr => ValidateArityAndAnyType(expr, 2, 3, ReturnType.String)),
                new ExpressionEvaluator(
                    ExpressionType.AddToTime,
                    (expr, state, options) =>
                    {
                        object value = null;
                        string error = null;
                        IReadOnlyList<object> args;
                        (args, error) = EvaluateChildren(expr, state, options);
                        if (error == null)
                        {
                            var format = (args.Count() == 4) ? (string)args[3] : DefaultDateTimeFormat;
                            if (args[1].IsInteger() && args[2] is string timeUnit)
                            {
                                (value, error) = AddToTime(args[0], Convert.ToInt64(args[1]), timeUnit, format);
                            }
                            else
                            {
                                error = $"{expr} can't evaluate.";
                            }
                        }

                        return (value, error);
                    },
                    ReturnType.String,
                    expr => ValidateOrder(expr, new[] { ReturnType.String }, ReturnType.Object, ReturnType.Number, ReturnType.String)),
                new ExpressionEvaluator(
                    ExpressionType.StartOfDay,
                    (expr, state, options) =>
                    {
                        object value = null;
                        string error = null;
                        IReadOnlyList<object> args;
                        (args, error) = EvaluateChildren(expr, state, options);
                        if (error == null)
                        {
                            var format = (args.Count() == 2) ? (string)args[1] : DefaultDateTimeFormat;
                            (value, error) = StartOfDay(args[0], format);
                        }

                        return (value, error);
                    },
                    ReturnType.String,
                    expr => ValidateArityAndAnyType(expr, 1, 2, ReturnType.String)),
                new ExpressionEvaluator(
                    ExpressionType.StartOfHour,
                    (expr, state, options) =>
                    {
                        object value = null;
                        string error = null;
                        IReadOnlyList<object> args;
                        (args, error) = EvaluateChildren(expr, state, options);
                        if (error == null)
                        {
                            var format = (args.Count() == 2) ? (string)args[1] : DefaultDateTimeFormat;
                            (value, error) = StartOfHour(args[0], format);
                        }

                        return (value, error);
                    },
                    ReturnType.String,
                    expr => ValidateArityAndAnyType(expr, 1, 2, ReturnType.String)),
                new ExpressionEvaluator(
                    ExpressionType.StartOfMonth,
                    (expr, state, options) =>
                    {
                        object value = null;
                        string error = null;
                        IReadOnlyList<object> args;
                        (args, error) = EvaluateChildren(expr, state, options);
                        if (error == null)
                        {
                            var format = (args.Count() == 2) ? (string)args[1] : DefaultDateTimeFormat;
                            (value, error) = StartOfMonth(args[0], format);
                        }

                        return (value, error);
                    },
                    ReturnType.String,
                    expr => ValidateArityAndAnyType(expr, 1, 2, ReturnType.String)),
                new ExpressionEvaluator(
                    ExpressionType.Ticks,
                    (expr, state, options) =>
                    {
                        object value = null;
                        string error = null;
                        IReadOnlyList<object> args;
                        (args, error) = EvaluateChildren(expr, state, options);
                        if (error == null)
                        {
                            (value, error) = Ticks(args[0]);
                        }

                        return (value, error);
                    },
                    ReturnType.Number,
                    expr => ValidateArityAndAnyType(expr, 1, 1, ReturnType.String)),
                new ExpressionEvaluator(
<<<<<<< HEAD
                    ExpressionType.TicksToDays,
                    (expr, state, options) =>
                    {
                        object value = null;
                        string error = null;
                        IReadOnlyList<object> args;
                        long ticksPerDay = 864000000000;
                        (args, error) = EvaluateChildren(expr, state, options);
                        if (error == null)
                        {
                            if (args[0].IsInteger())
                            {
                                value = Convert.ToDouble(args[0]) / ticksPerDay;
                            }
                            else
                            {
                                error = $"{expr} should contain an integer of ticks";
                            }
                        }

                        return (value, error);
                    },
                    ReturnType.Number,
                    expr => ValidateUnaryNumber(expr)),
                new ExpressionEvaluator(
                    ExpressionType.TicksToHours,
                    (expr, state, options) =>
                    {
                        object value = null;
                        string error = null;
                        IReadOnlyList<object> args;
                        long ticksPerHour = 36000000000;
                        (args, error) = EvaluateChildren(expr, state, options);
                        if (error == null)
                        {
                            if (args[0].IsInteger())
                            {
                                value = Convert.ToDouble(args[0]) / ticksPerHour;
                            }
                            else
                            {
                                error = $"{expr} should contain an integer of ticks";
                            }
                        }

                        return (value, error);
                    },
                    ReturnType.Number,
                    expr => ValidateUnaryNumber(expr)),
                new ExpressionEvaluator(
                    ExpressionType.TicksToMinutes,
                    (expr, state, options) =>
                    {
                        object value = null;
                        string error = null;
                        IReadOnlyList<object> args;
                        long ticksPerMinute = 600000000;
                        (args, error) = EvaluateChildren(expr, state, options);
                        if (error == null)
                        {
                            if (args[0].IsInteger())
                            {
                                value = Convert.ToDouble(args[0]) / ticksPerMinute;
                            }
                            else
                            {
                                error = $"{expr} should contain an integer of ticks";
                            }
=======
                    ExpressionType.DateTimeDiff,
                    (expr, state, options) =>
                    {
                        object dateTimeStart = null;
                        object dateTimeEnd = null;
                        object value = null;
                        string error = null;
                        IReadOnlyList<object> args;
                        (args, error) = EvaluateChildren(expr, state, options);
                        if (error == null)
                        {
                            (dateTimeStart, error) = Ticks(args[0]);
                            if (error == null)
                            {
                                (dateTimeEnd, error) = Ticks(args[1]);
                            }
                            else
                            {
                                error = $"{expr} must have two ISO timestamps.";
                            }
                        }

                        if (error == null)
                        {
                            value = (long)dateTimeStart - (long)dateTimeEnd;
>>>>>>> c1ddcabb
                        }

                        return (value, error);
                    },
                    ReturnType.Number,
<<<<<<< HEAD
                    expr => ValidateUnaryNumber(expr)),
=======
                    expr => ValidateArityAndAnyType(expr, 2, 2, ReturnType.String)),
>>>>>>> c1ddcabb
                new ExpressionEvaluator(
                    ExpressionType.IsDefinite,
                    (expr, state, options) =>
                    {
                        TimexProperty parsed = null;
                        bool? value = null;
                        string error = null;
                        IReadOnlyList<object> args;
                        (args, error) = EvaluateChildren(expr, state, options);
                        if (error == null)
                        {
                            (parsed, error) = ParseTimexProperty(args[0]);
                        }

                        if (error == null)
                        {
                            value = parsed != null && parsed.Year != null && parsed.Month != null && parsed.DayOfMonth != null;
                        }

                        return (value, error);
                    },
                    ReturnType.Boolean,
                    expr => ValidateArityAndAnyType(expr, 1, 1, ReturnType.Object)),
                new ExpressionEvaluator(
                    ExpressionType.IsTime,
                    (expr, state, options) =>
                    {
                        TimexProperty parsed = null;
                        bool? value = null;
                        string error = null;
                        IReadOnlyList<object> args;
                        (args, error) = EvaluateChildren(expr, state, options);
                        if (error == null)
                        {
                            (parsed, error) = ParseTimexProperty(args[0]);
                        }

                        if (error == null)
                        {
                            value = parsed.Hour != null && parsed.Minute != null && parsed.Second != null;
                        }

                        return (value, error);
                    },
                    ReturnType.Boolean,
                    expr => ValidateArityAndAnyType(expr, 1, 1, ReturnType.Object)),
                new ExpressionEvaluator(
                    ExpressionType.IsDuration,
                    (expr, state, options) =>
                    {
                        TimexProperty parsed = null;
                        bool? value = null;
                        string error = null;
                        IReadOnlyList<object> args;
                        (args, error) = EvaluateChildren(expr, state, options);
                        if (error == null)
                        {
                            (parsed, error) = ParseTimexProperty(args[0]);
                        }

                        if (error == null)
                        {
                            value = parsed.Years != null || parsed.Months != null || parsed.Weeks != null || parsed.Days != null ||
                   parsed.Hours != null || parsed.Minutes != null || parsed.Seconds != null;
                        }

                        return (value, error);
                    },
                    ReturnType.Boolean,
                    expr => ValidateArityAndAnyType(expr, 1, 1, ReturnType.Object)),
                new ExpressionEvaluator(
                    ExpressionType.IsDate,
                    (expr, state, options) =>
                    {
                        TimexProperty parsed = null;
                        bool? value = null;
                        string error = null;
                        IReadOnlyList<object> args;
                        (args, error) = EvaluateChildren(expr, state, options);
                        if (error == null)
                        {
                            (parsed, error) = ParseTimexProperty(args[0]);
                        }

                        if (error == null)
                        {
                            value = (parsed.Month != null && parsed.DayOfMonth != null) || parsed.DayOfWeek != null;
                        }

                        return (value, error);
                    },
                    ReturnType.Boolean,
                    expr => ValidateArityAndAnyType(expr, 1, 1, ReturnType.Object)),
                new ExpressionEvaluator(
                    ExpressionType.IsTimeRange,
                    (expr, state, options) =>
                    {
                        TimexProperty parsed = null;
                        bool? value = null;
                        string error = null;
                        IReadOnlyList<object> args;
                        (args, error) = EvaluateChildren(expr, state, options);
                        if (error == null)
                        {
                            (parsed, error) = ParseTimexProperty(args[0]);
                        }

                        if (error == null)
                        {
                            value = parsed.PartOfDay != null;
                        }

                        return (value, error);
                    },
                    ReturnType.Boolean,
                    expr => ValidateArityAndAnyType(expr, 1, 1, ReturnType.Object)),
                new ExpressionEvaluator(
                    ExpressionType.IsDateRange,
                    (expr, state, options) =>
                    {
                        TimexProperty parsed = null;
                        bool? value = null;
                        string error = null;
                        IReadOnlyList<object> args;
                        (args, error) = EvaluateChildren(expr, state, options);
                        if (error == null)
                        {
                            (parsed, error) = ParseTimexProperty(args[0]);
                        }

                        if (error == null)
                        {
                            value = (parsed.Year != null && parsed.DayOfMonth == null) ||
                                    (parsed.Year != null && parsed.Month != null && parsed.DayOfMonth == null) ||
                                    (parsed.Month != null && parsed.DayOfMonth == null) ||
                                    parsed.Season != null || parsed.WeekOfYear != null || parsed.WeekOfMonth != null;
                        }

                        return (value, error);
                    },
                    ReturnType.Boolean,
                    expr => ValidateArityAndAnyType(expr, 1, 1, ReturnType.Object)),
                new ExpressionEvaluator(
                    ExpressionType.IsPresent,
                    (expr, state, options) =>
                    {
                        TimexProperty parsed = null;
                        bool? value = null;
                        string error = null;
                        IReadOnlyList<object> args;
                        (args, error) = EvaluateChildren(expr, state, options);
                        if (error == null)
                        {
                            (parsed, error) = ParseTimexProperty(args[0]);
                        }

                        if (error == null)
                        {
                            value = parsed.Now != null;
                        }

                        return (value, error);
                    },
                    ReturnType.Boolean,
                    expr => ValidateArityAndAnyType(expr, 1, 1, ReturnType.Object)),

                // URI Parsing
                new ExpressionEvaluator(
                    ExpressionType.UriHost,
                    (expr, state, options) =>
                    {
                        object value = null;
                        string error = null;
                        IReadOnlyList<object> args;
                        (args, error) = EvaluateChildren(expr, state, options);
                        if (error == null)
                        {
                            if (args[0] is string uri)
                            {
                                (value, error) = UriHost(uri);
                            }
                            else
                            {
                                error = $"{expr} can't evaluate.";
                            }
                        }

                        return (value, error);
                    },
                    ReturnType.String,
                    ValidateUnary),
                new ExpressionEvaluator(
                    ExpressionType.UriPath,
                    (expr, state, options) =>
                    {
                        object value = null;
                        string error = null;
                        IReadOnlyList<object> args;
                        (args, error) = EvaluateChildren(expr, state, options);
                        if (error == null)
                        {
                            if (args[0] is string uri)
                            {
                                (value, error) = UriPath(uri);
                            }
                            else
                            {
                                error = $"{expr} can't evaluate.";
                            }
                        }

                        return (value, error);
                    },
                    ReturnType.String,
                    ValidateUnary),
                new ExpressionEvaluator(
                    ExpressionType.UriPathAndQuery,
                    (expr, state, options) =>
                    {
                        object value = null;
                        string error = null;
                        IReadOnlyList<object> args;
                        (args, error) = EvaluateChildren(expr, state, options);
                        if (error == null)
                        {
                            if (args[0] is string uri)
                            {
                                (value, error) = UriPathAndQuery(uri);
                            }
                            else
                            {
                                error = $"{expr} can't evaluate.";
                            }
                        }

                        return (value, error);
                    },
                    ReturnType.String,
                    ValidateUnary),
                new ExpressionEvaluator(
                    ExpressionType.UriPort,
                    (expr, state, options) =>
                    {
                        object value = null;
                        string error = null;
                        IReadOnlyList<object> args;
                        (args, error) = EvaluateChildren(expr, state, options);
                        if (error == null)
                        {
                            if (args[0] is string uri)
                            {
                                (value, error) = UriPort(uri);
                            }
                            else
                            {
                                error = $"{expr} can't evaluate.";
                            }
                        }

                        return (value, error);
                    },
                    ReturnType.Number,
                    ValidateUnary),
                new ExpressionEvaluator(
                    ExpressionType.UriQuery,
                    (expr, state, options) =>
                    {
                        object value = null;
                        string error = null;
                        IReadOnlyList<object> args;
                        (args, error) = EvaluateChildren(expr, state, options);
                        if (error == null)
                        {
                            if (args[0] is string uri)
                            {
                                (value, error) = UriQuery(uri);
                            }
                            else
                            {
                                error = $"{expr} can't evaluate.";
                            }
                        }

                        return (value, error);
                    },
                    ReturnType.String,
                    ValidateUnary),
                new ExpressionEvaluator(
                    ExpressionType.UriScheme,
                    (expr, state, options) =>
                    {
                        object value = null;
                        string error = null;
                        IReadOnlyList<object> args;
                        (args, error) = EvaluateChildren(expr, state, options);
                        if (error == null)
                        {
                            if (args[0] is string uri)
                            {
                                (value, error) = UriScheme(uri);
                            }
                            else
                            {
                                error = $"{expr} can't evaluate.";
                            }
                        }

                        return (value, error);
                    },
                    ReturnType.String,
                    ValidateUnary),

                // Conversions
                new ExpressionEvaluator(ExpressionType.Float, Apply(args => CultureInvariantDoubleConvert(args[0])), ReturnType.Number, ValidateUnary),
                new ExpressionEvaluator(ExpressionType.Int, Apply(args => Convert.ToInt64(args[0])), ReturnType.Number, ValidateUnary),
                new ExpressionEvaluator(ExpressionType.Binary, Apply(args => ToBinary(args[0].ToString()), VerifyString), ReturnType.String, ValidateUnary),
                new ExpressionEvaluator(
                    ExpressionType.Base64,
                    Apply(
                        (args) =>
                        {
                            byte[] byteArray;
                            if (args[0] is byte[] byteArr)
                            {
                                byteArray = byteArr;
                            }
                            else
                            {
                                byteArray = System.Text.Encoding.UTF8.GetBytes(args[0].ToString());
                            }

                            return Convert.ToBase64String(byteArray);
                        }),
                    ReturnType.String,
                    ValidateUnary),
                new ExpressionEvaluator(ExpressionType.Base64ToBinary, Apply(args => Convert.FromBase64String(args[0].ToString()), VerifyString), ReturnType.Object, ValidateUnary),
                new ExpressionEvaluator(ExpressionType.Base64ToString, Apply(args => System.Text.Encoding.UTF8.GetString(Convert.FromBase64String(args[0].ToString())), VerifyString), ReturnType.String, ValidateUnary),
                new ExpressionEvaluator(ExpressionType.UriComponent, Apply(args => Uri.EscapeDataString(args[0].ToString()), VerifyString), ReturnType.String, ValidateUnary),
                new ExpressionEvaluator(ExpressionType.DataUri, Apply(args => "data:text/plain;charset=utf-8;base64," + Convert.ToBase64String(System.Text.Encoding.UTF8.GetBytes(args[0].ToString())), VerifyString), ReturnType.String, ValidateUnary),
                new ExpressionEvaluator(ExpressionType.DataUriToBinary, Apply(args => ToBinary(args[0].ToString()), VerifyString), ReturnType.String, ValidateUnary),
                new ExpressionEvaluator(ExpressionType.DataUriToString, Apply(args => System.Text.Encoding.UTF8.GetString(Convert.FromBase64String(args[0].ToString().Substring(args[0].ToString().IndexOf(",") + 1))), VerifyString), ReturnType.String, ValidateUnary),
                new ExpressionEvaluator(ExpressionType.UriComponentToString, Apply(args => Uri.UnescapeDataString(args[0].ToString()), VerifyString), ReturnType.String, ValidateUnary),

                // TODO: Is this really the best way?
                new ExpressionEvaluator(ExpressionType.String, Apply(args => JsonConvert.SerializeObject(args[0]).TrimStart('"').TrimEnd('"')), ReturnType.String, ValidateUnary),
                Comparison(ExpressionType.Bool, args => IsLogicTrue(args[0]), ValidateUnary),
                new ExpressionEvaluator(ExpressionType.Xml, ApplyWithError(args => ToXml(args[0])), ReturnType.String, ValidateUnary),
                new ExpressionEvaluator(
                    ExpressionType.FormatNumber,
                    ApplyWithError(
                        args =>
                        {
                            string result = null;
                            string error = null;
                            if (!args[0].IsNumber())
                            {
                                error = $"formatNumber first argument ${args[0]} must be number";
                            }
                            else if (!args[1].IsInteger())
                            {
                                error = $"formatNumber second argument ${args[1]} must be number";
                            }
                            else if (args.Count == 3 && !(args[2] is string))
                            {
                                error = $"formatNumber third agument ${args[2]} must be a locale";
                            }
                            else
                            {
                                try
                                {
                                    var number = Convert.ToDouble(args[0]);
                                    var precision = Convert.ToInt32(args[1]);
                                    var locale = args.Count == 3 ? new CultureInfo(args[2] as string) : CultureInfo.InvariantCulture;
                                    result = number.ToString("N" + precision.ToString(), locale);
                                }
                                catch
                                {
                                    error = $"{args[3]} is not a valid locale for formatNumber";
                                }
                            }

                            return (result, error);
                        }),
                    ReturnType.String,
                    (expr) => ValidateOrder(expr, new[] { ReturnType.String }, ReturnType.Number, ReturnType.Number)),

                // Misc
                new ExpressionEvaluator(ExpressionType.Accessor, Accessor, ReturnType.Object, ValidateAccessor),
                new ExpressionEvaluator(ExpressionType.GetProperty, GetProperty, ReturnType.Object, (expr) => ValidateOrder(expr, null, ReturnType.Object, ReturnType.String)),
                new ExpressionEvaluator(ExpressionType.If, (expression, state, options) => If(expression, state, options), ReturnType.Object, (expression) => ValidateArityAndAnyType(expression, 3, 3)),
                new ExpressionEvaluator(
                    ExpressionType.Rand,
                    ApplyWithError(
                        args =>
                        {
                            object value = null;
                            string error = null;
                            var min = Convert.ToInt32(args[0]);
                            var max = Convert.ToInt32(args[1]);
                            if (min >= max)
                            {
                                error = $"{min} is not < {max} for rand";
                            }
                            else
                            {
                                lock (_randomizerLock)
                                {
                                    value = Randomizer.Next(min, max);
                                }
                            }

                            return (value, error);
                        },
                        VerifyInteger),
                    ReturnType.Number,
                    ValidateBinaryNumber),
                new ExpressionEvaluator(ExpressionType.CreateArray, Apply(args => new List<object>(args)), ReturnType.Array),
                new ExpressionEvaluator(
                    ExpressionType.First,
                    Apply(
                        args =>
                        {
                            object first = null;
                            if (args[0] is string string0 && string0.Length > 0)
                            {
                                first = string0.First().ToString();
                            }
                            else if (TryParseList(args[0], out IList list) && list.Count > 0)
                            {
                                first = AccessIndex(list, 0).value;
                            }

                            return first;
                        }),
                    ReturnType.Object,
                    ValidateUnary),
                new ExpressionEvaluator(
                    ExpressionType.Last,
                    Apply(
                        args =>
                        {
                            object last = null;
                            if (args[0] is string string0 && string0.Length > 0)
                            {
                                last = string0.Last().ToString();
                            }
                            else if (TryParseList(args[0], out IList list) && list.Count > 0)
                            {
                                last = AccessIndex(list, list.Count - 1).value;
                            }

                            return last;
                        }),
                    ReturnType.Object,
                    ValidateUnary),

                // Object manipulation and construction functions
                new ExpressionEvaluator(
                    ExpressionType.Json,
                    Apply(
                        args =>
                        {
                            using (var textReader = new StringReader(args[0].ToString()))
                            {
                                using (var jsonReader = new JsonTextReader(textReader) { DateParseHandling = DateParseHandling.None })
                                {
                                    return JToken.ReadFrom(jsonReader);
                                }
                            }
                        }),
                    ReturnType.Object,
                    (expr) => ValidateOrder(expr, null, ReturnType.String)),
                new ExpressionEvaluator(
                    ExpressionType.AddProperty,
                    ApplyWithError(args =>
                        {
                            var newJobj = (IDictionary<string, JToken>)args[0];
                            var prop = args[1].ToString();
                            string error = null;
                            if (newJobj.ContainsKey(prop))
                            {
                                error = $"{prop} already exists";
                            }
                            else
                            {
                                newJobj[prop] = ConvertToJToken(args[2]);
                            }

                            return (newJobj, error);
                        }),
                    ReturnType.Object,
                    (expr) => ValidateOrder(expr, null, ReturnType.Object, ReturnType.String, ReturnType.Object)),
                new ExpressionEvaluator(
                    ExpressionType.SetProperty,
                    Apply(args =>
                        {
                            var newJobj = (IDictionary<string, JToken>)args[0];
                            newJobj[args[1].ToString()] = ConvertToJToken(args[2]);
                            return newJobj;
                        }),
                    ReturnType.Object,
                    (expr) => ValidateOrder(expr, null, ReturnType.Object, ReturnType.String, ReturnType.Object)),
                new ExpressionEvaluator(
                    ExpressionType.RemoveProperty,
                    Apply(args =>
                        {
                            var newJobj = (JObject)args[0];
                            newJobj.Property(args[1].ToString()).Remove();
                            return newJobj;
                        }),
                    ReturnType.Object,
                    (expr) => ValidateOrder(expr, null, ReturnType.Object, ReturnType.String)),
                new ExpressionEvaluator(
                    ExpressionType.SetPathToValue,
                    SetPathToValue,
                    ReturnType.Object,
                    ValidateBinary),
                new ExpressionEvaluator(ExpressionType.Select, Foreach, ReturnType.Array, ValidateForeach),
                new ExpressionEvaluator(ExpressionType.Foreach, Foreach, ReturnType.Array, ValidateForeach),
                new ExpressionEvaluator(ExpressionType.Where, Where, ReturnType.Array, ValidateWhere),
                new ExpressionEvaluator(ExpressionType.Coalesce, Apply(args => Coalesce(args.ToArray())), ReturnType.Object, ValidateAtLeastOne),
                new ExpressionEvaluator(ExpressionType.XPath, ApplyWithError(args => XPath(args[0], args[1])), ReturnType.Object, (expr) => ValidateOrder(expr, null, ReturnType.Object, ReturnType.String)),
                new ExpressionEvaluator(ExpressionType.JPath, ApplyWithError(args => JPath(args[0], args[1].ToString())), ReturnType.Object, (expr) => ValidateOrder(expr, null, ReturnType.Object, ReturnType.String)),

                // Regex expression
                new ExpressionEvaluator(
                    ExpressionType.IsMatch,
                    ApplyWithError(
                        args =>
                        {
                            var value = false;
                            string error = null;

                            string inputString = args[0]?.ToString();
                            if (string.IsNullOrEmpty(inputString))
                            {
                                value = false;
                                error = "regular expression is empty.";
                            }
                            else
                            {
                                var regex = CommonRegex.CreateRegex(args[1].ToString());
                                value = regex.IsMatch(inputString);
                            }

                            return (value, error);
                        }, VerifyStringOrNull),
                    ReturnType.Boolean,
                    ValidateIsMatch),

                //Type Checking Functions
                new ExpressionEvaluator(
                    ExpressionType.IsString,
                    Apply(args => args[0].GetType() == typeof(string)),
                    ReturnType.Boolean,
                    ValidateUnary),
                new ExpressionEvaluator(
                    ExpressionType.IsInteger,
                    Apply(args => Extensions.IsNumber(args[0]) && CultureInvariantDoubleConvert(args[0]) % 1 == 0),
                    ReturnType.Boolean,
                    ValidateUnary),
                new ExpressionEvaluator(
                    ExpressionType.IsFloat,
                    Apply(args => Extensions.IsNumber(args[0]) && CultureInvariantDoubleConvert(args[0]) % 1 != 0),
                    ReturnType.Boolean,
                    ValidateUnary),
                new ExpressionEvaluator(
                    ExpressionType.IsArray,
                    Apply(args => TryParseList(args[0], out IList _)),
                    ReturnType.Boolean,
                    ValidateUnary),
                new ExpressionEvaluator(
                    ExpressionType.IsObject,
                    Apply(args => !(args[0] is JValue) && args[0].GetType().IsValueType == false && args[0].GetType() != typeof(string)),
                    ReturnType.Boolean,
                    ValidateUnary),
                new ExpressionEvaluator(
                    ExpressionType.IsBoolean,
                    Apply(args => args[0] is bool),
                    ReturnType.Boolean,
                    ValidateUnary),
                new ExpressionEvaluator(
                    ExpressionType.IsDateTime,
                    Apply(
                        args =>
                        {
                            object value = null;
                            string error = null;
                            (value, error) = NormalizeToDateTime(args[0]);
                            if (error == null)
                            {
                                return true;
                            }

                            return false;
                        }),
                    ReturnType.Boolean,
                    ValidateUnary),
            };

            var eval = new ExpressionEvaluator(ExpressionType.Optional, (expression, state, options) => throw new NotImplementedException(), ReturnType.Boolean, ValidateUnaryBoolean);
            eval.Negation = eval;
            functions.Add(eval);

            eval = new ExpressionEvaluator(ExpressionType.Ignore, (expression, state, options) => expression.Children[0].TryEvaluate(state, options), ReturnType.Boolean, ValidateUnaryBoolean);
            eval.Negation = eval;
            functions.Add(eval);

            var lookup = new Dictionary<string, ExpressionEvaluator>();
            foreach (var function in functions)
            {
                lookup.Add(function.Type, function);
            }

            // Attach negations
            lookup[ExpressionType.LessThan].Negation = lookup[ExpressionType.GreaterThanOrEqual];
            lookup[ExpressionType.LessThanOrEqual].Negation = lookup[ExpressionType.GreaterThan];
            lookup[ExpressionType.Equal].Negation = lookup[ExpressionType.NotEqual];

            // Math aliases
            lookup.Add("add", lookup[ExpressionType.Add]); // more than 1 params
            lookup.Add("div", lookup[ExpressionType.Divide]); // more than 1 params
            lookup.Add("mul", lookup[ExpressionType.Multiply]); // more than 1 params
            lookup.Add("sub", lookup[ExpressionType.Subtract]); // more than 1 params
            lookup.Add("exp", lookup[ExpressionType.Power]); // more than 1 params
            lookup.Add("mod", lookup[ExpressionType.Mod]);

            // Comparison aliases
            lookup.Add("and", lookup[ExpressionType.And]);
            lookup.Add("equals", lookup[ExpressionType.Equal]);
            lookup.Add("greater", lookup[ExpressionType.GreaterThan]);
            lookup.Add("greaterOrEquals", lookup[ExpressionType.GreaterThanOrEqual]);
            lookup.Add("less", lookup[ExpressionType.LessThan]);
            lookup.Add("lessOrEquals", lookup[ExpressionType.LessThanOrEqual]);
            lookup.Add("not", lookup[ExpressionType.Not]);
            lookup.Add("or", lookup[ExpressionType.Or]);

            lookup.Add("&", lookup[ExpressionType.Concat]);
            return new ReadOnlyDictionary<string, ExpressionEvaluator>(lookup);
        }
    }
}<|MERGE_RESOLUTION|>--- conflicted
+++ resolved
@@ -3769,7 +3769,6 @@
                     ReturnType.Number,
                     expr => ValidateArityAndAnyType(expr, 1, 1, ReturnType.String)),
                 new ExpressionEvaluator(
-<<<<<<< HEAD
                     ExpressionType.TicksToDays,
                     (expr, state, options) =>
                     {
@@ -3793,7 +3792,7 @@
                         return (value, error);
                     },
                     ReturnType.Number,
-                    expr => ValidateUnaryNumber(expr)),
+                    ValidateUnaryNumber),
                 new ExpressionEvaluator(
                     ExpressionType.TicksToHours,
                     (expr, state, options) =>
@@ -3818,7 +3817,7 @@
                         return (value, error);
                     },
                     ReturnType.Number,
-                    expr => ValidateUnaryNumber(expr)),
+                    ValidateUnaryNumber),
                 new ExpressionEvaluator(
                     ExpressionType.TicksToMinutes,
                     (expr, state, options) =>
@@ -3838,7 +3837,13 @@
                             {
                                 error = $"{expr} should contain an integer of ticks";
                             }
-=======
+                        }
+
+                        return (value, error);
+                    },
+                    ReturnType.Number,
+                    ValidateUnaryNumber),
+                new ExpressionEvaluator(
                     ExpressionType.DateTimeDiff,
                     (expr, state, options) =>
                     {
@@ -3864,17 +3869,12 @@
                         if (error == null)
                         {
                             value = (long)dateTimeStart - (long)dateTimeEnd;
->>>>>>> c1ddcabb
                         }
 
                         return (value, error);
                     },
                     ReturnType.Number,
-<<<<<<< HEAD
-                    expr => ValidateUnaryNumber(expr)),
-=======
                     expr => ValidateArityAndAnyType(expr, 2, 2, ReturnType.String)),
->>>>>>> c1ddcabb
                 new ExpressionEvaluator(
                     ExpressionType.IsDefinite,
                     (expr, state, options) =>
