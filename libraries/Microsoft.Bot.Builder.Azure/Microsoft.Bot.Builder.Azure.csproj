--- conflicted
+++ resolved
@@ -36,13 +36,9 @@
 
   <ItemGroup>
     <PackageReference Include="Microsoft.Rest.ClientRuntime" Version="2.3.24" />
-<<<<<<< HEAD
-    <PackageReference Include="Microsoft.Azure.Cosmos" Version="3.40.0" />
     <!-- Force Microsoft.Bcl.AsyncInterfaces to a newer version. Since Microsoft.Azure.Cosmos has 1.1.1 version, which causes MSB3277 warnings. -->
     <PackageReference Include="Microsoft.Bcl.AsyncInterfaces" Version="8.0.0" />
-=======
     <PackageReference Include="Microsoft.Azure.Cosmos" Version="3.41.0" />
->>>>>>> 51263f75
     <PackageReference Include="Microsoft.Azure.Storage.Blob" Version="9.4.2" />
     <PackageReference Include="Newtonsoft.Json" Version="13.0.3" />
     <PackageReference Include="System.Threading.Tasks.Extensions" Version="4.5.4" />
