﻿// Copyright (c) Microsoft. All rights reserved.
// Licensed under the MIT license.

using System;
using System.Collections.Generic;
using System.Linq;
using System.Text;
using System.Text.RegularExpressions;
using System.Threading;
using System.Threading.Tasks;
using Microsoft.Bot.Builder;
using Microsoft.Bot.Connector;
using Microsoft.Bot.Schema;
using Newtonsoft.Json.Linq;

namespace Microsoft.Bot.Builder
{
    /// <summary>
    ///  Middleware to normalize mention Entities from channels that apply &lt;at&gt; markup tags since they don't conform to expected values.
    ///  Bots that interact with Skype and/or teams should use this middleware if mentions are used.
    /// </summary>
    /// <description>
    ///  This will 
    ///  * remove mentions if they mention the recipient (aka the bot) as that text can cause confusion with intent processing.
    ///  * remove extra &lt;at&gt; markup tags on mentions and in the activity.text.
    /// </description>
    public class NormalizeMentionsMiddleware : IMiddleware
    {
        /// <summary>
        /// Initializes a new instance of the <see cref="NormalizeMentionsMiddleware"/> class.
        /// </summary>
        public NormalizeMentionsMiddleware()
        {
        }

        /// <summary>
        /// Gets or sets a value indicating whether the any recipient mentions should be removed.
        /// </summary>
        /// <value>If true, @mentions of the recipient will be completely stripped from the .text and .entities.</value>
        public bool RemoveRecipientMention { get; set; } = true;

        /// <summary>
        /// Middleware implementation which corrects Enity.Mention.Text to a value RemoveMentionText can work with.
        /// </summary>
        /// <param name="turnContext">turn context.</param>
        /// <param name="next">next middleware.</param>
        /// <param name="cancellationToken">cancellationToken.</param>
        /// <returns>A <see cref="Task"/> representing the asynchronous operation.</returns>
        public async Task OnTurnAsync(ITurnContext turnContext, NextDelegate next, CancellationToken cancellationToken = default(CancellationToken))
        {
            NormalizeActivity(turnContext.Activity);
            await next(cancellationToken).ConfigureAwait(false);
        }

<<<<<<< HEAD
        /// <summary>
        /// Normalize the activity.
        /// </summary>
        /// <param name="activity">activity.</param>
        private void NormalizeActivity(Activity activity)
        {
            if (activity.Type == ActivityTypes.Message)
            {
                if (this.RemoveRecipientMention)
                {
                    // strip recipient mention tags and text.
                    activity.RemoveRecipientMention();

                    if (activity.Entities.Any())
                    {
                        // strip entity.mention records for recipient id.
                        var filteredEntities = activity.Entities.Where(entity => entity.Type == "mention" &&
                           ((dynamic)entity.Properties["mentioned"]).id != activity.Recipient.Id).ToList();

                        activity.Entities.Clear();
                        ((List<Entity>)activity.Entities).AddRange(filteredEntities);
                    }
                }

                // remove <at> </at> tags keeping the inner text.
                activity.Text = RemoveAt(activity.Text);

                if (activity.Entities != null)
                {
                    // remove <at> </at> tags from mention records keeping the inner text.
                    foreach (var entity in activity.Entities)
                    {
                        if (entity.Type == "mention")
                        {
                            string entityText = (string)entity.Properties["text"];
                            entity.Properties["text"] = RemoveAt(entityText)?.Trim();
                        }
                    }
                }
            }
        }

        private string RemoveAt(string text)
=======
        private static string RemoveAt(string text)
>>>>>>> 4223a7d1
        {
            if (string.IsNullOrEmpty(text))
            {
                return text;
            }

            bool foundTag;
            do
            {
                foundTag = false;
                int iAtStart = text.IndexOf("<at", StringComparison.InvariantCultureIgnoreCase);
                if (iAtStart >= 0)
                {
                    int iAtEnd = text.IndexOf(">", iAtStart, StringComparison.InvariantCultureIgnoreCase);
                    if (iAtEnd > 0)
                    {
                        int iAtClose = text.IndexOf("</at>", iAtEnd, StringComparison.InvariantCultureIgnoreCase);
                        if (iAtClose > 0)
                        {
                            // replace </at> 
                            var followingText = text.Substring(iAtClose + 5);

                            // if first char of followingText is not whitespace
                            if (!char.IsWhiteSpace(followingText.FirstOrDefault()))
                            {
                                // insert space because teams does => <at>Tom</at>is cool => Tomis cool
                                followingText = $" {followingText}";
                            }

                            text = text.Substring(0, iAtClose) + followingText;

                            // replace <at ...>
                            text = text.Substring(0, iAtStart) + text.Substring(iAtEnd + 1);

                            // we found one, try again, there may be more.
                            foundTag = true;
                        }
                    }
                }
            }
            while (foundTag);

            return text;
        }

        /// <summary>
        /// Normalize the activity.
        /// </summary>
        /// <param name="activity">activity.</param>
        private void NormalizeActivity(Activity activity)
        {
            if (activity.Type == ActivityTypes.Message)
            {
                if (this.RemoveRecipientMention)
                {
                    // strip recipient mention tags and text.
                    activity.RemoveRecipientMention();

                    if (activity.Entities != null)
                    {
                        // strip entity.mention records for recipient id.
                        activity.Entities = activity.Entities.Where(entity => entity.Type == "mention" &&
                           ((dynamic)entity.Properties["mentioned"]).id != activity.Recipient.Id).ToList();
                    }
                }

                // remove <at> </at> tags keeping the inner text.
                activity.Text = RemoveAt(activity.Text);

                if (activity.Entities != null)
                {
                    // remove <at> </at> tags from mention records keeping the inner text.
                    foreach (var entity in activity.Entities)
                    {
                        if (entity.Type == "mention")
                        {
                            string entityText = (string)entity.Properties["text"];
                            entity.Properties["text"] = RemoveAt(entityText)?.Trim();
                        }
                    }
                }
            }
        }
    }
}<|MERGE_RESOLUTION|>--- conflicted
+++ resolved
@@ -52,53 +52,7 @@
             await next(cancellationToken).ConfigureAwait(false);
         }
 
-<<<<<<< HEAD
-        /// <summary>
-        /// Normalize the activity.
-        /// </summary>
-        /// <param name="activity">activity.</param>
-        private void NormalizeActivity(Activity activity)
-        {
-            if (activity.Type == ActivityTypes.Message)
-            {
-                if (this.RemoveRecipientMention)
-                {
-                    // strip recipient mention tags and text.
-                    activity.RemoveRecipientMention();
-
-                    if (activity.Entities.Any())
-                    {
-                        // strip entity.mention records for recipient id.
-                        var filteredEntities = activity.Entities.Where(entity => entity.Type == "mention" &&
-                           ((dynamic)entity.Properties["mentioned"]).id != activity.Recipient.Id).ToList();
-
-                        activity.Entities.Clear();
-                        ((List<Entity>)activity.Entities).AddRange(filteredEntities);
-                    }
-                }
-
-                // remove <at> </at> tags keeping the inner text.
-                activity.Text = RemoveAt(activity.Text);
-
-                if (activity.Entities != null)
-                {
-                    // remove <at> </at> tags from mention records keeping the inner text.
-                    foreach (var entity in activity.Entities)
-                    {
-                        if (entity.Type == "mention")
-                        {
-                            string entityText = (string)entity.Properties["text"];
-                            entity.Properties["text"] = RemoveAt(entityText)?.Trim();
-                        }
-                    }
-                }
-            }
-        }
-
-        private string RemoveAt(string text)
-=======
         private static string RemoveAt(string text)
->>>>>>> 4223a7d1
         {
             if (string.IsNullOrEmpty(text))
             {
