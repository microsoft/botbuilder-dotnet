--- conflicted
+++ resolved
@@ -18,8 +18,6 @@
 using Microsoft.Bot.Schema;
 using Microsoft.Bot.Streaming;
 using Microsoft.Bot.Streaming.Transport;
-using Microsoft.Bot.Streaming.Transport.NamedPipes;
-using Microsoft.Bot.Streaming.Transport.WebSockets;
 using Microsoft.Extensions.Logging;
 using Microsoft.Extensions.Logging.Abstractions;
 using Newtonsoft.Json;
@@ -101,15 +99,7 @@
 
             Audience = audience;
             _logger = logger ?? NullLogger.Instance;
-<<<<<<< HEAD
-            _innerConnection = new LegacyStreamingConnection(socket, _logger);
-=======
-            _conversations = new ConcurrentDictionary<string, DateTime>();
-            _userAgent = GetUserAgent();
-            _server = new WebSocketServer(socket, this);
-            _serverIsConnected = true;
-            _server.Disconnected += ServerDisconnected;
->>>>>>> 01af188f
+            _innerConnection = new LegacyStreamingConnection(socket, _logger, ServerDisconnected);
         }
 
         /// <summary>
@@ -154,15 +144,7 @@
             }
 
             Audience = audience;
-<<<<<<< HEAD
-            _innerConnection = new LegacyStreamingConnection(pipeName, _logger);
-=======
-            _conversations = new ConcurrentDictionary<string, DateTime>();
-            _userAgent = GetUserAgent();
-            _server = new NamedPipeServer(pipeName, this);
-            _serverIsConnected = true;
-            _server.Disconnected += ServerDisconnected;
->>>>>>> 01af188f
+            _innerConnection = new LegacyStreamingConnection(pipeName, _logger, ServerDisconnected);
         }
 
         /// <summary>
@@ -186,13 +168,18 @@
         /// <summary>
         /// Begins listening for incoming requests over this StreamingRequestHandler's server.
         /// </summary>
+        /// <returns>A task that completes once the server is no longer listening.</returns>
+        public virtual async Task ListenAsync()
+        {
+            await ListenAsync(CancellationToken.None).ConfigureAwait(false);
+        }
+
+        /// <summary>
+        /// Begins listening for incoming requests over this StreamingRequestHandler's server.
+        /// </summary>
         /// <param name="cancellationToken">Cancellation token.</param>
         /// <returns>A task that completes once the server is no longer listening.</returns>
-<<<<<<< HEAD
-        public async Task ListenAsync(CancellationToken cancellationToken = default(CancellationToken))
-=======
-        public virtual async Task ListenAsync()
->>>>>>> 01af188f
+        public async Task ListenAsync(CancellationToken cancellationToken)
         {
             _logger.LogInformation("Streaming request handler started listening");
             await _innerConnection.ListenAsync(this, cancellationToken).ConfigureAwait(false);
@@ -488,10 +475,7 @@
         /// <param name="e">The arguments specified by the disconnection event.</param>
         protected virtual void ServerDisconnected(object sender, DisconnectedEventArgs e)
         {
-            _serverIsConnected = false;
-
-            // remove ourselves from the global collection
-            _requestHandlers.TryRemove(_instanceId, out var _);
+            // Subtypes can override this method to add logging when an underlying transport server is disconnected
         }
 
         /// <summary>
