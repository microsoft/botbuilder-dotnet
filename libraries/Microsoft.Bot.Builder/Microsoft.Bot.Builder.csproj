--- conflicted
+++ resolved
@@ -35,10 +35,4 @@
     <ProjectReference Include="..\Microsoft.Bot.Connector.Streaming\Microsoft.Bot.Connector.Streaming.csproj" />
   </ItemGroup>
 
-<<<<<<< HEAD
-  <ItemGroup>
-    <Folder Include="Inspection\" />
-  </ItemGroup>
-=======
->>>>>>> cef4231f
 </Project>