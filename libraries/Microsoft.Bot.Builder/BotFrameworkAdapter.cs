--- conflicted
+++ resolved
@@ -1411,11 +1411,7 @@
         /// <param name="cancellationToken">Cancellation token.</param>
         /// <returns>ConnectorClient instance.</returns>
         /// <exception cref="NotSupportedException">ClaimsIdentity cannot be null. Pass Anonymous ClaimsIdentity if authentication is turned off.</exception>
-<<<<<<< HEAD
-        private async Task<ConnectorClientBase> CreateConnectorClientAsync(string serviceUrl, ClaimsIdentity claimsIdentity, CancellationToken cancellationToken)
-=======
-        private async Task<IConnectorClient> CreateConnectorClientAsync(string serviceUrl, ClaimsIdentity claimsIdentity, string audience, CancellationToken cancellationToken = default)
->>>>>>> 6fabf931
+        private async Task<ConnectorClientBase> CreateConnectorClientAsync(string serviceUrl, ClaimsIdentity claimsIdentity, string audience, CancellationToken cancellationToken)
         {
             if (claimsIdentity == null)
             {
