﻿// Copyright (c) Microsoft Corporation. All rights reserved.
// Licensed under the MIT License.

using System;
using System.Collections.Concurrent;
using System.Collections.Generic;
using System.Linq;
using System.Net;
using System.Net.Http;
using System.Security.Claims;
using System.Security.Principal;
using System.Text;
using System.Threading;
using System.Threading.Tasks;
using Microsoft.Bot.Builder.Integration;
using Microsoft.Bot.Builder.OAuth;
using Microsoft.Bot.Builder.Skills;
using Microsoft.Bot.Connector;
using Microsoft.Bot.Connector.Authentication;
using Microsoft.Bot.Schema;
using Microsoft.Extensions.Logging;
using Microsoft.Extensions.Logging.Abstractions;
using Microsoft.Rest.TransientFaultHandling;
using Newtonsoft.Json;
using Newtonsoft.Json.Linq;

namespace Microsoft.Bot.Builder
{
    /// <summary>
    /// A bot adapter that can connect a bot to a service endpoint.
    /// </summary>
    /// <remarks>The bot adapter encapsulates authentication processes and sends
    /// activities to and receives activities from the Bot Connector Service. When your
    /// bot receives an activity, the adapter creates a context object, passes it to your
    /// bot's application logic, and sends responses back to the user's channel.
    /// <para>Use <see cref="Use(IMiddleware)"/> to add <see cref="IMiddleware"/> objects
    /// to your adapter’s middleware collection. The adapter processes and directs
    /// incoming activities in through the bot middleware pipeline to your bot’s logic
    /// and then back out again. As each activity flows in and out of the bot, each piece
    /// of middleware can inspect or act upon the activity, both before and after the bot
    /// logic runs.</para>
    /// </remarks>
    /// <seealso cref="ITurnContext"/>
    /// <seealso cref="IActivity"/>
    /// <seealso cref="IBot"/>
    /// <seealso cref="IMiddleware"/>h
    public class BotFrameworkAdapter : BotAdapter, IAdapterIntegration, IExtendedUserTokenProvider, IConnectorClientBuilder
    {
        internal const string InvokeResponseKey = "BotFrameworkAdapter.InvokeResponse";

        private static readonly HttpClient DefaultHttpClient = new HttpClient();

        private readonly HttpClient _httpClient;
        private readonly RetryPolicy _connectorClientRetryPolicy;
        private readonly AppCredentials _appCredentials;
        private readonly AuthenticationConfiguration _authConfiguration;

        // Cache for appCredentials to speed up token acquisition (a token is not requested unless is expired)
        // AppCredentials are cached using appId + skillId (this last parameter is only used if the app credentials are used to call a skill)
        private readonly ConcurrentDictionary<string, AppCredentials> _appCredentialMap = new ConcurrentDictionary<string, AppCredentials>();

        // There is a significant boost in throughput if we reuse a connectorClient
        // _connectorClients is a cache using [serviceUrl + appId].
        private readonly ConcurrentDictionary<string, ConnectorClient> _connectorClients = new ConcurrentDictionary<string, ConnectorClient>();

        // Cache for OAuthClient to speed up OAuth operations
        // _oAuthClients is a cache using [appId + oAuthCredentialAppId]
        private readonly ConcurrentDictionary<string, OAuthClient> _oAuthClients = new ConcurrentDictionary<string, OAuthClient>();

        /// <summary>
        /// Initializes a new instance of the <see cref="BotFrameworkAdapter"/> class,
        /// using a credential provider.
        /// </summary>
        /// <param name="credentialProvider">The credential provider.</param>
        /// <param name="channelProvider">The channel provider.</param>
        /// <param name="connectorClientRetryPolicy">Retry policy for retrying HTTP operations.</param>
        /// <param name="customHttpClient">The HTTP client.</param>
        /// <param name="middleware">The middleware to initially add to the adapter.</param>
        /// <param name="logger">The ILogger implementation this adapter should use.</param>
        /// <exception cref="ArgumentNullException">
        /// <paramref name="credentialProvider"/> is <c>null</c>.</exception>
        /// <remarks>Use a <see cref="MiddlewareSet"/> object to add multiple middleware
        /// components in the constructor. Use the <see cref="Use(IMiddleware)"/> method to
        /// add additional middleware to the adapter after construction.
        /// </remarks>
        public BotFrameworkAdapter(
            ICredentialProvider credentialProvider,
            IChannelProvider channelProvider = null,
            RetryPolicy connectorClientRetryPolicy = null,
            HttpClient customHttpClient = null,
            IMiddleware middleware = null,
            ILogger logger = null)
            : this(credentialProvider, new AuthenticationConfiguration(), channelProvider, connectorClientRetryPolicy, customHttpClient, middleware, logger)
        {
        }

        /// <summary>
        /// Initializes a new instance of the <see cref="BotFrameworkAdapter"/> class,
        /// using a credential provider.
        /// </summary>
        /// <param name="credentialProvider">The credential provider.</param>
        /// <param name="authConfig">The authentication configuration.</param>
        /// <param name="channelProvider">The channel provider.</param>
        /// <param name="connectorClientRetryPolicy">Retry policy for retrying HTTP operations.</param>
        /// <param name="customHttpClient">The HTTP client.</param>
        /// <param name="middleware">The middleware to initially add to the adapter.</param>
        /// <param name="logger">The ILogger implementation this adapter should use.</param>
        /// <exception cref="ArgumentNullException">
        /// <paramref name="credentialProvider"/> is <c>null</c>.</exception>
        /// <remarks>Use a <see cref="MiddlewareSet"/> object to add multiple middleware
        /// components in the constructor. Use the <see cref="Use(IMiddleware)"/> method to
        /// add additional middleware to the adapter after construction.
        /// </remarks>
        public BotFrameworkAdapter(
            ICredentialProvider credentialProvider,
            AuthenticationConfiguration authConfig,
            IChannelProvider channelProvider = null,
            RetryPolicy connectorClientRetryPolicy = null,
            HttpClient customHttpClient = null,
            IMiddleware middleware = null,
            ILogger logger = null)
        {
            CredentialProvider = credentialProvider ?? throw new ArgumentNullException(nameof(credentialProvider));
            ChannelProvider = channelProvider;
            _httpClient = customHttpClient ?? DefaultHttpClient;
            _connectorClientRetryPolicy = connectorClientRetryPolicy;
            Logger = logger ?? NullLogger.Instance;
            _authConfiguration = authConfig ?? throw new ArgumentNullException(nameof(authConfig));

            if (middleware != null)
            {
                Use(middleware);
            }

            // Relocate the tenantId field used by MS Teams to a new location (from channelData to conversation)
            // This will only occur on activities from teams that include tenant info in channelData but NOT in conversation,
            // thus should be future friendly.  However, once the transition is complete. we can remove this.
            Use(new TenantIdWorkaroundForTeamsMiddleware());

            // DefaultRequestHeaders are not thread safe so set them up here because this adapter should be a singleton.
            ConnectorClient.AddDefaultRequestHeaders(_httpClient);
        }

        /// <summary>
        /// Initializes a new instance of the <see cref="BotFrameworkAdapter"/> class,
        /// using a credential provider.
        /// </summary>
        /// <param name="credentials">The credentials to be used for token acquisition.</param>
        /// <param name="authConfig">The authentication configuration.</param>
        /// <param name="channelProvider">The channel provider.</param>
        /// <param name="connectorClientRetryPolicy">Retry policy for retrying HTTP operations.</param>
        /// <param name="customHttpClient">The HTTP client.</param>
        /// <param name="middleware">The middleware to initially add to the adapter.</param>
        /// <param name="logger">The ILogger implementation this adapter should use.</param>
        /// <exception cref="ArgumentNullException">throw ArgumentNullException.</exception>
        /// <remarks>Use a <see cref="MiddlewareSet"/> object to add multiple middleware
        /// components in the constructor. Use the <see cref="Use(IMiddleware)"/> method to
        /// add additional middleware to the adapter after construction.
        /// </remarks>
        public BotFrameworkAdapter(
            AppCredentials credentials,
            AuthenticationConfiguration authConfig,
            IChannelProvider channelProvider = null,
            RetryPolicy connectorClientRetryPolicy = null,
            HttpClient customHttpClient = null,
            IMiddleware middleware = null,
            ILogger logger = null)
        {
            _appCredentials = credentials ?? throw new ArgumentNullException(nameof(credentials));
            CredentialProvider = new SimpleCredentialProvider(credentials.MicrosoftAppId, string.Empty);
            this.ChannelProvider = channelProvider;
            _httpClient = customHttpClient ?? DefaultHttpClient;
            _connectorClientRetryPolicy = connectorClientRetryPolicy;
            Logger = logger ?? NullLogger.Instance;
            _authConfiguration = authConfig ?? throw new ArgumentNullException(nameof(authConfig));

            if (middleware != null)
            {
                Use(middleware);
            }

            // Relocate the tenantId field used by MS Teams to a new location (from channelData to conversation)
            // This will only occur on activities from teams that include tenant info in channelData but NOT in conversation,
            // thus should be future friendly.  However, once the transition is complete. we can remove this.
            Use(new TenantIdWorkaroundForTeamsMiddleware());

            // DefaultRequestHeaders are not thread safe so set them up here because this adapter should be a singleton.
            ConnectorClient.AddDefaultRequestHeaders(_httpClient);
        }

        /// <summary>
        /// Gets the credential provider for this adapter.
        /// </summary>
        /// <value>
        /// The credential provider for this adapter.
        /// </value>
        protected ICredentialProvider CredentialProvider { get; private set; }

        /// <summary>
        /// Gets the channel provider for this adapter.
        /// </summary>
        /// <value>
        /// The channel provider for this adapter.
        /// </value>
        protected IChannelProvider ChannelProvider { get; private set; }

        /// <summary>
        /// Gets the logger for this adapter.
        /// </summary>
        /// <value>
        /// The logger for this adapter.
        /// </value>
        protected ILogger Logger { get; private set; }

        /// <summary>
        /// Gets the map of applications to <see cref="AppCredentials"/> for this adapter.
        /// </summary>
        /// <value>
        /// The map of applications to <see cref="AppCredentials"/> for this adapter.
        /// </value>
        protected ConcurrentDictionary<string, AppCredentials> AppCredentialMap { get => _appCredentialMap; }

        /// <summary>
        /// Gets the custom <see cref="HttpClient"/> for this adapter if specified.
        /// </summary>
        /// <value>
        /// The custom <see cref="HttpClient"/> for this adapter if specified.
        /// </value>
        protected HttpClient HttpClient { get => _httpClient; }

        /// <summary>
        /// Sends a proactive message from the bot to a conversation.
        /// </summary>
        /// <param name="botAppId">The application ID of the bot. This is the appId returned by Portal registration, and is
        /// generally found in the "MicrosoftAppId" parameter in appSettings.json.</param>
        /// <param name="reference">A reference to the conversation to continue.</param>
        /// <param name="callback">The method to call for the resulting bot turn.</param>
        /// <param name="cancellationToken">Cancellation token.</param>
        /// <returns>A task that represents the work queued to execute.</returns>
        /// <exception cref="ArgumentNullException">
        /// <paramref name="botAppId"/>, <paramref name="reference"/>, or
        /// <paramref name="callback"/> is <c>null</c>.</exception>
        /// <remarks>Call this method to proactively send a message to a conversation.
        /// Most _channels require a user to initialize a conversation with a bot
        /// before the bot can send activities to the user.
        /// <para>This method registers the following services for the turn.<list type="bullet">
        /// <item><description><see cref="IIdentity"/> (key = "BotIdentity"), a claims claimsIdentity for the bot.
        /// </description></item>
        /// <item><description><see cref="IConnectorClient"/>, the channel connector client to use this turn.
        /// </description></item>
        /// </list></para>
        /// <para>
        /// This overload differs from the Node implementation by requiring the BotId to be
        /// passed in. The .Net code allows multiple bots to be hosted in a single adapter which
        /// isn't something supported by Node.
        /// </para>
        /// </remarks>
        /// <seealso cref="ProcessActivityAsync(string, Activity, BotCallbackHandler, CancellationToken)"/>
        /// <seealso cref="BotAdapter.RunPipelineAsync(ITurnContext, BotCallbackHandler, CancellationToken)"/>
        public override async Task ContinueConversationAsync(string botAppId, ConversationReference reference, BotCallbackHandler callback, CancellationToken cancellationToken)
        {
            if (string.IsNullOrWhiteSpace(botAppId))
            {
                throw new ArgumentNullException(nameof(botAppId));
            }

            if (reference == null)
            {
                throw new ArgumentNullException(nameof(reference));
            }

            if (callback == null)
            {
                throw new ArgumentNullException(nameof(callback));
            }

            Logger.LogInformation($"Sending proactive message.  botAppId: {botAppId}");

            // Hand craft Claims Identity.
            var claimsIdentity = new ClaimsIdentity(new List<Claim>
            {
                // Adding claims for both Emulator and Channel.
                new Claim(AuthenticationConstants.AudienceClaim, botAppId),
                new Claim(AuthenticationConstants.AppIdClaim, botAppId),
            });

            var audience = GetBotFrameworkOAuthScope();

            await ContinueConversationAsync(claimsIdentity, reference, audience, callback, cancellationToken).ConfigureAwait(false);
        }

        /// <summary>
        /// Sends a proactive message from the bot to a conversation.
        /// </summary>
        /// <param name="claimsIdentity">A <see cref="ClaimsIdentity"/> for the conversation.</param>
        /// <param name="reference">A reference to the conversation to continue.</param>
        /// <param name="callback">The method to call for the resulting bot turn.</param>
        /// <param name="cancellationToken">Cancellation token.</param>
        /// <returns>A task that represents the work queued to execute.</returns>
        /// <remarks>Call this method to proactively send a message to a conversation.
        /// Most _channels require a user to initialize a conversation with a bot
        /// before the bot can send activities to the user.
        /// <para>This method registers the following services for the turn.<list type="bullet">
        /// <item><description><see cref="IIdentity"/> (key = "BotIdentity"), a claims claimsIdentity for the bot.
        /// </description></item>
        /// <item><description><see cref="IConnectorClient"/>, the channel connector client to use this turn.
        /// </description></item>
        /// </list></para>
        /// </remarks>
        /// <seealso cref="ProcessActivityAsync(string, Activity, BotCallbackHandler, CancellationToken)"/>
        /// <seealso cref="BotAdapter.RunPipelineAsync(ITurnContext, BotCallbackHandler, CancellationToken)"/>
        public override async Task ContinueConversationAsync(ClaimsIdentity claimsIdentity, ConversationReference reference, BotCallbackHandler callback, CancellationToken cancellationToken)
        {
            var audience = GetBotFrameworkOAuthScope();

            await ContinueConversationAsync(claimsIdentity, reference, audience, callback, cancellationToken).ConfigureAwait(false);
        }

        /// <summary>
        /// Sends a proactive message from the bot to a conversation.
        /// </summary>
        /// <param name="claimsIdentity">A <see cref="ClaimsIdentity"/> for the conversation.</param>
        /// <param name="reference">A reference to the conversation to continue.</param>
        /// <param name="audience">The target audience for the connector.</param>
        /// <param name="callback">The method to call for the resulting bot turn.</param>
        /// <param name="cancellationToken">Cancellation token.</param>
        /// <returns>A task that represents the work queued to execute.</returns>
        public override async Task ContinueConversationAsync(ClaimsIdentity claimsIdentity, ConversationReference reference, string audience, BotCallbackHandler callback, CancellationToken cancellationToken)
        {
            if (claimsIdentity == null)
            {
                throw new ArgumentNullException(nameof(claimsIdentity));
            }

            if (reference == null)
            {
                throw new ArgumentNullException(nameof(reference));
            }

            if (callback == null)
            {
                throw new ArgumentNullException(nameof(callback));
            }

            if (string.IsNullOrWhiteSpace(audience))
            {
<<<<<<< HEAD
                throw new ArgumentNullException(nameof(audience));
=======
                throw new ArgumentNullException(nameof(audience), $"{nameof(audience)} cannot be null or white space.");
>>>>>>> e4d7a2d4
            }

            // Reusing the code from the above override, ContinueConversationAsync()
            using (var context = new TurnContext(this, reference.GetContinuationActivity()))
            {
                context.TurnState.Add<IIdentity>(BotIdentityKey, claimsIdentity);
                context.TurnState.Add<BotCallbackHandler>(callback);

                // Add audience to TurnContext.TurnState
                context.TurnState.Add(OAuthScopeKey, audience);

                // If we receive a valid app id in the incoming token claims, add the 
                // channel service URL to the trusted services list so we can send messages back.
                // the service URL for skills is trusted because it is applied by the SkillHandler based on the original request
                // received by the root bot
                var appIdFromClaims = JwtTokenValidation.GetAppIdFromClaims(claimsIdentity.Claims);
                if (!string.IsNullOrEmpty(appIdFromClaims))
                {
                    if (SkillValidation.IsSkillClaim(claimsIdentity.Claims) || await CredentialProvider.IsValidAppIdAsync(appIdFromClaims).ConfigureAwait(false))
                    {
                        AppCredentials.TrustServiceUrl(reference.ServiceUrl);
                    }
                }

                var connectorClient = await CreateConnectorClientAsync(reference.ServiceUrl, claimsIdentity, audience).ConfigureAwait(false);
                context.TurnState.Add(connectorClient);

                await RunPipelineAsync(context, callback, cancellationToken).ConfigureAwait(false);
            }
        }

        /// <summary>
        /// Adds middleware to the adapter's pipeline.
        /// </summary>
        /// <param name="middleware">The middleware to add.</param>
        /// <returns>The updated adapter object.</returns>
        /// <remarks>Middleware is added to the adapter at initialization time.
        /// For each turn, the adapter calls middleware in the order in which you added it.
        /// </remarks>
        public new BotFrameworkAdapter Use(IMiddleware middleware)
        {
            MiddlewareSet.Use(middleware);
            return this;
        }

        /// <summary>
        /// Creates a turn context and runs the middleware pipeline for an incoming activity.
        /// </summary>
        /// <param name="authHeader">The HTTP authentication header of the request.</param>
        /// <param name="activity">The incoming activity.</param>
        /// <param name="callback">The code to run at the end of the adapter's middleware pipeline.</param>
        /// <param name="cancellationToken">A cancellation token that can be used by other objects
        /// or threads to receive notice of cancellation.</param>
        /// <returns>A task that represents the work queued to execute. If the activity type
        /// was 'Invoke' and the corresponding key (channelId + activityId) was found
        /// then an InvokeResponse is returned, otherwise null is returned.</returns>
        /// <exception cref="ArgumentNullException"><paramref name="activity"/> is <c>null</c>.</exception>
        /// <exception cref="UnauthorizedAccessException">authentication failed.</exception>
        /// <remarks>Call this method to reactively send a message to a conversation.
        /// If the task completes successfully, then if the activity's <see cref="Activity.Type"/>
        /// is <see cref="ActivityTypes.Invoke"/> and the corresponding key
        /// (<see cref="Activity.ChannelId"/> + <see cref="Activity.Id"/>) is found
        /// then an <see cref="InvokeResponse"/> is returned, otherwise null is returned.
        /// <para>This method registers the following services for the turn.<list type="bullet">
        /// <item><see cref="IIdentity"/> (key = "BotIdentity"), a claims claimsIdentity for the bot.</item>
        /// <item><see cref="IConnectorClient"/>, the channel connector client to use this turn.</item>
        /// </list></para>
        /// </remarks>
        /// <seealso cref="ContinueConversationAsync(string, ConversationReference, BotCallbackHandler, CancellationToken)"/>
        /// <seealso cref="BotAdapter.RunPipelineAsync(ITurnContext, BotCallbackHandler, CancellationToken)"/>
        public async Task<InvokeResponse> ProcessActivityAsync(string authHeader, Activity activity, BotCallbackHandler callback, CancellationToken cancellationToken)
        {
            BotAssert.ActivityNotNull(activity);

            var claimsIdentity = await JwtTokenValidation.AuthenticateRequest(activity, authHeader, CredentialProvider, ChannelProvider, _authConfiguration, _httpClient).ConfigureAwait(false);
            return await ProcessActivityAsync(claimsIdentity, activity, callback, cancellationToken).ConfigureAwait(false);
        }

        /// <summary>
        /// Creates a turn context and runs the middleware pipeline for an incoming activity.
        /// </summary>
        /// <param name="claimsIdentity">A <see cref="ClaimsIdentity"/> for the request.</param>
        /// <param name="activity">The incoming activity.</param>
        /// <param name="callback">The code to run at the end of the adapter's middleware pipeline.</param>
        /// <param name="cancellationToken">A cancellation token that can be used by other objects
        /// or threads to receive notice of cancellation.</param>
        /// <returns>A task that represents the work queued to execute.</returns>
        public override async Task<InvokeResponse> ProcessActivityAsync(ClaimsIdentity claimsIdentity, Activity activity, BotCallbackHandler callback, CancellationToken cancellationToken)
        {
            BotAssert.ActivityNotNull(activity);

            Logger.LogInformation($"Received an incoming activity.  ActivityId: {activity.Id}");

            using (var context = new TurnContext(this, activity))
            {
                activity.CallerId = await GenerateCallerIdAsync(claimsIdentity).ConfigureAwait(false);

                context.TurnState.Add<IIdentity>(BotIdentityKey, claimsIdentity);

                // The OAuthScope is also stored on the TurnState to get the correct AppCredentials if fetching a token is required.
                var scope = SkillValidation.IsSkillClaim(claimsIdentity.Claims) ? JwtTokenValidation.GetAppIdFromClaims(claimsIdentity.Claims) : GetBotFrameworkOAuthScope();
                context.TurnState.Add(OAuthScopeKey, scope);
                var connectorClient = await CreateConnectorClientAsync(activity.ServiceUrl, claimsIdentity, scope).ConfigureAwait(false);
                context.TurnState.Add(connectorClient);

                context.TurnState.Add(callback);

                await RunPipelineAsync(context, callback, cancellationToken).ConfigureAwait(false);

                // Handle ExpectedReplies scenarios where the all the activities have been buffered and sent back at once 
                // in an invoke response.
                if (context.Activity.DeliveryMode == DeliveryModes.ExpectReplies)
                {
                    return new InvokeResponse { Status = (int)HttpStatusCode.OK, Body = new ExpectedReplies(context.BufferedReplyActivities) };
                }

                // Handle Invoke scenarios, which deviate from the request/request model in that
                // the Bot will return a specific body and return code.
                if (activity.Type == ActivityTypes.Invoke)
                {
                    var activityInvokeResponse = context.TurnState.Get<Activity>(InvokeResponseKey);
                    if (activityInvokeResponse == null)
                    {
                        return new InvokeResponse { Status = (int)HttpStatusCode.NotImplemented };
                    }

                    return (InvokeResponse)activityInvokeResponse.Value;
                }

                // For all non-invoke scenarios, the HTTP layers above don't have to mess
                // with the Body and return codes.
                return null;
            }
        }

        /// <summary>
        /// Sends activities to the conversation.
        /// </summary>
        /// <param name="turnContext">The context object for the turn.</param>
        /// <param name="activities">The activities to send.</param>
        /// <param name="cancellationToken">Cancellation token.</param>
        /// <returns>A task that represents the work queued to execute.</returns>
        /// <remarks>If the activities are successfully sent, the task result contains
        /// an array of <see cref="ResourceResponse"/> objects containing the IDs that
        /// the receiving channel assigned to the activities.</remarks>
        /// <seealso cref="ITurnContext.OnSendActivities(SendActivitiesHandler)"/>
        public override async Task<ResourceResponse[]> SendActivitiesAsync(ITurnContext turnContext, Activity[] activities, CancellationToken cancellationToken)
        {
            if (turnContext == null)
            {
                throw new ArgumentNullException(nameof(turnContext));
            }

            if (activities == null)
            {
                throw new ArgumentNullException(nameof(activities));
            }

            if (activities.Length == 0)
            {
                throw new ArgumentException("Expecting one or more activities, but the array was empty.", nameof(activities));
            }

            var responses = new ResourceResponse[activities.Length];

            /*
             * NOTE: we're using for here (vs. foreach) because we want to simultaneously index into the
             * activities array to get the activity to process as well as use that index to assign
             * the response to the responses array and this is the most cost effective way to do that.
             */
            for (var index = 0; index < activities.Length; index++)
            {
                var activity = activities[index];

                // Clients and bots SHOULD NOT include an id field in activities they generate.
                // ref: https://github.com/microsoft/botframework-sdk/blob/master/specs/botframework-activity/botframework-activity.md#id
                activity.Id = null;
                var response = default(ResourceResponse);

                Logger.LogInformation($"Sending activity.  ReplyToId: {activity.ReplyToId}");

                if (activity.Type == ActivityTypesEx.Delay)
                {
                    // The Activity Schema doesn't have a delay type built in, so it's simulated
                    // here in the Bot. This matches the behavior in the Node connector.
                    var delayMs = (int)activity.Value;
                    await Task.Delay(delayMs, cancellationToken).ConfigureAwait(false);

                    // No need to create a response. One will be created below.
                }
                else if (activity.Type == ActivityTypesEx.InvokeResponse)
                {
                    turnContext.TurnState.Add(InvokeResponseKey, activity);

                    // No need to create a response. One will be created below.
                }
                else if (activity.Type == ActivityTypes.Trace && activity.ChannelId != "emulator")
                {
                    // if it is a Trace activity we only send to the channel if it's the emulator.
                }
                else
                {
                    if (CanProcessOutgoingActivity(activity))
                    {
                        // In cases where implementations of ProcessOutgoingActivityAsync do not fetch a bot token
                        // we want to populate it here in order to make sure credentials are accessible and do not expire.
                        try
                        {
                            var appId = GetBotAppId(turnContext);

                            var oAuthScope = turnContext.TurnState.Get<string>(OAuthScopeKey);
                            _ = (await GetAppCredentialsAsync(appId, oAuthScope).ConfigureAwait(false)).GetTokenAsync();
                        }
#pragma warning disable CA1031 // Do not catch general exception types (we just catch and log the exception here)
                        catch (Exception ex)
#pragma warning restore CA1031 // Do not catch general exception types
                        {
                            Logger.LogError(ex, "Failed to fetch token before processing outgoing activity. " + ex.Message);
                        }

                        response = await ProcessOutgoingActivityAsync(turnContext, activity, cancellationToken).ConfigureAwait(false);
                    }
                    else
                    {
                        if (!string.IsNullOrWhiteSpace(activity.ReplyToId))
                        {
                            var connectorClient = turnContext.TurnState.Get<IConnectorClient>();
                            response = await connectorClient.Conversations.ReplyToActivityAsync(activity, cancellationToken).ConfigureAwait(false);
                        }
                        else
                        {
                            var connectorClient = turnContext.TurnState.Get<IConnectorClient>();
                            response = await connectorClient.Conversations.SendToConversationAsync(activity, cancellationToken).ConfigureAwait(false);
                        }
                    }
                }

                // If No response is set, then default to a "simple" response. This can't really be done
                // above, as there are cases where the ReplyTo/SendTo methods will also return null
                // (See below) so the check has to happen here.

                // Note: In addition to the Invoke / Delay / Activity cases, this code also applies
                // with Skype and Teams with regards to typing events.  When sending a typing event in
                // these _channels they do not return a RequestResponse which causes the bot to blow up.
                // https://github.com/Microsoft/botbuilder-dotnet/issues/460
                // bug report : https://github.com/Microsoft/botbuilder-dotnet/issues/465
                if (response == null)
                {
                    response = new ResourceResponse(activity.Id ?? string.Empty);
                }

                responses[index] = response;
            }

            return responses;
        }

        /// <summary>
        /// Replaces an existing activity in the conversation.
        /// </summary>
        /// <param name="turnContext">The context object for the turn.</param>
        /// <param name="activity">New replacement activity.</param>
        /// <param name="cancellationToken">Cancellation token.</param>
        /// <returns>A task that represents the work queued to execute.</returns>
        /// <remarks>If the activity is successfully sent, the task result contains
        /// a <see cref="ResourceResponse"/> object containing the ID that the receiving
        /// channel assigned to the activity.
        /// <para>Before calling this, set the ID of the replacement activity to the ID
        /// of the activity to replace.</para></remarks>
        /// <seealso cref="ITurnContext.OnUpdateActivity(UpdateActivityHandler)"/>
        public override async Task<ResourceResponse> UpdateActivityAsync(ITurnContext turnContext, Activity activity, CancellationToken cancellationToken)
        {
            var connectorClient = turnContext.TurnState.Get<IConnectorClient>();
            return await connectorClient.Conversations.UpdateActivityAsync(activity, cancellationToken).ConfigureAwait(false);
        }

        /// <summary>
        /// Deletes an existing activity in the conversation.
        /// </summary>
        /// <param name="turnContext">The context object for the turn.</param>
        /// <param name="reference">Conversation reference for the activity to delete.</param>
        /// <param name="cancellationToken">Cancellation token.</param>
        /// <returns>A task that represents the work queued to execute.</returns>
        /// <remarks>The <see cref="ConversationReference.ActivityId"/> of the conversation
        /// reference identifies the activity to delete.</remarks>
        /// <seealso cref="ITurnContext.OnDeleteActivity(DeleteActivityHandler)"/>
        public override async Task DeleteActivityAsync(ITurnContext turnContext, ConversationReference reference, CancellationToken cancellationToken)
        {
            var connectorClient = turnContext.TurnState.Get<IConnectorClient>();
            await connectorClient.Conversations.DeleteActivityAsync(reference.Conversation.Id, reference.ActivityId, cancellationToken).ConfigureAwait(false);
        }

        /// <summary>
        /// Removes a member from the current conversation.
        /// </summary>
        /// <param name="turnContext">The context object for the turn.</param>
        /// <param name="memberId">The ID of the member to remove from the conversation.</param>
        /// <param name="cancellationToken">A cancellation token that can be used by other objects
        /// or threads to receive notice of cancellation.</param>
        /// <returns>A task that represents the work queued to execute.</returns>
        public virtual async Task DeleteConversationMemberAsync(ITurnContext turnContext, string memberId, CancellationToken cancellationToken)
        {
#pragma warning disable CA2208 // Instantiate argument exceptions correctly
            if (turnContext.Activity.Conversation == null)
            {
                throw new ArgumentException($"{nameof(BotFrameworkAdapter)}.{nameof(DeleteConversationMemberAsync)}(): missing conversation");
            }

            if (string.IsNullOrWhiteSpace(turnContext.Activity.Conversation.Id))
            {
                throw new ArgumentException($"{nameof(BotFrameworkAdapter)}.{nameof(DeleteConversationMemberAsync)}(): missing conversation.id");
            }
#pragma warning restore CA2208 // Instantiate argument exceptions correctly

            var connectorClient = turnContext.TurnState.Get<IConnectorClient>();

            var conversationId = turnContext.Activity.Conversation.Id;

            await connectorClient.Conversations.DeleteConversationMemberAsync(conversationId, memberId, cancellationToken).ConfigureAwait(false);
        }

        /// <summary>
        /// Lists the members of a given activity.
        /// </summary>
        /// <param name="turnContext">The context object for the turn.</param>
        /// <param name="activityId">(Optional) Activity ID to enumerate. If not specified the current activities ID will be used.</param>
        /// <param name="cancellationToken">Cancellation token.</param>
        /// <returns>List of Members of the activity.</returns>
        public virtual async Task<IList<ChannelAccount>> GetActivityMembersAsync(ITurnContext turnContext, string activityId, CancellationToken cancellationToken)
        {
            // If no activity was passed in, use the current activity.
            if (activityId == null)
            {
                activityId = turnContext.Activity.Id;
            }
#pragma warning disable CA2208 // Instantiate argument exceptions correctly
            if (turnContext.Activity.Conversation == null)
            {
                throw new ArgumentException($"{nameof(BotFrameworkAdapter)}.{nameof(GetActivityMembersAsync)}(): missing conversation");
            }

            if (string.IsNullOrWhiteSpace(turnContext.Activity.Conversation.Id))
            {
                throw new ArgumentException($"{nameof(BotFrameworkAdapter)}.{nameof(GetActivityMembersAsync)}(): missing conversation.id");
            }
#pragma warning restore CA2208 // Instantiate argument exceptions correctly

            var connectorClient = turnContext.TurnState.Get<IConnectorClient>();
            var conversationId = turnContext.Activity.Conversation.Id;

            var accounts = await connectorClient.Conversations.GetActivityMembersAsync(conversationId, activityId, cancellationToken).ConfigureAwait(false);

            return accounts;
        }

        /// <summary>
        /// Lists the members of the current conversation.
        /// </summary>
        /// <param name="turnContext">The context object for the turn.</param>
        /// <param name="cancellationToken">Cancellation token.</param>
        /// <returns>List of Members of the current conversation.</returns>
        public virtual async Task<IList<ChannelAccount>> GetConversationMembersAsync(ITurnContext turnContext, CancellationToken cancellationToken)
        {
#pragma warning disable CA2208 // Instantiate argument exceptions correctly
            if (turnContext.Activity.Conversation == null)
            {
                throw new ArgumentException($"{nameof(BotFrameworkAdapter)}.{nameof(GetConversationMembersAsync)}(): missing conversation");
            }

            if (string.IsNullOrWhiteSpace(turnContext.Activity.Conversation.Id))
            {
                throw new ArgumentException($"{nameof(BotFrameworkAdapter)}.{nameof(GetConversationMembersAsync)}(): missing conversation.id");
            }
#pragma warning restore CA2208 // Instantiate argument exceptions correctly

            var connectorClient = turnContext.TurnState.Get<IConnectorClient>();
            var conversationId = turnContext.Activity.Conversation.Id;

            var accounts = await connectorClient.Conversations.GetConversationMembersAsync(conversationId, cancellationToken).ConfigureAwait(false);
            return accounts;
        }

        /// <summary>
        /// Lists the Conversations in which this bot has participated for a given channel server. The
        /// channel server returns results in pages and each page will include a `continuationToken`
        /// that can be used to fetch the next page of results from the server.
        /// </summary>
        /// <param name="serviceUrl">The URL of the channel server to query.  This can be retrieved
        /// from `context.activity.serviceUrl`. </param>
        /// <param name="credentials">The credentials needed for the Bot to connect to the services.</param>
        /// <param name="continuationToken">The continuation token from the previous page of results.</param>
        /// <param name="cancellationToken">A cancellation token that can be used by other objects
        /// or threads to receive notice of cancellation.</param>
        /// <returns>A task that represents the work queued to execute.</returns>
        /// <remarks>If the task completes successfully, the result contains a page of the members of the current conversation.
        /// This overload may be called from outside the context of a conversation, as only the
        /// bot's service URL and credentials are required.
        /// </remarks>
        public async Task<ConversationsResult> GetConversationsAsync(string serviceUrl, MicrosoftAppCredentials credentials, string continuationToken, CancellationToken cancellationToken)
        {
            if (string.IsNullOrWhiteSpace(serviceUrl))
            {
                throw new ArgumentNullException(nameof(serviceUrl));
            }

            if (credentials == null)
            {
                throw new ArgumentNullException(nameof(credentials));
            }

            var connectorClient = CreateConnectorClient(serviceUrl, credentials);
            var results = await connectorClient.Conversations.GetConversationsAsync(continuationToken, cancellationToken).ConfigureAwait(false);
            return results;
        }

        /// <summary>
        /// Lists the Conversations in which this bot has participated for a given channel server. The
        /// channel server returns results in pages and each page will include a `continuationToken`
        /// that can be used to fetch the next page of results from the server.
        /// </summary>
        /// <param name="turnContext">The context object for the turn.</param>
        /// <param name="continuationToken">The continuation token from the previous page of results.</param>
        /// <param name="cancellationToken">A cancellation token that can be used by other objects
        /// or threads to receive notice of cancellation.</param>
        /// <returns>A task that represents the work queued to execute.</returns>
        /// <remarks>If the task completes successfully, the result contains a page of the members of the current conversation.
        /// This overload may be called during standard activity processing, at which point the Bot's
        /// service URL and credentials that are part of the current activity processing pipeline
        /// will be used.
        /// </remarks>
        public virtual async Task<ConversationsResult> GetConversationsAsync(ITurnContext turnContext, string continuationToken, CancellationToken cancellationToken)
        {
            var connectorClient = turnContext.TurnState.Get<IConnectorClient>();
            var results = await connectorClient.Conversations.GetConversationsAsync(continuationToken, cancellationToken).ConfigureAwait(false);
            return results;
        }

        /// <summary>
        /// Attempts to retrieve the token for a user that's in a login flow, using customized AppCredentials.
        /// </summary>
        /// <param name="turnContext">Context for the current turn of conversation with the user.</param>
        /// <param name="oAuthAppCredentials">AppCredentials for OAuth.</param>
        /// <param name="connectionName">Name of the auth connection to use.</param>
        /// <param name="magicCode">(Optional) Optional user entered code to validate.</param>
        /// <param name="cancellationToken">Cancellation token.</param>
        /// <returns>Token Response.</returns>
        public virtual async Task<TokenResponse> GetUserTokenAsync(ITurnContext turnContext, AppCredentials oAuthAppCredentials, string connectionName, string magicCode, CancellationToken cancellationToken = default)
        {
            BotAssert.ContextNotNull(turnContext);
#pragma warning disable CA2208 // Instantiate argument exceptions correctly
            if (turnContext.Activity.From == null || string.IsNullOrWhiteSpace(turnContext.Activity.From.Id))
            {
                throw new ArgumentException($"{nameof(BotFrameworkAdapter)}.{nameof(GetUserTokenAsync)}(): missing from or from.id");
            }
#pragma warning restore CA2208 // Instantiate argument exceptions correctly

            if (string.IsNullOrWhiteSpace(connectionName))
            {
                throw new ArgumentNullException(nameof(connectionName));
            }

            var client = await CreateOAuthApiClientAsync(turnContext, oAuthAppCredentials).ConfigureAwait(false);
            return await client.UserToken.GetTokenAsync(turnContext.Activity.From.Id, connectionName, turnContext.Activity.ChannelId, magicCode, cancellationToken).ConfigureAwait(false);
        }

        /// <summary>
        /// Attempts to retrieve the token for a user that's in a login flow, using the bot's AppCredentials.
        /// </summary>
        /// <param name="turnContext">Context for the current turn of conversation with the user.</param>
        /// <param name="connectionName">Name of the auth connection to use.</param>
        /// <param name="magicCode">(Optional) Optional user entered code to validate.</param>
        /// <param name="cancellationToken">Cancellation token.</param>
        /// <returns>Token Response.</returns>
        public virtual async Task<TokenResponse> GetUserTokenAsync(ITurnContext turnContext, string connectionName, string magicCode, CancellationToken cancellationToken = default)
        {
            return await GetUserTokenAsync(turnContext, null, connectionName, magicCode, cancellationToken).ConfigureAwait(false);
        }

        /// <summary>
        /// Get the raw signin link to be sent to the user for signin for a connection name, using customized AppCredentials.
        /// </summary>
        /// <param name="turnContext">Context for the current turn of conversation with the user.</param>
        /// <param name="oAuthAppCredentials">AppCredentials for OAuth.</param>
        /// <param name="connectionName">Name of the auth connection to use.</param>
        /// <param name="cancellationToken">A cancellation token that can be used by other objects
        /// or threads to receive notice of cancellation.</param>
        /// <returns>A task that represents the work queued to execute.</returns>
        /// <remarks>If the task completes successfully, the result contains the raw signin link.</remarks>
        public virtual async Task<string> GetOauthSignInLinkAsync(ITurnContext turnContext, AppCredentials oAuthAppCredentials, string connectionName, CancellationToken cancellationToken = default)
        {
            BotAssert.ContextNotNull(turnContext);
            if (string.IsNullOrWhiteSpace(connectionName))
            {
                throw new ArgumentNullException(nameof(connectionName));
            }

            var activity = turnContext.Activity;
            var appId = GetBotAppId(turnContext);
            var tokenExchangeState = new TokenExchangeState()
            {
                ConnectionName = connectionName,
                Conversation = new ConversationReference()
                {
                    ActivityId = activity.Id,
                    Bot = activity.Recipient,       // Activity is from the user to the bot
                    ChannelId = activity.ChannelId,
                    Conversation = activity.Conversation,
                    Locale = activity.Locale,
                    ServiceUrl = activity.ServiceUrl,
                    User = activity.From,
                },
                RelatesTo = activity.RelatesTo,
                MsAppId = appId,
            };

            var serializedState = JsonConvert.SerializeObject(tokenExchangeState);
            var encodedState = Encoding.UTF8.GetBytes(serializedState);
            var state = Convert.ToBase64String(encodedState);

            var client = await CreateOAuthApiClientAsync(turnContext, oAuthAppCredentials).ConfigureAwait(false);
            return await client.BotSignIn.GetSignInUrlAsync(state, null, null, null, cancellationToken).ConfigureAwait(false);
        }

        /// <summary>
        /// Get the raw signin link to be sent to the user for signin for a connection name, using the bot's AppCredentials.
        /// </summary>
        /// <param name="turnContext">Context for the current turn of conversation with the user.</param>
        /// <param name="connectionName">Name of the auth connection to use.</param>
        /// <param name="cancellationToken">A cancellation token that can be used by other objects
        /// or threads to receive notice of cancellation.</param>
        /// <returns>A task that represents the work queued to execute.</returns>
        /// <remarks>If the task completes successfully, the result contains the raw signin link.</remarks>
        public virtual async Task<string> GetOauthSignInLinkAsync(ITurnContext turnContext, string connectionName, CancellationToken cancellationToken = default)
        {
            return await GetOauthSignInLinkAsync(turnContext, null, connectionName, cancellationToken).ConfigureAwait(false);
        }

        /// <summary>
        /// Get the raw signin link to be sent to the user for signin for a connection name, using customized AppCredentials.
        /// </summary>
        /// <param name="turnContext">Context for the current turn of conversation with the user.</param>
        /// <param name="oAuthAppCredentials">AppCredentials for OAuth.</param>
        /// <param name="connectionName">Name of the auth connection to use.</param>
        /// <param name="userId">The user id that will be associated with the token.</param>
        /// <param name="finalRedirect">The final URL that the OAuth flow will redirect to.</param>
        /// <param name="cancellationToken">A cancellation token that can be used by other objects
        /// or threads to receive notice of cancellation.</param>
        /// <returns>A task that represents the work queued to execute.</returns>
        /// <remarks>If the task completes successfully, the result contains the raw signin link.</remarks>
        public virtual async Task<string> GetOauthSignInLinkAsync(ITurnContext turnContext, AppCredentials oAuthAppCredentials, string connectionName, string userId, string finalRedirect = null, CancellationToken cancellationToken = default)
        {
            BotAssert.ContextNotNull(turnContext);

            if (string.IsNullOrWhiteSpace(connectionName))
            {
                throw new ArgumentNullException(nameof(connectionName));
            }

            if (string.IsNullOrWhiteSpace(userId))
            {
                throw new ArgumentNullException(nameof(userId));
            }

            var activity = turnContext.Activity;

            var appId = GetBotAppId(turnContext);
            var tokenExchangeState = new TokenExchangeState()
            {
                ConnectionName = connectionName,
                Conversation = new ConversationReference()
                {
                    ActivityId = activity.Id,
                    Bot = activity.Recipient,       // Activity is from the user to the bot
                    ChannelId = activity.ChannelId,
                    Conversation = activity.Conversation,
                    Locale = activity.Locale,
                    ServiceUrl = activity.ServiceUrl,
                    User = activity.From,
                },
                RelatesTo = activity.RelatesTo,
                MsAppId = appId,
            };

            var serializedState = JsonConvert.SerializeObject(tokenExchangeState);
            var encodedState = Encoding.UTF8.GetBytes(serializedState);
            var state = Convert.ToBase64String(encodedState);

            var client = await CreateOAuthApiClientAsync(turnContext, oAuthAppCredentials).ConfigureAwait(false);
            return await client.BotSignIn.GetSignInUrlAsync(state, null, null, finalRedirect, cancellationToken).ConfigureAwait(false);
        }

        /// <summary>
        /// Get the raw signin link to be sent to the user for signin for a connection name, using the bot's AppCredentials.
        /// </summary>
        /// <param name="turnContext">Context for the current turn of conversation with the user.</param>
        /// <param name="connectionName">Name of the auth connection to use.</param>
        /// <param name="userId">The user id that will be associated with the token.</param>
        /// <param name="finalRedirect">The final URL that the OAuth flow will redirect to.</param>
        /// <param name="cancellationToken">A cancellation token that can be used by other objects
        /// or threads to receive notice of cancellation.</param>
        /// <returns>A task that represents the work queued to execute.</returns>
        /// <remarks>If the task completes successfully, the result contains the raw signin link.</remarks>
        public virtual async Task<string> GetOauthSignInLinkAsync(ITurnContext turnContext, string connectionName, string userId, string finalRedirect = null, CancellationToken cancellationToken = default)
        {
            return await GetOauthSignInLinkAsync(turnContext, null, connectionName, userId, finalRedirect, cancellationToken).ConfigureAwait(false);
        }

        /// <summary>
        /// Signs the user out with the token server, using customized AppCredentials.
        /// </summary>
        /// <param name="turnContext">Context for the current turn of conversation with the user.</param>
        /// <param name="oAuthAppCredentials">AppCredentials for OAuth.</param>
        /// <param name="connectionName">Name of the auth connection to use.</param>
        /// <param name="userId">User id of user to sign out.</param>
        /// <param name="cancellationToken">A cancellation token that can be used by other objects
        /// or threads to receive notice of cancellation.</param>
        /// <returns>A task that represents the work queued to execute.</returns>
        public virtual async Task SignOutUserAsync(ITurnContext turnContext, AppCredentials oAuthAppCredentials, string connectionName = null, string userId = null, CancellationToken cancellationToken = default)
        {
            BotAssert.ContextNotNull(turnContext);

            if (string.IsNullOrEmpty(userId))
            {
                userId = turnContext.Activity?.From?.Id;
            }

            var client = await CreateOAuthApiClientAsync(turnContext, oAuthAppCredentials).ConfigureAwait(false);
            await client.UserToken.SignOutAsync(userId, connectionName, turnContext.Activity?.ChannelId, cancellationToken).ConfigureAwait(false);
        }

        /// <summary>
        /// Signs the user out with the token server, using the bot's AppCredentials.
        /// </summary>
        /// <param name="turnContext">Context for the current turn of conversation with the user.</param>
        /// <param name="connectionName">Name of the auth connection to use.</param>
        /// <param name="userId">User id of user to sign out.</param>
        /// <param name="cancellationToken">A cancellation token that can be used by other objects
        /// or threads to receive notice of cancellation.</param>
        /// <returns>A task that represents the work queued to execute.</returns>
        public virtual async Task SignOutUserAsync(ITurnContext turnContext, string connectionName = null, string userId = null, CancellationToken cancellationToken = default)
        {
            await SignOutUserAsync(turnContext, null, connectionName, userId, cancellationToken).ConfigureAwait(false);
        }

        /// <summary>
        /// Retrieves the token status for each configured connection for the given user, using customized AppCredentials.
        /// </summary>
        /// <param name="context">Context for the current turn of conversation with the user.</param>
        /// <param name="oAuthAppCredentials">AppCredentials for OAuth.</param>
        /// <param name="userId">The user Id for which token status is retrieved.</param>
        /// <param name="includeFilter">Optional comma separated list of connection's to include. Blank will return token status for all configured connections.</param>
        /// <param name="cancellationToken">The async operation cancellation token.</param>
        /// <returns>Array of TokenStatus.</returns>
        public virtual async Task<TokenStatus[]> GetTokenStatusAsync(ITurnContext context, AppCredentials oAuthAppCredentials, string userId, string includeFilter = null, CancellationToken cancellationToken = default)
        {
            BotAssert.ContextNotNull(context);

            if (string.IsNullOrWhiteSpace(userId))
            {
                throw new ArgumentNullException(nameof(userId));
            }

            var client = await CreateOAuthApiClientAsync(context, oAuthAppCredentials).ConfigureAwait(false);
            var result = await client.UserToken.GetTokenStatusAsync(userId, context.Activity?.ChannelId, includeFilter, cancellationToken).ConfigureAwait(false);
            return result?.ToArray();
        }

        /// <summary>
        /// Retrieves the token status for each configured connection for the given user, using the bot's AppCredentials.
        /// </summary>
        /// <param name="context">Context for the current turn of conversation with the user.</param>
        /// <param name="userId">The user Id for which token status is retrieved.</param>
        /// <param name="includeFilter">Optional comma separated list of connection's to include. Blank will return token status for all configured connections.</param>
        /// <param name="cancellationToken">The async operation cancellation token.</param>
        /// <returns>Array of TokenStatus.</returns>
        public virtual async Task<TokenStatus[]> GetTokenStatusAsync(ITurnContext context, string userId, string includeFilter = null, CancellationToken cancellationToken = default)
        {
            return await GetTokenStatusAsync(context, null, userId, includeFilter, cancellationToken).ConfigureAwait(false);
        }

        /// <summary>
        /// Retrieves Azure Active Directory tokens for particular resources on a configured connection, using customized AppCredentials.
        /// </summary>
        /// <param name="context">Context for the current turn of conversation with the user.</param>
        /// <param name="oAuthAppCredentials">AppCredentials for OAuth.</param>
        /// <param name="connectionName">The name of the Azure Active Directory connection configured with this bot.</param>
        /// <param name="resourceUrls">The list of resource URLs to retrieve tokens for.</param>
        /// <param name="userId">The user Id for which tokens are retrieved. If passing in null the userId is taken from the Activity in the ITurnContext.</param>
        /// <param name="cancellationToken">The async operation cancellation token.</param>
        /// <returns>Dictionary of resourceUrl to the corresponding TokenResponse.</returns>
        public virtual async Task<Dictionary<string, TokenResponse>> GetAadTokensAsync(ITurnContext context, AppCredentials oAuthAppCredentials, string connectionName, string[] resourceUrls, string userId = null, CancellationToken cancellationToken = default)
        {
            BotAssert.ContextNotNull(context);

            if (string.IsNullOrWhiteSpace(connectionName))
            {
                throw new ArgumentNullException(nameof(connectionName));
            }

            if (resourceUrls == null)
            {
                throw new ArgumentNullException(nameof(resourceUrls));
            }

            if (string.IsNullOrWhiteSpace(userId))
            {
                userId = context.Activity?.From?.Id;
            }

            var client = await CreateOAuthApiClientAsync(context, oAuthAppCredentials).ConfigureAwait(false);
            return (Dictionary<string, TokenResponse>)await client.UserToken.GetAadTokensAsync(userId, connectionName, new AadResourceUrls() { ResourceUrls = resourceUrls?.ToList() }, context.Activity?.ChannelId, cancellationToken).ConfigureAwait(false);
        }

        /// <summary>
        /// Get the raw signin link to be sent to the user for signin for a connection name.
        /// </summary>
        /// <param name="turnContext">Context for the current turn of conversation with the user.</param>
        /// <param name="connectionName">Name of the auth connection to use.</param>
        /// <param name="cancellationToken">A cancellation token that can be used by other objects
        /// or threads to receive notice of cancellation.</param>
        /// <returns>A task that represents the work queued to execute.</returns>
        /// <remarks>If the task completes successfully, the result contains the raw signin link.</remarks>
        public virtual Task<SignInResource> GetSignInResourceAsync(ITurnContext turnContext, string connectionName, CancellationToken cancellationToken = default(CancellationToken))
        {
            return GetSignInResourceAsync(turnContext, connectionName, turnContext.Activity.From.Id, null, cancellationToken);
        }

        /// <summary>
        /// Get the raw signin link to be sent to the user for signin for a connection name.
        /// </summary>
        /// <param name="turnContext">Context for the current turn of conversation with the user.</param>
        /// <param name="connectionName">Name of the auth connection to use.</param>
        /// <param name="userId">The user id that will be associated with the token.</param>
        /// <param name="finalRedirect">The final URL that the OAuth flow will redirect to.</param>
        /// <param name="cancellationToken">A cancellation token that can be used by other objects
        /// or threads to receive notice of cancellation.</param>
        /// <returns>A task that represents the work queued to execute.</returns>
        /// <remarks>If the task completes successfully, the result contains the raw signin link.</remarks>
        public virtual Task<SignInResource> GetSignInResourceAsync(ITurnContext turnContext, string connectionName, string userId, string finalRedirect = null, CancellationToken cancellationToken = default(CancellationToken))
        {
            return GetSignInResourceAsync(turnContext, null, connectionName, userId, finalRedirect, cancellationToken);
        }

        /// <summary>
        /// Get the raw signin link to be sent to the user for signin for a connection name.
        /// </summary>
        /// <param name="turnContext">Context for the current turn of conversation with the user.</param>
        /// <param name="oAuthAppCredentials">AppCredentials for OAuth.</param>
        /// <param name="connectionName">Name of the auth connection to use.</param>
        /// <param name="userId">The user id that will be associated with the token.</param>
        /// <param name="finalRedirect">The final URL that the OAuth flow will redirect to.</param>
        /// <param name="cancellationToken">A cancellation token that can be used by other objects
        /// or threads to receive notice of cancellation.</param>
        /// <returns>A task that represents the work queued to execute.</returns>
        /// <remarks>If the task completes successfully, the result contains the raw signin link.</remarks>
        public virtual async Task<SignInResource> GetSignInResourceAsync(ITurnContext turnContext, AppCredentials oAuthAppCredentials, string connectionName, string userId, string finalRedirect = null, CancellationToken cancellationToken = default(CancellationToken))
        {
            BotAssert.ContextNotNull(turnContext);

            if (string.IsNullOrWhiteSpace(connectionName))
            {
                throw new ArgumentNullException(nameof(connectionName));
            }

            if (string.IsNullOrWhiteSpace(userId))
            {
                throw new ArgumentNullException(nameof(userId));
            }

            var activity = turnContext.Activity;

            var appId = GetBotAppId(turnContext);
            var tokenExchangeState = new TokenExchangeState()
            {
                ConnectionName = connectionName,
                Conversation = new ConversationReference()
                {
                    ActivityId = activity.Id,
                    Bot = activity.Recipient,       // Activity is from the user to the bot
                    ChannelId = activity.ChannelId,
                    Conversation = activity.Conversation,
                    Locale = activity.Locale,
                    ServiceUrl = activity.ServiceUrl,
                    User = activity.From,
                },
                RelatesTo = activity.RelatesTo,
                MsAppId = appId,
            };

            var serializedState = JsonConvert.SerializeObject(tokenExchangeState);
            var encodedState = Encoding.UTF8.GetBytes(serializedState);
            var state = Convert.ToBase64String(encodedState);

            var client = await CreateOAuthApiClientAsync(turnContext, oAuthAppCredentials).ConfigureAwait(false);
            return await client.GetSignInResourceAsync(state, null, null, finalRedirect, cancellationToken).ConfigureAwait(false);
        }

        /// <summary>
        /// Performs a token exchange operation such as for single sign-on.
        /// </summary>
        /// <param name="turnContext">Context for the current turn of conversation with the user.</param>
        /// <param name="connectionName">Name of the auth connection to use.</param>
        /// <param name="userId">The user id associated with the token..</param>
        /// <param name="exchangeRequest">The exchange request details, either a token to exchange or a uri to exchange.</param>
        /// <param name="cancellationToken">A cancellation token that can be used by other objects
        /// or threads to receive notice of cancellation.</param>
        /// <returns>If the task completes, the exchanged token is returned.</returns>
        public virtual Task<TokenResponse> ExchangeTokenAsync(ITurnContext turnContext, string connectionName, string userId, TokenExchangeRequest exchangeRequest, CancellationToken cancellationToken = default(CancellationToken))
        {
            return ExchangeTokenAsync(turnContext, null, connectionName, userId, exchangeRequest, cancellationToken);
        }

        /// <summary>
        /// Performs a token exchange operation such as for single sign-on.
        /// </summary>
        /// <param name="turnContext">Context for the current turn of conversation with the user.</param>
        /// <param name="oAuthAppCredentials">AppCredentials for OAuth.</param>
        /// <param name="connectionName">Name of the auth connection to use.</param>
        /// <param name="userId">The user id associated with the token..</param>
        /// <param name="exchangeRequest">The exchange request details, either a token to exchange or a uri to exchange.</param>
        /// <param name="cancellationToken">A cancellation token that can be used by other objects
        /// or threads to receive notice of cancellation.</param>
        /// <returns>If the task completes, the exchanged token is returned.</returns>
        public virtual async Task<TokenResponse> ExchangeTokenAsync(ITurnContext turnContext, AppCredentials oAuthAppCredentials, string connectionName, string userId, TokenExchangeRequest exchangeRequest, CancellationToken cancellationToken = default)
        {
            BotAssert.ContextNotNull(turnContext);

            if (string.IsNullOrWhiteSpace(connectionName))
            {
                LogAndThrowException(new ArgumentException($"{nameof(connectionName)} is null or empty", nameof(connectionName)));
            }

            if (string.IsNullOrWhiteSpace(userId))
            {
                LogAndThrowException(new ArgumentException($"{nameof(userId)} is null or empty", nameof(userId)));
            }

            if (exchangeRequest == null)
            {
                LogAndThrowException(new ArgumentException($"{nameof(exchangeRequest)} is null or empty", nameof(exchangeRequest)));
            }

            if (string.IsNullOrWhiteSpace(exchangeRequest.Token) && string.IsNullOrWhiteSpace(exchangeRequest.Uri))
            {
                LogAndThrowException(new ArgumentException("Either a Token or Uri property is required on the TokenExchangeRequest", nameof(exchangeRequest)));
            }

            var activity = turnContext.Activity;

            var client = await CreateOAuthApiClientAsync(turnContext, oAuthAppCredentials).ConfigureAwait(false);
            var result = await client.ExchangeAsyncAsync(userId, connectionName, turnContext.Activity.ChannelId, exchangeRequest, cancellationToken).ConfigureAwait(false);

            if (result is ErrorResponse errorResponse)
            {
                LogAndThrowException(new InvalidOperationException($"Unable to exchange token: ({errorResponse?.Error?.Code}) {errorResponse?.Error?.Message}"));
            }

            if (result is TokenResponse tokenResponse)
            {
                return tokenResponse;
            }

            LogAndThrowException(new InvalidOperationException($"ExchangeAsyncAsync returned improper result: {result.GetType()}"));

            // even though LogAndThrowException always throws, compiler gives an error about not all code paths returning a value.
            return null;
        }

        /// <summary>
        /// Retrieves Azure Active Directory tokens for particular resources on a configured connection, using the bot's AppCredentials.
        /// </summary>
        /// <param name="context">Context for the current turn of conversation with the user.</param>
        /// <param name="connectionName">The name of the Azure Active Directory connection configured with this bot.</param>
        /// <param name="resourceUrls">The list of resource URLs to retrieve tokens for.</param>
        /// <param name="userId">The user Id for which tokens are retrieved. If passing in null the userId is taken from the Activity in the ITurnContext.</param>
        /// <param name="cancellationToken">The async operation cancellation token.</param>
        /// <returns>Dictionary of resourceUrl to the corresponding TokenResponse.</returns>
        public virtual async Task<Dictionary<string, TokenResponse>> GetAadTokensAsync(ITurnContext context, string connectionName, string[] resourceUrls, string userId = null, CancellationToken cancellationToken = default)
        {
            return await GetAadTokensAsync(context, null, connectionName, resourceUrls, userId, cancellationToken).ConfigureAwait(false);
        }

        /// <summary>
        /// Creates a conversation on the specified channel.
        /// </summary>
        /// <param name="channelId">The ID for the channel.</param>
        /// <param name="serviceUrl">The channel's service URL endpoint.</param>
        /// <param name="credentials">The application credentials for the bot.</param>
        /// <param name="conversationParameters">The conversation information to use to
        /// create the conversation.</param>
        /// <param name="callback">The method to call for the resulting bot turn.</param>
        /// <param name="cancellationToken">A cancellation token that can be used by other objects
        /// or threads to receive notice of cancellation.</param>
        /// <returns>A task that represents the work queued to execute.</returns>
        /// <remarks>To start a conversation, your bot must know its account information
        /// and the user's account information on that channel.
        /// Most _channels only support initiating a direct message (non-group) conversation.
        /// <para>The adapter attempts to create a new conversation on the channel, and
        /// then sends a <c>conversationUpdate</c> activity through its middleware pipeline
        /// to the <paramref name="callback"/> method.</para>
        /// <para>If the conversation is established with the
        /// specified users, the ID of the activity's <see cref="IActivity.Conversation"/>
        /// will contain the ID of the new conversation.</para>
        /// </remarks>
        public virtual Task CreateConversationAsync(string channelId, string serviceUrl, MicrosoftAppCredentials credentials, ConversationParameters conversationParameters, BotCallbackHandler callback, CancellationToken cancellationToken)
        {
            return CreateConversationAsync(channelId, serviceUrl, (AppCredentials)credentials, conversationParameters, callback, cancellationToken);
        }

        /// <summary>
        /// Creates a conversation on the specified channel.
        /// </summary>
        /// <param name="channelId">The ID for the channel.</param>
        /// <param name="serviceUrl">The channel's service URL endpoint.</param>
        /// <param name="credentials">The application credentials for the bot.</param>
        /// <param name="conversationParameters">The conversation information to use to
        /// create the conversation.</param>
        /// <param name="callback">The method to call for the resulting bot turn.</param>
        /// <param name="cancellationToken">A cancellation token that can be used by other objects
        /// or threads to receive notice of cancellation.</param>
        /// <returns>A task that represents the work queued to execute.</returns>
        /// <remarks>To start a conversation, your bot must know its account information
        /// and the user's account information on that channel.
        /// Most _channels only support initiating a direct message (non-group) conversation.
        /// <para>The adapter attempts to create a new conversation on the channel, and
        /// then sends a <c>conversationUpdate</c> activity through its middleware pipeline
        /// to the <paramref name="callback"/> method.</para>
        /// <para>If the conversation is established with the
        /// specified users, the ID of the activity's <see cref="IActivity.Conversation"/>
        /// will contain the ID of the new conversation.</para>
        /// </remarks>
        public virtual async Task CreateConversationAsync(string channelId, string serviceUrl, AppCredentials credentials, ConversationParameters conversationParameters, BotCallbackHandler callback, CancellationToken cancellationToken)
        {
            var connectorClient = CreateConnectorClient(serviceUrl, credentials);

            var result = await connectorClient.Conversations.CreateConversationAsync(conversationParameters, cancellationToken).ConfigureAwait(false);

            // Create a conversation update activity to represent the result.
            var eventActivity = Activity.CreateEventActivity();
            eventActivity.Name = "CreateConversation";
            eventActivity.ChannelId = channelId;
            eventActivity.ServiceUrl = serviceUrl;
            eventActivity.Id = result.ActivityId ?? Guid.NewGuid().ToString("n");
            eventActivity.Conversation = new ConversationAccount(id: result.Id, tenantId: conversationParameters.TenantId);
            eventActivity.ChannelData = conversationParameters.ChannelData;
            eventActivity.Recipient = conversationParameters.Bot;

            using (var context = new TurnContext(this, (Activity)eventActivity))
            {
                var claimsIdentity = new ClaimsIdentity();
                claimsIdentity.AddClaim(new Claim(AuthenticationConstants.AudienceClaim, credentials.MicrosoftAppId));
                claimsIdentity.AddClaim(new Claim(AuthenticationConstants.AppIdClaim, credentials.MicrosoftAppId));
                claimsIdentity.AddClaim(new Claim(AuthenticationConstants.ServiceUrlClaim, serviceUrl));

                context.TurnState.Add<IIdentity>(BotIdentityKey, claimsIdentity);
                context.TurnState.Add(connectorClient);
                await RunPipelineAsync(context, callback, cancellationToken).ConfigureAwait(false);
            }
        }

        /// <summary>
        /// Creates a conversation on the specified channel. Overload receives a ConversationReference including the tenant.
        /// </summary>
        /// <param name="channelId">The ID for the channel.</param>
        /// <param name="serviceUrl">The channel's service URL endpoint.</param>
        /// <param name="credentials">The application credentials for the bot.</param>
        /// <param name="conversationParameters">The conversation information to use to
        /// create the conversation.</param>
        /// <param name="callback">The method to call for the resulting bot turn.</param>
        /// <param name="reference">A conversation reference that contains the tenant.</param>
        /// <param name="cancellationToken">A cancellation token that can be used by other objects
        /// or threads to receive notice of cancellation.</param>
        /// <returns>A task that represents the work queued to execute.</returns>
        /// <remarks>To start a conversation, your bot must know its account information
        /// and the user's account information on that channel.
        /// Most _channels only support initiating a direct message (non-group) conversation.
        /// <para>The adapter attempts to create a new conversation on the channel, and
        /// then sends a <c>conversationUpdate</c> activity through its middleware pipeline
        /// to the <paramref name="callback"/> method.</para>
        /// <para>If the conversation is established with the
        /// specified users, the ID of the activity's <see cref="IActivity.Conversation"/>
        /// will contain the ID of the new conversation.</para>
        /// </remarks>
        public virtual Task CreateConversationAsync(string channelId, string serviceUrl, MicrosoftAppCredentials credentials, ConversationParameters conversationParameters, BotCallbackHandler callback, ConversationReference reference, CancellationToken cancellationToken)
        {
            return CreateConversationAsync(channelId, serviceUrl, (AppCredentials)credentials, conversationParameters, callback, reference, cancellationToken);
        }

        /// <summary>
        /// Creates a conversation on the specified channel. Overload receives a ConversationReference including the tenant.
        /// </summary>
        /// <param name="channelId">The ID for the channel.</param>
        /// <param name="serviceUrl">The channel's service URL endpoint.</param>
        /// <param name="credentials">The application credentials for the bot.</param>
        /// <param name="conversationParameters">The conversation information to use to
        /// create the conversation.</param>
        /// <param name="callback">The method to call for the resulting bot turn.</param>
        /// <param name="reference">A conversation reference that contains the tenant.</param>
        /// <param name="cancellationToken">A cancellation token that can be used by other objects
        /// or threads to receive notice of cancellation.</param>
        /// <returns>A task that represents the work queued to execute.</returns>
        /// <remarks>To start a conversation, your bot must know its account information
        /// and the user's account information on that channel.
        /// Most _channels only support initiating a direct message (non-group) conversation.
        /// <para>The adapter attempts to create a new conversation on the channel, and
        /// then sends a <c>conversationUpdate</c> activity through its middleware pipeline
        /// to the <paramref name="callback"/> method.</para>
        /// <para>If the conversation is established with the
        /// specified users, the ID of the activity's <see cref="IActivity.Conversation"/>
        /// will contain the ID of the new conversation.</para>
        /// </remarks>
        public virtual async Task CreateConversationAsync(string channelId, string serviceUrl, AppCredentials credentials, ConversationParameters conversationParameters, BotCallbackHandler callback, ConversationReference reference, CancellationToken cancellationToken)
        {
            if (reference.Conversation != null)
            {
                var tenantId = reference.Conversation.TenantId;

                if (tenantId != null)
                {
                    // Putting tenantId in channelData is a temporary solution while we wait for the Teams API to be updated
                    conversationParameters.ChannelData = new { tenant = new { tenantId } };

                    // Permanent solution is to put tenantId in parameters.tenantId
                    conversationParameters.TenantId = tenantId;
                }

                await CreateConversationAsync(channelId, serviceUrl, credentials, conversationParameters, callback, cancellationToken).ConfigureAwait(false);
            }
        }

        Task<IConnectorClient> IConnectorClientBuilder.CreateConnectorClientAsync(string serviceUrl, ClaimsIdentity claimsIdentity, string audience, CancellationToken cancellationToken)
        {
            return CreateConnectorClientAsync(serviceUrl, claimsIdentity, audience);
        }

        /// <summary>
        /// Creates an OAuth client for the bot with the credentials.
        /// </summary>
        /// <param name="turnContext">The context object for the current turn.</param>
        /// <param name="oAuthAppCredentials">AppCredentials for OAuth.</param>
        /// <returns>An OAuth client for the bot.</returns>
        protected virtual async Task<OAuthClient> CreateOAuthApiClientAsync(ITurnContext turnContext, AppCredentials oAuthAppCredentials)
        {
            if (!OAuthClientConfig.EmulateOAuthCards &&
                string.Equals(turnContext.Activity.ChannelId, Channels.Emulator, StringComparison.OrdinalIgnoreCase) &&
                (await CredentialProvider.IsAuthenticationDisabledAsync().ConfigureAwait(false)))
            {
                OAuthClientConfig.EmulateOAuthCards = true;
            }

            var appId = GetBotAppId(turnContext);

            var clientKey = $"{appId}:{oAuthAppCredentials?.MicrosoftAppId}";
            var oAuthScope = GetBotFrameworkOAuthScope();

            var appCredentials = oAuthAppCredentials ?? await GetAppCredentialsAsync(appId, oAuthScope).ConfigureAwait(false);

            if (!OAuthClientConfig.EmulateOAuthCards &&
                string.Equals(turnContext.Activity.ChannelId, Channels.Emulator, StringComparison.OrdinalIgnoreCase) &&
                (await CredentialProvider.IsAuthenticationDisabledAsync().ConfigureAwait(false)))
            {
                OAuthClientConfig.EmulateOAuthCards = true;
            }

            var oAuthClient = _oAuthClients.GetOrAdd(clientKey, (key) =>
            {
                OAuthClient oAuthClientInner;
                if (OAuthClientConfig.EmulateOAuthCards)
                {
                    // do not await task - we want this to run in the background
                    oAuthClientInner = new OAuthClient(new Uri(turnContext.Activity.ServiceUrl), appCredentials);
                    var task = Task.Run(() => OAuthClientConfig.SendEmulateOAuthCardsAsync(oAuthClientInner, OAuthClientConfig.EmulateOAuthCards));
                }
                else
                {
                    oAuthClientInner = new OAuthClient(new Uri(OAuthClientConfig.OAuthEndpoint), appCredentials);
                }

                return oAuthClientInner;
            });

            // adding the oAuthClient into the TurnState
            // TokenResolver.cs will use it get the correct credentials to poll for token for streaming scenario
            if (turnContext.TurnState.Get<OAuthClient>() == null)
            {
                turnContext.TurnState.Add(oAuthClient);
            }

            return oAuthClient;
        }

        /// <summary>
        /// Creates an OAuth client for the bot.
        /// </summary>
        /// <param name="turnContext">The context object for the current turn.</param>
        /// <returns>An OAuth client for the bot.</returns>
        protected virtual async Task<OAuthClient> CreateOAuthApiClientAsync(ITurnContext turnContext)
        {
            return await CreateOAuthApiClientAsync(turnContext, null).ConfigureAwait(false);
        }

        /// <summary>
        /// Opportunity for subclasses to opt in to process an outgoing activity.
        /// </summary>
        /// <remarks>
        /// Subclasses can override ProcessOutgoingActivityAsync. If CanProcessOutgoingActivity returns true, 
        /// ProcessOutgoingActivityAsync will be responsible for sending the outgoing activity.
        /// </remarks>
        /// <param name="activity">The outgoing activity.</param>
        /// <returns>Whether should call ProcessOutgoingActivityAsync to send the outgoing activity.</returns>
        protected virtual bool CanProcessOutgoingActivity(Activity activity)
        {
            return false;
        }

        /// <summary>
        /// Custom logic to send an outgoing activity. Subclasses can override this method along with CanProcessOutgoingActivity
        /// to have custom logic to process the outgoing activity.
        /// </summary>
        /// <param name="turnContext">The context object for the turn.</param>
        /// <param name="activity">The activity to be processed.</param>
        /// <param name="cancellationToken">The cancellation token.</param>
        /// <returns>The result of processing the activity.</returns>
        protected virtual Task<ResourceResponse> ProcessOutgoingActivityAsync(ITurnContext turnContext, Activity activity, CancellationToken cancellationToken)
        {
            throw new NotImplementedException();
        }

        /// <summary>
        /// Logic to build an <see cref="AppCredentials"/> object to be used to acquire tokens
        /// for this HttpClient.
        /// </summary>
        /// <param name="appId">The application id.</param>
        /// <param name="oAuthScope">The optional OAuth scope.</param>
        /// <returns>The app credentials to be used to acquire tokens.</returns>
        protected virtual async Task<AppCredentials> BuildCredentialsAsync(string appId, string oAuthScope = null)
        {
            // Get the password from the credential provider
            var appPassword = await CredentialProvider.GetAppPasswordAsync(appId).ConfigureAwait(false);

            // Construct an AppCredentials using the app + password combination. If government, we create a government specific credential.
            return ChannelProvider != null && ChannelProvider.IsGovernment() ? new MicrosoftGovernmentAppCredentials(appId, appPassword, HttpClient, Logger, oAuthScope) : new MicrosoftAppCredentials(appId, appPassword, HttpClient, Logger, oAuthScope);
        }

        /// <summary>
        /// Gets the AppId of the Bot out of the TurnState.
        /// </summary>
        /// <param name="turnContext">The context object for the turn.</param>
        /// <returns>Bot's AppId.</returns>
        private static string GetBotAppId(ITurnContext turnContext)
        {
            var botIdentity = (ClaimsIdentity)turnContext.TurnState.Get<IIdentity>(BotIdentityKey);
            if (botIdentity == null)
            {
                throw new InvalidOperationException("An IIdentity is required in TurnState for this operation.");
            }

            var appId = botIdentity.Claims.FirstOrDefault(claim => claim.Type == AuthenticationConstants.AudienceClaim)?.Value;
            if (string.IsNullOrWhiteSpace(appId))
            {
                throw new InvalidOperationException("Unable to get the bot AppId from the audience claim.");
            }

            return appId;
        }

        /// <summary>
        /// Generates the CallerId property for the activity based on
        /// https://github.com/microsoft/botframework-obi/blob/master/protocols/botframework-activity/botframework-activity.md#appendix-v---caller-id-values.
        /// </summary>
        private async Task<string> GenerateCallerIdAsync(ClaimsIdentity claimsIdentity)
        {
            // Is the bot accepting all incoming messages?
            var isAuthDisabled = await CredentialProvider.IsAuthenticationDisabledAsync().ConfigureAwait(false);
            if (isAuthDisabled)
            {
                // Return null so that the callerId is cleared.
                return null;
            }

            // Is the activity from another bot?
            if (SkillValidation.IsSkillClaim(claimsIdentity.Claims))
            {
                return $"{CallerIdConstants.BotToBotPrefix}{JwtTokenValidation.GetAppIdFromClaims(claimsIdentity.Claims)}";
            }

            // Is the activity from Public Azure?
            if (ChannelProvider == null || ChannelProvider.IsPublicAzure())
            {
                return CallerIdConstants.PublicAzureChannel;
            }

            // Is the activity from Azure Gov?
            if (ChannelProvider != null && ChannelProvider.IsGovernment())
            {
                return CallerIdConstants.USGovChannel;
            }

            // Return null so that the callerId is cleared.
            return null;
        }

        /// <summary>
        /// Creates the connector client asynchronous.
        /// </summary>
        /// <param name="serviceUrl">The service URL.</param>
        /// <param name="claimsIdentity">The claims claimsIdentity.</param>
        /// <param name="audience">The target audience for the connector.</param>
        /// <returns>ConnectorClient instance.</returns>
        /// <exception cref="NotSupportedException">ClaimsIdentity cannot be null. Pass Anonymous ClaimsIdentity if authentication is turned off.</exception>
        private async Task<IConnectorClient> CreateConnectorClientAsync(string serviceUrl, ClaimsIdentity claimsIdentity, string audience)
        {
            if (claimsIdentity == null)
            {
                throw new NotSupportedException("ClaimsIdentity cannot be null. Pass Anonymous ClaimsIdentity if authentication is turned off.");
            }

            // For requests from channel App Id is in Audience claim of JWT token. For emulator it is in AppId claim. For
            // unauthenticated requests we have anonymous claimsIdentity provided auth is disabled.
            // For Activities coming from Emulator AppId claim contains the Bot's AAD AppId.
            var botAppIdClaim = claimsIdentity.Claims?.SingleOrDefault(claim => claim.Type == AuthenticationConstants.AudienceClaim);
            if (botAppIdClaim == null)
            {
                botAppIdClaim = claimsIdentity.Claims?.SingleOrDefault(claim => claim.Type == AuthenticationConstants.AppIdClaim);
            }

            // For anonymous requests (requests with no header) appId is not set in claims.
            AppCredentials appCredentials = null;
            if (botAppIdClaim != null)
            {
                var botId = botAppIdClaim.Value;
                var scope = audience;

                if (string.IsNullOrWhiteSpace(audience))
                {
                    // The skill connector has the target skill in the OAuthScope.
                    scope = SkillValidation.IsSkillClaim(claimsIdentity.Claims) ?
                        JwtTokenValidation.GetAppIdFromClaims(claimsIdentity.Claims) :
                        GetBotFrameworkOAuthScope();
                }

                appCredentials = await GetAppCredentialsAsync(botId, scope).ConfigureAwait(false);
            }

            return CreateConnectorClient(serviceUrl, appCredentials);
        }

        /// <summary>
        /// Creates the connector client.
        /// </summary>
        /// <param name="serviceUrl">The service URL.</param>
        /// <param name="appCredentials">The application credentials for the bot.</param>
        /// <returns>Connector client instance.</returns>
        private IConnectorClient CreateConnectorClient(string serviceUrl, AppCredentials appCredentials = null)
        {
            // As multiple bots can listen on a single serviceUrl, the clientKey also includes the OAuthScope.
            var clientKey = $"{serviceUrl}{appCredentials?.MicrosoftAppId}:{appCredentials?.OAuthScope}";

            return _connectorClients.GetOrAdd(clientKey, (key) =>
            {
                ConnectorClient connectorClient;
                if (appCredentials != null)
                {
                    connectorClient = new ConnectorClient(new Uri(serviceUrl), appCredentials, customHttpClient: _httpClient);
                }
                else
                {
                    var emptyCredentials = (ChannelProvider != null && ChannelProvider.IsGovernment()) ?
                        MicrosoftGovernmentAppCredentials.Empty :
                        MicrosoftAppCredentials.Empty;
                    connectorClient = new ConnectorClient(new Uri(serviceUrl), emptyCredentials, customHttpClient: _httpClient);
                }

                if (_connectorClientRetryPolicy != null)
                {
                    connectorClient.SetRetryPolicy(_connectorClientRetryPolicy);
                }

                return connectorClient;
            });
        }

        /// <summary>
        /// Gets the application credentials. App credentials are cached to avoid refreshing the
        /// token each time.
        /// </summary>
        /// <param name="appId">The application identifier (AAD ID for the bot).</param>
        /// <param name="oAuthScope">The scope for the token. Skills use the skill's app ID. </param>
        /// <returns>App credentials.</returns>
        private async Task<AppCredentials> GetAppCredentialsAsync(string appId, string oAuthScope)
        {
            if (string.IsNullOrWhiteSpace(appId))
            {
                return MicrosoftAppCredentials.Empty;
            }

            var cacheKey = $"{appId}{oAuthScope}";
            if (_appCredentialMap.TryGetValue(cacheKey, out var appCredentials))
            {
                return appCredentials;
            }

            // If app credentials were provided, use them as they are the preferred choice moving forward
            if (_appCredentials != null)
            {
                // Cache the credentials for later use
                _appCredentialMap[cacheKey] = _appCredentials;
                return _appCredentials;
            }

            // Credentials not found in cache, build them
            appCredentials = await BuildCredentialsAsync(appId, oAuthScope).ConfigureAwait(false);

            // Cache the credentials for later use
            _appCredentialMap[cacheKey] = appCredentials;
            return appCredentials;
        }

        /// <summary>
        /// This method returns the correct Bot Framework OAuthScope for AppCredentials.
        /// </summary>
        private string GetBotFrameworkOAuthScope()
        {
            return ChannelProvider != null && ChannelProvider.IsGovernment() ?
                GovernmentAuthenticationConstants.ToChannelFromBotOAuthScope :
                AuthenticationConstants.ToChannelFromBotOAuthScope;
        }

        /// <summary>
        /// Logs and throws an exception.
        /// </summary>
        /// <param name="ex"> Exception instance to throw.</param>
        /// <param name="source"> Source method for the exception.</param>
        private void LogAndThrowException(Exception ex, string source = "ExchangeTokenAsync")
        {
            Logger.LogError(ex, source);
            throw ex;
        }

        /// <summary>
        /// Middleware to assign tenantId from channelData to Conversation.TenantId.
        /// </summary>
        /// <description>
        /// MS Teams currently sends the tenant ID in channelData and the correct behavior is to expose this value in Activity.Conversation.TenantId.
        /// This code copies the tenant ID from channelData to Activity.Conversation.TenantId.
        /// Once MS Teams sends the tenantId in the Conversation property, this middleware can be removed.
        /// </description>
        internal class TenantIdWorkaroundForTeamsMiddleware : IMiddleware
        {
            public async Task OnTurnAsync(ITurnContext turnContext, NextDelegate next, CancellationToken cancellationToken = default)
            {
                if (Channels.Msteams.Equals(turnContext.Activity.ChannelId, StringComparison.OrdinalIgnoreCase) && turnContext.Activity.Conversation != null && string.IsNullOrEmpty(turnContext.Activity.Conversation.TenantId) && turnContext.Activity.ChannelData != null)
                {
                    var teamsChannelData = JObject.FromObject(turnContext.Activity.ChannelData);
                    if (teamsChannelData["tenant"]?["id"] != null)
                    {
                        turnContext.Activity.Conversation.TenantId = teamsChannelData["tenant"]["id"].ToString();
                    }
                }

                await next(cancellationToken).ConfigureAwait(false);
            }
        }
    }
}<|MERGE_RESOLUTION|>--- conflicted
+++ resolved
@@ -344,11 +344,7 @@
 
             if (string.IsNullOrWhiteSpace(audience))
             {
-<<<<<<< HEAD
-                throw new ArgumentNullException(nameof(audience));
-=======
                 throw new ArgumentNullException(nameof(audience), $"{nameof(audience)} cannot be null or white space.");
->>>>>>> e4d7a2d4
             }
 
             // Reusing the code from the above override, ContinueConversationAsync()
