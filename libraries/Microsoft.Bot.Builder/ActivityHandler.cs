﻿// Copyright (c) Microsoft Corporation. All rights reserved.
// Licensed under the MIT License.

using System;
using System.Collections.Generic;
using System.Linq;
using System.Threading;
using System.Threading.Tasks;
using Microsoft.Bot.Schema;

namespace Microsoft.Bot.Builder
{
    /// <summary>
    /// An implementation of the <see cref="IBot"/> interface, intended for further subclassing.
    /// </summary>
    /// <remarks>
    /// Derive from this class to plug in code to handle particular activity types.
    /// Pre- and post-processing of <see cref="Activity"/> objects can be added by calling
    /// the base class implementation from the derived class.
    /// </remarks>
    public class ActivityHandler : IBot
    {
        /// <summary>
        /// Called by the adapter (for example, a <see cref="BotFrameworkAdapter"/>)
        /// at runtime in order to process an inbound <see cref="Activity"/>.
        /// </summary>
        /// <param name="turnContext">The context object for this turn.</param>
        /// <param name="cancellationToken">A cancellation token that can be used by other objects
        /// or threads to receive notice of cancellation.</param>
        /// <returns>A task that represents the work queued to execute.</returns>
        /// <remarks>
        /// This method calls other methods in this class based on the type of the activity to
        /// process, which allows a derived class to provide type-specific logic in a controlled way.
        ///
        /// In a derived class, override this method to add logic that applies to all activity types.
        /// Add logic to apply before the type-specific logic before the call to the base class
        /// <see cref="OnTurnAsync(ITurnContext, CancellationToken)"/> method.
        /// Add logic to apply after the type-specific logic after the call to the base class
        /// <see cref="OnTurnAsync(ITurnContext, CancellationToken)"/> method.
        /// </remarks>
        /// <seealso cref="OnMessageActivityAsync(ITurnContext{IMessageActivity}, CancellationToken)"/>
        /// <seealso cref="OnConversationUpdateActivityAsync(ITurnContext{IConversationUpdateActivity}, CancellationToken)"/>
        /// <seealso cref="OnMessageReactionActivityAsync(ITurnContext{IMessageReactionActivity}, CancellationToken)"/>
        /// <seealso cref="OnEventActivityAsync(ITurnContext{IEventActivity}, CancellationToken)"/>
        /// <seealso cref="OnUnrecognizedActivityTypeAsync(ITurnContext, CancellationToken)"/>
        /// <seealso cref="Activity.Type"/>
        /// <seealso cref="ActivityTypes"/>
        public virtual Task OnTurnAsync(ITurnContext turnContext, CancellationToken cancellationToken = default(CancellationToken))
        {
            if (turnContext == null)
            {
                throw new ArgumentNullException(nameof(turnContext));
            }

            if (turnContext.Activity == null)
            {
                throw new ArgumentException($"{nameof(turnContext)} must have non-null Activity.");
            }

            if (turnContext.Activity.Type == null)
            {
                throw new ArgumentException($"{nameof(turnContext)}.Activity must have non-null Type.");
            }

            switch (turnContext.Activity.Type)
            {
                case ActivityTypes.Message:
                    return OnMessageActivityAsync(new DelegatingTurnContext<IMessageActivity>(turnContext), cancellationToken);

                case ActivityTypes.ConversationUpdate:
                    return OnConversationUpdateActivityAsync(new DelegatingTurnContext<IConversationUpdateActivity>(turnContext), cancellationToken);

                case ActivityTypes.MessageReaction:
                    return OnMessageReactionActivityAsync(new DelegatingTurnContext<IMessageReactionActivity>(turnContext), cancellationToken);

                case ActivityTypes.Event:
                    return OnEventActivityAsync(new DelegatingTurnContext<IEventActivity>(turnContext), cancellationToken);

                default:
                    return OnUnrecognizedActivityTypeAsync(turnContext, cancellationToken);
            }
        }

        /// <summary>
<<<<<<< HEAD
        /// Invoked when a message activity is received from the user when the base behavior of
        /// <see cref="OnTurnAsync(ITurnContext, CancellationToken)"/> is used.
        /// If overridden, this could potentially contain conversational logic.
        /// By default, this method does nothing.
=======
        /// Override this in a derived class to provide logic specific to
        /// <see cref="ActivityTypes.Message"/> activities, such as your bot's conversational logic.
>>>>>>> cc5708db
        /// </summary>
        /// <param name="turnContext">A strongly-typed context object for this turn.</param>
        /// <param name="cancellationToken">A cancellation token that can be used by other objects
        /// or threads to receive notice of cancellation.</param>
        /// <returns>A task that represents the work queued to execute.</returns>
        /// <remarks>
        /// When the <see cref="OnTurnAsync(ITurnContext, CancellationToken)"/>
        /// method receives a message activity, it calls this method.
        /// </remarks>
        /// <seealso cref="OnTurnAsync(ITurnContext, CancellationToken)"/>
        protected virtual Task OnMessageActivityAsync(ITurnContext<IMessageActivity> turnContext, CancellationToken cancellationToken)
        {
            return Task.CompletedTask;
        }

        /// <summary>
<<<<<<< HEAD
        /// Invoked when a conversation update activity is received from the channel when the base behavior of
        /// <see cref="OnTurnAsync(ITurnContext, CancellationToken)"/> is used.
        /// Conversation update activities are useful when it comes to responding to users being added to or removed from the conversation.
        /// For example, a bot could respond to a user being added by greeting the user.
        /// By default, this method will call <see cref="OnMembersAddedAsync(IList{ChannelAccount}, ITurnContext{IConversationUpdateActivity}, CancellationToken)"/>
        /// if any users have been added or <see cref="OnMembersRemovedAsync(IList{ChannelAccount}, ITurnContext{IConversationUpdateActivity}, CancellationToken)"/>
        /// if any users have been removed. The method checks the member ID so that it only responds to updates regarding members other than the bot itself.
=======
        /// Processes an inbound <see cref="ActivityTypes.ConversationUpdate"/> activity.
>>>>>>> cc5708db
        /// </summary>
        /// <param name="turnContext">A strongly-typed context object for this turn.</param>
        /// <param name="cancellationToken">A cancellation token that can be used by other objects
        /// or threads to receive notice of cancellation.</param>
        /// <returns>A task that represents the work queued to execute.</returns>
        /// <remarks>
        /// When the <see cref="OnTurnAsync(ITurnContext, CancellationToken)"/>
        /// method receives a conversation update activity, it calls this method.
        /// If the conversation update activity indicates that members other than the bot joined the conversation, it calls
        /// <see cref="OnMembersAddedAsync(IList{ChannelAccount}, ITurnContext{IConversationUpdateActivity}, CancellationToken)"/>.
        /// If the conversation update activity indicates that members other than the bot left the conversation, it calls
        /// <see cref="OnMembersRemovedAsync(IList{ChannelAccount}, ITurnContext{IConversationUpdateActivity}, CancellationToken)"/>.
        ///
        /// In a derived class, override this method to add logic that applies to all conversation update activities.
        /// Add logic to apply before the member added or removed logic before the call to the base class
        /// <see cref="OnConversationUpdateActivityAsync(ITurnContext{IConversationUpdateActivity}, CancellationToken)"/> method.
        /// Add logic to apply after the member added or removed logic after the call to the base class
        /// <see cref="OnConversationUpdateActivityAsync(ITurnContext{IConversationUpdateActivity}, CancellationToken)"/> method.
        /// </remarks>
        /// <seealso cref="OnTurnAsync(ITurnContext, CancellationToken)"/>
        /// <seealso cref="OnMembersAddedAsync(IList{ChannelAccount}, ITurnContext{IConversationUpdateActivity}, CancellationToken)"/>
        /// <seealso cref="OnMembersRemovedAsync(IList{ChannelAccount}, ITurnContext{IConversationUpdateActivity}, CancellationToken)"/>
        protected virtual Task OnConversationUpdateActivityAsync(ITurnContext<IConversationUpdateActivity> turnContext, CancellationToken cancellationToken)
        {
            if (turnContext.Activity.MembersAdded != null)
            {
                if (turnContext.Activity.MembersAdded.Any(m => m.Id != turnContext.Activity.Recipient?.Id))
                {
                    return OnMembersAddedAsync(turnContext.Activity.MembersAdded, turnContext, cancellationToken);
                }
            }
            else if (turnContext.Activity.MembersRemoved != null)
            {
                if (turnContext.Activity.MembersRemoved.Any(m => m.Id != turnContext.Activity.Recipient?.Id))
                {
                    return OnMembersRemovedAsync(turnContext.Activity.MembersRemoved, turnContext, cancellationToken);
                }
            }

            return Task.CompletedTask;
        }

        /// <summary>
        /// Override this in a derived class to provide logic for when members other than the bot
        /// join the conversation, such as your bot's welcome logic.
        /// </summary>
        /// <param name="membersAdded">A list of all the members added to the conversation, as
        /// described by the conversation update activity.</param>
        /// <param name="turnContext">A strongly-typed context object for this turn.</param>
        /// <param name="cancellationToken">A cancellation token that can be used by other objects
        /// or threads to receive notice of cancellation.</param>
        /// <returns>A task that represents the work queued to execute.</returns>
        /// <remarks>
        /// When the <see cref="OnConversationUpdateActivityAsync(ITurnContext{IConversationUpdateActivity}, CancellationToken)"/>
        /// method receives a conversation update activity that indicates one or more users other than the bot
        /// are joining the conversation, it calls this method.
        /// </remarks>
        /// <seealso cref="OnConversationUpdateActivityAsync(ITurnContext{IConversationUpdateActivity}, CancellationToken)"/>
        protected virtual Task OnMembersAddedAsync(IList<ChannelAccount> membersAdded, ITurnContext<IConversationUpdateActivity> turnContext, CancellationToken cancellationToken)
        {
            return Task.CompletedTask;
        }

        /// <summary>
        /// Override this in a derived class to provide logic for when members other than the bot
        /// leave the conversation, such as your bot's good-bye logic.
        /// </summary>
        /// <param name="membersRemoved">A list of all the members removed from the conversation, as
        /// described by the conversation update activity.</param>
        /// <param name="turnContext">A strongly-typed context object for this turn.</param>
        /// <param name="cancellationToken">A cancellation token that can be used by other objects
        /// or threads to receive notice of cancellation.</param>
        /// <returns>A task that represents the work queued to execute.</returns>
        /// <remarks>
        /// When the <see cref="OnConversationUpdateActivityAsync(ITurnContext{IConversationUpdateActivity}, CancellationToken)"/>
        /// method receives a conversation update activity that indicates one or more users other than the bot
        /// are leaving the conversation, it calls this method.
        /// </remarks>
        /// <seealso cref="OnConversationUpdateActivityAsync(ITurnContext{IConversationUpdateActivity}, CancellationToken)"/>
        protected virtual Task OnMembersRemovedAsync(IList<ChannelAccount> membersRemoved, ITurnContext<IConversationUpdateActivity> turnContext, CancellationToken cancellationToken)
        {
            return Task.CompletedTask;
        }

        /// <summary>
<<<<<<< HEAD
        /// Invoked when an event activity is received from the connector when the base behavior of
        /// <see cref="OnTurnAsync(ITurnContext, CancellationToken)"/> is used.
        /// Message reactions correspond to the user adding a 'like' or 'sad' etc. (often an emoji) to a
        /// previously sent activity. Message reactions are only supported by a few channels.
        /// The activity that the message reaction corresponds to is indicated in the replyToId property.
        /// The value of this property is the activity id of a previously sent activity given back to the
        /// bot as the response from a send call.
=======
        /// Processes an inbound <see cref="ActivityTypes.MessageReaction"/> activity.
>>>>>>> cc5708db
        /// </summary>
        /// <param name="turnContext">A strongly-typed context object for this turn.</param>
        /// <param name="cancellationToken">A cancellation token that can be used by other objects
        /// or threads to receive notice of cancellation.</param>
        /// <returns>A task that represents the work queued to execute.</returns>
        /// <remarks>
        /// When the <see cref="OnTurnAsync(ITurnContext, CancellationToken)"/>
        /// method receives a message reaction activity, it calls this method.
        /// If the message reaction indicates that reactions were added to a message, it calls
        /// <see cref="OnReactionsAddedAsync(IList{MessageReaction}, ITurnContext{IMessageReactionActivity}, CancellationToken)"/>.
        /// If the message reaction indicates that reactions were removed from a message, it calls
        /// <see cref="OnReactionsRemovedAsync(IList{MessageReaction}, ITurnContext{IMessageReactionActivity}, CancellationToken)"/>.
        ///
        /// In a derived class, override this method to add logic that applies to all message reaction activities.
        /// Add logic to apply before the reactions added or removed logic before the call to the base class
        /// <see cref="OnMessageReactionActivityAsync(ITurnContext{IMessageReactionActivity}, CancellationToken)"/> method.
        /// Add logic to apply after the reactions added or removed logic after the call to the base class
        /// <see cref="OnMessageReactionActivityAsync(ITurnContext{IMessageReactionActivity}, CancellationToken)"/> method.
        ///
        /// </remarks>
        /// <seealso cref="OnTurnAsync(ITurnContext, CancellationToken)"/>
        /// <seealso cref="OnReactionsAddedAsync(IList{MessageReaction}, ITurnContext{IMessageReactionActivity}, CancellationToken)"/>
        /// <seealso cref="OnReactionsRemovedAsync(IList{MessageReaction}, ITurnContext{IMessageReactionActivity}, CancellationToken)"/>
        protected virtual async Task OnMessageReactionActivityAsync(ITurnContext<IMessageReactionActivity> turnContext, CancellationToken cancellationToken)
        {
            if (turnContext.Activity.ReactionsAdded != null)
            {
                await OnReactionsAddedAsync(turnContext.Activity.ReactionsAdded, turnContext, cancellationToken).ConfigureAwait(false);
            }

            if (turnContext.Activity.ReactionsRemoved != null)
            {
                await OnReactionsRemovedAsync(turnContext.Activity.ReactionsRemoved, turnContext, cancellationToken).ConfigureAwait(false);
            }
        }

        /// <summary>
        /// Override this in a derived class to provide logic for when reactions to a previous activity
        /// are added to the conversation.
        /// </summary>
        /// <param name="messageReactions">The list of reactions added.</param>
        /// <param name="turnContext">A strongly-typed context object for this turn.</param>
        /// <param name="cancellationToken">A cancellation token that can be used by other objects
        /// or threads to receive notice of cancellation.</param>
        /// <returns>A task that represents the work queued to execute.</returns>
        /// <remarks>
        /// Message reactions correspond to the user adding a 'like' or 'sad' etc. (often an emoji) to a
        /// previously sent message on the conversation. Message reactions are supported by only a few channels.
        /// The activity that the message is in reaction to is identified by the activity's
        /// <see cref="Activity.ReplyToId"/> property. The value of this property is the activity ID
        /// of a previously sent activity. When the bot sends an activity, the channel assigns an ID to it,
        /// which is available in the <see cref="ResourceResponse.Id"/> of the result.
        /// </remarks>
        /// <seealso cref="OnMessageReactionActivityAsync(ITurnContext{IMessageReactionActivity}, CancellationToken)"/>
        /// <seealso cref="Activity.Id"/>
        /// <seealso cref="ITurnContext.SendActivityAsync(IActivity, CancellationToken)"/>
        /// <seealso cref="ResourceResponse.Id"/>
        protected virtual Task OnReactionsAddedAsync(IList<MessageReaction> messageReactions, ITurnContext<IMessageReactionActivity> turnContext, CancellationToken cancellationToken)
        {
            return Task.CompletedTask;
        }

        /// <summary>
        /// Override this in a derived class to provide logic for when reactions to a previous activity
        /// are removed from the conversation.
        /// </summary>
        /// <param name="messageReactions">The list of reactions removed.</param>
        /// <param name="turnContext">A strongly-typed context object for this turn.</param>
        /// <param name="cancellationToken">A cancellation token that can be used by other objects
        /// or threads to receive notice of cancellation.</param>
        /// <returns>A task that represents the work queued to execute.</returns>
        /// <remarks>
        /// Message reactions correspond to the user adding a 'like' or 'sad' etc. (often an emoji) to a
        /// previously sent message on the conversation. Message reactions are supported by only a few channels.
        /// The activity that the message is in reaction to is identified by the activity's
        /// <see cref="Activity.ReplyToId"/> property. The value of this property is the activity ID
        /// of a previously sent activity. When the bot sends an activity, the channel assigns an ID to it,
        /// which is available in the <see cref="ResourceResponse.Id"/> of the result.
        /// </remarks>
        /// <seealso cref="OnMessageReactionActivityAsync(ITurnContext{IMessageReactionActivity}, CancellationToken)"/>
        /// <seealso cref="Activity.Id"/>
        /// <seealso cref="ITurnContext.SendActivityAsync(IActivity, CancellationToken)"/>
        /// <seealso cref="ResourceResponse.Id"/>
        protected virtual Task OnReactionsRemovedAsync(IList<MessageReaction> messageReactions, ITurnContext<IMessageReactionActivity> turnContext, CancellationToken cancellationToken)
        {
            return Task.CompletedTask;
        }

        /// <summary>
<<<<<<< HEAD
        /// Invoked when an event activity is received from the connector when the base behavior of
        /// <see cref="OnTurnAsync(ITurnContext, CancellationToken)"/> is used.
        /// Event activities can be used to communicate many different things.
        /// By default, this method will call <see cref="OnTokenResponseEventAsync(ITurnContext{IEventActivity}, CancellationToken)"/> if the
        /// activity's name is <c>tokens/response</c> or <see cref="OnEventAsync(ITurnContext{IEventActivity}, CancellationToken)"/> otherwise.
        /// A <c>tokens/response</c> event can be triggered by an <see cref="OAuthCard"/>.
=======
        /// Override this in a derived class to provide logic specific to
        /// <see cref="ActivityTypes.Event"/> activities.
>>>>>>> cc5708db
        /// </summary>
        /// <param name="turnContext">A strongly-typed context object for this turn.</param>
        /// <param name="cancellationToken">A cancellation token that can be used by other objects
        /// or threads to receive notice of cancellation.</param>
        /// <returns>A task that represents the work queued to execute.</returns>
        /// <remarks>
        /// When the <see cref="OnTurnAsync(ITurnContext, CancellationToken)"/>
        /// method receives an event activity, it calls this method.
        /// If the event <see cref="IEventActivity.Name"/> is `tokens/response`, it calls
        /// <see cref="OnTokenResponseEventAsync(ITurnContext{IEventActivity}, CancellationToken)"/>;
        /// otherwise, it calls <see cref="OnEventAsync(ITurnContext{IEventActivity}, CancellationToken)"/>.
        ///
        /// In a derived class, override this method to add logic that applies to all event activities.
        /// Add logic to apply before the specific event-handling logic before the call to the base class
        /// <see cref="OnEventActivityAsync(ITurnContext{IEventActivity}, CancellationToken)"/> method.
        /// Add logic to apply after the specific event-handling logic after the call to the base class
        /// <see cref="OnEventActivityAsync(ITurnContext{IEventActivity}, CancellationToken)"/> method.
        ///
        /// Event activities communicate programmatic information from a client or channel to a bot.
        /// The meaning of an event activity is defined by the <see cref="IEventActivity.Name"/> property,
        /// which is meaningful within the scope of a channel.
        /// A `tokens/response` event can be triggered by an <see cref="OAuthCard"/> or an OAuth prompt.
        /// </remarks>
        /// <seealso cref="OnTurnAsync(ITurnContext, CancellationToken)"/>
        /// <seealso cref="OnTokenResponseEventAsync(ITurnContext{IEventActivity}, CancellationToken)"/>
        /// <seealso cref="OnEventAsync(ITurnContext{IEventActivity}, CancellationToken)"/>
        protected virtual Task OnEventActivityAsync(ITurnContext<IEventActivity> turnContext, CancellationToken cancellationToken)
        {
            if (turnContext.Activity.Name == "tokens/response")
            {
                return OnTokenResponseEventAsync(turnContext, cancellationToken);
            }

            return OnEventAsync(turnContext, cancellationToken);
        }

        /// <summary>
<<<<<<< HEAD
        /// Invoked when a <c>tokens/response</c> event is received when the base behavior of
        /// <see cref="OnEventActivityAsync(ITurnContext{IEventActivity}, CancellationToken)"/> is used.
        /// If using an <c>OAuthPrompt</c>, override this method to forward this <see cref="Activity"/> to the current dialog.
        /// By default, this method does nothing.
=======
        /// Override this in a derived class to provide logic for when the bot receives a
        /// <c>tokens/response</c> event.
>>>>>>> cc5708db
        /// </summary>
        /// <param name="turnContext">A strongly-typed context object for this turn.</param>
        /// <param name="cancellationToken">A cancellation token that can be used by other objects
        /// or threads to receive notice of cancellation.</param>
        /// <returns>A task that represents the work queued to execute.</returns>
        /// <remarks>
        /// When the <see cref="OnEventActivityAsync(ITurnContext{IEventActivity}, CancellationToken)"/>
        /// method receives an event with a <see cref="IEventActivity.Name"/> of `tokens/response`,
        /// it calls this method.
        ///
        /// If your bot uses the <c>OAuthPrompt</c>, forward the incoming <see cref="Activity"/> to
        /// the current dialog.
        /// </remarks>
        /// <seealso cref="OnEventActivityAsync(ITurnContext{IEventActivity}, CancellationToken)"/>
        /// <seealso cref="OnEventAsync(ITurnContext{IEventActivity}, CancellationToken)"/>
        protected virtual Task OnTokenResponseEventAsync(ITurnContext<IEventActivity> turnContext, CancellationToken cancellationToken)
        {
            return Task.CompletedTask;
        }

        /// <summary>
<<<<<<< HEAD
        /// Invoked when an event other than <c>tokens/response</c> is received when the base behavior of
        /// <see cref="OnEventActivityAsync(ITurnContext{IEventActivity}, CancellationToken)"/> is used.
        /// This method could optionally be overridden if the bot is meant to handle miscellaneous events.
        /// By default, this method does nothing.
=======
        /// Override this in a derived class to provide logic for when the bot receives an event
        /// that is not a <c>tokens/response</c> event.
>>>>>>> cc5708db
        /// </summary>
        /// <param name="turnContext">A strongly-typed context object for this turn.</param>
        /// <param name="cancellationToken">A cancellation token that can be used by other objects
        /// or threads to receive notice of cancellation.</param>
        /// <returns>A task that represents the work queued to execute.</returns>
        /// <remarks>
        /// When the <see cref="OnEventActivityAsync(ITurnContext{IEventActivity}, CancellationToken)"/>
        /// method receives an event with a <see cref="IEventActivity.Name"/> other than `tokens/response`,
        /// it calls this method.
        /// </remarks>
        /// <seealso cref="OnEventActivityAsync(ITurnContext{IEventActivity}, CancellationToken)"/>
        /// <seealso cref="OnTokenResponseEventAsync(ITurnContext{IEventActivity}, CancellationToken)"/>
        protected virtual Task OnEventAsync(ITurnContext<IEventActivity> turnContext, CancellationToken cancellationToken)
        {
            return Task.CompletedTask;
        }

        /// <summary>
<<<<<<< HEAD
        /// Invoked when an activity other than a message, conversation update, or event is received when the base behavior of
        /// <see cref="OnTurnAsync(ITurnContext, CancellationToken)"/> is used.
        /// If overridden, this could potentially respond to any of the other activity types like
        /// <see cref="ActivityTypes.ContactRelationUpdate"/> or <see cref="ActivityTypes.EndOfConversation"/>.
        /// By default, this method does nothing.
=======
        /// Override this in a derived class to provide logic for when the bot receives an activity
        /// that is not a message, conversation update, message reaction, or event activity, such as
        /// a contact relation update or end of conversation activity.
>>>>>>> cc5708db
        /// </summary>
        /// <param name="turnContext">The context object for this turn.</param>
        /// <param name="cancellationToken">A cancellation token that can be used by other objects
        /// or threads to receive notice of cancellation.</param>
        /// <returns>A task that represents the work queued to execute.</returns>
        /// <remarks>
        /// When the <see cref="OnTurnAsync(ITurnContext, CancellationToken)"/>
        /// method receives an activity that is not a message, conversation update, message reaction,
        /// or event activity, it calls this method.
        /// </remarks>
        /// <seealso cref="OnTurnAsync(ITurnContext, CancellationToken)"/>
        /// <seealso cref="OnMessageActivityAsync(ITurnContext{IMessageActivity}, CancellationToken)"/>
        /// <seealso cref="OnConversationUpdateActivityAsync(ITurnContext{IConversationUpdateActivity}, CancellationToken)"/>
        /// <seealso cref="OnMessageReactionActivityAsync(ITurnContext{IMessageReactionActivity}, CancellationToken)"/>
        /// <seealso cref="OnEventActivityAsync(ITurnContext{IEventActivity}, CancellationToken)"/>
        /// <seealso cref="Activity.Type"/>
        /// <seealso cref="ActivityTypes"/>
        protected virtual Task OnUnrecognizedActivityTypeAsync(ITurnContext turnContext, CancellationToken cancellationToken)
        {
            return Task.CompletedTask;
        }
    }
}<|MERGE_RESOLUTION|>--- conflicted
+++ resolved
@@ -82,15 +82,8 @@
         }
 
         /// <summary>
-<<<<<<< HEAD
-        /// Invoked when a message activity is received from the user when the base behavior of
-        /// <see cref="OnTurnAsync(ITurnContext, CancellationToken)"/> is used.
-        /// If overridden, this could potentially contain conversational logic.
-        /// By default, this method does nothing.
-=======
         /// Override this in a derived class to provide logic specific to
-        /// <see cref="ActivityTypes.Message"/> activities, such as your bot's conversational logic.
->>>>>>> cc5708db
+        /// <see cref="ActivityTypes.Message"/> activities, such as the conversational logic.
         /// </summary>
         /// <param name="turnContext">A strongly-typed context object for this turn.</param>
         /// <param name="cancellationToken">A cancellation token that can be used by other objects
@@ -107,7 +100,6 @@
         }
 
         /// <summary>
-<<<<<<< HEAD
         /// Invoked when a conversation update activity is received from the channel when the base behavior of
         /// <see cref="OnTurnAsync(ITurnContext, CancellationToken)"/> is used.
         /// Conversation update activities are useful when it comes to responding to users being added to or removed from the conversation.
@@ -115,9 +107,6 @@
         /// By default, this method will call <see cref="OnMembersAddedAsync(IList{ChannelAccount}, ITurnContext{IConversationUpdateActivity}, CancellationToken)"/>
         /// if any users have been added or <see cref="OnMembersRemovedAsync(IList{ChannelAccount}, ITurnContext{IConversationUpdateActivity}, CancellationToken)"/>
         /// if any users have been removed. The method checks the member ID so that it only responds to updates regarding members other than the bot itself.
-=======
-        /// Processes an inbound <see cref="ActivityTypes.ConversationUpdate"/> activity.
->>>>>>> cc5708db
         /// </summary>
         /// <param name="turnContext">A strongly-typed context object for this turn.</param>
         /// <param name="cancellationToken">A cancellation token that can be used by other objects
@@ -203,7 +192,6 @@
         }
 
         /// <summary>
-<<<<<<< HEAD
         /// Invoked when an event activity is received from the connector when the base behavior of
         /// <see cref="OnTurnAsync(ITurnContext, CancellationToken)"/> is used.
         /// Message reactions correspond to the user adding a 'like' or 'sad' etc. (often an emoji) to a
@@ -211,9 +199,6 @@
         /// The activity that the message reaction corresponds to is indicated in the replyToId property.
         /// The value of this property is the activity id of a previously sent activity given back to the
         /// bot as the response from a send call.
-=======
-        /// Processes an inbound <see cref="ActivityTypes.MessageReaction"/> activity.
->>>>>>> cc5708db
         /// </summary>
         /// <param name="turnContext">A strongly-typed context object for this turn.</param>
         /// <param name="cancellationToken">A cancellation token that can be used by other objects
@@ -303,17 +288,12 @@
         }
 
         /// <summary>
-<<<<<<< HEAD
         /// Invoked when an event activity is received from the connector when the base behavior of
         /// <see cref="OnTurnAsync(ITurnContext, CancellationToken)"/> is used.
         /// Event activities can be used to communicate many different things.
         /// By default, this method will call <see cref="OnTokenResponseEventAsync(ITurnContext{IEventActivity}, CancellationToken)"/> if the
         /// activity's name is <c>tokens/response</c> or <see cref="OnEventAsync(ITurnContext{IEventActivity}, CancellationToken)"/> otherwise.
         /// A <c>tokens/response</c> event can be triggered by an <see cref="OAuthCard"/>.
-=======
-        /// Override this in a derived class to provide logic specific to
-        /// <see cref="ActivityTypes.Event"/> activities.
->>>>>>> cc5708db
         /// </summary>
         /// <param name="turnContext">A strongly-typed context object for this turn.</param>
         /// <param name="cancellationToken">A cancellation token that can be used by other objects
@@ -351,15 +331,10 @@
         }
 
         /// <summary>
-<<<<<<< HEAD
         /// Invoked when a <c>tokens/response</c> event is received when the base behavior of
         /// <see cref="OnEventActivityAsync(ITurnContext{IEventActivity}, CancellationToken)"/> is used.
         /// If using an <c>OAuthPrompt</c>, override this method to forward this <see cref="Activity"/> to the current dialog.
         /// By default, this method does nothing.
-=======
-        /// Override this in a derived class to provide logic for when the bot receives a
-        /// <c>tokens/response</c> event.
->>>>>>> cc5708db
         /// </summary>
         /// <param name="turnContext">A strongly-typed context object for this turn.</param>
         /// <param name="cancellationToken">A cancellation token that can be used by other objects
@@ -381,15 +356,10 @@
         }
 
         /// <summary>
-<<<<<<< HEAD
         /// Invoked when an event other than <c>tokens/response</c> is received when the base behavior of
         /// <see cref="OnEventActivityAsync(ITurnContext{IEventActivity}, CancellationToken)"/> is used.
         /// This method could optionally be overridden if the bot is meant to handle miscellaneous events.
         /// By default, this method does nothing.
-=======
-        /// Override this in a derived class to provide logic for when the bot receives an event
-        /// that is not a <c>tokens/response</c> event.
->>>>>>> cc5708db
         /// </summary>
         /// <param name="turnContext">A strongly-typed context object for this turn.</param>
         /// <param name="cancellationToken">A cancellation token that can be used by other objects
@@ -408,17 +378,11 @@
         }
 
         /// <summary>
-<<<<<<< HEAD
         /// Invoked when an activity other than a message, conversation update, or event is received when the base behavior of
         /// <see cref="OnTurnAsync(ITurnContext, CancellationToken)"/> is used.
         /// If overridden, this could potentially respond to any of the other activity types like
         /// <see cref="ActivityTypes.ContactRelationUpdate"/> or <see cref="ActivityTypes.EndOfConversation"/>.
         /// By default, this method does nothing.
-=======
-        /// Override this in a derived class to provide logic for when the bot receives an activity
-        /// that is not a message, conversation update, message reaction, or event activity, such as
-        /// a contact relation update or end of conversation activity.
->>>>>>> cc5708db
         /// </summary>
         /// <param name="turnContext">The context object for this turn.</param>
         /// <param name="cancellationToken">A cancellation token that can be used by other objects
