trigger: none

pr: none

pool:
  vmImage: 'ubuntu-22.04'

variables:
  buildConfiguration: 'Release'
  workingDirectory: 'botbuilder-dotnet'

stages:
- stage: Build_Test_Pack
  jobs:
  - job: BuildTestPack
    displayName: 'Build, Test, and Pack'
    steps:
      - task: UseDotNet@2
        displayName: 'Use .NET 9'
        inputs:
          packageType: 'sdk'
          version: '9.0.x'

      - script: dotnet restore agentic/agentic.sln
        displayName: 'Restore'

      - script: dotnet build agentic/agentic.sln --no-restore --configuration $(buildConfiguration)
        displayName: 'Build'
      # - script: dotnet test --no-restore --verbosity normal --logger trx --configuration $(buildConfiguration)
      #   displayName: 'Test'

      - task: DotNetCoreCLI@2
        displayName: 'Pack NuGet Packages'
        inputs:
          command: pack
          packagesToPack: 'agentic/agentic.sln'
          packDirectory: '$(Build.ArtifactStagingDirectory)'
          includesymbols: false
          nobuild: true
          configuration: '$(buildConfiguration)'
          versioningScheme: 'byEnvVar'
          versionEnvVar: 'Version'
          buildProperties: 'SymbolPackageFormat=snupkg'

      - task: NuGetCommand@2
        displayName: 'Push NuGet Packages'
        inputs:
<<<<<<< HEAD
          command: push
          packagesToPush: '$(Build.ArtifactStagingDirectory)/*.nupkg'
          nuGetFeedType: external
          publishFeedCredentials: 'Teams-Graph-Feed'
      
=======
          PathToPublish: '$(Build.ArtifactStagingDirectory)'
          ArtifactName: 'Packages'

- stage: PushToNuGet
  displayName: 'Push NuGet Packages to internal feed'
  dependsOn: Build_Test_Pack
  jobs:
  - deployment: PushPackages
    displayName: 'Manual Approval Required to Push Packages'
    environment:
      name: 'botbuilder-fork-publish'
    strategy:
      runOnce:
        deploy:
          steps:
          - download: current
            artifact: Packages

          - task: NuGetCommand@2
            displayName: 'Push NuGet Packages'
            inputs:
              command: push
              packagesToPush: '$(Pipeline.Workspace)/Packages/*.nupkg'
              nuGetFeedType: external
              publishFeedCredentials: 'Teams-Graph-Feed'
>>>>>>> 0c2a5ca6
<|MERGE_RESOLUTION|>--- conflicted
+++ resolved
@@ -42,16 +42,9 @@
           versionEnvVar: 'Version'
           buildProperties: 'SymbolPackageFormat=snupkg'
 
-      - task: NuGetCommand@2
-        displayName: 'Push NuGet Packages'
+      - task: PublishBuildArtifacts@1
+        displayName: 'Publish NuGet Artifacts'
         inputs:
-<<<<<<< HEAD
-          command: push
-          packagesToPush: '$(Build.ArtifactStagingDirectory)/*.nupkg'
-          nuGetFeedType: external
-          publishFeedCredentials: 'Teams-Graph-Feed'
-      
-=======
           PathToPublish: '$(Build.ArtifactStagingDirectory)'
           ArtifactName: 'Packages'
 
@@ -77,4 +70,11 @@
               packagesToPush: '$(Pipeline.Workspace)/Packages/*.nupkg'
               nuGetFeedType: external
               publishFeedCredentials: 'Teams-Graph-Feed'
->>>>>>> 0c2a5ca6
+      - task: NuGetCommand@2
+        displayName: 'Push NuGet Packages'
+        inputs:
+          command: push
+          packagesToPush: '$(Build.ArtifactStagingDirectory)/*.nupkg'
+          nuGetFeedType: external
+          publishFeedCredentials: 'Teams-Graph-Feed'
+      