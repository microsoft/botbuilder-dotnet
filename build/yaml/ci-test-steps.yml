#variables:
#  DotNetCoverallsToken: define this in Azure
#  PublishCoverage: (optional) set to true in the calling template.
steps:
- powershell: |
   Remove-Item CodeCoverage -Force -Recurse -ErrorAction Ignore
   New-Item CodeCoverage -ItemType Directory -Force
  displayName: 'Create Code Coverage directory'

# - task: petergroenewegen.PeterGroenewegen-Xpirit-Vsts-Build-InlinePowershell.Xpirit-Vsts-Build-InlinePowershell.InlinePowershell@1
#   displayName: 'Start CosmosDB Emulator'
#   inputs:
#     Script: |
#         Write-Host "Starting CosmosDB Emulator on Windows"
#         Import-Module "C:/Program Files/Azure Cosmos DB Emulator/PSModules/Microsoft.Azure.CosmosDB.Emulator"
#         Start-CosmosDbEmulator

- task: NodeTool@0
  displayName: 'install Node.js v14.x'
  inputs:
    versionSpec: '14.x' 

- task: Npm@1
  displayName: 'install botframework-cli to set up for Schema merge tests'
  inputs:
    command: custom
    verbose: false
    customCommand: 'install -g @microsoft/botframework-cli@next'

- task: DotNetCoreCLI@2
<<<<<<< HEAD
=======
  displayName: 'dotnet test (release) 2.1'
  inputs:
    command: test
    projects: |
     Tests/**/*Tests.csproj
     !Tests/**/Microsoft.Bot.Builder.TestBot.Tests.csproj
     !Tests/**/Microsoft.Bot.Builder.AI.Orchestrator.Tests.csproj
     
    arguments: '-v n  -f netcoreapp2.1 --configuration release --no-build --no-restore --filter "TestCategory!=IgnoreInAutomatedBuild&TestCategory!=FunctionalTests" --collect:"Code Coverage" --settings $(Build.SourcesDirectory)\CodeCoverage.runsettings'
  condition: and(succeeded(), eq(variables['BuildConfiguration'],'Release-Windows'), eq(variables['BuildTarget'],'netcoreapp21'))

- task: DotNetCoreCLI@2
>>>>>>> d89556ed
  displayName: 'dotnet test (release) 3.1'
  inputs:
    command: test
    projects: |
     Tests/**/*Tests.csproj

    arguments: '-v n  -f netcoreapp3.1 --configuration release --no-build --no-restore --filter "TestCategory!=IgnoreInAutomatedBuild&TestCategory!=FunctionalTests" --collect:"Code Coverage" --settings $(Build.SourcesDirectory)\CodeCoverage.runsettings'
  condition: and(succeeded(), eq(variables['BuildConfiguration'],'Release-Windows'), eq(variables['BuildTarget'],'netcoreapp31'))

- powershell: |
   # This task copies the code coverage file created by dotnet test into a well known location. In all
   # checks I've done, dotnet test ALWAYS outputs the coverage file to the temp directory. 
   # My attempts to override this and have it go directly to the CodeCoverage directory have
   # all failed, so I'm just doing the copy here.  (cmullins)
   
   Get-ChildItem -Path "D:\a\_temp" -Include "*.coverage" -Recurse | Copy-Item -Destination CodeCoverage
  displayName: 'Copy .coverage Files to CodeCoverage folder'
  condition: eq(variables['BuildConfiguration'],'Release-Windows')

- powershell: 'echo ''##vso[task.setvariable variable=CoverallsToken]$(DotNetCoverallsToken)'''
  displayName: 'Set CoverallsToken for PublishToCoveralls.ps1 if token exists'
  continueOnError: true
  condition: and(succeeded(), eq(variables['PublishCoverage'], 'true'))

- task: PowerShell@2
  displayName: 'Upload Coverage Files to Coveralls.io https://coveralls.io/github/microsoft/botbuilder-dotnet'
  inputs:
    targetType: filePath
    filePath: '$(Build.SourcesDirectory)\build\PublishToCoveralls.ps1'
    arguments: '-pathToCoverageFiles "$(Build.SourcesDirectory)\CodeCoverage" -serviceName "CI-PR build"'
  continueOnError: true
  condition: and(succeeded(), eq(variables['PublishCoverage'], 'true'))

- task: PublishBuildArtifacts@1
  displayName: 'Publish build artifact CodeCoverage'
  inputs:
    PathtoPublish: CodeCoverage
    ArtifactName: CodeCoverage
  enabled: false

- powershell: |
   New-Item -ItemType directory -Path "outputLibraries\" -Force
   
   $buildTarget = $env:BuildConfiguration.Split("-")[0];
   
   $env:BotBuilderDll.Split(",") | ForEach {
       $library = $_.Trim()
       Write-Host $library
   
       Get-ChildItem -Path "*/$library/bin/$buildTarget/netstandard2.0/$library.dll" -Recurse | Copy-Item -Destination 'outputLibraries\' -Force
       Get-ChildItem -Path "*/*/$library/bin/$buildTarget/netstandard2.0/$library.dll" -Recurse | Copy-Item -Destination 'outputLibraries\' -Force
   }
  displayName: 'Copy DLLs to outputLibraries folder'

- task: PublishPipelineArtifact@0
  displayName: 'Publish Microsoft.Bot.Builder DLLs artifact'
  inputs:
    artifactName: 'BotBuilderDLLs-$(BuildConfiguration)-$(BuildTarget)'
    targetPath: outputLibraries
  continueOnError: true

- script: |
   cd ..
   dir *.* /s
  displayName: 'Dir workspace'
  continueOnError: true
  condition: succeededOrFailed()<|MERGE_RESOLUTION|>--- conflicted
+++ resolved
@@ -28,21 +28,6 @@
     customCommand: 'install -g @microsoft/botframework-cli@next'
 
 - task: DotNetCoreCLI@2
-<<<<<<< HEAD
-=======
-  displayName: 'dotnet test (release) 2.1'
-  inputs:
-    command: test
-    projects: |
-     Tests/**/*Tests.csproj
-     !Tests/**/Microsoft.Bot.Builder.TestBot.Tests.csproj
-     !Tests/**/Microsoft.Bot.Builder.AI.Orchestrator.Tests.csproj
-     
-    arguments: '-v n  -f netcoreapp2.1 --configuration release --no-build --no-restore --filter "TestCategory!=IgnoreInAutomatedBuild&TestCategory!=FunctionalTests" --collect:"Code Coverage" --settings $(Build.SourcesDirectory)\CodeCoverage.runsettings'
-  condition: and(succeeded(), eq(variables['BuildConfiguration'],'Release-Windows'), eq(variables['BuildTarget'],'netcoreapp21'))
-
-- task: DotNetCoreCLI@2
->>>>>>> d89556ed
   displayName: 'dotnet test (release) 3.1'
   inputs:
     command: test
