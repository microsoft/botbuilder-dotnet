--- conflicted
+++ resolved
@@ -29,31 +29,12 @@
     projects: |
      Tests/**/*Tests.csproj
      !Tests/**/Microsoft.Bot.Builder.TestBot.Tests.csproj
-<<<<<<< HEAD
      !Tests/**/Microsoft.Bot.Builder.AI.Orchestrator.Tests.csproj
      
-=======
-
->>>>>>> 357f4a29
     arguments: '-v n  -f netcoreapp2.1 --configuration release --no-build --no-restore --filter "TestCategory!=IgnoreInAutomatedBuild&TestCategory!=FunctionalTests" --collect:"Code Coverage" --settings $(Build.SourcesDirectory)\CodeCoverage.runsettings'
   condition: and(eq(variables['BuildConfiguration'],'Release-Windows'), eq(variables['BuildTarget'],'netcoreapp21'))
 
 - task: DotNetCoreCLI@2
-<<<<<<< HEAD
-  displayName: 'dotnet test (debug) 2.1'
-  inputs:
-    command: test
-    projects: |
-     Tests/**/*Tests.csproj
-     !Tests/**/Microsoft.Bot.Builder.TestBot.Tests.csproj
-     !Tests/**/Microsoft.Bot.Builder.AI.Orchestrator.Tests.csproj
-     
-    arguments: '-v n  -f netcoreapp2.1 --configuration debug --no-build --no-restore --filter TestCategory!=IgnoreInAutomatedBuild --collect:"Code Coverage" --settings $(Build.SourcesDirectory)\CodeCoverage.runsettings'
-  condition: and(eq(variables['BuildConfiguration'],'Debug-Windows'), eq(variables['BuildTarget'],'netcoreapp21'))
-
-- task: DotNetCoreCLI@2
-=======
->>>>>>> 357f4a29
   displayName: 'dotnet test (release) 3.1'
   inputs:
     command: test
