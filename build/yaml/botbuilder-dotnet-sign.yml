#
# Used in BotBuilder-DotNet-Signed-daily-v5.
#

# "name" here defines the build number format. Build number is accessed via $(Build.BuildNumber)
name: $(Date:yyyyMMdd).$(Build.BuildId)

pool:
  vmImage: 'windows-latest' # or 'windows-2019'
  demands:
  - msbuild
  - visualstudio

trigger: none # ci trigger is set in ADO
pr: none # pr trigger is set in ADO

variables:
  BuildConfiguration: Release-Windows
  TestConfiguration: Release
  BuildPlatform: any cpu
  MSBuildArguments: -p:PublishRepositoryUrl=true -p:GeneratePackages=true -p:IncludeSymbols=true -p:SymbolPackageFormat=snupkg
  Packaging.EnableSBOMSigning: true
  Parameters.solution: Microsoft.Bot.Builder.sln
<<<<<<< HEAD
#  Variable 'PreviewPackageVersion' is defined in Azure, settable at queue time. Value: 5.0.0-preview-$(Build.BuildNumber) Consumed by projects in Microsoft.Bot.Builder.sln.
#  Variable 'ReleasePackageVersion' is defined in Azure, settable at queue time. Value: 5.0.0-$(Build.BuildNumber) Consumed by projects in Microsoft.Bot.Builder.sln.
=======
#  PreviewPackageVersion: 4.8.0-preview-$(Build.BuildNumber) # Consumed by projects in Microsoft.Bot.Builder.sln. Define this in Azure to be settable at queue time.
#  ReleasePackageVersion: 4.8.0-preview-$(Build.BuildNumber) # Consumed by projects in Microsoft.Bot.Builder.sln. Define this in Azure to be settable at queue time.
#  SDK_Dotnet_V4_org_Url: define this in Azure
>>>>>>> 565f398e

jobs:
- job: Build_and_Sign
  steps:
  - powershell: |
     # Replace {DateStamp} and {CommitHash} tokens with the actual values in vars ReleasePackageVersion and PreviewPackageVersion
     $dateStamp = (Get-Date -format "yyyyMMdd");
     $commitHash = "$(Build.SourceVersion)".SubString(0,7);

     "Raw ReleasePackageVersion = $(ReleasePackageVersion)";
     $v = "$(ReleasePackageVersion)".Replace("{DateStamp}",$dateStamp).Replace("{CommitHash}",$commitHash);
     Write-Host "##vso[task.setvariable variable=ReleasePackageVersion;]$v";
     "Resolved ReleasePackageVersion = $v";

     "Raw PreviewPackageVersion = $(PreviewPackageVersion)";
     $ppv = "$(PreviewPackageVersion)".Replace("{DateStamp}",$dateStamp).Replace("{CommitHash}",$commitHash);
     Write-Host "##vso[task.setvariable variable=PreviewPackageVersion;]$ppv";
     "Resolved PreviewPackageVersion = $ppv";
    displayName: 'Resolve package version variables'

  - task: colinsalmcorner.colinsalmcorner-buildtasks.tag-build-task.tagBuildOrRelease@0
    displayName: 'Tag build with release and preview versions'
    inputs:
      tags: |
       Release: $(ReleasePackageVersion)
       Preview: $(PreviewPackageVersion)
    continueOnError: true

  - template: ci-build-steps.yml
<<<<<<< HEAD
  - template: sign-steps.yml
=======
  - template: sign-steps.yml

  - task: ms.vss-governance-buildtask.governance-build-task-component-detection.ComponentGovernanceComponentDetection@0
    displayName: 'Component Detection'
    inputs:
      failOnAlert: false
>>>>>>> 565f398e
<|MERGE_RESOLUTION|>--- conflicted
+++ resolved
@@ -21,14 +21,9 @@
   MSBuildArguments: -p:PublishRepositoryUrl=true -p:GeneratePackages=true -p:IncludeSymbols=true -p:SymbolPackageFormat=snupkg
   Packaging.EnableSBOMSigning: true
   Parameters.solution: Microsoft.Bot.Builder.sln
-<<<<<<< HEAD
 #  Variable 'PreviewPackageVersion' is defined in Azure, settable at queue time. Value: 5.0.0-preview-$(Build.BuildNumber) Consumed by projects in Microsoft.Bot.Builder.sln.
 #  Variable 'ReleasePackageVersion' is defined in Azure, settable at queue time. Value: 5.0.0-$(Build.BuildNumber) Consumed by projects in Microsoft.Bot.Builder.sln.
-=======
-#  PreviewPackageVersion: 4.8.0-preview-$(Build.BuildNumber) # Consumed by projects in Microsoft.Bot.Builder.sln. Define this in Azure to be settable at queue time.
-#  ReleasePackageVersion: 4.8.0-preview-$(Build.BuildNumber) # Consumed by projects in Microsoft.Bot.Builder.sln. Define this in Azure to be settable at queue time.
 #  SDK_Dotnet_V4_org_Url: define this in Azure
->>>>>>> 565f398e
 
 jobs:
 - job: Build_and_Sign
@@ -58,13 +53,9 @@
     continueOnError: true
 
   - template: ci-build-steps.yml
-<<<<<<< HEAD
-  - template: sign-steps.yml
-=======
   - template: sign-steps.yml
 
   - task: ms.vss-governance-buildtask.governance-build-task-component-detection.ComponentGovernanceComponentDetection@0
     displayName: 'Component Detection'
     inputs:
-      failOnAlert: false
->>>>>>> 565f398e
+      failOnAlert: false